--- conflicted
+++ resolved
@@ -17,13 +17,8 @@
 ///\begin{itemize}
 /// \item implementation of numerical fluxes, chapter \ref{NumFlux} 
 /// \item spatial operator, chapter \ref{SpatialOperator}
-<<<<<<< HEAD
-/// \item Implementation of the gradient operator, chapter \ref{sec:poissonSystem_new} 
-/// \item Implementation of the SIP operator, chapter \ref{sec:SIP}
-=======
 /// \item implementation of the gradient operator, chapter \ref{PoissonSys}
 /// \item implementation of the SIP operator, chapter \ref{SIP}
->>>>>>> e07b9c5d
 ///\end{itemize}
     /// %==========================================
     /// \section{Problem statement}
@@ -52,6 +47,7 @@
 /// \section{Solution within the BoSSS framework}
 /// %==========================================
  }
+\BoSSSexeSilent
 \BoSSSclose
 \BoSSScmd{
 restart
