﻿<Project Sdk="Microsoft.NET.Sdk">

  <PropertyGroup>
    <TargetFramework>netstandard2.0</TargetFramework>
  </PropertyGroup>
  
  <PropertyGroup>
    <Configuration Condition=" '$(Configuration)' == '' ">Debug</Configuration>
    <Platform Condition=" '$(Platform)' == '' ">AnyCPU</Platform>
    <ProjectGuid>{DD9BF776-38CA-4FC9-8F42-5ED700BDE7AD}</ProjectGuid>
    <OutputType>Library</OutputType>
    <AppDesignerFolder>Properties</AppDesignerFolder>
    <RootNamespace>MPI.Wrappers</RootNamespace>
    <AssemblyName>MPI.Wrappers</AssemblyName>
    <FileAlignment>512</FileAlignment>
    <TargetFrameworkVersion>netstandard2.0</TargetFrameworkVersion>
    <TargetFrameworkProfile />
  </PropertyGroup>
  
  <PropertyGroup Condition="'$(Configuration)|$(Platform)'=='Debug|AnyCPU'">
    <AllowUnsafeBlocks>true</AllowUnsafeBlocks>
  </PropertyGroup>
  
  <PropertyGroup Condition="'$(Configuration)|$(Platform)'=='Release|AnyCPU'">
    <AllowUnsafeBlocks>true</AllowUnsafeBlocks>
    <DocumentationFile></DocumentationFile>
    <WarningLevel>5</WarningLevel>
	<TreatWarningsAsErrors>true</TreatWarningsAsErrors>
  </PropertyGroup>
  <!--PropertyGroup Condition=" '$(Configuration)|$(Platform)' == 'Debug|AnyCPU' ">
    <DebugSymbols>True</DebugSymbols>
    <DebugType>full</DebugType>
    <Optimize>False</Optimize>
    <OutputPath>bin\Debug\</OutputPath>
    <DefineConstants>TRACE;DEBUG</DefineConstants>
    <ErrorReport>prompt</ErrorReport>
    <WarningLevel>4</WarningLevel>
    <AllowUnsafeBlocks>True</AllowUnsafeBlocks>
  </PropertyGroup>
  <PropertyGroup Condition=" '$(Configuration)|$(Platform)' == 'Release|AnyCPU' ">
    <DebugType>pdbonly</DebugType>
    <Optimize>True</Optimize>
    <OutputPath>bin\Release\</OutputPath>
    <DefineConstants>TRACE</DefineConstants>
    <ErrorReport>prompt</ErrorReport>
    <WarningLevel>4</WarningLevel>
    <AllowUnsafeBlocks>True</AllowUnsafeBlocks>
    <DocumentationFile>bin\Release\MPI.Wrappers.XML</DocumentationFile>
  </PropertyGroup-->
  <!--ItemGroup>
    <Compile Include="DynamicLibraries.cs" />
    <Compile Include="DynLibLoader.cs" />
    <Compile Include="FortranMPIdriver.cs" />
    <Compile Include="IMPIdriver.cs" />
    <Compile Include="MiscConstants.cs" />
    <Compile Include="MPI.cs" />
    <Compile Include="MPIException.cs" />
    <Compile Include="MPIExtensions.cs" />
    <Compile Include="MPI_Comm.cs" />
    <Compile Include="MPI_Datatype.cs" />
    <Compile Include="MPI_Op.cs" />
    <Compile Include="MPI_Structs.cs" />
    <Compile Include="NativeMPI.cs" />
    <Compile Include="OpenMPI.cs" />
    <Compile Include="OPENMPI_Converter.cs" />
    <Compile Include="Properties\AssemblyInfo.cs" />
  </ItemGroup-->
  <ItemGroup>
    <!--Reference Include="log4net">
      <HintPath>..\..\..\..\libs\log4net.2.0.12\lib\netstandard2.0\log4net.dll</HintPath>
    </Reference-->
    <Reference Include="Newtonsoft.Json">
      <SpecificVersion>False</SpecificVersion>
      <HintPath>..\..\..\..\libs\Newtonsoft.Json60r4\Newtonsoft.Json.dll</HintPath>
    </Reference>
    <Reference Include="nunit.framework">
      <HintPath>..\..\..\..\libs\NUnit.Framework-3.13.2\bin\netstandard2.0\nunit.framework.dll</HintPath>
    </Reference>
  </ItemGroup>
<<<<<<< HEAD

=======
>>>>>>> 08da639f
  <ItemGroup>
    <PackageReference Include="log4net" Version="2.0.15" />
  </ItemGroup> 
  
</Project><|MERGE_RESOLUTION|>--- conflicted
+++ resolved
@@ -77,10 +77,6 @@
       <HintPath>..\..\..\..\libs\NUnit.Framework-3.13.2\bin\netstandard2.0\nunit.framework.dll</HintPath>
     </Reference>
   </ItemGroup>
-<<<<<<< HEAD
-
-=======
->>>>>>> 08da639f
   <ItemGroup>
     <PackageReference Include="log4net" Version="2.0.15" />
   </ItemGroup> 
