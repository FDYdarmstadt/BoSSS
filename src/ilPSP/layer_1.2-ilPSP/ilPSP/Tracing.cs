--- conflicted
+++ resolved
@@ -634,26 +634,8 @@
         /// </summary>
         public override void Dispose() {
             base.Dispose();
-<<<<<<< HEAD
+
             
-=======
-            if(!Tracer.InstrumentationSwitch)
-                return;
-
-            int newDepht = Tracer.Pop_MethodCallrecord(base.Duration.Ticks);
-
-            if (m_DoLogging) {
-                
-                string time = base.Duration.TotalSeconds.ToString(NumberFormatInfo.InvariantInfo);
-                string str = string.Format("LEAVING {0} ({1} sec, return to stack depth = {2})", _name, time, newDepht);
-
-                try {
-                    m_Logger.Info(str);
-                } catch (Exception nre) {
-                    Console.Error.WriteLine("ERRROR (logging): " + nre.Message);
-                    Console.Error.WriteLine(nre.StackTrace);
-                }
-            }
         }
 
         /// <summary>
@@ -661,7 +643,7 @@
         /// </summary>
         /// <param name="o"></param>
         public void Info(object o) {
-            if (m_DoLogging)
+            if (base.DoLogging)
                 m_Logger.Info(o);
 
             if(InfoToConsole)
@@ -674,7 +656,7 @@
         /// </summary>
         /// <param name="o"></param>
         public void Error(object o) {
-            if (m_DoLogging)
+            if (base.DoLogging)
                 m_Logger.Error(o);
 
             Console.Error.WriteLine(o);
@@ -685,11 +667,10 @@
         /// </summary>
         /// <param name="o"></param>
         public void Warning(object o) {
-            if (m_DoLogging)
+            if (base.DoLogging)
                 m_Logger.Warn(o);
 
             Console.WriteLine(o);
->>>>>>> e52ee6e1
         }
 
      
