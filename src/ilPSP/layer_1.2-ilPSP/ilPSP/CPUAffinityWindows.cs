--- conflicted
+++ resolved
@@ -120,10 +120,7 @@
         /// Luckily, MS HPC typically defines the Environment variable `CCP_AFFINITY`;
         /// We are going to use this 
         /// </summary>
-<<<<<<< HEAD
         public static int SetOMP_PLACESfromCCPVar(int NumThreads) {
-=======
-        public static int SetOMP_PLACESfromCCPVar(int iThreads) {
             using (var tr = new FuncTrace()) {
                 // Check if CCP_AFFINITY is defined and defined on all ranks
                 // =========================================================
@@ -141,23 +138,16 @@
                     tr.Error(errMsg);
                     throw new ApplicationException(errMsg);
                 }
->>>>>>> 93cc0896
 
                 if (glCCP_AFFINITY_DEFINED == false)
                     // make all processors on system available for OpenMP
-                    return System.Environment.ProcessorCount;
+                    return NumThreads;
 
                 tr.Info($"R{MPIrank}, rank on node {ilPSP.Environment.MPIEnv.ProcessRankOnSMP}: CCP_AFFINITY = {CCP_AFFINITY}");
 
 
-<<<<<<< HEAD
-            if (glCCP_AFFINITY_DEFINED == false)
-                // make all processors on system available for OpenMP
-                return NumThreads;
-=======
                 // decode the variable
                 // ===================
->>>>>>> 93cc0896
 
 
                 var affGroup = CCP_AFFINITY.Split(new string[] { "," }, StringSplitOptions.RemoveEmptyEntries);
@@ -175,28 +165,17 @@
                     CPUlist.AddRange(groupCPUs);
                     iGroup++;
 
-<<<<<<< HEAD
-            var affGroup = CCP_AFFINITY.Split(new string[] { "," }, StringSplitOptions.RemoveEmptyEntries);
-=======
                 }
                 CPUlist.Sort();
->>>>>>> 93cc0896
 
                 //bool allInOneGroup = groupOccupied.Where(bg => bg).Count() == 1;
 
 
-                return CPUAffinity.SetOMP_PLACESFromCPUList(iThreads, CPUlist.ToArray());
+                return CPUAffinity.SetOMP_PLACESFromCPUList(NumThreads, CPUlist.ToArray());
             }
-<<<<<<< HEAD
-            CPUlist.Sort();
 
-            //bool allInOneGroup = groupOccupied.Where(bg => bg).Count() == 1;
-
-            
-            return CPUAffinity.SetOMP_PLACESFromCPUList(NumThreads, CPUlist.ToArray());
-=======
->>>>>>> 93cc0896
         }
+        
 
       
 
