--- conflicted
+++ resolved
@@ -119,19 +119,8 @@
                 System.Environment.SetEnvironmentVariable("OMP_PROC_BIND", "spread");
                 return MaxNumOMPThreads;
             }
-<<<<<<< HEAD
+        }
 
-            var bkup = ilPSP.Environment.StdoutOnlyOnRank0;
-            ilPSP.Environment.StdoutOnlyOnRank0 = false;
-            //Console.WriteLine($"R{MPIrank}, SMP rank {SMPrank}: setting OMP_PLACES = {OMP_PLACES}");
-            ilPSP.Environment.StdoutOnlyOnRank0 = bkup;
-
-            System.Environment.SetEnvironmentVariable("OMP_PLACES", OMP_PLACES);
-            System.Environment.SetEnvironmentVariable("OMP_PROC_BIND", "spread");
-            return MaxNumOMPThreads;
-=======
->>>>>>> 93cc0896
-        }
         /// <summary>
         /// Collects the CPU indices of all processes running on the same node.
         /// </summary>
