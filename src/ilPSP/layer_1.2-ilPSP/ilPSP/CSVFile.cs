--- conflicted
+++ resolved
@@ -31,23 +31,23 @@
         /// <summary>
         /// Writes a 'table' in a csv format to a file named <paramref name="filename"/>.
         /// </summary>
-<<<<<<< HEAD
-        //public static void SaveToCSVFile(this IDictionary<string, object[]> table, string filename, FileMode fm = FileMode.Create, char ColSep = '\t', bool writeHeader = true) {
-        public static void SaveToCSVFile<T, V>(this IDictionary<string, T> table, string filename, FileMode fm = FileMode.Create, char ColSep = '\t', bool writeHeader = true)
-            where T : IEnumerable<V> //
-        {
-            using (var txt = new StreamWriter(new FileStream(filename, fm), new UTF8Encoding())) {
-                WriteCSVToStream<T, V>(table, txt, ColSep, writeHeader);
-=======
         public static void SaveToCSVFile<T>(this IDictionary<string, T> table, string filename, FileMode fm = FileMode.Create, char ColSep = '\t', bool writeHeader = true)
             where T : System.Collections.IEnumerable //    
         {
             using(var txt = new StreamWriter(new FileStream(filename, fm), new UTF8Encoding())) {
                 WriteCSVToStream(table, txt, ColSep, writeHeader);
->>>>>>> c08e7ab8
                 txt.Flush();
             }
         }
+
+        //public static void SaveToCSVFile<T, V>(this IDictionary<string, T> table, string filename, FileMode fm = FileMode.Create, char ColSep = '\t', bool writeHeader = true)
+        //    where T : IEnumerable<V> //
+        //{
+        //    using (var txt = new StreamWriter(new FileStream(filename, fm), new UTF8Encoding())) {
+        //        WriteCSVToStream<T, V>(table, txt, ColSep, writeHeader);
+        //        txt.Flush();
+        //    }
+        //}
 
         /*
 
@@ -153,16 +153,13 @@
         /// <summary>
         /// Writes a 'table' in a csv format to a stream <paramref name="txt"/>.
         /// </summary>
-<<<<<<< HEAD
-        //public static void WriteCSVToStream(this IDictionary<string, object[]> table, TextWriter txt, char ColSep = '\t', bool writeHeader = true) {
-        public static void WriteCSVToStream<T, V>(this IDictionary<string, T> table, TextWriter txt, char ColSep = '\t', bool writeHeader = true)
-            where T : IEnumerable<V> //
-        { 
-=======
         public static void WriteCSVToStream<T>(this IDictionary<string, T> table, TextWriter txt, char ColSep = '\t', bool writeHeader = true)
             where T : System.Collections.IEnumerable //
         {
->>>>>>> c08e7ab8
+            //public static void WriteCSVToStream<T, V>(this IDictionary<string, T> table, TextWriter txt, char ColSep = '\t', bool writeHeader = true)
+            //    where T : IEnumerable<V> //
+            //{ 
+
             string[] cols = table.Keys.ToArray();
             if(cols.Length <= 0)
                 return;
