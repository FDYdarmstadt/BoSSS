﻿/* =======================================================================
Copyright 2017 Technische Universitaet Darmstadt, Fachgebiet fuer Stroemungsdynamik (chair of fluid dynamics)

Licensed under the Apache License, Version 2.0 (the "License");
you may not use this file except in compliance with the License.
You may obtain a copy of the License at

    http://www.apache.org/licenses/LICENSE-2.0

Unless required by applicable law or agreed to in writing, software
distributed under the License is distributed on an "AS IS" BASIS,
WITHOUT WARRANTIES OR CONDITIONS OF ANY KIND, either express or implied.
See the License for the specific language governing permissions and
limitations under the License.
*/

using System;
using System.Collections.Generic;
using System.Diagnostics;
using System.Linq;
using BoSSS.Platform;
using BoSSS.Platform.LinAlg;
using BoSSS.Platform.Utils.Geom;
using ilPSP;
using ilPSP.Tracing;
using ilPSP.Utils;
using MPI.Wrappers;
using BoSSS.Foundation.Grid.RefElements;

namespace BoSSS.Foundation.Grid.Classic {

    /// <summary>
    /// a two-dimensional grid.
    /// </summary>
    [Serializable]
    public class Grid2D : GridCommons {

        /// <summary>
        /// Constructs an empty 2D grid.
        /// </summary>
        /// <param name="_RefElement">
        /// The <see cref="RefElement"/> for this grid. Currently only grids with _one_ RefElement are supported!!!
        /// </param>
        public Grid2D(RefElement _RefElement)
            : base(new RefElement[] { _RefElement }, new RefElement[] { _RefElement.FaceRefElement }) {
        }


        /// <summary>
        /// empty ctor. to support cloning.
        /// </summary>
        private Grid2D()
            : base(new RefElement[] { Square.Instance }, new RefElement[] { Line.Instance }) {
        }

        static private bool IsInCutoutRegion(int indX, int indY, double[] xNodes, double[] yNodes, Vector2D[] cutoutMin, Vector2D[] cutoutMax) {
            double Xcenter = 0.5 * (xNodes[indX] + xNodes[indX + 1]);
            double Ycenter = 0.5 * (yNodes[indY] + yNodes[indY + 1]);

            for (int l = cutoutMin.Length - 1; l >= 0; l--) {
                if (Xcenter >= cutoutMin[l].x && Xcenter <= cutoutMax[l].x
                    && Ycenter >= cutoutMin[l].y && Ycenter <= cutoutMax[l].y)
                    return true;
            }

            return false;
        }
<<<<<<< HEAD
        /*
        /*

=======

        /*
>>>>>>> 59c0f386
        /// <summary>
        /// constructs a new 2D Grid
        /// </summary>
        /// <param name="xNodes"></param>
        /// <param name="yNodes"></param>
        /// <param name="periodicX">turn on periodic boundary conditions in x direction</param>
        /// <param name="periodicY">turn on periodic boundary conditions in y direction</param>
        /// <param name="CutOuts">Optional regions that are not meshed</param>
        /// <param name="type">The type of the cells to be used</param>
        public static Grid2D Tutorium2DGrid(double[] xNodes, double[] yNodes, CellType type = CellType.Square_Linear, bool periodicX = true, bool periodicY = true, params BoundingBox[] CutOuts)
        {
            using (var tr = new FuncTrace())
            {
                MPICollectiveWatchDog.Watch();
                CheckMonotonicity(xNodes);
                CheckMonotonicity(yNodes);
                Grid2D grid;
                using (new BlockTrace("grid_object_instantiation", tr))
                {
                    grid = new Grid2D(Square.Instance);
                }

                // split along x-Axis (cells can be redistributed by ParMETIS anyway)
                // ==================================================================
                int nX = xNodes.Length - 1;
                int nY = yNodes.Length - 1;

                int myrank;
                int size;
                csMPI.Raw.Comm_Rank(csMPI.Raw._COMM.WORLD, out myrank);
                csMPI.Raw.Comm_Size(csMPI.Raw._COMM.WORLD, out size);

                int i0 = nX * myrank / size;        // 1st x-Index on this proc.
                int iE = nX * (myrank + 1) / size;  // 1st x-Index on next proc. rank

                if (Math.Abs(i0 - iE) <= 0)
                {
                    //throw new ApplicationException("unable to do partitioning; X-Slice on processor " + myrank + " is empty; Try to load grid from database;");
                    grid.Cells = new Cell[0];
                }
                else
                {

                    int D = grid.SpatialDimension;
                    var Kref = grid.RefElements.Single(re => re.GetType() == typeof(Square));
                    if (!Kref.SupportedCellTypes.Contains(type))
                        throw new ArgumentException("unsupported cell type");

                    // define periodic transformations, if necessary
                    // =============================================
                    byte perxTag = 0;
                    byte peryTag = 0;

                    if (periodicX)
                    {
                        double[][] x = { new double[] { xNodes[0], yNodes[0] }, new double[] { xNodes[0], yNodes[nY] } };
                        double[][] y = { new double[] { xNodes[nX], yNodes[0] - 1 }, new double[] { xNodes[nX], yNodes[nY] } };
                        grid.ConstructPeriodicEdgeTrafo(y, new double[] { 1.0, 0 }, x, new double[] { 1.0, 0 }, out perxTag);
                        grid.EdgeTagNames.Add(perxTag, "Periodic-X");
                    }

                    if (periodicY)
                    {
                        double[][] x = { new double[] { xNodes[0], yNodes[0] }, new double[] { xNodes[nX], yNodes[0] - 1 } };
                        double[][] y = { new double[] { xNodes[0], yNodes[nY] }, new double[] { xNodes[nX], yNodes[nY] } };
                        grid.ConstructPeriodicEdgeTrafo(y, new double[] { 0, 1.0 }, x, new double[] { 0, 1.0 }, out peryTag);
                        grid.EdgeTagNames.Add(peryTag, "Periodic-Y");
                    }

                    // set cells
                    // =========
                    int LocalNoOfCells = (iE - i0) * (yNodes.Length - 1);
                    var RefNodes = Kref.GetInterpolationNodes(type);
                    int NoOfNodes = Kref.GetInterpolationNodes(type).GetLength(0);

                    List<Cell> Cells = new List<Cell>(LocalNoOfCells);

                    int cnt = -1;
                    //int Cellcounter = 0;
                    for (int i = i0; i < iE; i++)
                    {
                        for (int j = 0; j < nY; j++)
                        {
                            cnt++;

                            // cut-out regions test
                            // ====================

                            if (CutOuts != null)
                            {
                                double xC = 0.5 * (xNodes[i] + xNodes[i + 1]);
                                double yC = 0.5 * (yNodes[j] + yNodes[j + 1]);

                                if (CutOuts.Any(BB => BB.Contains(xC, yC)))
                                    continue;
                            }

                            Cell C_cnt = new Cell();
                            Cells.Add(C_cnt);

                            // define cell
                            // ===========
                            C_cnt.GlobalID = i * (yNodes.Length - 1) + j;
                            C_cnt.Type = type;

                            // transformation
                            // ==============
                            C_cnt.TransformationParams = MultidimensionalArray.Create(NoOfNodes, D);
                            {
                                NoOfNodes = RefNodes.GetLength(0);
                                Debug.Assert(RefNodes.GetLength(1) == D);

                                //C_cnt.TransformationParams = MultidimensionalArray.Create(NoOfNodes, D);

                                double xL = xNodes[i];
                                double xR = xNodes[i + 1];
                                double yL = yNodes[j];
                                double yR = yNodes[j + 1];

                                for (int iNode = 0; iNode < NoOfNodes; iNode++)
                                {
                                    double xi = 0.5 * (RefNodes[iNode, 0] + 1.0);
                                    double eta = 0.5 * (RefNodes[iNode, 1] + 1.0);

                                    C_cnt.TransformationParams[iNode, 0] = xL * (1.0 - xi) + xR * xi;
                                    C_cnt.TransformationParams[iNode, 1] = yL * (1.0 - eta) + yR * eta;
                                }
                            }

                            // cell neighbourship
                            // ==================
                            C_cnt.NodeIndices = new int[4];
                            C_cnt.NodeIndices[0] = i + j * xNodes.Length;
                            C_cnt.NodeIndices[1] = (i + 1) + j * xNodes.Length;
                            C_cnt.NodeIndices[2] = i + (j + 1) * xNodes.Length;
                            C_cnt.NodeIndices[3] = (i + 1) + (j + 1) * xNodes.Length;

                            // Edge tags (only periodic)
                            // =========================
                            if (periodicY || periodicX)
                            {

                                int iNeigh = i;
                                int jNeigh = j + 1;
                                if (periodicY && jNeigh >= nY)
                                {
                                    (new CellFaceTag()
                                    {
                                        EdgeTag = peryTag,
                                        PeriodicInverse = false,
                                        ConformalNeighborship = true,
                                        FaceIndex = (int)Square.Edge.Top,

                                        NeighCell_GlobalID = iNeigh * (yNodes.Length - 1) + (0)
                                    }).AddToArray(ref C_cnt.CellFaceTags);
                                }

                                iNeigh = i + 1;
                                jNeigh = j;
                                if (periodicX && iNeigh >= nX)
                                {
                                    (new CellFaceTag()
                                    {
                                        EdgeTag = perxTag,
                                        PeriodicInverse = false,
                                        ConformalNeighborship = true,
                                        FaceIndex = (int)Square.Edge.Right,
                                        NeighCell_GlobalID = 0 * (yNodes.Length - 1) + (jNeigh)
                                    }).AddToArray(ref C_cnt.CellFaceTags);
                                }

                                iNeigh = i - 1;
                                jNeigh = j;
                                if (periodicX && iNeigh < 0)
                                {
                                    (new CellFaceTag()
                                    {
                                        EdgeTag = perxTag,
                                        PeriodicInverse = true,
                                        ConformalNeighborship = true,
                                        FaceIndex = (int)Square.Edge.Left,
                                        NeighCell_GlobalID = (nX - 1) * (yNodes.Length - 1) + (jNeigh)
                                    }).AddToArray(ref C_cnt.CellFaceTags);
                                }

                                iNeigh = i;
                                jNeigh = j - 1;
                                if (periodicY && jNeigh < 0)
                                {
                                    (new CellFaceTag()
                                    {
                                        EdgeTag = peryTag,
                                        PeriodicInverse = true,
                                        ConformalNeighborship = true,
                                        FaceIndex = (int)Square.Edge.Bottom,
                                        NeighCell_GlobalID = iNeigh * (yNodes.Length - 1) + (nY - 1)
                                    }).AddToArray(ref C_cnt.CellFaceTags);
                                }
                            }
                        }
                    }

                    grid.Cells = Cells.ToArray();
                }

                /*
                // boundary cells
                // ==============

                if (myrank == 0) {
                    List<BcCell> BoundaryCells = new List<BcCell>(2*iE + 2*nY);

                    cnt = nX*nY - 1;

                    grid.EdgeTagsNames.Add(1, "Bottom");
                    for (int i = 0; i < nX; i++) {
                        cnt++;
                        BcCell B_cnt = new BcCell();

                        int j = 0;
                        B_cnt.NodeIndices = new int[2];
                        B_cnt.NodeIndices[0] = i + j * xNodes.Length;
                        B_cnt.NodeIndices[1] = (i + 1) + j * xNodes.Length;
                        B_cnt.Type = CellType.Line_2;
                        B_cnt.GlobalID = cnt;

                        B_cnt.EdgeTag = 1;

                        BoundaryCells.Add(B_cnt);
                    }

                    grid.EdgeTagsNames.Add(2, "Top");
                    for (int i = 0; i < nX; i++) {
                        cnt++;
                        BcCell B_cnt = new BcCell();

                        int j = nY;
                        B_cnt.NodeIndices = new int[2];
                        B_cnt.NodeIndices[0] = i + j * xNodes.Length;
                        B_cnt.NodeIndices[1] = (i + 1) + j * xNodes.Length;
                        B_cnt.Type = CellType.Line_2;
                        B_cnt.GlobalID = cnt;

                        B_cnt.EdgeTag = 2;

                        BoundaryCells.Add(B_cnt);
                    }

                    grid.EdgeTagsNames.Add(3, "Left");
                    for (int j = 0; j < nY; j++) {
                        cnt++;
                        BcCell B_cnt = new BcCell();

                        int i = 0;
                        B_cnt.NodeIndices = new int[2];
                        B_cnt.NodeIndices[0] = i + j * xNodes.Length;
                        B_cnt.NodeIndices[1] = i + (j + 1) * xNodes.Length;
                        B_cnt.Type = CellType.Line_2;
                        B_cnt.GlobalID = cnt;

                        B_cnt.EdgeTag = 3;

                        BoundaryCells.Add(B_cnt);
                    }

                    grid.EdgeTagsNames.Add(4, "Right");
                    for (int j = 0; j < nY; j++) {
                        cnt++;
                        BcCell B_cnt = new BcCell();

                        int i = nX;
                        B_cnt.NodeIndices = new int[2];
                        B_cnt.NodeIndices[0] = i + j * xNodes.Length;
                        B_cnt.NodeIndices[1] = i + (j + 1) * xNodes.Length;
                        B_cnt.Type = CellType.Line_2;
                        B_cnt.GlobalID = cnt;

                        B_cnt.EdgeTag = 4;

                        BoundaryCells.Add(B_cnt);
                    }

                    grid.BcCells = BoundaryCells.ToArray();
                } else {
                    grid.BcCells = null;
                }
                

                // return
                // ======
                /*

                if (CutOuts != null && CutOuts.Length > 0)
                {
                    grid.CompressGlobalID();
                    grid.CompressNodeIndices();
                }

                return grid;
            }
        }

        */

        /// <summary>
        /// constructs a new 2D Grid
        /// </summary>
        /// <param name="xNodes"></param>
        /// <param name="yNodes"></param>
        /// <param name="periodicX">turn on periodic boundary conditions in x direction</param>
        /// <param name="periodicY">turn on periodic boundary conditions in y direction</param>
        /// <param name="CutOuts">Optional regions that are not meshed</param>
        /// <param name="type">The type of the cells to be used</param>
        /// <param name="NonlinearGridTrafo">
        /// Arbitrary transformation (i.e. a diffeomorphism, i.e. bijective and differnetiable) applied to <paramref name="xNodes"/> and <paramref name="yNodes"/>, optioanl
        /// </param>
        public static Grid2D Cartesian2DGrid(double[] xNodes, double[] yNodes, CellType type = CellType.Square_Linear, 
            bool periodicX = false, bool periodicY = false, 
            Func<Vector2D,Vector2D> NonlinearGridTrafo = null,
            params BoundingBox[] CutOuts) {
            using (var tr = new FuncTrace()) {
                MPICollectiveWatchDog.Watch();
                CheckMonotonicity(xNodes);
                CheckMonotonicity(yNodes);
                Grid2D grid;
                using (new BlockTrace("grid_object_instantiation", tr)) {
                    grid = new Grid2D(Square.Instance );
                }

                // split along x-Axis (cells can be redistributed by ParMETIS anyway)
                // ==================================================================
                int nX = xNodes.Length - 1;
                int nY = yNodes.Length - 1;

                int myrank;
                int size;
                csMPI.Raw.Comm_Rank(csMPI.Raw._COMM.WORLD, out myrank);
                csMPI.Raw.Comm_Size(csMPI.Raw._COMM.WORLD, out size);

                int i0 = nX * myrank / size;        // 1st x-Index on this proc.
                int iE = nX * (myrank + 1) / size;  // 1st x-Index on next proc. rank

                if (Math.Abs(i0 - iE) <= 0) {
                    //throw new ApplicationException("unable to do partitioning; X-Slice on processor " + myrank + " is empty; Try to load grid from database;");
                    grid.Cells = new Cell[0];
                } else {

                    int D = grid.SpatialDimension;
                    var Kref = grid.RefElements.Single(re => re.GetType() == typeof(Square));
                    if (!Kref.SupportedCellTypes.Contains(type))
                        throw new ArgumentException("unsupported cell type");

                    // define periodic transformations, if necessary
                    // =============================================
                    byte perxTag = 0;
                    byte peryTag = 0;

                    if (periodicX) {
                        if (NonlinearGridTrafo != null)
                            throw new NotSupportedException("grid transformation is not supported for periodic domains");
                        double[][] x = { new double[] { xNodes[0], yNodes[0] }, new double[] { xNodes[0], yNodes[nY] } };
                        double[][] y = { new double[] { xNodes[nX], yNodes[0] }, new double[] { xNodes[nX], yNodes[nY] } };
                        grid.ConstructPeriodicEdgeTrafo(y, new double[] { 1.0, 0 }, x, new double[] { 1.0, 0 }, out perxTag);
                        grid.EdgeTagNames.Add(perxTag, "Periodic-X");
                    }

                    if (periodicY) {
                        if (NonlinearGridTrafo != null)
                            throw new NotSupportedException("grid transformation is not supported for periodic domains");
                        double[][] x = { new double[] { xNodes[0], yNodes[0] }, new double[] { xNodes[nX], yNodes[0] } };
                        double[][] y = { new double[] { xNodes[0], yNodes[nY] }, new double[] { xNodes[nX], yNodes[nY] } };
                        grid.ConstructPeriodicEdgeTrafo(y, new double[] { 0, 1.0 }, x, new double[] { 0, 1.0 }, out peryTag);
                        grid.EdgeTagNames.Add(peryTag, "Periodic-Y");
                    }

                    // set cells
                    // =========
                    int LocalNoOfCells = (iE - i0) * (yNodes.Length - 1);
                    var RefNodes = Kref.GetInterpolationNodes(type);
                    int NoOfNodes = Kref.GetInterpolationNodes(type).GetLength(0);

                    List<Cell> Cells = new List<Cell>(LocalNoOfCells);

                    int cnt = -1;
                    //int Cellcounter = 0;
                    for(int i = i0; i < iE; i++) {
                        for (int j = 0; j < nY; j++) {
                            cnt++;

                            // cut-out regions test
                            // ====================

                            if (CutOuts != null) {
                                double xC = 0.5 * (xNodes[i] + xNodes[i + 1]);
                                double yC = 0.5 * (yNodes[j] + yNodes[j + 1]);

                                if (CutOuts.Any(BB => BB.Contains(xC, yC)))
                                    continue;
                            }

                            Cell C_cnt = new Cell();
                            Cells.Add(C_cnt);

                            // define cell
                            // ===========
                            C_cnt.GlobalID = i * (yNodes.Length - 1) + j;
                            C_cnt.Type = type;

                            // transformation
                            // ==============
                            C_cnt.TransformationParams = MultidimensionalArray.Create(NoOfNodes, D);
                            {
                                NoOfNodes = RefNodes.GetLength(0);
                                Debug.Assert(RefNodes.GetLength(1) == D);

                                //C_cnt.TransformationParams = MultidimensionalArray.Create(NoOfNodes, D);

                                double xL = xNodes[i];
                                double xR = xNodes[i + 1];
                                double yL = yNodes[j];
                                double yR = yNodes[j + 1];

                                for (int iNode = 0; iNode < NoOfNodes; iNode++) {
                                    double xi = 0.5 * (RefNodes[iNode, 0] + 1.0);
                                    double eta = 0.5 * (RefNodes[iNode, 1] + 1.0);

                                    Vector2D A = new Vector2D();
                                    A.x = xL * (1.0 - xi) + xR * xi;
                                    A.y = yL * (1.0 - eta) + yR * eta;

                                    Vector2D B;
                                    if(NonlinearGridTrafo != null)
                                    {
                                        B = NonlinearGridTrafo(A);
                                    }
                                    else
                                    {
                                        B = A;
                                    }

                                    C_cnt.TransformationParams[iNode, 0] = B.x;
                                    C_cnt.TransformationParams[iNode, 1] = B.y;
                                }
                            }

                            // cell neighbourship
                            // ==================
                            C_cnt.NodeIndices = new int[4];
                            C_cnt.NodeIndices[0] = i + j * xNodes.Length;
                            C_cnt.NodeIndices[1] = (i + 1) + j * xNodes.Length;
                            C_cnt.NodeIndices[2] = i + (j + 1) * xNodes.Length;
                            C_cnt.NodeIndices[3] = (i + 1) + (j + 1) * xNodes.Length;

                            // Edge tags (only periodic)
                            // =========================
                            if (periodicY || periodicX) {

                                int iNeigh = i;
                                int jNeigh = j + 1;
                                if (periodicY && jNeigh >= nY) {
                                    (new CellFaceTag() {
                                        EdgeTag = peryTag,
                                        PeriodicInverse = false,
                                        ConformalNeighborship = true,
                                        FaceIndex = (int)Square.Edge.Top,

                                        NeighCell_GlobalID = iNeigh * (yNodes.Length - 1) + (0)
                                    }).AddToArray(ref C_cnt.CellFaceTags);
                                }

                                iNeigh = i + 1;
                                jNeigh = j;
                                if (periodicX && iNeigh >= nX) {
                                    (new CellFaceTag() {
                                        EdgeTag = perxTag,
                                        PeriodicInverse = false,
                                        ConformalNeighborship = true,
                                        FaceIndex = (int)Square.Edge.Right,
                                        NeighCell_GlobalID = 0 * (yNodes.Length - 1) + (jNeigh)
                                    }).AddToArray(ref C_cnt.CellFaceTags);
                                }

                                iNeigh = i - 1;
                                jNeigh = j;
                                if (periodicX && iNeigh < 0) {
                                    (new CellFaceTag() {
                                        EdgeTag = perxTag,
                                        PeriodicInverse = true,
                                        ConformalNeighborship = true,
                                        FaceIndex = (int)Square.Edge.Left,
                                        NeighCell_GlobalID = (nX - 1) * (yNodes.Length - 1) + (jNeigh)
                                    }).AddToArray(ref C_cnt.CellFaceTags);
                                }

                                iNeigh = i;
                                jNeigh = j - 1;
                                if (periodicY && jNeigh < 0) {
                                    (new CellFaceTag() {
                                        EdgeTag = peryTag,
                                        PeriodicInverse = true,
                                        ConformalNeighborship = true,
                                        FaceIndex = (int)Square.Edge.Bottom,
                                        NeighCell_GlobalID = iNeigh * (yNodes.Length - 1) + (nY - 1)
                                    }).AddToArray(ref C_cnt.CellFaceTags);
                                }
                            }
                        }
                    }

                    grid.Cells = Cells.ToArray();
                }

                /*
                // boundary cells
                // ==============

                if (myrank == 0) {
                    List<BcCell> BoundaryCells = new List<BcCell>(2*iE + 2*nY);

                    cnt = nX*nY - 1;

                    grid.EdgeTagsNames.Add(1, "Bottom");
                    for (int i = 0; i < nX; i++) {
                        cnt++;
                        BcCell B_cnt = new BcCell();

                        int j = 0;
                        B_cnt.NodeIndices = new int[2];
                        B_cnt.NodeIndices[0] = i + j * xNodes.Length;
                        B_cnt.NodeIndices[1] = (i + 1) + j * xNodes.Length;
                        B_cnt.Type = CellType.Line_2;
                        B_cnt.GlobalID = cnt;

                        B_cnt.EdgeTag = 1;

                        BoundaryCells.Add(B_cnt);
                    }

                    grid.EdgeTagsNames.Add(2, "Top");
                    for (int i = 0; i < nX; i++) {
                        cnt++;
                        BcCell B_cnt = new BcCell();

                        int j = nY;
                        B_cnt.NodeIndices = new int[2];
                        B_cnt.NodeIndices[0] = i + j * xNodes.Length;
                        B_cnt.NodeIndices[1] = (i + 1) + j * xNodes.Length;
                        B_cnt.Type = CellType.Line_2;
                        B_cnt.GlobalID = cnt;

                        B_cnt.EdgeTag = 2;

                        BoundaryCells.Add(B_cnt);
                    }

                    grid.EdgeTagsNames.Add(3, "Left");
                    for (int j = 0; j < nY; j++) {
                        cnt++;
                        BcCell B_cnt = new BcCell();

                        int i = 0;
                        B_cnt.NodeIndices = new int[2];
                        B_cnt.NodeIndices[0] = i + j * xNodes.Length;
                        B_cnt.NodeIndices[1] = i + (j + 1) * xNodes.Length;
                        B_cnt.Type = CellType.Line_2;
                        B_cnt.GlobalID = cnt;

                        B_cnt.EdgeTag = 3;

                        BoundaryCells.Add(B_cnt);
                    }

                    grid.EdgeTagsNames.Add(4, "Right");
                    for (int j = 0; j < nY; j++) {
                        cnt++;
                        BcCell B_cnt = new BcCell();

                        int i = nX;
                        B_cnt.NodeIndices = new int[2];
                        B_cnt.NodeIndices[0] = i + j * xNodes.Length;
                        B_cnt.NodeIndices[1] = i + (j + 1) * xNodes.Length;
                        B_cnt.Type = CellType.Line_2;
                        B_cnt.GlobalID = cnt;

                        B_cnt.EdgeTag = 4;

                        BoundaryCells.Add(B_cnt);
                    }

                    grid.BcCells = BoundaryCells.ToArray();
                } else {
                    grid.BcCells = null;
                }
                 */

                // return
                // ======

                if (CutOuts != null && CutOuts.Length > 0) {
                    grid.CompressGlobalID();
                    grid.CompressNodeIndices();
                }

                return grid;
            }
        }

        /// <summary>
        /// Constructs a new 2D Grid.
        /// </summary>
        public static Grid2D Trapezoidal2dGrid(double widthBottom, double widthTop, int NoOfNodesX, double[] yNodes, CellType type = CellType.Square_4) {
            using (var tr = new FuncTrace()) {
                MPICollectiveWatchDog.Watch();
                if (widthBottom <= 0)
                    throw new ArgumentOutOfRangeException();
                if(widthTop <= 0)
                    throw new ArgumentOutOfRangeException();
                if (NoOfNodesX < 2)
                    throw new ArgumentOutOfRangeException();
                CheckMonotonicity(yNodes);
                Grid2D grid;
                using (new BlockTrace("grid_object_instantiation", tr)) {
                    grid = new Grid2D(Square.Instance );
                }

                // split along x-Axis (cells can be redistributed by ParMETIS anyway)
                // ==================================================================
                int nX = NoOfNodesX - 1;
                int nY = yNodes.Length - 1;

                int myrank;
                int size;
                csMPI.Raw.Comm_Rank(csMPI.Raw._COMM.WORLD, out myrank);
                csMPI.Raw.Comm_Size(csMPI.Raw._COMM.WORLD, out size);

                int i0 = nX * myrank / size;        // 1st x-Index on this proc.
                int iE = nX * (myrank + 1) / size;  // 1st x-Index on next proc. rank

                if (Math.Abs(i0 - iE) <= 0) {
                    //throw new ApplicationException("unable to do partitioning; X-Slice on processor " + myrank + " is empty; Try to load grid from database;");
                    grid.Cells = new Cell[0];
                } else {

                    int D = grid.SpatialDimension;
                    var Kref = grid.RefElements.Single(re => re.GetType() == typeof(Square));
                    if (!Kref.SupportedCellTypes.Contains(type))
                        throw new ArgumentException("unsupported cell type");
                                      

                    // set cells
                    // =========
                    int LocalNoOfCells = (iE - i0) * (yNodes.Length - 1);
                    var RefNodes = Kref.GetInterpolationNodes(type);
                    int NoOfNodes = Kref.GetInterpolationNodes(type).GetLength(0);

                    List<Cell> Cells = new List<Cell>(LocalNoOfCells);

                    int cnt = -1;
                    //int Cellcounter = 0;
                    for(int i = i0; i < iE; i++) {
                        for (int j = 0; j < nY; j++) {
                            cnt++;
                                                        

                            Cell C_cnt = new Cell();
                            Cells.Add(C_cnt);

                            // define cell
                            // ===========
                            C_cnt.GlobalID = i * (yNodes.Length - 1) + j;
                            C_cnt.Type = type;

                            // transformation
                            // ==============
                            C_cnt.TransformationParams = MultidimensionalArray.Create(NoOfNodes, D);
                            {
                                NoOfNodes = RefNodes.GetLength(0);
                                Debug.Assert(RefNodes.GetLength(1) == D);

                                //C_cnt.TransformationParams = MultidimensionalArray.Create(NoOfNodes, D);

                                //double xL_B = xNodes[i];
                                //double xR_B = xNodes[i + 1];
                                //double yL = yNodes[j];
                                //double yR = yNodes[j + 1];

                                double etaBot = (yNodes[j] - yNodes[0]) / (yNodes[nY] - yNodes[0]);
                                double etaTop = (yNodes[j + 1] - yNodes[0]) / (yNodes[nY] - yNodes[0]);
                                double wBot = widthBottom + etaBot * (widthTop - widthBottom);
                                double wTop = widthBottom + etaTop * (widthTop - widthBottom);

                                double xiL = (double)i / (double)nX;
                                double xiR = (double)(i + 1) / (double)nX;
                                double x0 = (-wBot * 0.5) * (1.0 - xiL) + (wBot * 0.5) * xiL;
                                double x1 = (-wBot * 0.5) * (1.0 - xiR) + (wBot * 0.5) * xiR;
                                double x3 = (-wTop * 0.5) * (1.0 - xiL) + (wTop * 0.5) * xiL;
                                double x4 = (-wTop * 0.5) * (1.0 - xiR) + (wTop * 0.5) * xiR;
                                
                                for (int iNode = 0; iNode < NoOfNodes; iNode++) {
                                    double xi = 0.5 * (RefNodes[iNode, 0] + 1.0);
                                    double eta = 0.5 * (RefNodes[iNode, 1] + 1.0);

                                    double yN = yNodes[j] + eta * (yNodes[j + 1] - yNodes[j]);
                                    double xL = x0 + eta * (x3 - x0);
                                    double xR = x1 + eta * (x4 - x1);
                                    
                                    C_cnt.TransformationParams[iNode, 0] = xL * (1.0 - xi) + xR * xi;
                                    C_cnt.TransformationParams[iNode, 1] = yN;
                                }
                            }

                            // cell neighbourship
                            // ==================
                            C_cnt.NodeIndices = new int[4];
                            C_cnt.NodeIndices[0] = i + j * NoOfNodesX;
                            C_cnt.NodeIndices[1] = (i + 1) + j * NoOfNodesX;
                            C_cnt.NodeIndices[2] = i + (j + 1) * NoOfNodesX;
                            C_cnt.NodeIndices[3] = (i + 1) + (j + 1) * NoOfNodesX;
                            
                        }
                    }

                    grid.Cells = Cells.ToArray();
                }

                // return
                // ======
                return grid;
            }
        }



        private static void Rotate(MultidimensionalArray Points, double Rotation) {
            MultidimensionalArray RotMatrix = MultidimensionalArray.Create(2, 2);
            RotMatrix[0, 0] = Math.Cos(Rotation);
            RotMatrix[0, 1] = -Math.Sin(Rotation);
            RotMatrix[1, 0] = Math.Sin(Rotation);
            RotMatrix[1, 1] = Math.Cos(Rotation);

            //int NPoints = Points.GetLength(0);

            var res = Points.CloneAs();

            res.Multiply(1.0, RotMatrix, Points, 0.0, "nd", "dl", "nl");

            Points.Clear();
            Points.Acc(1.0, res);
        }

        /// <summary>
        ///
        /// </summary>
        /// <param name="Nodes"></param>
        public delegate void PointsFunc(MultidimensionalArray Nodes);

        /// <summary>
        /// standard constructor;
        /// performs basic checks on array dimensions;
        /// </summary>
        /// <remarks>
        /// Grid creation is MPI-serial, i.e. on exit, all cells are located at MPI process rank 0.
        /// During setup, the grid must be redistributed, e.g. by ParMETIS, see <see cref="GridCommons.Redistribute"/>.
        /// This will be usually done automatically.
        /// </remarks>
        static public Grid2D BilinearSquareGrid(double[] xNodes, double[] yNodes, double factor = 0.8, double threshold = 0.0, double Rotation = 0.0, PointsFunc pf = null) {
            using (new FuncTrace()) {
                MPICollectiveWatchDog.Watch();
                Grid2D grid = new Grid2D(Square.Instance);

                CheckMonotonicity(xNodes);
                CheckMonotonicity(yNodes);

                int myrank;
                int size;
                csMPI.Raw.Comm_Rank(csMPI.Raw._COMM.WORLD, out myrank);
                csMPI.Raw.Comm_Size(csMPI.Raw._COMM.WORLD, out size);




                if (myrank == 0) {
                    //// create cell
                    int J = (xNodes.Length - 1) * (yNodes.Length - 1); // total number of cells
                    grid.Cells = new Cell[J];

                    int j = 0;//cell index
                    if (J == 1) {
                        Cell Cj0 = new Cell();
                        Cj0.GlobalID = j;
                        Cj0.Type = CellType.Square_4;
                        Cj0.TransformationParams = MultidimensionalArray.Create(2, 4);
                        var Bild0 = Cj0.TransformationParams;

                        Bild0[0, 0] = -1;
                        Bild0[1, 0] = 4;
                        Bild0[2, 0] = -1;
                        Bild0[3, 0] = 4;
                        Bild0[0, 1] = 2;
                        Bild0[1, 1] = 2;
                        Bild0[2, 1] = 4;
                        Bild0[3, 1] = 4;

                        grid.Cells[0] = Cj0;
                        grid.Cells[0].NodeIndices = new int[] { 0, 1, 2, 3 };

                    } else {


                        for (int i = 0; i < (xNodes.Length - 1); i++) {
                            for (int k = 0; k < (yNodes.Length - 1); k++) {
                                Cell Cj0 = new Cell();
                                Cj0.GlobalID = j;
                                Cj0.Type = CellType.Square_4;
                                Cj0.TransformationParams = MultidimensionalArray.Create(4, 2);
                                var Bild0 = Cj0.TransformationParams;

                                if (i == 0) {
                                    Bild0[0, 0] = xNodes[i];
                                    Bild0[1, 0] = xNodes[i + 1] - k * factor;
                                    Bild0[2, 0] = xNodes[i];
                                    Bild0[3, 0] = xNodes[i + 1] - (k + 1) * factor;
                                    Bild0[0, 1] = yNodes[k];
                                    Bild0[1, 1] = yNodes[k];
                                    Bild0[2, 1] = yNodes[k + 1];
                                    Bild0[3, 1] = yNodes[k + 1];
                                    Rotate(Bild0, Rotation);
                                } else if (i == xNodes.Length - 2) {
                                    Bild0[0, 0] = (xNodes[i] > threshold) ? (xNodes[i]) : (xNodes[i] - k * factor);
                                    Bild0[1, 0] = xNodes[i + 1];
                                    Bild0[2, 0] = (xNodes[i] > threshold) ? (xNodes[i]) : (xNodes[i] - (k + 1) * factor);
                                    Bild0[3, 0] = xNodes[i + 1];
                                    Bild0[0, 1] = yNodes[k];
                                    Bild0[1, 1] = yNodes[k];
                                    Bild0[2, 1] = yNodes[k + 1];
                                    Bild0[3, 1] = yNodes[k + 1];
                                    Rotate(Bild0, Rotation);
                                } else {
                                    Bild0[0, 0] = (xNodes[i] > threshold) ? (xNodes[i]) : (xNodes[i] - k * factor);
                                    Bild0[1, 0] = (xNodes[i + 1] > threshold) ? (xNodes[i + 1]) : (xNodes[i + 1] - k * factor);
                                    Bild0[2, 0] = (xNodes[i] > threshold) ? (xNodes[i]) : (xNodes[i] - (k + 1) * factor);
                                    Bild0[3, 0] = (xNodes[i + 1] > threshold) ? (xNodes[i + 1]) : (xNodes[i + 1] - (k + 1) * factor);
                                    Bild0[0, 1] = yNodes[k];
                                    Bild0[1, 1] = yNodes[k];
                                    Bild0[2, 1] = yNodes[k + 1];
                                    Bild0[3, 1] = yNodes[k + 1];
                                    Rotate(Bild0, Rotation);
                                }

                                if (!(Bild0[0, 0] < Bild0[1, 0]))
                                    throw new ArgumentException("stretching factor chosen to large");
                                if (!(Bild0[2, 0] < Bild0[3, 0]))
                                    throw new ArgumentException("stretching factor chosen to large");

                                if (pf != null)
                                    pf(Bild0);

                                Cj0.NodeIndices = new int[] {
                                k*xNodes.Length + i,          // unten, links
                                k*xNodes.Length + (i + 1),    // unten, rechts
                                (k + 1)*xNodes.Length + i,    // oben, links
                                (k + 1)*xNodes.Length + i + 1 // oben, rechts
                            };



                                grid.Cells[j] = Cj0;
                                j++;
                            }
                        }
                    }
                } else {
                    grid.Cells = new Cell[0];
                }

                return grid;

            }
        }

        /// <summary>
        /// This Method convert Points in the Parametric r-s-Space into Points in the x-y-Space
        /// </summary>
        /// <param name="rPoint"></param>
        /// <param name="sPoint"></param>
        /// <returns></returns>
        internal static double[] Param2XY(double rPoint, double sPoint) {

            // Calculate Coordinates
            double[] xyPoint = new double[] { 0, 0 };
            // x-Coordinate
            xyPoint[0] = rPoint * Math.Cos(2 * Math.PI * sPoint);
            // y-Coordinate
            xyPoint[1] = rPoint * Math.Sin(2 * Math.PI * sPoint);
            return xyPoint;
        }

        /// <summary>
        /// Generates a Grid Consisting of a Ring. from Coordinates in
        /// Parametric Description<see cref="Grid2D.Param2XY"/>. Later
        /// Arbitrary Transformation Functions might be introduced.
        /// </summary>
        /// <param name="rNodes">
        /// Vector consisting of Points in radial direction, must be greater than 0.
        /// </param>
        /// <param name="sNodes">
        /// Vector consisting of Points in rotational direction.
        /// </param>
        /// <param name="CellType">
        /// Type of Elements. Currently only Quads supported.
        /// </param>
        /// <param name="PeriodicS">
        /// Toggle for periodicity in s-direction
        /// </param>
        /// <returns>
        /// A grid consisting of curved elements forming a (section of) a ring
        /// </returns>
        public static Grid2D CurvedSquareGrid(double[] rNodes, double[] sNodes, CellType CellType, bool PeriodicS = true) {
            using (new FuncTrace()) {
                if (!(Square.Instance).SupportedCellTypes.Contains(CellType))
                    throw new ArgumentOutOfRangeException("illegal cell type.");
                if (CellType == CellType.Square_Linear)
                    throw new ArgumentOutOfRangeException("not supported for linear squares.");

                int nR = rNodes.Length - 1;
                int nS = sNodes.Length - 1;

                MPICollectiveWatchDog.Watch();
                Grid2D grid = new Grid2D(Square.Instance);

                CheckMonotonicity(rNodes);
                CheckMonotonicity(sNodes);

                 //Exceptions for bounds of r and s for a segment of a circle
                if ((Math.Abs(sNodes.First() - sNodes.Last()) > 1)) {
                    throw new ArgumentException("sNodes must not exceed an interval width of 1");
                };
                if (rNodes.First() <= 0) {
                    throw new ArgumentException("rNodes must be r>0");
                };
                bool fullcircle = false;
                if ((Math.Abs(sNodes.First() - sNodes.Last()) == 1)) {
                    fullcircle = true;
                }

                int myrank;
                int size;
                csMPI.Raw.Comm_Rank(csMPI.Raw._COMM.WORLD, out myrank);
                csMPI.Raw.Comm_Size(csMPI.Raw._COMM.WORLD, out size);



                // define periodic transformations
                // =============================================
                byte persTag = 0;
                if (PeriodicS == true) {
                    //Periodic Boundary Inlet
                    double[][] PerBoundIn = { Param2XY(rNodes.First(), sNodes.First()), Param2XY(rNodes.Last(), sNodes.First()) };
                    // Vector Connecting the two Points of the inlet
                    Vector2D PerBoundInCon;
                    PerBoundInCon.x = PerBoundIn[1][0] - PerBoundIn[0][0];//(Param2XY(rNodes.First(), sNodes.First())[0] - Param2XY(rNodes.Last(), sNodes.First())[0]);
                    PerBoundInCon.y = PerBoundIn[1][1] - PerBoundIn[0][1];//(Param2XY(rNodes.First(), sNodes.First())[1] - Param2XY(rNodes.Last(), sNodes.First())[1]);
                    // Normal onto Inlet Pointing outwards
                    PerBoundInCon.Normalize();
                    double[] PerBoundInNormal = { -PerBoundInCon.y, +PerBoundInCon.x };
                    //Periodic Boundary Inlet
                    double[][] PerBoundOut = { Param2XY(rNodes.First(), sNodes.Last()), Param2XY(rNodes.Last(), sNodes.Last()) };
                    Vector2D PerBoundOutCon;
                    PerBoundOutCon.x = PerBoundOut[1][0] - PerBoundOut[0][0];//(Param2XY(rNodes.First(), sNodes.Last())[0] - Param2XY(rNodes.Last(), sNodes.Last())[0]);
                    PerBoundOutCon.y = PerBoundOut[1][1] - PerBoundOut[0][1];//(Param2XY(rNodes.First(), sNodes.Last())[1] - Param2XY(rNodes.Last(), sNodes.Last())[1]);
                    PerBoundOutCon.Normalize();
                    double[] PerBoundOutNormal = { -PerBoundOutCon.y, +PerBoundOutCon.x };
                    grid.ConstructPeriodicEdgeTrafo(PerBoundIn, PerBoundInNormal, PerBoundOut, PerBoundOutNormal, out persTag);
                    grid.EdgeTagNames.Add(persTag, "Periodic-S");
                }

                var Kref = grid.RefElements.Single(KK => KK.GetType() == typeof(Square));
                MultidimensionalArray InterpolationNodes = Kref.GetInterpolationNodes(CellType);
                // Point in Reference Element: InterpolationNodes[NodeIndex,SpatialDimension]


                if (myrank == 0) {
                    // create all cells on process 0
                    // (can be redistributed later on)
                    // ++++++++++++++++++++++++++++++++++

                    // create cell
                    int J = nR * nS; // total number of cells
                    grid.Cells = new Cell[J];

                    int j = 0;//cell index

                    int NoOfNodes = Kref.GetInterpolationNodes(CellType).GetLength(0);

                    for (int i = 0; i < (nR); i++) {
                        for (int k = 0; k < (nS); k++) {
                            Cell Cj0 = new Cell();
                            Cj0.GlobalID = j;
                            Cj0.Type = CellType;

                            Cj0.TransformationParams = MultidimensionalArray.Create(NoOfNodes, 2);
                            //  var Bild0 = Cj0.TransformationParams;




                            for (int PointNumber = 0; PointNumber < NoOfNodes; PointNumber++) {

                                // Interpolate in rs-Domain according to these Coordinates

                                Vector2D rsPoint = new Vector2D();
                                rsPoint[0] = rNodes[i] + (rNodes[i + 1] - rNodes[i]) * 0.5 * (InterpolationNodes[PointNumber, 0] + 1);
                                rsPoint[1] = sNodes[k] + (sNodes[k + 1] - sNodes[k]) * 0.5 * (InterpolationNodes[PointNumber, 1] + 1);


                                // Convert Point into physical Coordinates

                                double[] xyPoint = Param2XY(rsPoint[0], rsPoint[1]);
                                // Write Physical Coordinates to TransformParams
                                for (int dim = 0; dim < 2; dim++) {
                                    Cj0.TransformationParams[PointNumber, dim] = xyPoint[dim];
                                }
                            }


                            //if (!(Bild0[0, 0] < Bild0[1, 0]))
                            //    throw new ArgumentException("Elements Degenerated - Aborting");
                            //if (!(Bild0[2, 0] < Bild0[3, 0]))
                            //    throw new ArgumentException("Elements Degenerated- Aborting");


                            // ------------------ //
                            // Cell Neigbourships //
                            // ------------------ //

                            if (fullcircle == false || k != nS - 1) {
                                Cj0.NodeIndices = new int[] {
                                    k*rNodes.Length + i,          // unten, links
                                    k*rNodes.Length + (i + 1),    // unten, rechts
                                    (k + 1)*rNodes.Length + i,    // oben, links
                                    (k + 1)*rNodes.Length + i + 1 // oben, rechts
                               };
                            } else {
                                Cj0.NodeIndices = new int[] {
                                        k*rNodes.Length + i,          // unten, links
                                        k*rNodes.Length + (i + 1),    // unten, rechts
                                        i,    // oben, links //  Periodic BC
                                        i + 1 // oben, rechts //  Periodic BC
                                    };
                            }


                            // ----------------------------- //
                            //  Periodic Boundary Conditions
                            // ----------------------------- //

                            if (PeriodicS == true && fullcircle == false) {
                                if (k == nS - 1) {
                                    (new CellFaceTag() {
                                        EdgeTag = persTag,
                                        PeriodicInverse = true,
                                        ConformalNeighborship = true,
                                        FaceIndex = (int)Square.Edge.Top,
                                        NeighCell_GlobalID = j - (nS - 1)//(i) * (nS)
                                    }).AddToArray(ref Cj0.CellFaceTags);
                                }

                                //iNeigh = i; kNeigh = k - 1;
                                if (k == 0) {
                                    (new CellFaceTag() {
                                        EdgeTag = persTag,
                                        PeriodicInverse = false,
                                        ConformalNeighborship = true,
                                        FaceIndex = (int)Square.Edge.Bottom,
                                        //NeighCell_GlobalID = (iNeigh) * (nS) + nR-1
                                        NeighCell_GlobalID = j + (nS - 1) //i * nS + nS - 1 //(iNeigh) * (nS) + nR - 1
                                    }).AddToArray(ref Cj0.CellFaceTags);
                                }
                            }





                            grid.Cells[j] = Cj0;
                            j++;
                        }
                    }

                } else {
                    grid.Cells = new Cell[0];
                }
                return grid;

            }
        }

        /// <summary>
        /// This Method convert Points in the Parametric r-s-Space into Points in the x-y-Space
        /// </summary>
        /// <param name="rPoint">
        /// Coordinate in r-direction
        /// </param>
        /// <param name="sPoint">
        /// Coordinate in s-direction
        /// </param>
        /// <returns></returns>
        public delegate double[] Param2XYTopology(double rPoint, double sPoint);
        
        /// <summary>
        /// Generates a Grid Consisting of a curved Surface from Coordinates in
        /// Parametric Description<see cref="Grid2D.Param2XY"/>. Later
        /// Arbitrary Transformation Functions might be introduced.
        /// </summary>
        /// <param name="rNodes">
        /// Vector consisting of Points in r-Direction
        /// </param>
        /// <param name="sNodes">
        /// Vector consisting of Points in s-Direction
        /// </param>
        /// <param name="CellType">
        /// Type of Elements. Currently only Quads supported.
        /// </param>
        /// <param name="PeriodicR">
        /// Toggle for periodicity in r-direction
        /// </param>
        /// <param name="Topology"></param>
        /// <returns>
        /// A grid consisting of curved elements forming a curved Surface
        /// </returns>
        public static Grid2D CurvedSquareGridChannel(double[] rNodes, double[] sNodes, CellType CellType, bool PeriodicR = true, Param2XYTopology Topology= null) {
            using (new FuncTrace()) {
                if (!(Square.Instance).SupportedCellTypes.Contains(CellType))
                    throw new ArgumentOutOfRangeException("illegal cell type.");
                if (CellType == CellType.Square_Linear)
                    throw new ArgumentOutOfRangeException("not supported for linear squares.");

                int nR = rNodes.Length - 1;
                int nS = sNodes.Length - 1;

                MPICollectiveWatchDog.Watch();
                Grid2D grid = new Grid2D(Square.Instance);

                CheckMonotonicity(rNodes);
                CheckMonotonicity(sNodes);

                int myrank;
                int size;
                csMPI.Raw.Comm_Rank(csMPI.Raw._COMM.WORLD, out myrank);
                csMPI.Raw.Comm_Size(csMPI.Raw._COMM.WORLD, out size);

                // define periodic transformations
                // =============================================
                byte persTag = 0;
                if (PeriodicR == true) {
                    //Periodic Boundary Inlet
                    double[][] PerBoundIn = { Topology(rNodes.First(), sNodes.First()), Topology(rNodes.First(), sNodes.Last()) };
                    // Vector Connecting the two Points of the inlet
                    Vector2D PerBoundInCon;
                    PerBoundInCon.x = PerBoundIn[1][0] - PerBoundIn[0][0]; //(Topology(rNodes.First(), sNodes.First())[0] - Topology(rNodes.Last(), sNodes.First())[0]);
                    PerBoundInCon.y = PerBoundIn[1][1] - PerBoundIn[0][1]; //(Topology(rNodes.First(), sNodes.First())[1] - Topology(rNodes.Last(), sNodes.First())[1]);
                    // Normal onto Inlet Pointing outwards
                    PerBoundInCon.Normalize();
                    double[] PerBoundInNormal = { -PerBoundInCon.y, +PerBoundInCon.x };
                    //Periodic Boundary Inlet
                    double[][] PerBoundOut = { Topology(rNodes.Last(), sNodes.First()), Topology(rNodes.Last(), sNodes.Last()) };
                    Vector2D PerBoundOutCon;
                    PerBoundOutCon.x = PerBoundOut[1][0] - PerBoundOut[0][0];//(Topology(rNodes.First(), sNodes.Last())[0] - Topology(rNodes.Last(), sNodes.Last())[0]);
                    PerBoundOutCon.y = PerBoundOut[1][1] - PerBoundOut[0][1];//(Topology(rNodes.First(), sNodes.Last())[1] - Topology(rNodes.Last(), sNodes.Last())[1]);
                    PerBoundOutCon.Normalize();
                    double[] PerBoundOutNormal = { -PerBoundOutCon.y, +PerBoundOutCon.x };
                    grid.ConstructPeriodicEdgeTrafo(PerBoundIn, PerBoundInNormal, PerBoundOut, PerBoundOutNormal, out persTag);
                    grid.EdgeTagNames.Add(persTag, "Periodic-R");
                }

                var Kref = grid.RefElements.Single(KK => KK.GetType() == typeof(Square));
                MultidimensionalArray InterpolationNodes = Kref.GetInterpolationNodes(CellType);
                // Point in Reference Element: InterpolationNodes[NodeIndex,SpatialDimension]


                if (myrank == 0) {
                    // create all cells on process 0
                    // (can be redistributed later on)
                    // ++++++++++++++++++++++++++++++++++

                    // create cell
                    int J = nR * nS; // total number of cells
                    grid.Cells = new Cell[J];

                    int j = 0;//cell index

                    int NoOfNodes = Kref.GetInterpolationNodes(CellType).GetLength(0);

                    for (int i = 0; i < (nR); i++) {
                        for (int k = 0; k < (nS); k++) {
                            Cell Cj0 = new Cell();
                            Cj0.GlobalID = j;
                            Cj0.Type = CellType;

                            Cj0.TransformationParams = MultidimensionalArray.Create(NoOfNodes, 2);
                            //  var Bild0 = Cj0.TransformationParams;




                            for (int PointNumber = 0; PointNumber < NoOfNodes; PointNumber++) {

                                // Interpolate in rs-Domain according to these Coordinates

                                Vector2D rsPoint = new Vector2D();
                                rsPoint[0] = rNodes[i]+(rNodes[i + 1] - rNodes[i]) * 0.5 * (InterpolationNodes[PointNumber, 0] + 1);
                                rsPoint[1] = sNodes[k] + (sNodes[k + 1] - sNodes[k]) * 0.5 * (InterpolationNodes[PointNumber, 1] + 1);

                                // Convert Point into physical Coordinates

                                double[] xyPoint = Topology(rsPoint[0], rsPoint[1]);
                                // Write Physical Coordinates to TransformParams
                                for (int dim = 0; dim < 2; dim++) {
                                    Cj0.TransformationParams[PointNumber, dim] = xyPoint[dim];
                                }
                            }

                            // ------------------ //
                            // Cell Neigbourships //
                            // ------------------ //

                            if (i != nR) {
                                Cj0.NodeIndices = new int[] {
                                    k*rNodes.Length + i,          // unten, links
                                    k*rNodes.Length + (i + 1),    // unten, rechts
                                    (k + 1)*rNodes.Length + i,    // oben, links
                                    (k + 1)*rNodes.Length + i + 1 // oben, rechts
                              };
                            }


                            // ----------------------------- //
                            //  Periodic Boundary Conditions
                            // ----------------------------- //

                            if (PeriodicR == true) {
                                if (i == nR-1) {
                                    (new CellFaceTag() {
                                        EdgeTag = persTag,
                                        PeriodicInverse = true,
                                        FaceIndex = (int)Square.Edge.Right,
                                        NeighCell_GlobalID = j - (nR - 1) * nS
                                    }).AddToArray(ref Cj0.CellFaceTags);
                                }

                                //iNeigh = i; kNeigh = k - 1;
                                if (i == 0) {
                                    (new CellFaceTag() {
                                        EdgeTag = persTag,
                                        PeriodicInverse = false,
                                        FaceIndex = (int)Square.Edge.Left,
                                        NeighCell_GlobalID = j + (nR-1)*nS
                                    }).AddToArray(ref Cj0.CellFaceTags);
                                }
                            }

                            grid.Cells[j] = Cj0;
                            j++;
                        }
                    }

                } else {
                    grid.Cells = new Cell[0];
                }
                return grid;

            }
        }

        /// <summary>
        /// creates an unstructured triangle grid on a Cartesian mesh.
        /// </summary>
        static public Grid2D UnstructuredTriangleGrid(double[] xNodes, double[] yNodes, double JitterScale = 0.0) {
            using (new FuncTrace()) {
                MPICollectiveWatchDog.Watch();
                Grid2D grid = new Grid2D(Triangle.Instance);

                CheckMonotonicity(xNodes);
                CheckMonotonicity(yNodes);

                if(xNodes.Length < 2)
                    throw new ArgumentException("xNodes must have at least 2 entries.");
                if(yNodes.Length < 2)
                    throw new ArgumentException("yNodes must have at least 2 entries.");

                int myrank;
                int size;
                csMPI.Raw.Comm_Rank(csMPI.Raw._COMM.WORLD, out myrank);
                csMPI.Raw.Comm_Size(csMPI.Raw._COMM.WORLD, out size);

                if(myrank == 0) {
                    // create all cells on process 0
                    // (can be redistributed later on)
                    // ++++++++++++++++++++++++++++++++++

                    //var urBild = this.GridSimplex(0).Vertices;
                    // create cell
                    int J = (xNodes.Length - 1) * (yNodes.Length - 1) * 2; // total number of cells


                    grid.Cells = new Cell[J];


                    // create jitter for the unstructured grid
                    // ---------------------------------------
                    double[,] xDelta, yDelta;
                    {

                        Random rnd = new Random(5678);
                        xDelta = new double[xNodes.Length, yNodes.Length];
                        yDelta = new double[xNodes.Length, yNodes.Length];
                        for(int i = 0; i < xNodes.Length; i++) {
                            double dxPlus = double.MaxValue, dxMinus = double.MaxValue;
                            if(i > 0)
                                dxMinus = xNodes[i] - xNodes[i - 1];
                            if(i < xNodes.Length - 1)
                                dxPlus = xNodes[i + 1] - xNodes[i];
                            double dxMin = Math.Min(dxPlus, dxMinus);


                            for(int k = 0; k < yNodes.Length; k++) {
                                double dyPlus = double.MaxValue, dyMinus = double.MaxValue;
                                if(k > 0)
                                    dyMinus = yNodes[k] - yNodes[k - 1];
                                if(k < yNodes.Length - 1)
                                    dyPlus = yNodes[k + 1] - yNodes[k];
                                double dyMin = Math.Min(dyPlus, dyMinus);

                                xDelta[i, k] = (rnd.NextDouble() - 0.5) * dxMin * JitterScale;
                                yDelta[i, k] = (rnd.NextDouble() - 0.5) * dyMin * JitterScale;
                            }
                        }
                    }


                    int j = 0;
                    for(int i = 0; i < (xNodes.Length - 1); i++) {
                        for(int k = 0; k < (yNodes.Length - 1); k++) {
                            // lower Cell
                            {
                                Cell Cj0 = new Cell();

                                Cj0.GlobalID = j;
                                Cj0.Type = CellType.Triangle_3;
                                Cj0.TransformationParams = MultidimensionalArray.Create(3, 2);

                                Cj0.TransformationParams[0, 0] = xNodes[i] + xDelta[i, k];
                                Cj0.TransformationParams[0, 1] = yNodes[k] + yDelta[i, k];
                                Cj0.TransformationParams[1, 0] = xNodes[i + 1] + xDelta[i + 1, k];
                                Cj0.TransformationParams[1, 1] = yNodes[k] + yDelta[i + 1, k];
                                Cj0.TransformationParams[2, 0] = xNodes[i + 1] + xDelta[i + 1, k + 1];
                                Cj0.TransformationParams[2, 1] = yNodes[k + 1] + yDelta[i + 1, k + 1];

                                Cj0.NodeIndices = new int[] {
                                    k*xNodes.Length + i,
                                    k*xNodes.Length + i + 1,
                                    (k + 1)*xNodes.Length + i + 1
                                };

                                grid.Cells[j] = Cj0;
                                j++;
                            }

                            // upper cell
                            {
                                Cell Cj1 = new Cell();
                                Cj1.GlobalID = j;
                                Cj1.Type = CellType.Triangle_3;
                                Cj1.TransformationParams = MultidimensionalArray.Create(3, 2);

                                Cj1.TransformationParams[0, 0] = xNodes[i] + xDelta[i, k];
                                Cj1.TransformationParams[0, 1] = yNodes[k] + yDelta[i, k];
                                Cj1.TransformationParams[1, 0] = xNodes[i + 1] + xDelta[i + 1, k + 1];
                                Cj1.TransformationParams[1, 1] = yNodes[k + 1] + yDelta[i + 1, k + 1];
                                Cj1.TransformationParams[2, 0] = xNodes[i] + xDelta[i, k + 1];
                                Cj1.TransformationParams[2, 1] = yNodes[k + 1] + yDelta[i, k + 1];

                                Cj1.NodeIndices = new int[] {
                                    k*xNodes.Length + i,
                                    (k + 1)*xNodes.Length + i + 1,
                                    (k + 1)*xNodes.Length + i
                                };

                                grid.Cells[j] = Cj1;
                                j++;
                            }
                        }
                    }

                } else {
                    // all MPI processes with rank > 0
                    // return empty grid (use Redistribution)
                    // ++++++++++++++++++++++++++++++++++++++++

                    grid.Cells = new Cell[0];
                }


                return grid;
            }
        }

        /// <summary>
        /// Creates a grid in 2D with hanging nodes. 
        /// Idea: gridBoxes defines the individual region and its resolution. All boxes are put together
        /// and if one gridBox overlaps a previous one, it is cut out of the previous box. Thus, the boxes 
        /// should be ordered from large to small in terms of physical dimension  
        /// </summary>
        /// <param name="periodicX"></param>
        /// <param name="periodicY"></param>
        /// <param name="gridBoxes"></param>
        /// <returns></returns>
        static public GridCommons HangingNodes2D(bool periodicX, bool periodicY, params GridBox[] gridBoxes) {
            if (gridBoxes.Length < 2) {
                throw new ArgumentException("At least 2 GridBoxes are needed for a HangingNodes grid, but only "+ gridBoxes.Length + " are specified");
            }
            List<Grid2D> gridList = new List<Grid2D>(gridBoxes.Length);
            GridBox box = gridBoxes[0];
            int dimension = box.boundingBox.D;
            double[][] nodes = new double[2][];

            if (CheckConnectivity2D(box, gridBoxes[1])) 
                Console.WriteLine("Adjusted GridBox[1] to ensure Connectivity");

            for (int d = 0; d < dimension; d++) {
                nodes[d] = GenericBlas.Linspace(box.boundingBox.Min[d], box.boundingBox.Max[d], box.numOfCells[d] + 1);
            }
            var grd = Grid2D.Cartesian2DGrid(nodes[0], nodes[1], periodicX: periodicX, periodicY: periodicY, CutOuts: new[] { gridBoxes[1].boundingBox });
            gridList.Add(grd);


            for (int i=1; i < gridBoxes.Length; i++) {
                box = gridBoxes[i];
                if (i < gridBoxes.Length - 1) {
                    if (CheckConnectivity2D(box, gridBoxes[i+1]))
                        Console.WriteLine("Adjusted GridBox[{0}] to ensure Connectivity", i+1);
                }

                // Checks, if smaller Box has also periodic boundaries 
                bool localPeriodicX = false;
                bool localPeriodicY = false;
                if (periodicX) {
                    if (gridBoxes[i - 1].boundingBox.Min[0] == box.boundingBox.Min[0] && gridBoxes[i - 1].boundingBox.Max[0] == box.boundingBox.Max[0]) {
                        localPeriodicX = true;
                    } else if ((gridBoxes[i - 1].boundingBox.Min[0] == box.boundingBox.Min[0] && gridBoxes[i - 1].boundingBox.Max[0] != box.boundingBox.Max[0])
                        || (gridBoxes[i - 1].boundingBox.Min[0] != box.boundingBox.Min[0] && gridBoxes[i - 1].boundingBox.Max[0] == box.boundingBox.Max[0])) {
                        throw new ArgumentException("The defined HangingNodes grid with periodic boundary in x direction has two boxes at one side, but not at corresponding other side, i.e the boxes have not the same length in x direction. Such a grid is not possible!");
                    }
                }
                if (periodicY) {
                    if (gridBoxes[i - 1].boundingBox.Min[1] == box.boundingBox.Min[1] && gridBoxes[i - 1].boundingBox.Max[1] == box.boundingBox.Max[1]) {
                        localPeriodicY = true;
                    } else if ((gridBoxes[i - 1].boundingBox.Min[1] == box.boundingBox.Min[1] && gridBoxes[i - 1].boundingBox.Max[1] != box.boundingBox.Max[1])
                        || (gridBoxes[i - 1].boundingBox.Min[1] != box.boundingBox.Min[1] && gridBoxes[i - 1].boundingBox.Max[1] == box.boundingBox.Max[1])) {
                        throw new ArgumentException("The defined HangingNodes grid with periodic boundary in y direction has two boxes at one side, but not at corresponding other side, i.e the boxes have not the same length in y direction. Such a grid is not possible!");
                    }
                }


                // Creating Grid for box with possible cut out region
                for (int d = 0; d < dimension; d++) {
                    nodes[d] = GenericBlas.Linspace(box.boundingBox.Min[d], box.boundingBox.Max[d], box.numOfCells[d] + 1);
                }

                if (i < gridBoxes.Length - 1) {
                    grd = Grid2D.Cartesian2DGrid(nodes[0], nodes[1], periodicX: localPeriodicX, periodicY: localPeriodicY, CutOuts: gridBoxes[i+1].boundingBox);
                } else {
                    grd = Grid2D.Cartesian2DGrid(nodes[0], nodes[1], periodicX: localPeriodicX, periodicY: localPeriodicY);
                }
                
                gridList.Add(grd);
            }
            var gridMerged = GridCommons.MergeLogically(gridList.ToArray());
            var grid = GridCommons.Seal(gridMerged, 4);
            return grid;
        } 

        /// <summary>
        /// Overload, if no periodic boundaries is needed
        /// </summary>
        /// <param name="gridBoxes"></param>
        /// <returns></returns>
        static public GridCommons HangingNodes2D(params GridBox[] gridBoxes) {
            return HangingNodes2D(false, false, gridBoxes);
        }

        /// <summary>
        /// 
        /// </summary>
        /// <param name="coarse"></param>
        /// <param name="fine"></param>
        /// <returns></returns>
        private static bool CheckConnectivity2D(GridBox coarse, GridBox fine) {
            bool madeAdjustments = false;
            int dimension = coarse.boundingBox.D;
            double[][] nodes = new double[2][];
            for (int d=0; d < dimension; d++) {
                nodes[d] = GenericBlas.Linspace(coarse.boundingBox.Min[d], coarse.boundingBox.Max[d], coarse.numOfCells[d] + 1);
            }

            double[,] cornerPoints = new double[(int)Math.Pow(2,dimension), dimension];
            // BottomLeft
            cornerPoints[0, 0] = fine.boundingBox.Min[0];
            cornerPoints[0, 1] = fine.boundingBox.Min[1];
            // BottomRight
            cornerPoints[1, 0] = fine.boundingBox.Max[0];
            cornerPoints[1, 1] = fine.boundingBox.Min[1];
            // TopLeft
            cornerPoints[2, 0] = fine.boundingBox.Min[0];
            cornerPoints[2, 1] = fine.boundingBox.Max[1];
            // TopRight
            cornerPoints[3, 0] = fine.boundingBox.Max[0];
            cornerPoints[3, 1] = fine.boundingBox.Max[1];

            //check every cornerPoint
            for(int i=0; i < (int)Math.Pow(2, dimension); i++) {
                double[] pt = new double[] { cornerPoints[i, 0], cornerPoints[i, 1] };
                // Only check and adjust if the pt is in the coarse bounding box
                if (coarse.boundingBox.Contains(pt)) {

                    for (int d = 0; d < dimension; d++) {
                        for (int j = 0; j < nodes[d].Length - 1; j++) {
                            double x = nodes[d][j];
                            // Coarse and fine are connected in that value, everything is fine
                            if (Math.Abs(x - pt[d]) <= 1.0e-10 ) {
                                break;
                            } else {
                                //Found right interval
                                if (x - pt[d] < 0.0 && nodes[d][j + 1] - pt[d] > 0.0) {
                                    // Adjust fine boundingBox to nearest neighbor
                                    if (Math.Abs(x - pt[d]) < Math.Abs(nodes[d][j + 1] - pt[d])) {
                                        cornerPoints[i, d] = x;
                                    } else {
                                        cornerPoints[i, d] = nodes[d][j + 1];
                                    }

                                    if (Math.Abs(nodes[d][j + 1] - pt[d])> 1.0e-10) {
                                        madeAdjustments = true;
                                    }
                                }
                            }
                        }
                    }
                }
            }

            if (madeAdjustments) {
                fine.boundingBox.Clear();
                fine.boundingBox.AddPoints(cornerPoints);
            }

            return madeAdjustments;
        }




        /// <summary>
        /// Generates a so-called O-grid of a circular domain.
        /// </summary>
        /// <param name="Radius">Radius of the circular domain.</param>
        /// <param name="CenterSectionWidth">With of center section which is meshed Cartesian.</param>
        /// <param name="NoOfCenterNodes">
        /// Number of nodes in the center section, in each direction. this also determines the 
        /// Number of nodes in rotational direction for each of the four ring segments.
        /// </param>
        /// <param name="NoOfRadialNodes">Number of nodes in the radial section.</param>
        /// <param name="NoOfNodesPerSection">Number of nodes in rotational direction for each of the four ring segmants</param>
        /// <param name="type">Cell type.</param>
        /// <returns>
        /// A block-structured O-grid.
        /// </returns>
        public static Grid2D Ogrid(double CenterSectionWidth, double Radius, int NoOfCenterNodes, int NoOfRadialNodes, CellType type = CellType.Square_4) {
            using(new FuncTrace()) {
                if(!(Square.Instance).SupportedCellTypes.Contains(type))
                    throw new ArgumentException("illegal cell type.");
                if(CellTypeExtensions.IsLinear(type)) {
                    throw new ArgumentException("illegal cell type.");
                }
                if(Radius <= 0)
                    throw new ArgumentOutOfRangeException();
                if(CenterSectionWidth <= 0)
                    throw new ArgumentOutOfRangeException();
                if(Radius * Radius <= 0.5 * CenterSectionWidth * CenterSectionWidth)
                    throw new ArgumentOutOfRangeException();
                if(NoOfCenterNodes < 2)
                    throw new ArgumentOutOfRangeException();
                if(NoOfRadialNodes < 2)
                    throw new ArgumentOutOfRangeException();
               
               
                MPICollectiveWatchDog.Watch();
                Grid2D grid = new Grid2D(Square.Instance);
                
                int myrank;
                int size;
                csMPI.Raw.Comm_Rank(csMPI.Raw._COMM.WORLD, out myrank);
                csMPI.Raw.Comm_Size(csMPI.Raw._COMM.WORLD, out size);
                

                

                if(myrank == 0) {


                    // create all cells on process 0
                    // (can be redistributed later on)
                    // ++++++++++++++++++++++++++++++++++
                    List<Cell> AllCells = new List<Cell>();
                    int PtCount = 0;

                    // Reference element nodes
                    // =======================
                    var Kref = grid.RefElements.Single(KK => KK.GetType() == typeof(Square));
                    NodeSet InterpolationNodes = Kref.GetInterpolationNodes(type);
                    int NoOfNodes = InterpolationNodes.NoOfNodes;

                    // Allocate GlobalID's
                    long[,] CenterSection_Gid = new long[NoOfCenterNodes - 1, NoOfCenterNodes - 1];
                    long cnt = 0;
                    for(int iX = 0; iX < (NoOfCenterNodes - 1); iX++) {
                        for(int iY = 0; iY < (NoOfCenterNodes - 1); iY++) {
                            CenterSection_Gid[iX, iY] = cnt;
                            cnt++;
                        }
                    }

                    long[][,] RingSections_Gid = new long[4][,];
                    for(int _iRing = 0; _iRing < 4; _iRing++) {
                        RingSections_Gid[_iRing] = new long[NoOfRadialNodes - 1, NoOfCenterNodes - 1];
                        for(int iR = 0; iR < (NoOfRadialNodes - 1); iR++) {
                            for(int iPhi = 0; iPhi < (NoOfCenterNodes - 1); iPhi++) {
                                RingSections_Gid[_iRing][iR, iPhi] = cnt;
                                cnt++;
                            }
                        }
                    }


                     // meshing of center section
                     // =========================

                     double[] CenterNodes = GenericBlas.Linspace(-CenterSectionWidth * 0.5, CenterSectionWidth * 0.5, NoOfCenterNodes);


                    for(int iX = 0; iX < (NoOfCenterNodes - 1); iX++) {
                        for(int iY = 0; iY < (NoOfCenterNodes - 1); iY++) {

                            // create cell
                            Cell Cj = new Cell();
                            Cj.GlobalID = CenterSection_Gid[iX,iY];
                            Cj.Type = type;
                            AllCells.Add(Cj);

                            // physical coordinates
                            Cj.TransformationParams = MultidimensionalArray.Create(NoOfNodes, 2);
                            
                            double x0 = CenterNodes[iX];
                            double x1 = CenterNodes[iX + 1];
                            double y0 = CenterNodes[iY];
                            double y1 = CenterNodes[iY + 1];
                            
                            for(int k = 0; k < NoOfNodes; k++) {
                                double x = 0.5 * (x1 - x0) * InterpolationNodes[k, 0] + 0.5 * (x1 + x0);
                                double y = 0.5 * (y1 - y0) * InterpolationNodes[k, 1] + 0.5 * (y1 + y0);
                                Cj.TransformationParams[k, 0] = x;
                                Cj.TransformationParams[k, 1] = y;
                            }

                            // node indices (neighborship via cell face tags
                            Cj.NodeIndices = new int[] { PtCount, PtCount + 1, PtCount + 2, PtCount + 3 };
                            PtCount += 4;

                            // neigborship
                            if(iX > 0) {
                                ArrayTools.AddToArray(new CellFaceTag() {
                                        FaceIndex = (int) Square.Edge.Left,
                                        NeighCell_GlobalID = CenterSection_Gid[iX - 1, iY],
                                        ConformalNeighborship = true
                                    }, ref Cj.CellFaceTags);
                            } else {
                                // connection to left ring segment
                                ArrayTools.AddToArray(new CellFaceTag() {
                                        FaceIndex = (int) Square.Edge.Left,
                                        NeighCell_GlobalID = RingSections_Gid[0][0, iY],
                                        ConformalNeighborship = true
                                    }, ref Cj.CellFaceTags);
                            }

                            if(iX < (NoOfCenterNodes - 2)) {
                                ArrayTools.AddToArray(new CellFaceTag() {
                                        FaceIndex = (int) Square.Edge.Right,
                                        NeighCell_GlobalID = CenterSection_Gid[iX + 1, iY],
                                        ConformalNeighborship = true
                                    }, ref Cj.CellFaceTags);
                            } else {
                                // connection to right ring segment
                                ArrayTools.AddToArray(new CellFaceTag() {
                                        FaceIndex = (int) Square.Edge.Right,
                                        NeighCell_GlobalID = RingSections_Gid[1][0, NoOfCenterNodes - 2 - iY],
                                        ConformalNeighborship = true
                                    }, ref Cj.CellFaceTags);
                            }
                            
                            if(iY > 0) {
                                ArrayTools.AddToArray(new CellFaceTag() {
                                        FaceIndex = (int) Square.Edge.Bottom,
                                        NeighCell_GlobalID = CenterSection_Gid[iX, iY - 1],
                                        ConformalNeighborship = true
                                    }, ref Cj.CellFaceTags);
                            } else {
                                // connection to bottom ring segment
                                ArrayTools.AddToArray(new CellFaceTag() {
                                        FaceIndex = (int) Square.Edge.Bottom,
                                        NeighCell_GlobalID = RingSections_Gid[3][0, NoOfCenterNodes - 2 - iX],
                                        ConformalNeighborship = true
                                    }, ref Cj.CellFaceTags);
                            }

                            if(iY < (NoOfCenterNodes - 2)) {
                                ArrayTools.AddToArray(new CellFaceTag() {
                                        FaceIndex = (int) Square.Edge.Top,
                                        NeighCell_GlobalID = CenterSection_Gid[iX, iY + 1]
                                    }, ref Cj.CellFaceTags);
                            } else {
                                // connection to top ring segment
                                ArrayTools.AddToArray(new CellFaceTag() {
                                        FaceIndex = (int) Square.Edge.Top,
                                        NeighCell_GlobalID = RingSections_Gid[2][0, iX],
                                        ConformalNeighborship = true
                                    }, ref Cj.CellFaceTags);
                            }
                            
                        }
                    }

                    // meshing of ring section
                    // ========================
                    double[] alphaS = GenericBlas.Linspace(0, 1, NoOfCenterNodes);
                    double[] betaS = GenericBlas.Linspace(0, 1, NoOfRadialNodes);

                    for (int iRing = 0; iRing < 4; iRing++) {
                        int iPrevRing, iNextRing;//, iPrevCon, iNextCon;
                        double phi_st, phi_en;
                        double x_st, x_en, y_st, y_en;

                        int inc_iX, inc_iY, OiX, OiY;

                        switch(iRing) {
                            case 0: // left
                            iNextRing = 2;
                            iPrevRing = 3;
                            //iPrevCon = NoOfCenterNodes - 2;
                            //iNextCon = 0;
                            inc_iX = 0;
                            inc_iY = 1;
                            OiX = 0;
                            OiY = 0;
                        
                            phi_st = Math.PI * 0.25 + 2 * Math.PI * 0.5;
                            phi_en = Math.PI * 0.25 + 1 * Math.PI * 0.5;

                            x_st = -CenterSectionWidth * 0.5;
                            x_en = -CenterSectionWidth * 0.5;
                            y_st = -CenterSectionWidth * 0.5;
                            y_en = +CenterSectionWidth * 0.5;
                            break;

                            case 1: // right
                            iNextRing = 3; // bottom
                            iPrevRing = 2; // top
                            //iPrevCon = 0;
                            //iNextCon = NoOfCenterNodes - 2;
                            inc_iX = 0;
                            inc_iY = -1;
                            OiX = NoOfCenterNodes - 2;
                            OiY = NoOfCenterNodes - 2;
                        
                            phi_st = +Math.PI * 0.25;
                            phi_en = -Math.PI * 0.25;

                            x_st = +CenterSectionWidth * 0.5;
                            x_en = +CenterSectionWidth * 0.5;
                            y_st = +CenterSectionWidth * 0.5;
                            y_en = -CenterSectionWidth * 0.5;
                            break;

                            case 2: // top
                            iNextRing = 1; // right
                            iPrevRing = 0; // left
                            inc_iX = 1;
                            inc_iY = 0;
                            OiX = 0;
                            OiY = NoOfCenterNodes - 2;
                        
                            phi_st = +Math.PI * 0.25 + 1*Math.PI*0.5;
                            phi_en = +Math.PI * 0.25;

                            x_st = -CenterSectionWidth * 0.5;
                            x_en = +CenterSectionWidth * 0.5;
                            y_st = +CenterSectionWidth * 0.5;
                            y_en = +CenterSectionWidth * 0.5;
                            break;

                            case 3: // bottom
                            iNextRing = 0; // left
                            iPrevRing = 1; // right
                            inc_iX = -1;
                            inc_iY = 0;
                            OiX = NoOfCenterNodes - 2;
                            OiY = 0;
                        
                            phi_st = +Math.PI * 0.25 + 3*Math.PI*0.5;
                            phi_en = +Math.PI * 0.25 + 2*Math.PI*0.5;

                            x_st = +CenterSectionWidth * 0.5;
                            x_en = -CenterSectionWidth * 0.5;
                            y_st = -CenterSectionWidth * 0.5;
                            y_en = -CenterSectionWidth * 0.5;
                            break;

                            default: throw new Exception();
                        }



                        for (int iPhi = 0; iPhi < (NoOfCenterNodes - 1); iPhi++) {
                            double phi0 = phi_st * (1.0 - alphaS[iPhi]) + phi_en * alphaS[iPhi];
                            double phi1 = phi_st * (1.0 - alphaS[iPhi + 1]) + phi_en * alphaS[iPhi + 1];

                            double xC0 = x_st * (1.0 - alphaS[iPhi]) + x_en * alphaS[iPhi];
                            double xC1 = x_st * (1.0 - alphaS[iPhi + 1]) + x_en * alphaS[iPhi + 1];
                            double yC0 = y_st * (1.0 - alphaS[iPhi]) + y_en * alphaS[iPhi];
                            double yC1 = y_st * (1.0 - alphaS[iPhi + 1]) + y_en * alphaS[iPhi + 1];

                            for (int iR = 0; iR < (NoOfRadialNodes - 1); iR++) {
                                //double beta0 = betaS[NoOfRadialNodes - iR - 1];
                                //double beta1 = betaS[NoOfRadialNodes - iR - 2];
                                double beta0 = betaS[iR];
                                double beta1 = betaS[iR + 1];

                                // create cell
                                Cell Cj = new Cell();
                                Cj.GlobalID = RingSections_Gid[iRing][iR, iPhi];
                                Cj.Type = type;
                                AllCells.Add(Cj);

                                // set nodes
                                Cj.TransformationParams = MultidimensionalArray.Create(NoOfNodes, 2);
                                for (int k = 0; k < NoOfNodes; k++) {
                                    double phi = 0.5 * (phi1 - phi0) * InterpolationNodes[k, 0] + 0.5 * (phi1 + phi0);
                                    double xA = Math.Cos(phi) * Radius;
                                    double yA = Math.Sin(phi) * Radius;

                                    double xC = 0.5 * (xC1 - xC0) * InterpolationNodes[k, 0] + 0.5 * (xC1 + xC0);
                                    double yC = 0.5 * (yC1 - yC0) * InterpolationNodes[k, 0] + 0.5 * (yC1 + yC0);

                                    double beta = 0.5 * (beta1 - beta0) * InterpolationNodes[k, 1] + 0.5 * (beta1 + beta0);

                                    double x = xC * (1 - beta) + xA * beta;
                                    double y = yC * (1 - beta) + yA * beta;

                                    Cj.TransformationParams[k, 0] = x;
                                    Cj.TransformationParams[k, 1] = y;
                                }

                                // node indices (neighborship via cell face tags
                                Cj.NodeIndices = new int[] { PtCount, PtCount + 1, PtCount + 2, PtCount + 3 };
                                PtCount += 4;

                                // neigborship
                                if (iR > 0) {
                                    ArrayTools.AddToArray(new CellFaceTag() {
                                        FaceIndex = (int)Square.Edge.Bottom,
                                        NeighCell_GlobalID = RingSections_Gid[iRing][iR - 1, iPhi],
                                        ConformalNeighborship = true
                                    }, ref Cj.CellFaceTags);
                                } else {
                                    // connection to center section

                                    ArrayTools.AddToArray(new CellFaceTag() {
                                        FaceIndex = (int)Square.Edge.Bottom,
                                        NeighCell_GlobalID = CenterSection_Gid[OiX + iPhi * inc_iX, OiY + iPhi * inc_iY],
                                        ConformalNeighborship = true
                                    }, ref Cj.CellFaceTags);
                                }

                                if (iR < (NoOfRadialNodes - 2)) {
                                    ArrayTools.AddToArray(new CellFaceTag() {
                                        FaceIndex = (int)Square.Edge.Top,
                                        NeighCell_GlobalID = RingSections_Gid[iRing][iR + 1, iPhi],
                                        ConformalNeighborship = true
                                    }, ref Cj.CellFaceTags);
                                } else {
                                    //ArrayTools.AddToArray(new CellFaceTag() {
                                    //        FaceIndex = (int) Square.Edge.Right,
                                    //        NeighCell_GlobalID = RingSections_Gid[1][0, iY]
                                    //    }, ref Cj.CellFaceTags);
                                }

                                if (iPhi > 0) {
                                    ArrayTools.AddToArray(new CellFaceTag() {
                                        FaceIndex = (int)Square.Edge.Left,
                                        NeighCell_GlobalID = RingSections_Gid[iRing][iR, iPhi - 1],
                                        ConformalNeighborship = true
                                    }, ref Cj.CellFaceTags);
                                } else {
                                    // connection to previous ring segment
                                    ArrayTools.AddToArray(new CellFaceTag() {
                                        FaceIndex = (int)Square.Edge.Left,
                                        NeighCell_GlobalID = RingSections_Gid[iPrevRing][iR, NoOfCenterNodes - 2],
                                        ConformalNeighborship = true
                                    }, ref Cj.CellFaceTags);
                                }

                                if (iPhi < (NoOfCenterNodes - 2)) {
                                    ArrayTools.AddToArray(new CellFaceTag() {
                                        FaceIndex = (int)Square.Edge.Right,
                                        NeighCell_GlobalID = RingSections_Gid[iRing][iR, iPhi + 1],
                                        ConformalNeighborship = true
                                    }, ref Cj.CellFaceTags);
                                } else {
                                    // connection to next ring segment
                                    ArrayTools.AddToArray(new CellFaceTag() {
                                            FaceIndex = (int) Square.Edge.Right,
                                            NeighCell_GlobalID = RingSections_Gid[iNextRing][iR, 0],
                                            ConformalNeighborship = true
                                        }, ref Cj.CellFaceTags);
                                }
                            }
                        }
                    }
                    // finalize
                    // ========

                    grid.Cells = AllCells.ToArray();
                } else {
                    grid.Cells = new Cell[0];
                }
                return grid;

            }
        }

    }



}<|MERGE_RESOLUTION|>--- conflicted
+++ resolved
@@ -65,14 +65,8 @@
 
             return false;
         }
-<<<<<<< HEAD
+
         /*
-        /*
-
-=======
-
-        /*
->>>>>>> 59c0f386
         /// <summary>
         /// constructs a new 2D Grid
         /// </summary>
