--- conflicted
+++ resolved
@@ -554,12 +554,8 @@
         /// <param name="iglobal"></param>
         /// <returns></returns>
         /// <see cref="Local2GlobalIndex"/>
-<<<<<<< HEAD
         public int Global2LocalIndex(long iglobal) {
             long iLocal = iglobal - i0;
-=======
-        public int Global2LocalIndex(int iglobal) {
->>>>>>> 750c6cb8
 
             if (this.IsInLocalRange(iglobal)) {
                 return this.TransformIndexToLocal(iglobal);
@@ -568,17 +564,10 @@
 
                 int BlockLen = this.GetBlockLen(0);
 
-<<<<<<< HEAD
                 long jCellGlobal = iglobal / BlockLen;
                 int IndexWithinBlock = checked((int)(iglobal - jCellGlobal * BlockLen));
                 
                 if(!this.GridDat.iParallel.Global2LocalIdx.TryGetValue(jCellGlobal, out int jCellLocal)) {
-=======
-                int jCellGlobal = iglobal / BlockLen;
-                int IndexWithinBlock = iglobal - jCellGlobal * BlockLen;
-
-                if (!this.GridDat.iParallel.Global2LocalIdx.TryGetValue(jCellGlobal, out int jCellLocal)) {
->>>>>>> 750c6cb8
                     throw new ArgumentException("Unknown external cell index.");
                 }
 
