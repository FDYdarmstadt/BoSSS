--- conflicted
+++ resolved
@@ -1157,18 +1157,7 @@
                 ushort[] oldCode = this.RegionsHistory[0].m_LevSetRegions;
                 int J = this.GridDat.iLogicalCells.NoOfLocalUpdatedCells;
                 var msk = new BitArray(J);
-<<<<<<< HEAD
            
-=======
-
-                //
-                // @Markus: undid your changes, because they caused thest to fail:
-                //
-
-                // check for cell color, necessary to prevent failing on periodic boundaries
-                //int[] coloredCells = Regions.ColorMap4Spc[GetSpeciesId("B")];
-
->>>>>>> e8e22a65
                 CellMask newCut = this.RegionsHistory[1].GetCutCellSubgrid4LevSet(LevSetIdx).VolumeMask;
                 int fail_count = 0;
 
@@ -1176,12 +1165,7 @@
                 // check whether they are in Near - region of the previous state;
                 foreach(int j in newCut.ItemEnum) {
                     int old_dist = LevelSetTracker.DecodeLevelSetDist(oldCode[j], LevSetIdx);
-<<<<<<< HEAD
                 if (Math.Abs(old_dist) > 1) {
-=======
-                    if(Math.Abs(old_dist) > 1) {
-                        //if (Math.Abs(old_dist) > 1) {
->>>>>>> e8e22a65
                         fail_count++;
                         msk[j] = true;
                     }
