--- conflicted
+++ resolved
@@ -33,11 +33,7 @@
 
             //Build Integrand
             //----------------------------------------------------------------------
-<<<<<<< HEAD
             SayeRecursion(fullSpace,0);
-=======
-            SayeRecursion(fullSpace, 0);
->>>>>>> c5fa4443
 
             //Evaluate Integrand
             //----------------------------------------------------------------------
