--- conflicted
+++ resolved
@@ -183,17 +183,10 @@
                         _Frame2Full_Lookup[iLoc] = long.MinValue;
                     } else {
                         int Nsep = xb.DOFperSpeciesPerCell;
-<<<<<<< HEAD
-                        _Frame2Full_Lookup[iLoc] =  (FullMap.GlobalUniqueCoordinateIndex(g, j, iSpc * Nsep + n));
-                    }
-                } else {
-                    _Frame2Full_Lookup[iLoc] = (FullMap.GlobalUniqueCoordinateIndex(g, j, n));
-=======
                         _Frame2Full_Lookup[iLoc] = FullMap.GlobalUniqueCoordinateIndex(g, j, iSpc * Nsep + n);
                     }
                 } else {
                     _Frame2Full_Lookup[iLoc] = FullMap.GlobalUniqueCoordinateIndex(g, j, n);
->>>>>>> 268026f0
 
                 }
                 Debug.Assert(_Frame2Full_Lookup[iLoc] == Frame2Full_Lookup[iLoc]);
