--- conflicted
+++ resolved
@@ -400,31 +400,7 @@
                         }
                     }
 
-<<<<<<< HEAD
-                // Project viscosity onto continuous, multi-linear space
-                if (D < 3) {
-                    // Standard version
-                    if (avSpecFEMBasis == null || !avField.Basis.Equals(avSpecFEMBasis.ContainingDGBasis)) {
-                        avSpecFEMBasis = new SpecFemBasis((BoSSS.Foundation.Grid.Classic.GridData)program.GridData, 2);
-                    }
-                    SpecFemField specFemField = new SpecFemField(avSpecFEMBasis);
-                    specFemField.ProjectDGFieldMaximum(1.0, avField);
-                    avField.Clear();
-                    specFemField.AccToDGField(1.0, avField);
-                    avField.Clear(CellMask.GetFullMask(program.GridData).Except(program.SpeciesMap.SubGrid.VolumeMask));
-
-                    // Continuous DG version
-                    //Basis continuousDGBasis = new Basis(program.GridData, 2);
-                    //ContinuousDGField continuousDGField = new ContinuousDGField(continuousDGBasis);
-                    //continuousDGField.ProjectDGField(1.0, avField);
-                    //avField.Clear();
-                    //continuousDGField.AccToDGField(1.0, avField);
-                    //avField.Clear(CellMask.GetFullMask(program.GridData).Except(program.SpeciesMap.SubGrid.VolumeMask));
-                } else {
-                    if (program.GridData.MpiSize > 1) {
-                        throw new NotImplementedException();
-                    }
-=======
+
                     // Project visocsity onto continuous, multilinear space
                     if (D < 3) {
                         // Standard version
@@ -448,7 +424,7 @@
                         if (program.GridData.MpiSize > 1) {
                             throw new NotImplementedException();
                         }
->>>>>>> 2e15f5bb
+
 
                         // Version that should finally also work in 3D
                         RefElement refElement = ((BoSSS.Foundation.Grid.Classic.GridCommons)(program.Grid)).RefElements[0];
