﻿/* =======================================================================
Copyright 2017 Technische Universitaet Darmstadt, Fachgebiet fuer Stroemungsdynamik (chair of fluid dynamics)

Licensed under the Apache License, Version 2.0 (the "License");
you may not use this file except in compliance with the License.
You may obtain a copy of the License at

    http://www.apache.org/licenses/LICENSE-2.0

Unless required by applicable law or agreed to in writing, software
distributed under the License is distributed on an "AS IS" BASIS,
WITHOUT WARRANTIES OR CONDITIONS OF ANY KIND, either express or implied.
See the License for the specific language governing permissions and
limitations under the License.
*/

using BoSSS.Foundation;
using BoSSS.Foundation.Grid;
using BoSSS.Foundation.Grid.Classic;
using BoSSS.Foundation.XDG;
using CNS.MaterialProperty;
using System;
using System.IO;
using System.Linq;
using ilPSP;

namespace CNS.IBM {

    /// <summary>
    /// A species map for a single species that is embedded into domain, i.e.
    /// that encloses and/or is enclosed by a void domain. 
    /// </summary>
    public class ImmersedSpeciesMap : ISpeciesMap, IObserver<LevelSetTracker.LevelSetRegions> {

        /// <summary>
        /// The material/fluid of the represented, immersed fluid.
        /// </summary>
        private readonly Material material;

        /// <summary>
        /// The control file object
        /// </summary>
        public IBMControl Control {
            get;
            private set;
        }

        bool firstCall = true;

        private LevelSetTracker tracker;

        /// <summary>
        /// The tracker for the level set that defines the interface between
        /// the fluid and the void region
        /// </summary>
        public LevelSetTracker Tracker {
            get {
                Tracker.IncreaseHistoryLength(1);
                if (firstCall) {
                    // This IS necessary... don't ask me why, though
                    // to have one previous state available, so all the incremental updates work
                    tracker.UpdateTracker();
                    tracker.UpdateTracker();
                }
                
                firstCall = false;
                return tracker;
            }
            private set {
                this.tracker = value;
            }
        }

        ///// <summary>
        ///// Backing field for <see cref="QuadSchemeHelper"/>
        ///// </summary>
        //private XQuadSchemeHelper quadSchemeHelper;

        //private CutCellMetrics lastCutCellMetrics;

        MultiphaseCellAgglomerator m_CellAgglomeration;
        
        /// <summary>
        /// Current cell agglomeration.
        /// </summary>
        public MultiphaseCellAgglomerator CellAgglomeration {
            get {
                if(m_CellAgglomeration != null) {

                    bool agglomerateNewbornAndDeceased = true;
                    var oldAggThreshold = new double[] { Control.AgglomerationThreshold };
                    if (Tracker.PopulatedHistoryLength <= 0) {
                        agglomerateNewbornAndDeceased = false;
                        oldAggThreshold = null;
                    }

                    m_CellAgglomeration = Tracker.GetAgglomerator(new SpeciesId[] {Tracker.GetSpeciesId(Control.FluidSpeciesName)},
                        Control.LevelSetQuadratureOrder,
                        Control.AgglomerationThreshold,
                        AgglomerateNewborn: agglomerateNewbornAndDeceased, AgglomerateDecased: agglomerateNewbornAndDeceased,
                        oldTs__AgglomerationTreshold: oldAggThreshold);


                    var speciesAgglomerator = m_CellAgglomeration.GetAgglomerator(
                        Tracker.GetSpeciesId(Control.FluidSpeciesName));
                    if(Control.PrintAgglomerationInfo) {

                        bool stdoutOnlyOnRank0 = ilPSP.Environment.StdoutOnlyOnRank0;
                        ilPSP.Environment.StdoutOnlyOnRank0 = false;
                        Console.WriteLine(
                            "Agglomerating {0} cells on rank {1}",
                            speciesAgglomerator.AggInfo.AgglomerationPairs.Length,
                            Tracker.GridDat.MpiRank);
                        ilPSP.Environment.StdoutOnlyOnRank0 = stdoutOnlyOnRank0;
                    }

                    if(Control.SaveAgglomerationPairs) {
                        int i = 0;
                        string fileName;
                        do {
                            fileName = String.Format(
                                "agglomerationParis_rank{0}_{1}.txt", Tracker.GridDat.MpiRank, i);
                            i++;
                        } while(File.Exists(fileName));

                        speciesAgglomerator.PlotAgglomerationPairs(fileName, includeDummyPointIfEmpty: true);
                    }
                }

                return m_CellAgglomeration;
            }
        }


        /// <summary>
        /// Quadrature scheme helper for the integration over the species with
        /// name <see cref="IBMControl.FluidSpeciesName"/>
        /// </summary>
        public XQuadSchemeHelper QuadSchemeHelper {
            get {
                //if (quadSchemeHelper == null) {
                if(Control.MomentFittingVariant == XQuadFactoryHelper.MomentFittingVariants.Classic) {
                    BoSSS.Foundation.XDG.Quadrature.HMF.LevelSetSurfaceQuadRuleFactory.UseNodesOnLevset =
                        Control.SurfaceHMF_ProjectNodesToLevelSet;
                    BoSSS.Foundation.XDG.Quadrature.HMF.LevelSetSurfaceQuadRuleFactory.RestrictNodes =
                        Control.SurfaceHMF_RestrictNodes;
                    BoSSS.Foundation.XDG.Quadrature.HMF.LevelSetSurfaceQuadRuleFactory.UseGaussNodes =
                        Control.SurfaceHMF_UseGaussNodes;

                    BoSSS.Foundation.XDG.Quadrature.HMF.LevelSetVolumeQuadRuleFactory.NodeCountSafetyFactor =
                        Control.VolumeHMF_NodeCountSafetyFactor;
                    BoSSS.Foundation.XDG.Quadrature.HMF.LevelSetVolumeQuadRuleFactory.RestrictNodes =
                        Control.VolumeHMF_RestrictNodes;
                    BoSSS.Foundation.XDG.Quadrature.HMF.LevelSetVolumeQuadRuleFactory.UseGaussNodes =
                        Control.VolumeHMF_UseGaussNodes;
                }

                SpeciesId[] species = new SpeciesId[] {
                        Tracker.GetSpeciesId(Control.FluidSpeciesName)
                    };

                return Tracker.GetXDGSpaceMetrics(species, Control.LevelSetQuadratureOrder, 1).XQuadSchemeHelper;

                /*
                CutCellMetrics cutCellMetrics = new CutCellMetrics(
                    Control.MomentFittingVariant, Control.LevelSetQuadratureOrder, Tracker, species);

                bool agglomerateNewbornAndDeceased = true;
                var oldCCM = new CutCellMetrics[] { lastCutCellMetrics };
                var oldAggThreshold = new double[] { Control.AgglomerationThreshold };
                if (lastCutCellMetrics == null) {
                    agglomerateNewbornAndDeceased = false;
                    lastCutCellMetrics = cutCellMetrics;
                    oldAggThreshold = null;
                    oldCCM = null;
                }
                MultiphaseCellAgglomerator agglomerator = new MultiphaseCellAgglomerator(
                    cutCellMetrics,
                    Control.AgglomerationThreshold,
                    AgglomerateNewborn: agglomerateNewbornAndDeceased, AgglomerateDecased: agglomerateNewbornAndDeceased,
                    oldCcm: oldCCM,
                    oldTs__AgglomerationTreshold: oldAggThreshold
                    );


                lastCutCellMetrics = cutCellMetrics;

                var speciesAgglomerator = agglomerator.GetAgglomerator(
                    Tracker.GetSpeciesId(Control.FluidSpeciesName));
                if (Control.PrintAgglomerationInfo) {

                    bool stdoutOnlyOnRank0 = ilPSP.Environment.StdoutOnlyOnRank0;
                    ilPSP.Environment.StdoutOnlyOnRank0 = false;
                    Console.WriteLine(
                        "Agglomerating {0} cells on rank {1}",
                        speciesAgglomerator.AggInfo.AgglomerationPairs.Length,
                        Tracker.GridDat.MpiRank);
                    ilPSP.Environment.StdoutOnlyOnRank0 = stdoutOnlyOnRank0;
                }

                if (Control.SaveAgglomerationPairs) {
                    int i = 0;
                    string fileName;
                    do {
                        fileName = String.Format(
                            "agglomerationParis_rank{0}_{1}.txt", Tracker.GridDat.MpiRank, i);
                        i++;
                    } while (File.Exists(fileName));

                    speciesAgglomerator.PlotAgglomerationPairs(fileName, includeDummyPointIfEmpty: true);
                }

                quadSchemeHelper = new XQuadSchemeHelper(agglomerator);
                */
                //}

                //return quadSchemeHelper;
            }
        }

        /// <summary>
        /// Agglomerator for small/ill-shaped cells
        /// </summary>
        public CellAgglomerator Agglomerator {
            get {
                return this.CellAgglomeration.GetAgglomerator(
                    Tracker.GetSpeciesId(Control.FluidSpeciesName));
            }
        }

        /// <summary>
        /// Constructs a new species map using the level set information
        /// provided by <paramref name="levelSet"/>.
        /// </summary>
        /// <param name="control"></param>
        /// <param name="levelSet"></param>
        /// <param name="material"></param>
        public ImmersedSpeciesMap(IBMControl control, LevelSet levelSet, Material material) {
            this.Control = control;
            this.material = material;

            this.tracker = new LevelSetTracker(
                (GridData)levelSet.GridDat,
                Control.MomentFittingVariant,
                0,
                new string[] { Control.VoidSpeciesName, Control.FluidSpeciesName },
                levelSet);
            tracker.Subscribe(this);
        }

        /// <summary>
        /// Creates an instance of <see cref="IBMMassMatrixFactory"/> that is
        /// appropriate for the given <paramref name="mapping"/>
        /// </summary>
        /// <param name="mapping"></param>
        /// <returns></returns>
        public IBMMassMatrixFactory GetMassMatrixFactory(CoordinateMapping mapping) {
<<<<<<< HEAD
            if (MassMatrixFactory == null) {
                MassMatrixFactory = new IBMMassMatrixFactory(this, mapping, Control.FluidSpeciesName, Control.LevelSetQuadratureOrder);
=======
            if (MassMatrixFactory == null || !mapping.Equals(MassMatrixFactory.Mapping)) {
                MassMatrixFactory = new IBMMassMatrixFactory(this, mapping);
>>>>>>> af4a67c1
            }
            return MassMatrixFactory;
        }

        private IBMMassMatrixFactory MassMatrixFactory;

        #region ISpeciesMap Members

        /// <summary>
        /// Information about the grid
        /// </summary>
        public GridData GridData {
            get {
                return tracker.GridDat;
            }
        }

        /// <summary>
        /// Always returns the configured equation of state (see
        /// <see cref="ImmersedSpeciesMap.ImmersedSpeciesMap"/>).
        /// </summary>
        /// <param name="levelSetValue">Ignored</param>
        /// <returns>
        /// The configured equation of state
        /// </returns>
        public Material GetMaterial(double levelSetValue) {
            return material;
        }

        /// <summary>
        /// Returns the sub-grid associated with the represented fluid.
        /// </summary>
        public SubGrid SubGrid {
            get {
                return Tracker.Regions.GetSpeciesSubGrid(Control.FluidSpeciesName);
            }
        }

        #endregion

        #region IObservable<<evelSetData> Members

        /// <summary>
        /// Discards old quadrature information
        /// </summary>
        /// <param name="value"></param>
        public void OnNext(LevelSetTracker.LevelSetRegions value) {
            //this.quadSchemeHelper = null;
            this.MassMatrixFactory = null;
        }

        /// <summary>
        /// Not implemented
        /// </summary>
        /// <param name="error"></param>
        public void OnError(System.Exception error) {
            throw new NotImplementedException();
        }

        /// <summary>
        /// Does nothing
        /// </summary>
        public void OnCompleted() {
        }

        #endregion
    }
}<|MERGE_RESOLUTION|>--- conflicted
+++ resolved
@@ -255,13 +255,9 @@
         /// <param name="mapping"></param>
         /// <returns></returns>
         public IBMMassMatrixFactory GetMassMatrixFactory(CoordinateMapping mapping) {
-<<<<<<< HEAD
-            if (MassMatrixFactory == null) {
+            if (MassMatrixFactory == null || !mapping.Equals(MassMatrixFactory.Mapping)) {
                 MassMatrixFactory = new IBMMassMatrixFactory(this, mapping, Control.FluidSpeciesName, Control.LevelSetQuadratureOrder);
-=======
-            if (MassMatrixFactory == null || !mapping.Equals(MassMatrixFactory.Mapping)) {
-                MassMatrixFactory = new IBMMassMatrixFactory(this, mapping);
->>>>>>> af4a67c1
+                //MassMatrixFactory = new IBMMassMatrixFactory(this, mapping);
             }
             return MassMatrixFactory;
         }
