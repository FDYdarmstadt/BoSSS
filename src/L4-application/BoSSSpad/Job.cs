--- conflicted
+++ resolved
@@ -1874,11 +1874,7 @@
                         //    - e.g. ~\.dotnet\tools\.store\microsoft.dotnet-interactive\1.0.360602\microsoft.dotnet-interactive\1.0.360602\tools\net7.0\any\System.CodeDom.dll
                         //      instead of the `System.CodeDom.dll` present in the current directory.
                         //    - this causes (sometimes) problems when the deployed application should be started.
-<<<<<<< HEAD
-                        //  * solution: test, whether the assembly with the same name can be found "locally"; if yes, pefer this one.
-=======
                         //  * solution: test, whether the assembly with the same name can be found "locally"; if yes, prefer this one.
->>>>>>> 3c5a971d
                         //  * future: if all packages are done via nuget, this will maybe be not an issue anymore
                         //
                         string alt_location = Path.Combine(entry_dir, Path.GetFileName(a_location));
