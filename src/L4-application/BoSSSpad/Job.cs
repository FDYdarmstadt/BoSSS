﻿/* =======================================================================
Copyright 2017 Technische Universitaet Darmstadt, Fachgebiet fuer Stroemungsdynamik (chair of fluid dynamics)

Licensed under the Apache License, Version 2.0 (the "License");
you may not use this file except in compliance with the License.
You may obtain a copy of the License at

    http://www.apache.org/licenses/LICENSE-2.0

Unless required by applicable law or agreed to in writing, software
distributed under the License is distributed on an "AS IS" BASIS,
WITHOUT WARRANTIES OR CONDITIONS OF ANY KIND, either express or implied.
See the License for the specific language governing permissions and
limitations under the License.
*/


using BoSSS.Foundation.IO;
using ilPSP;
using ilPSP.Tracing;
using ilPSP.Utils;
using System;
using System.Collections.Generic;
using System.Diagnostics;
using System.Diagnostics.CodeAnalysis;
using System.IO;
using System.Linq;
using System.Reflection;
using System.Runtime.Serialization.Formatters.Binary;
using System.Security.Cryptography.X509Certificates;
using System.Text;
using System.Threading.Tasks;

namespace BoSSS.Application.BoSSSpad {

    /// <summary>
    /// A compute-job for the meta-job-manager.
    /// </summary>
    public class Job {

        /// <summary>
        /// ctor.
        /// </summary>
        /// <param name="name">
        /// See <see cref="Name"/>.
        /// </param>
        /// <param name="solver"></param>
        public Job(string name, Type solver) {
            if(name.IsEmptyOrWhite()) {
                int i = 1;
                string newName;
                do {
                    newName = "EmptyJobName_" + i;
                    i++;
                } while(BoSSSshell.WorkflowMgm.AllJobs.ContainsKey(newName));
                
                Console.WriteLine($"Empty job name - picking new name '{newName}'");
                name = newName;
            }
            this.Solver = solver;
            this.Name = name;
            this.SessionReqForSuccess = true;
            
            if (BoSSSshell.WorkflowMgm.AllJobs.ContainsKey(name)) {
                throw new ArgumentException("Job with name '" + name + "' is already defined in the workflow management.");
            }
            BoSSSshell.WorkflowMgm.AllJobs.Add(name, this);
            if (string.IsNullOrWhiteSpace(BoSSSshell.WorkflowMgm.CurrentProject)) {
                throw new NotSupportedException("Project management not initialized - set project name (try e.g. 'WorkflowMgm.CurrentProject = \"BlaBla\"').");
            }
        }

        /// <summary>
        /// The name for the job; note that it serves as a unique, persistent identifier within the work flow management.
        /// Usually, set equal to the session name <see cref="BoSSS.Solution.Control.AppControl.SessionName"/>.
        /// </summary>
        public string Name {
            private set;
            get;
        }
        
        /*
         * Fk, Anmerkung:
         * Sowas wie die folgenden Properties (MemPerCPU) sollten keine Eigenschaften des Job sein, weil es Scheduler-spezifisch ist.
         * Der ganze Quatsch soll in die BatchProcessorConfig.json:
         * ```
         * "AdditionalBatchCommands": [
         *          "#SBATCH -C avx512",
         *          "#SBATCH --mem-per-cpu=8000"
         * ]
         * ```
         * 

        ///// <summary>
        ///// The memory (in MB) that is reserved for every core
        ///// </summary>
        //public string MemPerCPU {
        //    set;
        //    get;
        //}

        
        private int m_NumberOfNodes = -1;

        /// <summary>
        /// overrides Memory per CPU criterion. MemoryPerCPU = memorypernode * nonode / cpupernode. Memory per node is architecture dependent.
        /// </summary>
        public int NumberOfNodes {
            get { return m_NumberOfNodes;  }
            set { m_NumberOfNodes = value;  }
        }
        */


        /// <summary>
        /// Class which contains the main-method of the solver (or general application to launch).
        /// </summary>
        public Type Solver {
            get;
            private set;
        }

        /// <summary>
        /// Assembly which defines <see cref="Solver"/>.
        /// </summary>
        public Assembly EntryAssembly {
            get {
                return Solver.Assembly;
            }
        }

        /// <summary>
        /// path to the executable
        /// </summary>
        public string EntryAssemblyName {
            get {
                if(EntryAssemblyRedirection == null)
                    return Path.GetFileName(EntryAssembly.Location);
                else
                    return EntryAssemblyRedirection;
            }
        }

        /// <summary>
        /// Override to the assembly path;
        /// Note: typically, only used for the test-runners, where hundreds of jobs share the same assembly.
        /// </summary>
        public string EntryAssemblyRedirection {
            get;
            set;
        }


        /// <summary>
        /// Add dependent assemblies, may also contain stuff like mscorlib.dll.
        /// </summary>
        public IEnumerable<Assembly> AllDependentAssemblies {
            get {
                //HashSet<Assembly> assiList = new HashSet<Assembly>();
                //GetAllAssemblies(this.EntryAssembly, assiList, Path.GetDirectoryName(EntryAssembly.Location));
                var assiList = this.EntryAssembly.GetAllDependentAssemblies();
                return assiList.ToArray();
            }
        }


        Assembly[] GetRelevantAssemblies() {
            using (var tr = new FuncTrace()) {
                var files = new List<Assembly>();

                var allAssis = AllDependentAssemblies;
                //Debugger.Launch();
                Assembly mscorlib = allAssis.Single(a => a.Location.EndsWith("System.Runtime.dll"));
                string corLibPath = Path.GetDirectoryName(mscorlib.Location);


                string MainAssemblyDir = Path.GetDirectoryName(EntryAssembly.Location);
                tr.Info("MainAssemblyDir: " + MainAssemblyDir);
                tr.Info("mscorlib dir: " + corLibPath);

                //Debugger.Launch();

                foreach (var a in AllDependentAssemblies) {

                    // new rule for .NET6: if the file NOT located in the same directory as mscorlib.dll, it should be deployed;
                    // (in Jupyter, sometimes assemblies from some cache are used, therefore we cannot use the assembly location as a criterion)

                    if (Path.GetDirectoryName(a.Location) == corLibPath) {
                        tr.Info("ignoring (in corelib-path): " + a.Location);
                        continue;
                    }

                    files.Add(a);
                }

                return files.ToArray();
            }
        }

        /// <summary>
        /// All dependent assemblies which are not part of the dotnet SDK/runtime
        /// </summary>
        public IEnumerable<Assembly> RelevantDependentAssemblies {
            get {
                return GetRelevantAssemblies();

            }
        }


        /*
        /// <summary>
        /// Recursive collection of all dependencies of some assembly.
        /// </summary>
        /// <param name="a"></param>
        /// <param name="assiList">
        /// Output, list where all dependent assemblies are collected.
        /// </param>
        /// <param name="SearchPath">
        /// Path to search for assemblies
        /// </param>
        internal static void GetAllAssemblies(Assembly a, HashSet<Assembly> assiList, string SearchPath) {
            if (assiList.Contains(a))
                return;
            assiList.Add(a);
            //if(a.FullName.Contains("codeanalysis", StringComparison.InvariantCultureIgnoreCase))
            //    Console.Write("");

            string fileName = Path.GetFileName(a.Location);
            var allMatch = assiList.Where(_a => Path.GetFileName(_a.Location).Equals(fileName)).ToArray();
            if(allMatch.Length > 1) {
                throw new ApplicationException("internal error in assembly collection.");
            }


            foreach (AssemblyName b in a.GetReferencedAssemblies()) {
                Assembly na;
                try {
                    na = Assembly.Load(b);
                } catch (FileNotFoundException) {
                    string[] AssiFiles = ArrayTools.Cat(Directory.GetFiles(SearchPath, b.Name + ".dll"), Directory.GetFiles(SearchPath, b.Name + ".exe"));
                    if(AssiFiles.Length != 1) {
                        //throw new FileNotFoundException("Unable to locate assembly '" + b.Name + "'.");
                        Console.WriteLine("Skipping: " + b.Name);
                        continue;
                    }
                    na = Assembly.LoadFile(AssiFiles[0]);

                }

                GetAllAssemblies(na, assiList, SearchPath);
            }
        }
        */

        List<Tuple<byte[], string>> m_AdditionalDeploymentFiles = new List<Tuple<byte[], string>>();

        /// <summary>
        /// Additional data files which will be deployed in the <see cref="Deployment.DeploymentDirectory"/> together with the assemblies.
        ///  - 1st item: file content
        ///  - 2nd item: file name
        /// </summary>
        public IList<Tuple<byte[], string>> AdditionalDeploymentFiles {
            get {
                return m_AdditionalDeploymentFiles;
            }
        }

        /// <summary>
        /// Adds a text file to <see cref="AdditionalDeploymentFiles"/>.
        /// </summary>
        /// <param name="Content">Content of the text file.</param>
        /// <param name="FileName">Designated name of the file in the deployment directory.</param>
        public void AddTextFile(string Content, string FileName) {
            TestActivation();

            byte[] Bytes = Encoding.UTF8.GetBytes(Content);
            AdditionalDeploymentFiles.Add(new Tuple<byte[], string>(Bytes, FileName));
        }

        /// <summary>
        /// Specifies the '--control' statement for application startup; overrides any startup arguments (<see cref="CommandLineArguments"/>)
        /// set so far. Session/Job and project name are set automatically.
        /// </summary>
        /// <param name="Args">Path to control file, resp. C#-statement (starting with 'cs:')</param>
        /// <remarks>
        /// Note: we pass the startup-arguments through environment variables, which is 
        /// (a bit) more robust (with respect to escape-characters, etc.) than 
        /// command line arguments.
        /// </remarks>
        public void SetControlStatement(string Args) {
            TestActivation();

            string PrjName = BoSSSshell.WorkflowMgm.CurrentProject;
            if (string.IsNullOrWhiteSpace(PrjName)) {
                throw new NotSupportedException("Project management not initialized - set project name (try e.g. 'WorkflowMgm.CurrentProject = \"BlaBla\"').");
            }

            // we pass the startup-arguments through environment variables, which is 
            // (a bit) more robust (with respect to escape-characters, etc.) than 
            // command line arguments.
            string[] args = new string[] {
                "--control", Args,
                "--prjnmn" , PrjName,
                "--sesnmn", this.Name
            };

            m_EnvironmentVars.Clear();
            for (int i = 0; i < args.Length; i++) {
                m_EnvironmentVars.Add("BOSSS_ARG_" + i, args[i]);
            }
        }

        /// <summary>
        /// Specifies the command line arguments for application startup; overrides any startup arguments (<see cref="CommandLineArguments"/>)
        /// set so far. 
        /// </summary>
        /// <param name="Args">startup string/command line arguments</param>
        /// <remarks>
        /// Note: we pass the startup-arguments through environment variables, which is 
        /// (a bit) more robust (with respect to escape-characters, etc.) than 
        /// command line arguments.
        /// </remarks>
        public void MySetCommandLineArguments(params string[] Args) {
            TestActivation();

            string PrjName = BoSSSshell.WorkflowMgm.CurrentProject;
            if (string.IsNullOrWhiteSpace(PrjName)) {
                throw new NotSupportedException("Project management not initialized - set project name (try e.g. 'WorkflowMgm.CurrentProject = \"BlaBla\"').");
            }


            m_EnvironmentVars.Clear();
            for (int i = 0; i < Args.Length; i++) {
                m_EnvironmentVars.Add("BOSSS_ARG_" + i, Args[i]);
            }
        }


        /// <summary>
        /// Control, if set;
        /// </summary>
        public BoSSS.Solution.Control.AppControl Control {
            get {
                return m_ctrl;
            }
        }

   
        BoSSS.Solution.Control.AppControl m_ctrl;
        int m_ctrl_index;
        string ControlName = null;

        private void FiddleControlFile(BatchProcessorClient bpc) {
            if(m_ctrl == null)
                return;

            // check the database 
            // ==================
            IDatabaseInfo ctrl_db = m_ctrl.GetDatabase();
            if(ctrl_db == null) {
                foreach(var db in BoSSSshell.wmg.AllDatabases) {
                    m_ctrl.SetDatabase(db);
                    if(bpc.IsDatabaseAllowed(m_ctrl)) {
                        Console.WriteLine("Set Database: " + db);
                        break;
                    }
                }
            }

            if(!bpc.IsDatabaseAllowed(m_ctrl)) {
                throw new IOException($"Database {ctrl_db} is not allowed for {this.ToString()}; You might either use a different database for this computation OR modify the 'AllowedDatabasesPaths' in '~/.BoSSS/etc/BatchProcessorConfig.json'.");
            }



            // check grid & restart info
            // =========================

            // grid function hack:
            if(m_ctrl.GridFunc != null) {
                Console.WriteLine("Control object contains grid function. Trying to Serialize the grid...");
                var dbi = m_ctrl.GetDatabase();
                if(dbi == null) {
                    throw new NotSupportedException("If a gird function is specified (instead of a grid id), a database must be specified to save the gird (when using the job manager).");
                }

                Foundation.Grid.IGrid g = m_ctrl.GridFunc();
                Guid id = dbi.SaveGrid(ref g);

                m_ctrl.GridFunc = null;
                m_ctrl.GridGuid = id;
                Console.WriteLine("Control object modified.");

            } else {
                if(m_ctrl.GridGuid != Guid.Empty) {
                    var db = m_ctrl.GetDatabase();
                    if(db != null) {
                        if(!db.Grids.Any(gi => gi.ID.Equals(m_ctrl.GridGuid))) {
                            Console.WriteLine("Grid is not in database yet...");
                            var grd = m_ctrl.m_Grid;
                            if(grd != null) {

                                Foundation.Grid.IGrid newInfo = db.SaveGrid(grd, true);
                                m_ctrl.SetGrid(newInfo);
                                Console.WriteLine("Grid successfully saved: " + newInfo.ID);
                            } else {
                                Console.WriteLine("Unable to save grid - a crash is likely.");
                            }
                        }
                    }
                }
            }

            if(ctrl_db != null) {
                if(!m_ctrl.GridGuid.Equals(Guid.Empty)) {

                    var GridIn_ctrl_db = ctrl_db.Grids.FirstOrDefault(GrdInf => GrdInf.ID.Equals(m_ctrl.GridGuid));

                    if(GridIn_ctrl_db == null) {
                        Console.WriteLine($"Grid {m_ctrl.GridGuid} is not present in database - copy to target system...");

                        var grid2copy = BoSSSshell.AllGrids.FirstOrDefault(dbGrid => dbGrid.ID.Equals(m_ctrl.GridGuid));
                        if(grid2copy == null) {
                            // maybe replace exception with a warning, if job should be tried anyway
                            throw new IOException($"Unable to find grid '{m_ctrl.GridGuid}' in any database - job will most likely crash.");
                        } else {
                            grid2copy.Copy(ctrl_db);
                        }
                        
                        Console.WriteLine("done.");
                    }
                } else {
                    Console.Error.WriteLine($"Warning: no grid seems to be specified for the job to submit.");
                }

                if(m_ctrl.RestartInfo != null) {
                    Guid Rstsess_guid = m_ctrl.RestartInfo.Item1;


                    var Rstsess_ctrl_db = ctrl_db.Sessions.FirstOrDefault(sinf => sinf.ID.Equals(Rstsess_guid));

                    if(Rstsess_ctrl_db == null) {
                        Console.WriteLine($"Session {m_ctrl.GridGuid} to restart from is not present in database - copy to target system...");

                        var sess_2copy = BoSSSshell.AllSessions.FirstOrDefault(sinf => sinf.ID.Equals(Rstsess_guid));
                        if(sess_2copy == null) {
                            // maybe replace exception with a warning, if job should be tried anyway
                            throw new IOException($"Unable to find session '{sess_2copy}' in any database - job will most likely crash.");
                        } else {
                            sess_2copy.Copy(ctrl_db);
                        }
                        
                        Console.WriteLine("done.");
                    }
                }

            } else {
                Console.Error.WriteLine($"Warning: no database is set for the job to submit; nothing may be saved.");
            }

            // check
            // =====

            m_ctrl.VerifyEx();

            // finally, serialize the object
            // =============================
            {
                string text;
                m_ctrl_index = -1;
                if(m_ctrl.GeneratedFromCode) {
                    text = m_ctrl.ControlFileText;
                    ControlName = "control.cs";
                    m_ctrl_index = m_ctrl.ControlFileText_Index;
                } else {
                    text = m_ctrl.Serialize();
                    ControlName = "control.obj";
                }
                byte[] buffer = Encoding.UTF8.GetBytes(text);

                int remIdx = AdditionalDeploymentFiles.IndexWhere(tt => tt.Item2 == ControlName);
                if(remIdx >= 0)
                    AdditionalDeploymentFiles.RemoveAt(remIdx);

                AdditionalDeploymentFiles.Add(new Tuple<byte[], string>(buffer, ControlName));
            }
        }



        /// <summary>
        /// Specifies the control object for application startup; overrides any startup arguments (<see cref="CommandLineArguments"/>) set so far.
        /// The control object might be changed during <see cref="FiddleControlFile(BatchProcessorClient)"/>
        /// </summary>
        public void SetControlObject(BoSSS.Solution.Control.AppControl ctrl) {
            TestActivation();

            // serialize control object
            // ========================

            // Verification does not work before we execute `FiddleControlFile`
            //ctrl.VerifyEx();
            m_ctrl = ctrl;
            m_ctrl.ProjectName = BoSSSshell.WorkflowMgm.CurrentProject;

            // note: serialization is done later, immediately before deployment,
            // since we may need to fix database issues (path on batch system, evtl. transfer of grid)

            m_ctrl_index = -1;
            if(m_ctrl.GeneratedFromCode) {
                ControlName = "control.cs";
                m_ctrl_index = m_ctrl.ControlFileText_Index;
            } else {
                ControlName = "control.obj";
            }


            // Project & Session Name
            // ======================
            string PrjName = BoSSSshell.WorkflowMgm.CurrentProject;
            if (string.IsNullOrWhiteSpace(PrjName)) {
                throw new NotSupportedException("Project management not initialized - set project name (try e.g. 'WorkflowMgm.CurrentProject = \"BlaBla\"').");
            }

            string[] args = new string[] {
                "--control", "control.obj",
                "--prjnmn", PrjName,
                "--sesnmn", this.Name
            };
            if (m_ctrl_index >= 0) {
                ArrayTools.Cat(args, "--pstudy_case", m_ctrl_index.ToString());
            }

            m_EnvironmentVars.Clear();
            for (int i = 0; i < args.Length; i++) {
                m_EnvironmentVars.Add("BOSSS_ARG_" + i, args[i]);
            }

            // 
        }

        /// <summary>
        /// Returns the control object linked to this job
        /// </summary>
        public BoSSS.Solution.Control.AppControl GetControl() {
           
            return m_ctrl;
        }

        
        string[] m_CommandLineArguments = new string[0];

        /// <summary>
        /// Startup arguments for the process. 
        /// </summary>
        public string[] CommandLineArguments {
            get {
                return m_CommandLineArguments;
            }
        }

        Dictionary<string, string> m_EnvironmentVars = new Dictionary<string, string>();

        /// <summary>
        /// Additional environment variables for the process. 
        /// </summary>
        public IDictionary<string, string> EnvironmentVars {
            get {
                return m_EnvironmentVars;
            }
        }

        /// <summary>
        /// Data record for each deployment, i.e. each attempt to run a job.
        /// </summary>
        public class Deployment {


            Job m_owner;

            internal Deployment(DirectoryInfo _DeploymentDirectory, Job _owner, object __optInfo = null) {
                m_owner = _owner;
                if(_DeploymentDirectory != null) {
                    if(!_DeploymentDirectory.Exists)
                        throw new ArgumentException($"Directory {_DeploymentDirectory} does not exist -- must be either an existing directory or null.");
                }
                m_DeploymentDirectory = _DeploymentDirectory;
                optInfo = __optInfo;

            }

            internal Deployment(ISessionInfo _Session, Job _owner) {
                m_owner = _owner;
                if(_Session == null) {
                    throw new ArgumentNullException();
                }
                this.Session = _Session;
            }


            DirectoryInfo m_DeploymentDirectory;

            /// <summary>
            /// The deployment directory, accessible from the local machine (e.g. a mounted path if the job is deployed to another computer);
            /// This should be an absolute path.
            /// </summary>
            public DirectoryInfo DeploymentDirectory {
                get {
                    return m_DeploymentDirectory;
                }
            }

            /// <summary>
            /// Creation time of <see cref="DeploymentDirectory"/>
            /// </summary>
            public DateTime CreationDate {
                get {
                    if (DeploymentDirectory != null && DeploymentDirectory.Exists)
                        return DeploymentDirectory.CreationTime;
                    else
                        return new DateTime(1981, 7, 14);
                    
                }
            }


            string m_BatchProcessorIdentifierToken = null;

            /// <summary>
            /// Job ID uses by the respective batch processor
            /// </summary>
            public string BatchProcessorIdentifierToken {
                get {
                    if(m_BatchProcessorIdentifierToken.IsNullOrEmpty()) {
                        string DD = this.DeploymentDirectory?.FullName;
                        if (DD != null && Directory.Exists(DD)) {
                            try
                            {
                                var l = File.ReadAllText(Path.Combine(DD, "IdentifierToken.txt"));
                                m_BatchProcessorIdentifierToken = l.Trim();

                            }
                            catch (Exception)
                            {
                                // job was probably deployed, but never submitted
                                // ignore this.
                            }
                        }
                    }

                    return m_BatchProcessorIdentifierToken;
                }
            }

            /// <summary>
            /// The deepest-level directory of <see cref="DeploymentDirectory"/>.
            /// </summary>
            public string RelativeDeploymentDirectory {
                get {
                    if(DeploymentDirectory != null) {
                        var parts = DeploymentDirectory.FullName.Split(new[] { Path.DirectorySeparatorChar, Path.AltDirectorySeparatorChar }, StringSplitOptions.RemoveEmptyEntries);
                        return parts.Last();
                    }

                    if(Session != null) {
                        var parts = Session.DeployPath.Split(new[] { Path.DirectorySeparatorChar, Path.AltDirectorySeparatorChar }, StringSplitOptions.RemoveEmptyEntries);
                        return parts.Last();
                    }

                    return null; // unable to determine
                }
            }

            internal object optInfo;

            JobStatus? StatusCache = null;
            int? ExitCodeCache = null;


            bool ReadExitCache(out JobStatus status, out int? ExitCode) {
                using (var tr = new FuncTrace()) {
                    ExitCode = null;
                    status = JobStatus.Unknown;

                    if (this.DeploymentDirectory == null)
                        return false;

                    string path = Path.Combine(this.DeploymentDirectory.FullName, "JobStatus_ExitCode.txt");
                    if (!File.Exists(path)) {
                        tr.Info("no job status cache file");
                        return false;
                    }

                    try {
                        using (var str = new StreamReader(path)) {
                            string l1 = str.ReadLine();
                            status = Enum.Parse<JobStatus>(l1);
                            tr.Info("status = " + ExitCode);
                            string l2 = str.ReadLine();
                            if (!l2.IsEmptyOrWhite()) {
                                ExitCode = int.Parse(l2);
                                tr.Info("Exit code = " + ExitCode);
                            }
                        }

                    } catch (Exception e) {
                        tr.Error($"{e.GetType()}: {e.Message}");
                        return false;
                    }

                    return true;
                }
            }

            /// <summary>
            /// If job deployment is finished (<see cref="JobStatus.FinishedSuccessful"/> or <see cref="JobStatus.FailedOrCanceled"/>),
            /// the <paramref name="status"/> and <paramref name="ExitCode"/> are stored in a file within the deployment directory.
            /// 
            /// This has two advantages:
            /// - less load for the job manager
            /// - most job managers forget jobs after a couple of days, so we better rememeber.
            /// </summary>
            void RememberCache(JobStatus status, int? ExitCode) {

                //Console.Error.WriteLine("Remembercache: " + ((this.DeploymentDirectory?.FullName)??"nix") + " exitsts? " + ((this.DeploymentDirectory?.Exists)??false));

                if (DeploymentDirectory != null && DeploymentDirectory.Exists) {
                    string path = Path.Combine(this.DeploymentDirectory.FullName, "JobStatus_ExitCode.txt");


                    try {
                        using (var str = new StreamWriter(path)) {
                            str.WriteLine(status.ToString());
                            if (ExitCode != null)
                                str.WriteLine(ExitCode.Value);
                            str.Flush();
                        }

                    } catch (Exception) {

                    }
                } 
            }



            /// <summary>
            /// Status of the deployment
            /// </summary>
            public JobStatus Status {
                get {
                    using(var tr = new FuncTrace()) {
                        tr.Info("Trying to get status of deployment: " + ((DeploymentDirectory?.FullName) ?? "no-path-avail"));
                        if (StatusCache != null) {
                            tr.Info("From chache: " + StatusCache.Value); 
                            return StatusCache.Value;
                        }

                        if (m_owner.AssignedBatchProc == null) {
                            tr.Info("No batch queue asigned: " + JobStatus.PreActivation);
                            return JobStatus.PreActivation;
                        }

                        JobStatus bpc_status;
                        int? ExitCode;
                        bool alreadyKnow = true;
                        string ExitCodeStr = null;
                        try {

                            alreadyKnow = ReadExitCache(out bpc_status, out ExitCode);
                            tr.Info($"From cache file: cached = {alreadyKnow}: {bpc_status}, exit code = {ExitCode}");
                            if (!alreadyKnow) {
                                if (this.BatchProcessorIdentifierToken == null) {
                                    if(this.Session != null) {
                                        if (this.Session.SuccessfulTermination) {
                                            bpc_status = JobStatus.FinishedSuccessful;
                                            ExitCode = 0;
                                        } else {
                                            bpc_status = JobStatus.Unknown;
                                            ExitCode = null;
                                        }
                                    } else {
                                        bpc_status = JobStatus.Unknown;
                                        ExitCode = null;
                                    }
                                } else {
                                    (bpc_status, ExitCode) = m_owner.AssignedBatchProc.EvaluateStatus(this.BatchProcessorIdentifierToken, this.optInfo, this.DeploymentDirectory?.FullName);
                                }
                            }
                            ExitCodeStr = ExitCode.HasValue ? ExitCode.Value.ToString() : "null";
                            this.ExitCodeCache = ExitCode;
                        } catch (Exception e) {
                           
                            tr.Error($"{e.GetType().Name} during Job.Deployment status evaluation: {e.Message}");
                            tr.Info("Exception trace: " + (e.StackTrace ?? ""));
                            bpc_status = JobStatus.Unknown;
                            ExitCode = null;
                        }
                        tr.Info("batch processor status: " + bpc_status);


                        if (bpc_status == JobStatus.FinishedSuccessful) {
                            StatusCache = bpc_status;
                            if (ExitCode == null || ExitCode != 0)
                                throw new ApplicationException($"Error in implementation of {m_owner.AssignedBatchProc}: job marked as {JobStatus.FinishedSuccessful}, but exit code is {ExitCodeStr} -- expecting 0.");
                            if (!alreadyKnow)
                                RememberCache(bpc_status, ExitCode);
                        }

                        if (bpc_status == JobStatus.FailedOrCanceled) {
                            StatusCache = bpc_status;
                            if (ExitCode == null || ExitCode == 0) {
                                tr.Info($"status is {bpc_status}, but exit code is {ExitCode}; resetting exit code to {-655321}");
                                ExitCode = -655321;
                                this.ExitCodeCache = ExitCode;
                            }
                            //    throw new ApplicationException($"Error in implementation of {m_owner.AssignedBatchProc}: job marked as {JobStatus.FailedOrCanceled}, but exit code is {ExitCodeStr} -- expecting any number except 0.");
                            if (!alreadyKnow)
                                RememberCache(bpc_status, ExitCode);
                        }

                        tr.Info($"Deployment: {bpc_status}, exit code = {ExitCodeCache}");
                        return bpc_status;
                    }
                }
            }

            /// <summary>
            /// If deployment terminated, the exit code of the app; otherwise, null
            /// </summary>
            public int? ExitCode {
                get {
                    _ = Status; // happy side-effect programming
                    return this.ExitCodeCache;
                }
            }

            /// <summary>
            /// If available the database session
            /// </summary>
            public ISessionInfo Session {
                get;
                internal set;
            }

            /// <summary>
            /// 
            /// </summary>
            public override string ToString() {
                return "Job "
                    + (this.BatchProcessorIdentifierToken != null ? BatchProcessorIdentifierToken : "null") + ", "
                    + this.Status
                    + " '" + this.RelativeDeploymentDirectory + "'"
                    + (m_owner.AssignedBatchProc != null ? (" @ " + m_owner.AssignedBatchProc) : "");
            }
        }

        List<Deployment> m_Deployments = new List<Deployment>();


        string JobDirectoryBaseName() {
            string Exe = Path.GetFileNameWithoutExtension(EntryAssembly.Location);
            string Proj = BoSSSshell.WorkflowMgm.CurrentProject;
            string Sess = Name;

            return Proj
                //+ "-" + Sess 
                + "-" + Exe;
        }


        /// <summary>
        /// Creates a new directory where the assemblies for some job can be copied to for a deployment on this batch processor.
        /// </summary>
        string GetNewDeploymentDir() {
            if(AssignedBatchProc == null)
                throw new NotSupportedException("Job is not activated yet.");

            if (!Path.IsPathRooted(AssignedBatchProc.DeploymentBaseDirectory))
                throw new IOException($"Deployment base directory for {AssignedBatchProc.ToString()} must be rooted/absolute, but '{AssignedBatchProc.DeploymentBaseDirectory}' is not.");

            string ShortName = JobDirectoryBaseName();
            string DeployDir;
            int Counter = 0;
            do {
                string Suffix = Counter > 0 ? "-" + Counter : "";
                string DateNtime = DateTime.Now.ToString("yyyyMMMdd_HHmmss.ffffff");
                DeployDir = Path.Combine(AssignedBatchProc.DeploymentBaseDirectory, ShortName + DateNtime + Suffix);
                Counter++;
            } while (Directory.Exists(DeployDir) == true);

            return DeployDir;
        }

        /// <summary>
        /// All deployment directories which potentially could match the job on the current batch processor.
        /// </summary>
        DirectoryInfo[] GetAllUnkonwnExistingDeployDirectories() {
            using (var tr = new FuncTrace()) {
                if(this.GetControl() == null && this.EntryAssembly == null)
                    throw new NotSupportedException("Insufficient information to find job deployments.");

                if (!Path.IsPathRooted(AssignedBatchProc.DeploymentBaseDirectory))
                    throw new IOException($"Deployment base directory for {AssignedBatchProc.ToString()} must be rooted/absolute, but '{AssignedBatchProc.DeploymentBaseDirectory}' is not.");

                var jobControl = this.GetControl();
                if (jobControl == null)
                    return new DirectoryInfo[0];

                bool DirMatch(DirectoryInfo dir1, DirectoryInfo dir2) {
                    if (dir1 == null && dir2 == null)
                        return true;
                    if (dir1 == null) // dir2 must be not null
                        return false;
                    if (dir2 == null) // dir1 must be not null
                        return false;
                    string _dir1 = dir1.FullName.TrimEnd(Path.DirectorySeparatorChar, Path.AltDirectorySeparatorChar);
                    string _dir2 = dir2.FullName.TrimEnd(Path.DirectorySeparatorChar, Path.AltDirectorySeparatorChar);
                    return _dir1.Equals(_dir2);
                }

                bool DirIsKnown(DirectoryInfo dir) {
                    foreach(var dep in m_Deployments) {
                        if(DirMatch(dep.DeploymentDirectory, dir))
                            return true;
                    }
                    return false;
                }

                // find all deployment directories relevant for project & job
                // ==========================================================
                string ShortName = this.JobDirectoryBaseName();

                DirectoryInfo[] AllDirs;
                using (new BlockTrace("DIRECTORY_QUERY", tr)) {
                    AllDirs = Directory.GetDirectories(this.AssignedBatchProc.DeploymentBaseDirectory, ShortName + "*").Select(str => new DirectoryInfo(str)).ToArray();
                }
                try {
                    tr.Info("got " + AllDirs.Count() + " possible deployment directories: "
                        + AllDirs.Take(8).Select(dir => dir.FullName).ToConcatString("", ", ", AllDirs.Count() > 8 ? "..." : ""));
                } catch (Exception ex) {
                    tr.Warning("Exception during formatting of directory list: " + ex);
                }

                // filter appropriate ones 
                // =======================
                var filtDirs = new List<DirectoryInfo>();
                using(new BlockTrace("DIRECTORY_FILTERING", tr)) {
                    var mybind = new KnownTypesBinder(this);


                    foreach(DirectoryInfo dir in AllDirs) {
                        if(!DirIsKnown(dir)) {

                            try {
                                string ControlObj = Path.Combine(dir.FullName, "control.obj");
                                if(File.Exists(ControlObj)) {
                                    var ctrl = BoSSS.Solution.Control.AppControl.Deserialize(File.ReadAllText(ControlObj), mybind);
                                    if(BoSSSshell.WorkflowMgm.JobAppControlCorrelation(this, ctrl)) {
                                        filtDirs.Add(new DirectoryInfo(dir.FullName));
                                        continue;
                                    }
                                }

                                string ControlScript = Path.Combine(dir.FullName, "control.cs");
                                if(File.Exists(ControlScript)) {
                                    int control_index = 0;
                                    int i = CommandLineArguments.IndexWhere(arg => arg == "--pstudy_case");
                                    if(i >= 0) {
                                        control_index = int.Parse(CommandLineArguments[i + 1]);
                                    }

                                    var ctrl = BoSSS.Solution.Control.AppControl.FromFile(ControlScript, jobControl.GetType(), control_index);
                                    if(BoSSSshell.WorkflowMgm.JobAppControlCorrelation(this, ctrl)) {
                                        filtDirs.Add(dir);
                                        continue;
                                    }
                                }
                            } catch (Exception e) {
                                tr.Error($"Warning: unable process deployment directory {dir}: " + e.Message);
                                Console.Error.WriteLine($"Warning: unable process deployment directory {dir}: " + e.Message);
                            }
                        }
                    }
                }

                try {
                    tr.Info("remaining with " + filtDirs.Count() + " deployment directories after filtering: "
                        + filtDirs.Take(8).Select(dir => dir.FullName).ToConcatString("", ", ", filtDirs.Count() > 8 ? "..." : ""));
                } catch (Exception ex) {
                    tr.Warning("Exception during formatting of directory list: " + ex);
                }

                // return
                // ======
                return filtDirs.ToArray();
            }
        }

        class KnownTypesBinder : Newtonsoft.Json.Serialization.DefaultSerializationBinder {

            Job m_owner;

            internal KnownTypesBinder(Job __owner) {
                m_owner = __owner;

                foreach(var a in __owner.AllDependentAssemblies) {
                    var tt = new Dictionary<string, Type>();
                    knownTypes.Add(a.GetName().Name, tt);
                    foreach(var t in a.GetExportedTypes()) {
                        tt.Add(t.FullName, t);
                    }
                }
            }

            Dictionary<string, Dictionary<string, Type>> knownTypes = new Dictionary<string, Dictionary<string, Type>>();

            /*
            public IList<Type> KnownTypes { get; set; }

            public Type BindToType(string assemblyName, string typeName) {
                return KnownTypes.SingleOrDefault(t => t.Name == typeName);
            }

            public void BindToName(Type serializedType, out string assemblyName, out string typeName) {
                assemblyName = null;
                typeName = serializedType.Name;
            }
            */
            public override Type BindToType(string assemblyName, string typeName) {
                var dd = knownTypes[assemblyName];
                var tt = dd[typeName];

                return tt;
            }
        }

        void UpdateDeployments() {
            using (var tr = new FuncTrace()) {
                

                // determine all new sessions
                // ==========================
                HashSet<Guid> KnownSessionGuids = new HashSet<Guid>();
                foreach (var dep in m_Deployments) {
                    if (dep.Session != null) {
                        KnownSessionGuids.Add(dep.Session.ID);
                    }
                }

               
                ISessionInfo[] AllNewSessionsTotal;
                using (new BlockTrace("NewSessionFiltering", tr)) {
                    AllNewSessionsTotal = BoSSSshell.WorkflowMgm.Sessions
                        .Where(sinf => !KnownSessionGuids.Contains(sinf.ID)).ToArray(); // for performance reasons, filter sessions that we already know
                }

                ISessionInfo[] AllNewSessions;
                using (new BlockTrace("SessionInfoJobCorrelation", tr)) {
<<<<<<< HEAD
                    WorkflowMgm.getKeys.Reset();
                    AllNewSessions = AllNewSessionsTotal
                        .Where(sinf => BoSSSshell.WorkflowMgm.SessionInfoJobCorrelation(sinf, this)).ToArray();
                }
                tr.Info("read the dict: " + WorkflowMgm.getKeys.Elapsed.TotalSeconds + " sec");


=======
                    AllNewSessions = AllNewSessionsTotal
                        .Where(sinf => BoSSSshell.WorkflowMgm.SessionInfoJobCorrelation(sinf, this)).ToArray();
                }
              
>>>>>>> 22c7b9df
                // add all new deployment directories
                // ==================================
                foreach (DirectoryInfo dirInfo in this.GetAllUnkonwnExistingDeployDirectories()) {
                    m_Deployments.Add(new Deployment(dirInfo, this));
                }

                // finally, correlate the new sessions to the deployments
                // ======================================================
                for (int i = 0; i < AllNewSessions.Length; i++) {
                    var sinf = AllNewSessions[i];

                    string RelDeployPath = sinf.DeployPath.Split(new[] { Path.DirectorySeparatorChar, Path.AltDirectorySeparatorChar }, StringSplitOptions.RemoveEmptyEntries).Last();


                    foreach (var dep in m_Deployments) {
                        if (dep.RelativeDeploymentDirectory == RelDeployPath) {
                            // bingo
                            dep.Session = sinf;
                            AllNewSessions[i] = null;
                        }
                    }
                }

                for (int i = 0; i < AllNewSessions.Length; i++) {
                    var sinf = AllNewSessions[i];
                    if (sinf != null) {
                        // deployment was deleted, but some session was found in the database.
                        m_Deployments.Add(new Deployment(sinf, this));
                    }
                }

                m_Deployments.Sort(new FuncComparer<Deployment>((A, B) => A.CreationDate.CompareTo(B.CreationDate)));
            }
        }

        
        internal class DeploymentsAtomic : IDisposable {
            public DeploymentsAtomic(Job owner) {
                m_owner = owner;
                m_owner.UpdateDeployments();
            }

            readonly Job m_owner;

            public void Dispose() {
                m_owner.deploymentsAtomic = null;
            }
        }

        DeploymentsAtomic deploymentsAtomic = null;

        /// <summary>
        /// All deployments/attempts for this job which can be found in the data sources
        /// (sessions in BoSSS databases, deployment directories and batch processor queues)
        /// </summary>
        public IReadOnlyList<Deployment> AllDeployments {
            get {
                if (deploymentsAtomic != null) {
                    return m_Deployments.AsReadOnly();
                } else {
                    //maybe some caching here?
                    UpdateDeployments();
                    return m_Deployments.AsReadOnly();

                }
            }
        }


        /// <summary>
        /// Deletes any trace of previous calculations for this job.
        /// </summary>
        public void DeleteOldDeploymentsAndSessions() {
            foreach(var dep in AllDeployments) {
                if(dep.Session != null) {
                    try {
                        dep.Session.Delete(true);
                    } catch (Exception e) {
                        Console.Error.WriteLine($"{e.GetType()} during deployment / session deletion: {e.Message}");
                    }

                }

                if(dep.DeploymentDirectory != null && dep.DeploymentDirectory.Exists) {
                    Exception op(int iTry) {
                        dep.DeploymentDirectory.Delete(true);
                        return null;
                    }


                    MetaJobMgrIO.RetryIOop(op, "deletion of directory '" + dep.DeploymentDirectory.FullName + "'", false);
                    Console.WriteLine($"Deleted deployment {dep.DeploymentDirectory.Name}");
                }
            }

            m_Deployments.Clear();
        }




        

        int m_NumberOfMPIProcs = 1;

        /// <summary>
        /// %
        /// </summary>
        public int NumberOfMPIProcs {
            get {
                return m_NumberOfMPIProcs;
            }
            set {
                TestActivation();
                m_NumberOfMPIProcs = value;
            }
        }

        bool m_UseComputeNodesExclusive = false;

        /// <summary>
        /// If true, the batch system should try not to run any other jobs in parallel on the assigned compute nodes.
        /// </summary>
        public bool UseComputeNodesExclusive {
            get {
                return m_UseComputeNodesExclusive;
            }
            set {
                TestActivation();
                m_UseComputeNodesExclusive = value;
            }
        }

        
        /// <summary>
        /// Returns all session which can be correlated to this job,
        /// <see cref="WorkflowMgm.SessionInfoJobCorrelation"/>.
        /// </summary>
        public ISessionInfo[] AllSessions {
            get {
                using (new FuncTrace()) {
                    List<ISessionInfo> ret = new List<ISessionInfo>();
                    foreach (var dep in AllDeployments) {
                        if (dep.Session != null)
                            ret.Add(dep.Session);
                    }
                    return ret.ToArray();
                }
            }
        }

      


        /// <summary>
        /// Returns the session which is the result of this job.
        /// </summary>
        public ISessionInfo LatestSession {
            get {
                ISessionInfo[] RR = this.AllSessions;
                return RR.Length > 0 ? RR.OrderBy(si => si.CreationTime).Last() : null;
            }
        }

        /// <summary>
        /// most recent (according to date) entry in <see cref="AllDeployments"/>
        /// </summary>
        public Deployment LatestDeployment {
            get {
                var deps = this.AllDeployments.ToArray();
                if(deps.Length > 0)
                    return deps.OrderBy(d => d.CreationDate).Last();
                else
                    return null;
            }
        }



        /// <summary>
        /// The content of the standard output stream as a string.
        /// </summary>
        public string Stdout {
            get {
                using(new FuncTrace()) {
                    if(AssignedBatchProc == null)
                        throw new NotSupportedException("Job is not activated.");

                    

                    string stdout = "";

                    Exception op(int itry) {

                        string StdoutFile = null;
                        if(this.Status == JobStatus.FinishedSuccessful) {
                            if(this.LatestSession != null) {
                                StdoutFile = this.LatestSession.FilesInSessionDir("stdout.0.txt").FirstOrDefault();
                            }
                        }
                        if(StdoutFile == null) {
                            var ld = LatestDeployment;
                            if(ld != null) {
                                StdoutFile = AssignedBatchProc.GetStdoutFile(ld.BatchProcessorIdentifierToken, ld.DeploymentDirectory.FullName);
                            }
                        }
    
                        if(StdoutFile != null && File.Exists(StdoutFile)) {
                            using(FileStream stream = File.Open(StdoutFile, FileMode.Open, FileAccess.Read, FileShare.ReadWrite)) {
                                using(StreamReader reader = new StreamReader(stream)) {
                                    stdout = reader.ReadToEnd();
                                }
                            }
                        } else {
                            stdout = "";
                        }
                        return null;
                    }

                    MetaJobMgrIO.RetryIOop(op, "reading of stdout file", true);

                    return stdout;
                }
            }
        }

        /// <summary>
        /// The content of the standard error stream as a string.
        /// </summary>
        public string Stderr {
            get {
                using(new FuncTrace()) {
                    if(AssignedBatchProc == null)
                        throw new NotSupportedException("Job is not activated.");

                    string stderr = "";

                    Exception op(int itry) {
                        string StderrFile = null;
                        if(this.Status == JobStatus.FinishedSuccessful) {
                            if(this.LatestSession != null) {
                                StderrFile = this.LatestSession.FilesInSessionDir("stderr.0.txt").FirstOrDefault();
                            }
                        }
                        if(StderrFile == null) {
                            var ld = LatestDeployment;
                            if(ld != null) {
                                StderrFile = AssignedBatchProc.GetStderrFile(ld.BatchProcessorIdentifierToken, ld.DeploymentDirectory.FullName);
                            }

                        }

                        if(StderrFile != null && File.Exists(StderrFile)) {
                            using(FileStream stream = File.Open(StderrFile, FileMode.Open, FileAccess.Read, FileShare.ReadWrite)) {
                                using(StreamReader reader = new StreamReader(stream)) {
                                    stderr = reader.ReadToEnd();
                                }
                            }
                        } else {
                            stderr = "";
                        }
                        return null;
                    }

                    MetaJobMgrIO.RetryIOop(op, "reading of stderr file", true);

                    return stderr;
                }
            }
        }

        /// <summary>
        /// Should open a separate console window showing the rolling output text of the job.
        /// </summary>
        public void ShowOutput() {
            if (AssignedBatchProc == null)
                throw new NotSupportedException("Job is not activated.");

            var ld = LatestDeployment;
            if(ld == null) {
                Console.WriteLine("No deployment available so far.");
                return;
            }

            string EscapeKack(string p) {
                if (p.Contains(' ')) {
                    // i hate escaping
                    if (System.IO.Path.DirectorySeparatorChar == '\\') {
                        // probably windows --> use quotes
                        p = "\"" + p + "\"";
                    } else {
                        // Linux etc.
                        p = p.Replace(" ", "\\ ");
                    }

                }
                return p;
            }

            string StderrFile = AssignedBatchProc.GetStderrFile(ld.BatchProcessorIdentifierToken, ld.DeploymentDirectory.FullName);
            string StdoutFile = AssignedBatchProc.GetStdoutFile(ld.BatchProcessorIdentifierToken, ld.DeploymentDirectory.FullName);

            if (StdoutFile != null && StderrFile != null) {
                ProcessStartInfo psi = new ProcessStartInfo();
                psi.UseShellExecute = true;
                psi.WindowStyle = ProcessWindowStyle.Normal;
                psi.FileName = "dotnet";
                psi.Arguments = EscapeKack(typeof(btail.TailMain).Assembly.Location);
                btail.TailMain.SetArgs(psi, StdoutFile, StderrFile);

                Console.WriteLine($"Starting external console ...");
                Console.WriteLine("(You may close the new window at any time, the job will continue.)");

                Process p = Process.Start(psi);
            } else {
                Console.WriteLine("No known standard output/error path yet - try again later.");
            }
        }

        /// <summary>
        /// After calling <see cref="BatchProcessorClient.Submit"/>, this job
        /// is assigned to the respective batch processor, which is recorded in this member.
        /// </summary>
        public BatchProcessorClient AssignedBatchProc {
            get;
            private set;
        }

        JobStatus? statusCache;

        /// <summary>
        /// Whats up with this job?
        /// </summary>
        public JobStatus Status {
            get {
                return GetStatus(WriteHints: false);
            }
        }

        /// <summary>
        /// How often has this job been submitted to the batch system?
        /// </summary>
        public int SubmitCount {
            get {
                return m_Deployments.Count;
            }
        }

        /// <summary>
        /// - if true (default), a successful session in a database is required for this job to be a success
        /// - false must be set for jobs which do not write to a database.
        /// </summary>
        public bool SessionReqForSuccess {
            get;
            set;
        }



        /*
        /// <summary>
        /// All directories which can be found to which this job has ever been deployed
        /// </summary>
        public DirectoryInfo[] GetAllDeploymantDirectories() {
            DirectoryInfo[] directories = AssignedBatchProc.GetAllExistingDeployDirectories(this);
            if(this.DeploymentDirectory != null) {
                DirectoryInfo diAdd = new DirectoryInfo(this.DeploymentDirectory);
                if(diAdd.Exists) {
                    if(directories == null)
                        directories = new DirectoryInfo[0];

                    diAdd.AddToArray(ref directories);
                }
            }

            if(directories == null)
                directories = new DirectoryInfo[0];

            return directories;
        }
        */

        /*
        /// <summary>
        /// triggers <see cref="DeleteOldDeploymentsAndSessions"/>
        /// </summary>
        public static bool UndocumentedSuperHack = false;
        */

        /// <summary>
        /// Activates the Job in the default queue (<see cref="BoSSSshell.GetDefaultQueue"/>)
        /// </summary>
        public void Activate() {
            var bpc = BoSSSshell.GetDefaultQueue();
            this.Activate(bpc);
        }

        /// <summary>
        /// Activates the job; can only be called once in this objects lifetime.
        /// </summary>
        /// <remarks>
        /// The job is submitted to the batch processor if no 
        /// By using a unique name, see <see cref="Name"/>, the job becomes persistent: e.g., assume 
        /// that this method is called within a worksheet. Later, the worksheet is restarted, or closed and reopened,
        /// thus this method is called a second time. By identifying the job in the batch processor with a unique name and
        /// by tagging sessions with the job name, it is ensured that the job is _not_ submitted a second time,
        /// resp. every time the worksheet is restarted.
        /// </remarks>
        /// <param name="bpc"></param>
        public void Activate(BatchProcessorClient bpc) {
            using (var tr = new FuncTrace()) {

                // ============================================
                // ensure that this method is only called once.
                // ============================================
                if (this.AssignedBatchProc != null)
                    throw new NotSupportedException("Job can only be activated once.");
                AssignedBatchProc = bpc;

                Reactivate();
            }
        }

        /// <summary>
        /// 
        /// </summary>
        public void Reactivate() {
            using (var tr = new FuncTrace()) {
                if (this.AssignedBatchProc == null)
                    throw new NotSupportedException("Job must be activated before.");

                // ================
                // status
                // ================

                var stat = GetStatus(true);
                if (stat != JobStatus.Unknown) {
                    int sc = this.SubmitCount;
                    if (stat == JobStatus.FailedOrCanceled && sc < RetryCount) {
                        Console.WriteLine($"Job is {stat}, but retry count is set to {RetryCount} and only {sc} tries yet - trying once more...");
                        this.statusCache = null;
                    } else {
                        Console.WriteLine("No submission, because job status is: " + stat.ToString());
                        return;
                    }
                }
             



                // ========================================================================
                // finally, it might be necessary to submit the job to the batch processor. 
                // ========================================================================

                Console.WriteLine($"Deploying job {this.Name} ... ");

                // some database syncing might be necessary 
                FiddleControlFile(AssignedBatchProc);

                // deploy additional files
                string DeploymentDirectory = this.DeployExecuteables();
                
                // submit job
                using (new BlockTrace("JOB_SUBMISSION", tr)) {
                    var rr = AssignedBatchProc.Submit(this, DeploymentDirectory);
                    File.WriteAllText(Path.Combine(DeploymentDirectory, "IdentifierToken.txt"), rr.id);

                    //Deployment dep = AllDeployments.SingleOrDefault(d => d?.BatchProcessorIdentifierToken == rr.id);
                    Deployment dep = AllDeployments.LastOrDefault(d => (d?.BatchProcessorIdentifierToken == rr.id) && PathMatch(d?.DeploymentDirectory?.FullName, DeploymentDirectory));
                    
                    if (dep == null)
                        m_Deployments.Add(new Deployment(new DirectoryInfo(DeploymentDirectory), this, rr.optJobObj));
                    else
                        dep.optInfo = rr.optJobObj;
                }

                Console.WriteLine();
            }
        }

        static bool PathMatch(string this_Path, string otherPath) {
            if (this_Path == otherPath)
                return true;
            if (this_Path == null && otherPath != null)
                return false;
            if (this_Path != null && otherPath == null)
                return false;

            if (!Directory.Exists(otherPath))
                return false;

            string TokenName = Guid.NewGuid().ToString() + ".token";

            string file1 = System.IO.Path.Combine(this_Path, TokenName);
            File.WriteAllText(file1, "this is a test file which can be safely deleted.");

            string file2 = System.IO.Path.Combine(otherPath, TokenName);

            return File.Exists(file2);
        }


        /// <summary>
        /// Status evaluation, with optional additional information.
        /// </summary>
        /// <param name="WriteHints">
        /// If true, prints a reason for the returned status.
        /// </param>
        /// <returns></returns>
        public JobStatus GetStatus(bool WriteHints = true) {
            using (var tr = new FuncTrace()) {
                tr.InfoToConsole = WriteHints;

                if (AssignedBatchProc == null) {
                    tr.Info($"No batch processor assigned to job jet; therefore, status is {JobStatus.PreActivation}");
                    return JobStatus.PreActivation;
                }

                if (!WriteHints) {
                    if (statusCache.HasValue) {
                        tr.Info("returning cached value: " + statusCache.Value);
                        return statusCache.Value;
                    }
                }

                using (new DeploymentsAtomic(this)) {
                    using (BoSSSshell.WorkflowMgm.EnterSessionAtomic()) {



                        // ================
                        // identify success
                        // ================

                        // we have to evaluate the status NOW, and work with this status in order for this method to work correctly.
                        // otherwise, the loophole describes below might happen!
                        (Deployment Depl, JobStatus fixedStatus)[] DeploymentsSoFar = this.AllDeployments.Select(dep => (dep, dep.Status)).ToArray();
                        tr.Info("Deployments so far (" + DeploymentsSoFar.Length + "): " + DeploymentsSoFar.ToConcatString("", ", ", ";"));

                        Deployment[] Success = DeploymentsSoFar.Where(dep => dep.fixedStatus == JobStatus.FinishedSuccessful).Select(TT => TT.Depl).ToArray();
                        tr.Info("Success: " + Success.Length);
                        if (SessionReqForSuccess) {
                            ISessionInfo[] SuccessSessions = this.AllSessions.Where(si => si.SuccessfulTermination()).OrderByDescending(sess => sess.CreationTime).ToArray();
                            if (SuccessSessions.Length <= 0) {
                                // look twice
                                BoSSSshell.WorkflowMgm.ResetSessionsCache();
                                DeploymentsSoFar = this.AllDeployments.Select(dep => (dep, dep.Status)).ToArray();
                                Success = DeploymentsSoFar.Where(dep => dep.fixedStatus == JobStatus.FinishedSuccessful).Select(TT => TT.Depl).ToArray();
                                SuccessSessions = this.AllSessions.Where(si => si.SuccessfulTermination()).OrderByDescending(sess => sess.CreationTime).ToArray();
                            }
                            if (SuccessSessions.Length > 0) {
                                tr.Info($"Info: Found successful session \"{SuccessSessions.First()}\" -- job is marked as successful, no further action.");
                                this.statusCache = JobStatus.FinishedSuccessful;
                                return JobStatus.FinishedSuccessful;
                            }

                            if (Success.Length > 0) {
                                tr.Info($"Note: found {Success.Length} successful deployment(s), but job is configured to require a successful result session ('this.SessionReqForSuccess' is true), and none is found. {this.AllSessions.Length} sessions correlated to this job fount in total.");
                            }

                            if (WriteHints) {
                                var c = this.GetControl();
                                if (c != null && c.savetodb == false) {
                                    throw new NotSupportedException("Configuration error: this job can never be successful: a successful result session ('this.SessionReqForSuccess' is true) is required, but control object is configured not to save in the database.");
                                }
                            }

                        } else {
                            if (Success.Length > 0) {
                                tr.Info($"Info: Found successful deployment and no result session is expected ('this.SessionReqForSuccess' is false):  job is marked as successful, no further action.");
                                this.statusCache = JobStatus.FinishedSuccessful;
                                return JobStatus.FinishedSuccessful;
                            }
                        }

                        // ========================
                        // identify running/waiting
                        // ========================

                        // If we would not use the status evaluated at the top of this method, the 
                        // potential async loophole could happen: job is still 'PendingInExecutionQueue' here...
                        var inprog = DeploymentsSoFar.Where(dep => (dep.fixedStatus == JobStatus.InProgress)).ToArray();
                        //tr.Info("inprog length: " + inprog.Length);
                        if (inprog.Length > 0) {
                            tr.Info($"Info: Job {inprog[0].Depl.BatchProcessorIdentifierToken} is currently executed on {this.AssignedBatchProc} -- no further action.");
                            return JobStatus.InProgress;
                        }

                        // ... but moves to 'InProgress' somewhere in between here ...
                        var inq = DeploymentsSoFar.Where(dep => (dep.fixedStatus == JobStatus.PendingInExecutionQueue)).ToArray();
                        //tr.Info("inq length: " + inq.Length);
                        if (inq.Length > 0) {
                            tr.Info($"Info: Job {inq[0].Depl.BatchProcessorIdentifierToken} is currently waiting on {this.AssignedBatchProc} -- no further action.");
                            return JobStatus.PendingInExecutionQueue;
                        }

                        // ... so we reach this line and receive an error here

                        // =============
                        // identify fail
                        // =============

                        // if we pass this point, we want to submit to a batch processor,
                        // but only if still allowed.
                        tr.Info("job submit count: " + this.SubmitCount);
                        if (this.SubmitCount >= this.RetryCount) {
                            tr.Info($"Note: Job has reached its maximum number of attempts to run ({this.RetryCount}) -- job is marked as fail, no further action.");
                            tr.Info($"Hint: you might either remove old deployments or increase the 'RetryCount'.");

                            this.statusCache = JobStatus.FailedOrCanceled;
                            return JobStatus.FailedOrCanceled;
                        }

                        if (this.SubmitCount > 0 && DeploymentsSoFar.All(dep => dep.fixedStatus == JobStatus.FailedOrCanceled)) {
                            tr.Info($"Note: Job was deployed ({this.SubmitCount}) number of times, all failed; RetryCount is {this.RetryCount}, so try once more.");
                            tr.Info($"Hint: want to re-activate the job.");

                            this.statusCache = JobStatus.FailedOrCanceled;
                            return JobStatus.FailedOrCanceled;
                        }

                        // ============
                        // what now?
                        // ============

                        tr.Error("unable to determine job status - unknown");
                        return JobStatus.Unknown;
                    }
                }
            }
        }

        int m_RetryCount = 3;

        /// <summary>
        /// Number of times the job is submitted at maximum.
        /// </summary>
        public int RetryCount {
            get {
                return m_RetryCount;
            }
            set {
                if(RetryCount < 0)
                    throw new ArgumentOutOfRangeException("RetryCount must be positive");
                TestActivation();

                m_RetryCount = value;
            }
        }

        private void TestActivation() {
            if(this.Status != JobStatus.PreActivation)
                throw new NotSupportedException("Unable to change properties after job is activated.");
        }

        /// <summary>
        /// Human-readable summary about this job.
        /// </summary>
        public override string ToString() {
            using (var stw = new StringWriter()) {
                stw.Write(this.Name);
                stw.Write(": ");
                stw.Write(this.Status);

                if (AssignedBatchProc != null) {
                    stw.Write(" (");
                    stw.Write(this.AssignedBatchProc.ToString());
                    stw.Write(")");
                }

                return stw.ToString();
            }
        }

        /*

        // Note: Fk, 09feb22: this is a slurm-specific issue; therefore it should not be in this class.
        // If it is job-specific, it must be implemented for all batch-processors!


        string m_ExecutionTime = "05:00:00";

        /// <summary>
        /// Estimated execution time limit. Important for slurm queuing
        /// </summary>
        public string ExecutionTime {
            get {
                return m_ExecutionTime;
            }
            set {
                TestActivation();
                m_ExecutionTime = value;
            }
        }
        */

        
        /// <summary>
        /// Copies the executable files to the <see cref="BatchProcessorClient.DeploymentBaseDirectory"/>, but does not submit the job.
        /// </summary>
        string DeployExecuteables() {
            /*
            bool IsNotSystemAssembly(Assembly Ass, string MainAssemblyDir) {
                PlatformID CurrentSys = System.Environment.OSVersion.Platform;
                switch(CurrentSys) {
                    case PlatformID.Unix: { return Path.GetFullPath(Ass.Location).StartsWith("/home/")
                            || Path.GetFullPath(Ass.Location).StartsWith("/Jenkins/"); }
                    case PlatformID.Win32S:
                    case PlatformID.Win32Windows:
                    default: {
                        return Path.GetDirectoryName(Ass.Location).Equals(MainAssemblyDir)
                            || Path.GetFileName(Ass.Location).StartsWith("BoSSS")
                            || Path.GetFileName(Ass.Location).StartsWith("ilPSP");
                            //|| !Ass.GlobalAssemblyCache;
                    }
                }
            }
            */

           
            void TestWR() {
                using(new FuncTrace()) {
                    Exception OP(int iTry) {
                        if(this.GetControl() != null) {
                            var directories = this.AllDeployments.Select(dep => dep.DeploymentDirectory).Where(dep => dep != null).ToArray();
                            if(directories == null || directories.Length <= 0) {
                                return new IOException("Job is assigned to batch processor, but no deployment directory can be found.");
                            }
                        }
                        return null;
                    }

                    MetaJobMgrIO.RetryIOop(OP, "testing of job deployment", false);
                }
            }

            static void CopyFilesRecursively(string sourcePath, string targetPath) {
                //Now Create all of the directories
                foreach(string dirPath in Directory.GetDirectories(sourcePath, "*", SearchOption.AllDirectories)) {
                    Directory.CreateDirectory(dirPath.Replace(sourcePath, targetPath));
                }

                //Copy all the files & Replaces any files with the same name
                foreach(string newPath in Directory.GetFiles(sourcePath, "*.*", SearchOption.AllDirectories)) {
                    File.Copy(newPath, newPath.Replace(sourcePath, targetPath), true);
                }
            }


            using (var tr = new FuncTrace()) {
                Console.WriteLine("Deploying executables and additional files ...");

                // Collect files
                List<string> files = new List<string>();
                using (new BlockTrace("ASSEMBLY_COLLECTION", tr)) {
                    if(EntryAssemblyRedirection == null) {
                        //string SystemPath = Path.GetDirectoryName(typeof(object).Assembly.Location);
                        files.AddRange(GetManagedFileList());
                    } else {
                        Console.WriteLine("Skipping assembly file copy, since 'EntryAssemblyRedirection' = " + EntryAssemblyRedirection);
                    }
               
                    // test for really strange errors
                    for (int i = 0; i < files.Count; i++) {
                        for (int j = i + 1; j < files.Count; j++) {
                            if (Path.GetFileName(files[i]).Equals(Path.GetFileName(files[j])))
                                throw new ApplicationException("strange internal error");
                        }
                    }
                }

                // create deployment directory.
                string DeployDir = this.GetNewDeploymentDir();
                MetaJobMgrIO.CreateDirectoryWR(DeployDir);

                Console.WriteLine("Deployment directory: " + DeployDir);
                string OriginDir = null;

                // copy files
                using (new BlockTrace("EXECOPY", tr)) {
                    foreach (var fOrg in files) {
                        string fNmn = Path.GetFileName(fOrg);
                        if (fNmn.Equals("mscorlib.dll"))
                            throw new ApplicationException("internal error - something went wrong during filtering.");

                        string fTarget = Path.Combine(DeployDir, fNmn);

                        MetaJobMgrIO.CopyFileWR(fOrg, fTarget);
                        if (OriginDir == null || !OriginDir.Equals(Path.GetDirectoryName(fOrg))) {
                            OriginDir = Path.GetDirectoryName(fOrg);
                        }
                    }

                    if(EntryAssemblyRedirection == null) {
                        // copy "runtimes" directory from .NET core/.NET5
                        string runtimes_Src = Path.Combine(Path.GetDirectoryName(EntryAssembly.Location), "runtimes");
                        string runtimes_Dst = Path.Combine(DeployDir, "runtimes");
                        if(Directory.Exists(runtimes_Src)) {
                            CopyFilesRecursively(runtimes_Src, runtimes_Dst);
                        }
                    }
                }
                tr.Info("copied " + files.Count + " files.");
                Console.WriteLine("copied " + files.Count + " files.");

                // additional files
                if (this.AdditionalDeploymentFiles != null) {
                    foreach (var t in this.AdditionalDeploymentFiles) {
                        string fTarget = Path.Combine(DeployDir, t.Item2);
                        byte[] Content = t.Item1;
                        MetaJobMgrIO.WriteFileWR(fTarget, Content);
                        Console.WriteLine("   written file: " + t.Item2);
                    }
                }

                // deploy runtime
                using (new BlockTrace("DEPLOY_RUNTIME", tr)) {
                    if (AssignedBatchProc.DeployRuntime == true) {
                        string BosssInstall = BoSSS.Foundation.IO.Utils.GetBoSSSInstallDir();
                        var BosssBinNative = new DirectoryInfo(Path.Combine(BosssInstall, "bin", "native", AssignedBatchProc.RuntimeLocation));
                        MetaJobMgrIO.CopyDirectoryRec(BosssBinNative.Parent.FullName, DeployDir, BosssBinNative.Name);
                        Console.WriteLine("   copied '" + AssignedBatchProc.RuntimeLocation + "' runtime.");
                        tr.Info("   copied '" + AssignedBatchProc.RuntimeLocation + "' runtime.");
                    }
                }

                // finally
                Console.WriteLine("deployment finished.");

                // test
                TestWR();

                // return
                return DeployDir;
            }
        }

        private string[] GetManagedFileList() {
            using (var tr = new FuncTrace()) {
                List<string> files = new List<string>();

                var allAssis = RelevantDependentAssemblies;

                string entry_dir = Path.GetDirectoryName(EntryAssembly.Location);

                foreach (var a in allAssis) {

                    string a_location = a.Location;
                    if (a_location != entry_dir) {
                        //
                        // FK, 24jan23:
                        // Try to take the file from the same directory as the entry assembly:
                        //  * problem: when using Jupyter, sometimes different assemblies are loaded.
                        //    - e.g. ~\.dotnet\tools\.store\microsoft.dotnet-interactive\1.0.360602\microsoft.dotnet-interactive\1.0.360602\tools\net7.0\any\System.CodeDom.dll
                        //      instead of the `System.CodeDom.dll` present in the current directory.
                        //    - this causes (sometimes) problems when the deployed application should be started.
                        //  * solution: test, whether the assembly with the same name can be found "locally"; if yes, prefer this one.
                        //  * future: if all packages are done via nuget, this will maybe be not an issue anymore
                        //
                        string alt_location = Path.Combine(entry_dir, Path.GetFileName(a_location));
                        if (File.Exists(alt_location)) {

                            tr.Info($"Take {alt_location} instead of {a_location}");
                            a_location = alt_location;
                        }
                    }

                    files.Add(a_location);

                    var additionalFiles = new string[] {
                        Path.Combine(Path.GetDirectoryName(a_location),
                                     System.IO.Path.GetFileNameWithoutExtension(a_location) + ".deps.json"),
                        Path.Combine(Path.GetDirectoryName(a_location),
                                     System.IO.Path.GetFileNameWithoutExtension(a_location) + ".runtimeconfig.json"),
                        a_location + ".config" // probably obsolete?; only for the old .NET Framework
                    };


                    foreach (var a_acc in additionalFiles) {
                        tr.Info("additional file " + a_acc);
                        if (File.Exists(a_acc)) {
                            tr.Info(" added.");
                            files.Add(a_acc);
                        } else {
                            tr.Info(" missing.");
                        }
                    }
                }

                return files.ToArray();
            }
        }
    }

}<|MERGE_RESOLUTION|>--- conflicted
+++ resolved
@@ -1058,20 +1058,10 @@
 
                 ISessionInfo[] AllNewSessions;
                 using (new BlockTrace("SessionInfoJobCorrelation", tr)) {
-<<<<<<< HEAD
-                    WorkflowMgm.getKeys.Reset();
                     AllNewSessions = AllNewSessionsTotal
                         .Where(sinf => BoSSSshell.WorkflowMgm.SessionInfoJobCorrelation(sinf, this)).ToArray();
                 }
-                tr.Info("read the dict: " + WorkflowMgm.getKeys.Elapsed.TotalSeconds + " sec");
-
-
-=======
-                    AllNewSessions = AllNewSessionsTotal
-                        .Where(sinf => BoSSSshell.WorkflowMgm.SessionInfoJobCorrelation(sinf, this)).ToArray();
-                }
-              
->>>>>>> 22c7b9df
+
                 // add all new deployment directories
                 // ==================================
                 foreach (DirectoryInfo dirInfo in this.GetAllUnkonwnExistingDeployDirectories()) {
