--- conflicted
+++ resolved
@@ -186,11 +186,7 @@
                 try {
                     EditLoop();
                 } catch (ThreadAbortException) {
-<<<<<<< HEAD
                     //Thread.ResetAbort();
-=======
-                    //Thread.;
->>>>>>> eeaef2b3
                     Console.WriteLine();
                     SetPrompt(prompt);
                     SetText("");
