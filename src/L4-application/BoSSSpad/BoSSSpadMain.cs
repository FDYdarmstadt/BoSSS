﻿/* =======================================================================
Copyright 2017 Technische Universitaet Darmstadt, Fachgebiet fuer Stroemungsdynamik (chair of fluid dynamics)

Licensed under the Apache License, Version 2.0 (the "License");
you may not use this file except in compliance with the License.
You may obtain a copy of the License at

    http://www.apache.org/licenses/LICENSE-2.0

Unless required by applicable law or agreed to in writing, software
distributed under the License is distributed on an "AS IS" BASIS,
WITHOUT WARRANTIES OR CONDITIONS OF ANY KIND, either express or implied.
See the License for the specific language governing permissions and
limitations under the License.
*/

using BoSSS.Platform;
using ilPSP;
using Microsoft.DotNet.Interactive.Documents;
using Microsoft.DotNet.Interactive.Documents.Jupyter;
using System;
using System.Collections.Generic;
using System.Diagnostics;
using System.Globalization;
using System.IO;
using System.Linq;
using System.Threading;

namespace BoSSS.Application.BoSSSpad {

    /// <summary>
    /// entry point of the `BoSSSpad` application.
    /// </summary>
    public static class BoSSSpadMain {

        /// <summary>
        /// Modes of operation of BoSSSpad
        /// </summary>
        private enum Modes {
            /// <summary>
            /// Batch execution of .bws files
            /// </summary>
            Batch,

            /// <summary>
            /// Just check the installation
            /// </summary>
            Check,

            /// <summary>
            /// Batch execution of LaTeX files (experimental)
            /// </summary>
            TexBatch,

            /// <summary>
            /// Upgrading some old file format (`bws` or `tex` with BoSSS-macros)
            /// to Jupyter notebooks (`ipnb`)
            /// </summary>
            OldFileUpgrade,


            /// <summary>
            /// Executing a notebook in batch mode
            /// </summary>
            JupyterBatch,


            /// <summary>
            /// Create a Jupyter notebook with BoSSS-init code
            /// </summary>
            Jupyterfile,

            /// <summary>
            /// application deployment and running on a cluster
            /// </summary>
            RunBatch

        }

        /*
        class KnownTypesBinder : System.Runtime.Serialization.SerializationBinder {

            Job m_owner;

            internal KnownTypesBinder(Job __owner) {
                m_owner = __owner;
            }

            Assembly a = typeof(BoSSS.Solution.Statistic.CellLocalization).Assembly;

            
            public override Type BindToType(string assemblyName, string typeName) {
                Console.WriteLine(a.FullName);
                var tts = a.GetExportedTypes();
                var tt = tts.First(t => t.FullName == typeName);
                return tt;
                //throw new NotImplementedException();

            }
        }
        */


        /// <summary>
        /// application entry point
        /// </summary>
        //[STAThread]
        public static int Main(string[] args) {
            Thread.CurrentThread.CurrentCulture = CultureInfo.InvariantCulture;
            //string path = @"\\fdygitrunner\ValidationTests\LinslvPerfPar-temp\sessions\eb58bc08-a44f-4beb-99fc-4267567b1353"; 
            //new SessionMemtrace(new DirectoryInfo(path));

<<<<<<< HEAD
            /*
            void w(ValueTuple<string,string> tt) {
                Console.BackgroundColor = ConsoleColor.Blue;
                Console.WriteLine(tt.Item1);
                Console.ResetColor();
            }

            SingleSessionSshClinet ssh = new SingleSessionSshClinet("lcluster19.hrz.tu-darmstadt.de", "fk69umer", new PrivateKeyFile("C:\\Users\\flori\\.ssh\\id_rsa"));

            var rr = ssh.RunCommand("ls"); w(rr);
            rr = ssh.RunCommand("cd mono"); w(rr);
            rr = ssh.RunCommand("ls"); w(rr);

            Console.WriteLine("Now Waiting.");
            Thread.Sleep(20 * 1000);
            rr = ssh.RunCommand("cd /"); w(rr);
            rr = ssh.RunCommand("cd home"); w(rr);
            rr = ssh.RunCommand("ls"); w(rr);
=======
          
>>>>>>> 9631d476


            bool gracefull = ssh.Disconnect(false);
            Console.WriteLine("gracefull exit? " + gracefull);
            return 0;
            */

            
            int errCount = 0;
            Thread.CurrentThread.CurrentCulture = CultureInfo.InvariantCulture;
            
            // interpretation of command line options
            // ======================================
            Modes mode;
            {
                bool parseModeSuccesfully = true;
                //if (args.Length == 0) {
                //    // assuming the user wants to run the worksheet mode
                //    mode = Modes.Worksheet;
                //    fileToOpen = null;
                //} else if (args.Length == 1) {
                //    if (args[0].StartsWith("--")) {
                //        parseModeSuccesfully = Enum<Modes>.TryParse(args[0].Substring(2), out mode);
                //        fileToOpen = null;
                //    }
                //    else {
                //        mode = Modes.Worksheet;
                //        fileToOpen = args[0];
                //    }
                //} else 
                if (args.Length <= 0) {
                    PrintUsage();
                    return int.MinValue;
                } else {
                    if (!args[0].StartsWith("--")) {
                        PrintUsage();
                        return int.MinValue;
                    }

                    parseModeSuccesfully = Enum<Modes>.TryParse(args[0].Substring(2), out mode);

                    if (!parseModeSuccesfully) {
                        PrintUsage();
                        return int.MinValue;
                    }
                }




            }

            // launch the app
            // ==============
            bool IinitializedMPI = BoSSS.Solution.Application.InitMPI();

            try {
                switch (mode) {

                    case Modes.Check:
                    if (args.Length != 1) {
                        PrintUsage();
                        return int.MinValue;
                    }
                    InstallationChecker.CheckSetup();
                    break;

                    case Modes.OldFileUpgrade: {
                        string fileToOpen;
                        if (args.Length != 2) {
                            PrintUsage();
                            return int.MinValue;
                        }
                        fileToOpen = args[1];
                        OldFileToJupyter(fileToOpen);
                        break;
                    }



                    case Modes.JupyterBatch: {
                        string fileToOpen;
                        if (args.Length != 2) { 
                            Console.Error.WriteLine($"Expecting exactly two aruments, but got {args.Length} (which are {args.ToConcatString("", ",", "")}");
                            PrintUsage();
                            return int.MinValue;
                        }
                        fileToOpen = args[1];

                        errCount = RunJupyter(fileToOpen);
                        break;
                    }

                    case Modes.Batch:
                    case Modes.TexBatch: {
                        string fileToOpen;
                        if (args.Length != 2) {
                            PrintUsage();
                            return int.MinValue;
                        }
                        fileToOpen = args[1];
                        string ConvFile = OldFileToJupyter(fileToOpen);
                        errCount = RunJupyter(ConvFile);


                        break;
                    }

                    case Modes.Jupyterfile: {
                        string fileToOpen;
                        if (args.Length != 2) {
                            PrintUsage();
                            return int.MinValue;
                        }
                        fileToOpen = args[1];
                        Jupyterfile(fileToOpen);
                        break;
                    }

                    case Modes.RunBatch:
                    errCount = SubprogramRunbatch.RunBatch(args.Skip(1).ToArray());
                    break;

                    default:
                    throw new NotImplementedException();
                }
            } catch (Exception e) {
                Console.WriteLine(e.GetType().Name + ": " + e.Message);
                errCount = -666;
                //throw new AggregateException(e);
            }


            if (IinitializedMPI)
                BoSSS.Solution.Application.FinalizeMPI();

            return errCount;

            //*/
        }


        private static Mutex JupyterMutex = new Mutex(false, "JupyterMutex");

        private static int RunJupyter(string fileToOpen) {
            return RunPapermill(fileToOpen);
            
            
            //int RetVal = RunJupyter(fileToOpen, false); // first try, don't allow errors
            /*if(RetVal == 0)
                return 0;

            // if we have an error, we have no output; then, the error might be hard to fix;
            // therefore, we have to re-run with `--allow-errors`;
            // Rem.: if --allow-errors is used, the return value of `jupyter nbconvert` is always 0; therefore we would not detect any error if we use it beforehand.
            //       as an alternative, one might convert to a notebook (`--to notebook --execute --allow-errors --output out.ipynb` 
            //       and then parse the `out.ipynb` for exceptions and errors.
            RunJupyter(fileToOpen, true);*/
            //return RetVal;
        }

        /*
        private static int RunJupyter(string fileToOpen, bool AllowErrors) {
            ProcessStartInfo psi = new ProcessStartInfo();
            string SuffixAllowErrors = AllowErrors ? "--allow-errors" : "";

            psi.WorkingDirectory = Directory.GetCurrentDirectory();

            psi.RedirectStandardInput = true;
            //psi.RedirectStandardOutput = true;
            //psi.RedirectStandardError = true;

            bool MutexReleased = false;
            try {
                Console.WriteLine("Waiting for Jupyter mutex (can only use one Jupyter notebook at time) ...");
                JupyterMutex.WaitOne();
                Console.WriteLine("Mutex obtained!");
                
                Process p;
                if(System.OperatingSystem.IsWindows()) {
                    psi.FileName = @"C:\Windows\System32\cmd.exe";

                    // wait here a bit to avoid a port conflict...
                    // when two notebooks are started simultaneously, we might run into the following:
                    //  ---> System.IO.IOException: Failed to bind to address http://192.168.56.1:1004: address already in use.
                    p = Process.Start(psi);
                    Random rnd = new Random();
                    Thread.Sleep(rnd.Next(1000, 5000) + Math.Abs(fileToOpen.GetHashCode()%2217));

                    //p.StandardInput.WriteLine("dir");
                    p.StandardInput.WriteLine(@"C:\ProgramData\Anaconda3\Scripts\activate.bat");
                    p.StandardInput.WriteLine("jupyter.exe nbconvert \"" + fileToOpen + "\" --to html --execute " + SuffixAllowErrors);
                    p.StandardInput.WriteLine("exit");

                    // wait here a bit more...
                    Thread.Sleep(rnd.Next(1000, 5000) + Math.Abs(fileToOpen.GetHashCode()%2217));

                    JupyterMutex.ReleaseMutex();
                    MutexReleased = true;
                    p.WaitForExit();

                } else {
                    psi.FileName = @"jupyter";
                    psi.Arguments = " nbconvert " + fileToOpen + " --to html --execute " + SuffixAllowErrors; 

                    p = Process.Start(psi);
                    p.WaitForExit();

                }
                Console.WriteLine("--------------------------------");
                Console.WriteLine("Done with notebook");
                Console.WriteLine("Exit code " + p.ExitCode);
                return p.ExitCode;
            } finally {
                if(!MutexReleased)
                    JupyterMutex.ReleaseMutex();
            }
        }
        */

        static bool UseAnacondaPython() {
            if(System.Environment.MachineName.Contains("hpccluster", StringComparison.InvariantCultureIgnoreCase))
                return false;

            return System.OperatingSystem.IsWindows();
        }

        private static int RunPapermill(string fileToOpen) {
            string fileToOpen_out = Path.Combine(Path.GetDirectoryName(fileToOpen), Path.GetFileNameWithoutExtension(fileToOpen) + "_out.ipynb");

            string htmlResult = Path.Combine(Path.GetDirectoryName(fileToOpen), Path.GetFileNameWithoutExtension(fileToOpen) + ".html");
            string htmlResult_out = Path.Combine(Path.GetDirectoryName(fileToOpen), Path.GetFileNameWithoutExtension(fileToOpen) + "_out.html");


            //psi.RedirectStandardOutput = true;
            //psi.RedirectStandardError = true;

            bool MutexReleased = false;
            try {
                Console.WriteLine("Waiting for Jupyter mutex (can only use one Jupyter notebook at time) ...");
                JupyterMutex.WaitOne();
                Console.WriteLine("Mutex obtained!");


                Random rnd = new Random();
                Thread.Sleep(rnd.Next(1000, 5000) + Math.Abs(fileToOpen.GetHashCode() % 2217));

                int papermill_exit, nbconvert_exit;
                if (UseAnacondaPython()) {
                    


                    int RunAnacondaShell(string command) {
                        if(MutexReleased) {
                            Console.WriteLine("Waiting for Jupyter mutex (can only use one Jupyter notebook at time) ...");
                            JupyterMutex.WaitOne();
                            Console.WriteLine("Mutex obtained!");
                            MutexReleased = false;
                        }

                        ProcessStartInfo psi = new ProcessStartInfo();
                        psi.WorkingDirectory = Directory.GetCurrentDirectory();
                        psi.RedirectStandardInput = true;
                        psi.FileName = @"C:\Windows\System32\cmd.exe";

                        // wait here a bit to avoid a port conflict...
                        // when two notebooks are started simultaneously, we might run into the following:
                        //  ---> System.IO.IOException: Failed to bind to address http://192.168.56.1:1004: address already in use.
                        Process p = Process.Start(psi);
                        Thread.Sleep(rnd.Next(1000, 5000) + Math.Abs(fileToOpen.GetHashCode() % 2217));

                        //p.StandardInput.WriteLine("dir");
                        p.StandardInput.WriteLine(@"C:\ProgramData\Anaconda3\Scripts\activate.bat");
                        p.StandardInput.WriteLine(command);// "jupyter.exe nbconvert \"" + fileToOpen + "\" --to html ");
                        p.StandardInput.WriteLine("exit");

                        // wait here a bit more...
                        Thread.Sleep(rnd.Next(1000, 5000) + Math.Abs(fileToOpen.GetHashCode() % 2217));
                        if(!MutexReleased)
                            JupyterMutex.ReleaseMutex();
                        MutexReleased = true;
                        p.WaitForExit();

                        return p.ExitCode;
                    }

                    papermill_exit = RunAnacondaShell($"papermill {fileToOpen} {fileToOpen_out}");
                    nbconvert_exit = RunAnacondaShell("jupyter.exe nbconvert \"" + fileToOpen_out + "\" --to html ");

                } else {


                    int RunExt(string executable, string arguments) {
                        if (MutexReleased) {
                            Console.WriteLine("Waiting for Jupyter mutex (can only use one Jupyter notebook at time) ...");
                            JupyterMutex.WaitOne();
                            Console.WriteLine("Mutex obtained!");
                            MutexReleased = false;
                        }

                        ProcessStartInfo psi = new ProcessStartInfo();
                        psi.WorkingDirectory = Directory.GetCurrentDirectory();
                        psi.RedirectStandardInput = true;

                        psi.FileName = executable;
                        psi.Arguments = arguments;

                        Process p = Process.Start(psi);

                        // wait here a bit more...
                        Thread.Sleep(rnd.Next(1000, 5000) + Math.Abs(fileToOpen.GetHashCode() % 2217));
                        if(!MutexReleased)
                            JupyterMutex.ReleaseMutex();
                        MutexReleased = true;

                        p.WaitForExit();
                        return p.ExitCode;
                    }

                    papermill_exit = RunExt($"papermill", $"{fileToOpen} {fileToOpen_out}");
                    nbconvert_exit = RunExt("jupyter", "nbconvert \"" + fileToOpen_out + "\" --to html ");

                }
                Console.WriteLine("--------------------------------");
                Console.WriteLine("Done with notebook");
                Console.WriteLine("papermill code " + papermill_exit);
                Console.WriteLine("nbconvert code " + nbconvert_exit);

                if(File.Exists(htmlResult_out)) {
                    // try to restore the html result with the original name
                    File.Move(htmlResult_out, htmlResult, true);
                }

                return papermill_exit;
            
            
            } finally {
                if (!MutexReleased)
                    JupyterMutex.ReleaseMutex();
            }
        }


        static string GetStartupCode() {
            using(var stw = new StringWriter()) {
                string path = typeof(BoSSSpadMain).Assembly.Location;
                stw.WriteLine("#r \"" + path + "\"");
                stw.WriteLine("using System;");
                stw.WriteLine("using System.Collections.Generic;");
                stw.WriteLine("using System.Linq;");
                stw.WriteLine("using ilPSP;");
                stw.WriteLine("using ilPSP.Utils;");
                stw.WriteLine("using BoSSS.Platform;");
                stw.WriteLine("using BoSSS.Platform.LinAlg;");
                stw.WriteLine("using BoSSS.Foundation;");
                stw.WriteLine("using BoSSS.Foundation.XDG;");
                stw.WriteLine("using BoSSS.Foundation.Grid;");
                stw.WriteLine("using BoSSS.Foundation.Grid.Classic;");
                stw.WriteLine("using BoSSS.Foundation.Grid.RefElements;");
                stw.WriteLine("using BoSSS.Foundation.IO;");
                stw.WriteLine("using BoSSS.Solution;");
                stw.WriteLine("using BoSSS.Solution.Control;");
                stw.WriteLine("using BoSSS.Solution.GridImport;");
                stw.WriteLine("using BoSSS.Solution.Statistic;");
                stw.WriteLine("using BoSSS.Solution.Utils;");
                stw.WriteLine("using BoSSS.Solution.AdvancedSolvers;");
                stw.WriteLine("using BoSSS.Solution.Gnuplot;");
                stw.WriteLine("using BoSSS.Application.BoSSSpad;");
                stw.WriteLine("using BoSSS.Application.XNSE_Solver;");
                stw.WriteLine("using BoSSS.Application.XNSFE_Solver;");
                stw.WriteLine("using static BoSSS.Application.BoSSSpad.BoSSSshell;");
                stw.WriteLine("Init();");

                return stw.ToString();
            }
        }


        private static void Jupyterfile(string fileToCreate) {

            //var cells = new List<NotebookCell>();
            var cells = new List<InteractiveDocumentElement>();
            string cmd = GetStartupCode();
            cells.Add(new InteractiveDocumentElement("csharp", cmd));

            //var docNew = new NotebookDocument(cells.ToArray());
            var docNew = new InteractiveDocument(cells.ToArray());

            //var data = NotebookFileFormatHandler.Serialize(fileToCreate, docNew, System.Environment.NewLine);
            using(var stw = new StreamWriter(fileToCreate)) {
                Notebook.Write(docNew, stw);
                //System.IO.File.WriteAllBytes(fileToCreate, data);
                stw.Flush();
            }
        }

        private static string OldFileToJupyter(string fileToOpen) {
            Document doc;
            if(fileToOpen.ToLowerInvariant().EndsWith(".tex")) {
                LatexIO.SplitTexFile(fileToOpen, out _, out doc);
            } else {
                doc = Document.Deserialize(fileToOpen);
            }


            string DestFile = Path.Combine(Path.GetDirectoryName(fileToOpen), Path.GetFileNameWithoutExtension(fileToOpen)) + ".ipynb";

            var cells = new List<InteractiveDocumentElement>();
            foreach(var entry in doc.CommandAndResult) {
                string cmd = entry.Command;
                if(cmd.StartsWith("restart;"))
                    cmd = cmd.Replace("restart;", GetStartupCode());
                if(cmd.StartsWith("restart"))
                    cmd = cmd.Replace("restart", GetStartupCode());

                //cells.Add(new NotebookCell("C#", cmd));
                cells.Add(new InteractiveDocumentElement("csharp", cmd));
            }


            var docNew = new InteractiveDocument(cells.ToArray());

            //var data = NotebookFileFormatHandler.Serialize(DestFile, docNew, System.Environment.NewLine);
            //System.IO.File.WriteAllBytes(DestFile, data);
            using(var stw = new StreamWriter(DestFile)) {
                Notebook.Write(docNew, stw);
                //System.IO.File.WriteAllBytes(fileToCreate, data);
                stw.Flush();
            }
            return DestFile;
        }

        /// <summary>
        /// Write the usage statement to the console
        /// </summary>
        public static void PrintUsage()
        {
            //                 0        1         2         3         4         5         6         7         8
            //                 12345678901234567890123456789012345678901234567890123456789012345678901234567890
            Console.WriteLine();
            Console.WriteLine("BoSSSpad application. ");
            Console.WriteLine();
            Console.WriteLine("Usage is:");
            Console.WriteLine();
            //Console.WriteLine("Option 1: Worksheet mode (interactive/GUI):");
            //Console.WriteLine("-------------------------------------------");
            //Console.WriteLine("    BoSSSpad.exe                       Opens an empty worksheet");
            //Console.WriteLine(" or BoSSSpad.exe file.bws              Opens file.bws");
            //Console.WriteLine(" or BoSSSpad.exe --worksheet file.bws  Opens file.bws");
            //Console.WriteLine();
            //Console.WriteLine("Option 2: Console mode (interactive/text):");
            //Console.WriteLine("------------------------------------------");
            //Console.WriteLine("    BoSSSpad.exe --console             Starts a console session.");
            //Console.WriteLine("    BoSSSpad.exe --simpleconsole       Starts a simple (e.g. no autocompletion etc.) console session.");
            //Console.WriteLine();
            Console.WriteLine("Option 1: Batch mode (non-interactive/text):");
            Console.WriteLine("--------------------------------------------------");
            Console.WriteLine("    BoSSSpad.exe --batch file.bws      Upgrade file.bws to Jupyter & batch exec");
            Console.WriteLine("    BoSSSpad.exe --texbatch file.tex   Upgrade file.tex to Jupyter & batch exec");
            Console.WriteLine("    BoSSSpad.exe --JupyterBatch file.ipynb     Batch execution of in file.ipynb");
            Console.WriteLine();
            Console.WriteLine("Option 2: Old file upgrade (non-interactive/text):");
            Console.WriteLine("--------------------------------------------------");
            Console.WriteLine("    BoSSSpad.exe --OldFileUpgrade file.bws        Upgrade file.bws to Jupyter");
            Console.WriteLine();
            Console.WriteLine("Option 3: Jupyter notebook for BoSSS:");
            Console.WriteLine("--------------------------------------------------");
            Console.WriteLine("    BoSSSpad.exe --Jupyterfile file.ipynb   Create file prepared for BoSSS");
            Console.WriteLine();
            Console.WriteLine("Option 4: Submit HPC job:");
            Console.WriteLine("--------------------------------------------------");
            Console.WriteLine("    BoSSSpad.exe --RunBatch --help  deploy and run some solver on a ");
            Console.WriteLine("                                    cluster; Use --help for further info.");
            Console.WriteLine();
            Console.WriteLine();
            Console.WriteLine("Option 5: Installation check:");
            Console.WriteLine("--------------------------------------------------");
            Console.WriteLine("    BoSSSpad.exe --check               Check the BoSSS installation.");
            
        }

        /// <summary>
        /// Dummy function which ensures that certain referenced assemblies 
        /// </summary>
        public static void LinkEnforcer() {
            // If you remove these lines, this may break some worksheets and tutorials.
            Console.WriteLine(typeof(CNS.Program).FullName);
            Console.WriteLine(typeof(XNSE_Solver.XNSE).FullName);
            Console.WriteLine(typeof(XNSFE_Solver.XNSFE).FullName);
            Console.WriteLine(typeof(XNSERO_Solver.XNSERO).FullName);
            Console.WriteLine(typeof(ZwoLevelSetSolver.ZLS).FullName);
            Console.WriteLine(typeof(XNSEC.XNSEC).FullName);
        }


        

    }
}<|MERGE_RESOLUTION|>--- conflicted
+++ resolved
@@ -106,11 +106,13 @@
         /// </summary>
         //[STAThread]
         public static int Main(string[] args) {
+
+            int errCount = 0;
+            
             Thread.CurrentThread.CurrentCulture = CultureInfo.InvariantCulture;
             //string path = @"\\fdygitrunner\ValidationTests\LinslvPerfPar-temp\sessions\eb58bc08-a44f-4beb-99fc-4267567b1353"; 
             //new SessionMemtrace(new DirectoryInfo(path));
 
-<<<<<<< HEAD
             /*
             void w(ValueTuple<string,string> tt) {
                 Console.BackgroundColor = ConsoleColor.Blue;
@@ -129,9 +131,6 @@
             rr = ssh.RunCommand("cd /"); w(rr);
             rr = ssh.RunCommand("cd home"); w(rr);
             rr = ssh.RunCommand("ls"); w(rr);
-=======
-          
->>>>>>> 9631d476
 
 
             bool gracefull = ssh.Disconnect(false);
