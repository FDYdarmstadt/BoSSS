--- conflicted
+++ resolved
@@ -495,11 +495,8 @@
             Console.WriteLine(typeof(XNSE_Solver.XNSE).FullName);
             Console.WriteLine(typeof(XNSFE_Solver.XNSFE).FullName);
             Console.WriteLine(typeof(XNSERO_Solver.XNSERO).FullName);
-<<<<<<< HEAD
+            Console.WriteLine(typeof(ZwoLevelSetSolver.ZLS).FullName);
             Console.WriteLine(typeof(XNSEC.XNSEC).FullName);
-=======
-            Console.WriteLine(typeof(ZwoLevelSetSolver.ZLS).FullName);
->>>>>>> cc2f3569
         }
 
 
