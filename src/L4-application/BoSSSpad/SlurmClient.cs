--- conflicted
+++ resolved
@@ -397,22 +397,10 @@
                     sw.WriteLine("#SBATCH --mail-user=" + email);
                     sw.WriteLine("#SBATCH --mail-type=ALL");
                 }
-<<<<<<< HEAD
-                if (!this.UseLB2 && !this.UseLB2TestPartition) {
-                    sw.WriteLine("#SBATCH -C avx2");
-                } // else //t.b.d. no way to allocated avx512 exclusively right now ...
-=======
                 foreach (var cmd in this.AdditionalBatchCommands ?? Enumerable.Empty<string>()) {
                     sw.WriteLine(cmd);
                 }
->>>>>>> 44c1dc7c
                 //sw.WriteLine("#SBATCH --ntasks-per-node 1");    // Only start one MPI-process per node
-                if (this.UseLB2 || this.UseLB2TestPartition) {
-                    sw.WriteLine("#SBATCH -C avx512");
-                }
-
-                if (myJob.NumberOfNodes > 0)
-                    sw.WriteLine("#SBATCH -N " + myJob.NumberOfNodes);
 
                 // Load modules
                 foreach (string arg in moduleLoad) {
