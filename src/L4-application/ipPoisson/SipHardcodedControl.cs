--- conflicted
+++ resolved
@@ -48,8 +48,7 @@
         {
             var R = new SipControl();
             R.ProjectName = "ipPoison/curved";
-            R.savetodb = false; // true;
-            R.DbPath = @"D:\bosss_db_masterthesis";
+            R.savetodb = false;
 
             //R.FieldOptions.Add("T", new FieldOpts() { Degree = 2, SaveToDB = FieldOpts.SaveToDBOpt.TRUE });
             R.FieldOptions.Add("T", new FieldOpts() { Degree = 2, SaveToDB = FieldOpts.SaveToDBOpt.TRUE });
@@ -62,28 +61,14 @@
             R.SuperSampling = 2;
             R.NoOfMultigridLevels = 4;            
 
-            string grid = "49a33f3f-6c8d-48fe-af1d-054ff3c3d000";
-
-            Guid gridGuid;
-
-            if (Guid.TryParse(grid, out gridGuid))
+            R.GridFunc = delegate ()
             {
-                R.GridGuid = gridGuid;
-            }
-            else
-            {
-                R.GridFunc = delegate ()
-                {
-                    //var grd = Grid2D.CurvedSquareGrid(GenericBlas.Linspace(1, 2, 17), GenericBlas.Linspace(0, 1, 65), CellType.Square_9, true);
-                    var grd = Grid2D.CurvedSquareGrid(GenericBlas.Linspace(1, 2, 9), GenericBlas.Linspace(0, 1, 17), CellType.Square_9, true);
-                    grd.EdgeTagNames.Add(1, BoundaryType.Dirichlet.ToString());
-                    grd.DefineEdgeTags((Vector X) => 1);
-                    return grd;
-                };
-            }
-
-            
-            
+                var grd = Grid2D.CurvedSquareGrid(GenericBlas.Linspace(1, 2, 3), GenericBlas.Linspace(0, 1, 11), CellType.Square_9, true);
+                grd.EdgeTagNames.Add(1, BoundaryType.Dirichlet.ToString());
+                grd.DefineEdgeTags((Vector X) => 1);
+                return grd;
+            };
+
             R.AddBoundaryValue(BoundaryType.Dirichlet.ToString(), "T",
                  delegate (double[] X)
                  {
@@ -327,12 +312,9 @@
         /// <param name="solver_name">
         /// Name of solver to use.
         /// </param>
-<<<<<<< HEAD
         public static SipControl TestCartesian2(int Res, int Dim, LinearSolverCode solver_name = LinearSolverCode.exp_Kcycle_schwarz, int deg = 2) {
-=======
-        public static SipControl TestCartesian2(int Res = 20, int Dim = 2, LinearSolverCode solver_name = LinearSolverCode.exp_Kcycle_schwarz, int deg = 1) {
->>>>>>> b0bbd657
             //BoSSS.Application.SipPoisson.SipHardcodedControl.TestCartesian2(8,3,deg:2)
+
 
             if (Dim != 2 && Dim != 3)
                 throw new ArgumentOutOfRangeException();
@@ -343,32 +325,26 @@
 
             R.FieldOptions.Add("T", new FieldOpts() { Degree = deg, SaveToDB = FieldOpts.SaveToDBOpt.TRUE });
             R.FieldOptions.Add("Tex", new FieldOpts() { Degree = deg + 2 });
-            //R.InitialValues_Evaluators.Add("RHS", X => -Math.Sin(X[0]));
-            R.InitialValues_Evaluators.Add("RHS", X => -1.0); // constant force i.e. gravity
-            //R.InitialValues_Evaluators.Add("Tex", X => Math.Sin(X[0]));
-            R.ExactSolution_provided = false;//true;
-            R.LinearSolver.NoOfMultigridLevels = 2;
+            R.InitialValues_Evaluators.Add("RHS", X => -Math.Sin(X[0]));
+            R.InitialValues_Evaluators.Add("Tex", X => Math.Sin(X[0]));
+            R.ExactSolution_provided = true;
+            R.LinearSolver.NoOfMultigridLevels = int.MaxValue;
             R.LinearSolver.SolverCode = solver_name;
-            R.LinearSolver.MaxSolverIterations = 20;
-            R.LinearSolver.TargetBlockSize = 10000;
-            R.LinearSolver.MaxKrylovDim = 20;
-            R.LinearSolver.SolverMode = LinearSolverMode.SpectralAnalysis;
             // exp_Kcycle_schwarz
             // exp_gmres_levelpmg
 
 #if DEBUG
             // For testing in DEBUG mode, this setting enforces the use 
             // of many multigrid-levels. In 2D, the examples are so small that 
-            R.LinearSolver.TargetBlockSize = 10000;
+            R.LinearSolver.TargetBlockSize = 100;
 #endif
 
 
             R.GridFunc = delegate () {
                 GridCommons grd = null;
                 if (Dim == 2) {
-                    double[] xNodes = GenericBlas.Linspace(-10, 10, Res * 5 + 1);
-                    double[] yNodes = GenericBlas.Linspace(-10, 10, Res * 5 + 1);
-                    //double[] yNodes = GenericBlas.SinLinSpacing(-1, +1, 0.6, Res + 1);
+                    double[] xNodes = GenericBlas.Linspace(0, 10, Res * 5 + 1);
+                    double[] yNodes = GenericBlas.SinLinSpacing(-1, +1, 0.6, Res + 1);
 
                     grd = Grid2D.Cartesian2DGrid(xNodes, yNodes);
                 } else if (Dim == 3) {
@@ -387,11 +363,10 @@
                 grd.DefineEdgeTags(delegate (double[] X) {
                     byte ret;
                     double x = X[0];
-                    //if (Math.Abs(x - 0.0) <= 1.0e-8)
-                    //    ret = 1; // Dirichlet
-                    //else
-                    //    ret = 2; // Neumann
-                    ret = 1; // all dirichlet
+                    if (Math.Abs(x - 0.0) <= 1.0e-8)
+                        ret = 1; // Dirichlet
+                    else
+                        ret = 2; // Neumann
                     return ret;
                 });
 
@@ -403,28 +378,28 @@
                      double x = X[0], y = X[1];
 
 
-                     return 0.0;//Math.Sin(x);
+                     return Math.Sin(x);
                      //if (Math.Abs(X[0] - (0.0)) < 1.0e-8)
                      //    return 0.0;
 
                      //throw new ArgumentOutOfRangeException();
                  });
 
-            //R.AddBoundaryValue(BoundaryType.Neumann.ToString(), "T",
-            //     delegate (double[] X) {
-            //         double x = X[0], y = X[1], z = X.Length > 2 ? X[2] : 0.0;
-
-            //         if (Math.Abs(y - 1.0) < 1.0e-8 || Math.Abs(y + 1.0) < 1.0e-8) // y = -1, y = +1
-            //             return 0;
-
-            //         if (X.Length > 2 && (Math.Abs(z - 1.0) < 1.0e-8 || Math.Abs(z + 1.0) < 1.0e-8)) // z = -1, z = +1
-            //             return 0;
-
-            //         //if (Math.Abs(X[0] - (+10.0)) < 1.0e-8)
-            //             return Math.Cos(x);
-
-            //         //throw new ArgumentOutOfRangeException();
-            //     });
+            R.AddBoundaryValue(BoundaryType.Neumann.ToString(), "T",
+                 delegate (double[] X) {
+                     double x = X[0], y = X[1], z = X.Length > 2 ? X[2] : 0.0;
+
+                     if (Math.Abs(y - 1.0) < 1.0e-8 || Math.Abs(y + 1.0) < 1.0e-8) // y = -1, y = +1
+                         return 0;
+
+                     if (X.Length > 2 && (Math.Abs(z - 1.0) < 1.0e-8 || Math.Abs(z + 1.0) < 1.0e-8)) // z = -1, z = +1
+                         return 0;
+
+                     //if (Math.Abs(X[0] - (+10.0)) < 1.0e-8)
+                         return Math.Cos(x);
+
+                     //throw new ArgumentOutOfRangeException();
+                 });
             return R;
         }
 
