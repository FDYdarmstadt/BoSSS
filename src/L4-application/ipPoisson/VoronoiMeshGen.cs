--- conflicted
+++ resolved
@@ -192,11 +192,6 @@
             double x;
             double y;
 
-<<<<<<< HEAD
-=======
-
-
->>>>>>> 57eef150
             public bool deleted = false;
             public VertexType type = VertexType.unspecified;
 
@@ -229,9 +224,7 @@
                 return (ID + ": " + VTX.ToString());
             }
 
-<<<<<<< HEAD
-
-=======
+
             public override bool Equals(object obj) {
                 if (object.ReferenceEquals(this, obj))
                     return true;
@@ -242,7 +235,6 @@
             public override int GetHashCode() {
                 return 0; // no hashing possible for such objects due to the equality definition by 'PointIdentity'
             }
->>>>>>> 57eef150
         }
 
 
@@ -410,63 +402,37 @@
         }
 
         class VoPolygon : VoItem {
-<<<<<<< HEAD
-
-            //public List<VoEdge> Edges = new List<VoEdge>();
-
-            public VoPolygon(IEnumerable<VoEdge> edges, bool isConvex) {
-                m_Edges.AddRange(edges);
-                foreach (var e in m_Edges) {
-=======
-            public VoPolygon(IEnumerable<VoEdge> edges) {
+
+            public VoPolygon(IEnumerable<VoEdge> edges, bool bConvex) {
                 m_Edges.AddRange(edges);
                 foreach(var e in this.Edges) {
->>>>>>> 57eef150
                     if (!e.Cells.ContainsRefEqual(this))
                         e.Cells.Add(this);
                 }
             }
-<<<<<<< HEAD
-            
-=======
-
-
->>>>>>> 57eef150
+
             public IReadOnlyList<VoEdge> Edges {
                 get {
                     return m_Edges.AsReadOnly();
                 }
             }
-<<<<<<< HEAD
+
+                        
+            List<VoEdge> m_Edges = new List<VoEdge>();
 
             // hack, nicht im sinne der Kapselung
             public void AddEdge(VoEdge e) {
-                if (m_Edges.Contains(e)) {
-=======
-                        
-            List<VoEdge> m_Edges = new List<VoEdge>();
-
-            public void AddEdge(VoEdge e) {
                 if(m_Edges.Contains(e)) {
->>>>>>> 57eef150
                     return;
                 }
                 m_Edges.Add(e);
             }
 
-<<<<<<< HEAD
             // hack, nicht im Sinne der Kapselung
-=======
-
->>>>>>> 57eef150
             public void ClearEdges() {
                 m_Edges.Clear();
             }
 
-<<<<<<< HEAD
-            List<VoEdge> m_Edges = new List<VoEdge>();
-=======
->>>>>>> 57eef150
 
             /// <summary>
             /// true when all vertices are <see cref="VertexType.Inside"/>
@@ -535,7 +501,6 @@
                        || e.VtxB.IsFar
                        || (AlsoBoundary && e.isBoundary)
                         ) {
-<<<<<<< HEAD
 
                         // remove linking of edge to this cell
                         VoEdge edge2remove = m_Edges[ie];
@@ -543,8 +508,6 @@
                         edge2remove.Cells.RemoveAt(i1);
                         
                         // remove edge
-=======
->>>>>>> 57eef150
                         m_Edges.RemoveAt(ie);
                         ie--;
 
@@ -889,18 +852,14 @@
 
                 bool anyDouble = false;
                 for (int jV = 0; jV < VocellVertexIndex.Length; jV++) {
-<<<<<<< HEAD
-                    
-=======
->>>>>>> 57eef150
+
                     
                     int[] iVtxS = VocellVertexIndex[jV];
 
-                    List<VoEdge> edges_jV = null;
                     int I = iVtxS.Length;
                     List<VoEdge> edges_jV = new List<VoEdge>(); 
                     for (int i = 0; i < I; i++) {
-                        edges_jV = new List<VoEdge>();
+                        
                         int _iVtxA = iVtxS[i];
                         int _iVtxB = iVtxS[(i + 1) % I];
                         
@@ -935,22 +894,11 @@
                         Debug.Assert(newEdge.Equals(edgeS[iEdge]));
                         Debug.Assert(edgeS.Where(ve => ve.Equals(newEdge)).Count() == 1);
 
-<<<<<<< HEAD
-                        //newEdge.Cells.Add(cell);
-                        //cell.Edges.Add(newEdge);
-=======
-                        
->>>>>>> 57eef150
                         edges_jV.Add(newEdge);
                     }
                     var cell = new VoPolygon(edges_jV, true);
                     cellS.Add(cell);
 
-                    var cell = new VoPolygon(edges_jV);
-                    cellS.Add(cell);
-
-                    //if (cell.Edges.Count <= 1)
-                    //    Console.WriteLine("warn0: degen poly");
                 }
 
                 if (!anyDouble)
@@ -1553,12 +1501,7 @@
             // ========================
             VoPolygon bndyPoly;
             {
-<<<<<<< HEAD
                 bndyPoly = new VoPolygon(edgeS.Where(edge => edge.isBoundary == true), false);
-=======
-                bndyPoly = new VoPolygon(edgeS.Where(edge => edge.isBoundary == true));
-                
->>>>>>> 57eef150
 
                 VoVertex[] bndyPolyVertices;
                 bndyPolyVertices = bndyPoly.GetVerticesSequence(out bool bndyClosed, true);
@@ -1570,11 +1513,7 @@
             // collect inside polygons
             // =======================
             List<VoVertex[]> Insiders = new List<VoVertex[]>();
-<<<<<<< HEAD
-            int indefcount = 0;
-=======
             int NoOfIndef = 0;
->>>>>>> 57eef150
             for(int j = 0; j < cellS.Count; j++) {
                 VoPolygon Cj = cellS[j];
 
@@ -1596,12 +1535,8 @@
                 int sign = CheckOrientation(seq);
                 if (sign == 0) {
                     DebugPlot(VocellVertexIndex, Verts, Cj.Edges);
-<<<<<<< HEAD
                     Console.WriteLine("indef polygon");
-                    indefcount++;
-=======
                     NoOfIndef++;
->>>>>>> 57eef150
                     continue;
                     //throw new ArithmeticException("indefinite polygon.");
                 }
@@ -1623,7 +1558,7 @@
                 }
                 Insiders.Add(seq);
             }
-            if(indefcount != 0)
+            if(NoOfIndef != 0)
                 throw new ArithmeticException("indefinite polygon.");
 
             //DebugPlot(VocellVertexIndex, Verts, edgeS);
