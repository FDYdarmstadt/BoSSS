/* =======================================================================
Copyright 2017 Technische Universitaet Darmstadt, Fachgebiet fuer Stroemungsdynamik (chair of fluid dynamics)

Licensed under the Apache License, Version 2.0 (the "License");
you may not use this file except in compliance with the License.
You may obtain a copy of the License at

    http://www.apache.org/licenses/LICENSE-2.0

Unless required by applicable law or agreed to in writing, software
distributed under the License is distributed on an "AS IS" BASIS,
WITHOUT WARRANTIES OR CONDITIONS OF ANY KIND, either express or implied.
See the License for the specific language governing permissions and
limitations under the License.
*/

using System;
using System.Collections.Generic;
using BoSSS.Foundation;
using BoSSS.Foundation.Grid;
using BoSSS.Foundation.Grid.Classic;
using BoSSS.Foundation.IO;
using BoSSS.Foundation.Quadrature;
using BoSSS.Solution;
using BoSSS.Solution.Utils;
using ilPSP.LinSolvers;
using ilPSP.Tracing;
using ilPSP.Utils;
using System.Diagnostics;
using MPI.Wrappers;
using BoSSS.Platform;
using ilPSP;
using System.Linq;
using NUnit.Framework;
using BoSSS.Solution.AdvancedSolvers;
using ilPSP.Connectors.Matlab;
using BoSSS.Foundation.Grid.Aggregation;
using BoSSS.Solution.Control;
using BoSSS.Solution.Statistic;
using System.IO;
using BoSSS.Platform.Utils.Geom;
using System.Threading;
using ilPSP.LinSolvers.PARDISO;
using System.Collections;
using System.Runtime.InteropServices;
using System.ComponentModel;

namespace BoSSS.Application.SipPoisson {


    static class  BoSSSmkl {
        
    }


    /// <summary>
    /// Benchmark application, solves a Poisson problem using the symmetric interior penalty (SIP) method.
    /// </summary>
    public class SipPoissonMain : Application<SipControl> {


        
        /// <summary>
        /// Main routine
        /// </summary>
        /// <param name="args"></param>
        static void Main(string[] args) {

            
<<<<<<< HEAD
            
            /*
            Debugger.Launch();
            InitMPI(args);
            //BoSSS.Application.SipPoisson.Tests.TestProgram.TestOperatorConvergence3D(1);

            
=======
            
            
            Debugger.Launch();
            InitMPI(args);
            //BoSSS.Application.SipPoisson.Tests.TestProgram.TestOperatorConvergence3D(1);

            
>>>>>>> a3ffe19a
            int MpiSz;
            csMPI.Raw.Comm_Size(csMPI.Raw._COMM.WORLD, out MpiSz);
            int Rank;
            csMPI.Raw.Comm_Rank(csMPI.Raw._COMM.WORLD, out Rank);

            int Nothreads = ilPSP.Environment.NumThreads;
             

            ilPSP.Environment.StdoutOnlyOnRank0 = false;

            


            //Process proc = Process.GetCurrentProcess();
            var CPUidxs = ilPSP.Utils.CPUAffinity.GetAffinity();
            Console.WriteLine("r" + Rank + $" Windows Affinity to {CPUidxs.Count()} cores: {CPUidxs.ToConcatString("", ", ", ";")}");

            //proc.ProcessorAffinity = (IntPtr) 0xFFFFFFFFFFFF;
            //Console.WriteLine("r" + Rank + $"  Reset Affinity {proc.ProcessorAffinity:X}");
                        


            ilPSP.Environment.StdoutOnlyOnRank0 = true;


           

            //SetOMPAffinity(Nothreads, Rank, MpiSz, false);
            //ilPSP.Environment.InitThreading(false, Nothreads);



            int N = 5000;
            var A = Nothreads.ForLoop(ith => MultidimensionalArray.Create(N, N));
            var B = Nothreads.ForLoop(ith => MultidimensionalArray.Create(N, N));
            var C = Nothreads.ForLoop(ith => MultidimensionalArray.Create(N, N));

            ilPSP.Environment.ParallelFor(0, Nothreads, delegate (int ith) {
                A[ith].Storage.FillRandom();
                B[ith].Storage.FillRandom();
                C[ith].Storage.FillRandom();
            });

            bool ompMkl = args.Contains("ompmkl");
            bool tplMkl = args.Contains("tplmkl");
            bool tpl = args.Contains("tpl");

            if ((ompMkl || tpl || tplMkl) == false)
                throw new Exception("you must turn something on");

            var start = DateTime.Now;
            var timeout = new TimeSpan(hours: 0, minutes: 50, seconds: 1);
            Stopwatch s0 = new Stopwatch();
            int cnt = -1;
            while (true) {
                var duration = DateTime.Now - start;
                if (duration > timeout) {
                    //FinalizeMPI();
                    //return;
                    break;
                }

                {
                    cnt = (int)Math.Round(duration.TotalSeconds / 15);
                    if (cnt < 0)
                        cnt = 0;
                    Console.WriteLine("count = " + cnt);

                    int[] CPUs;
                    if (duration.TotalSeconds < 1*60) {
                        CPUs = new int[] { 4, 5, 6, 7, 8, 9, 10, 11 };
                        //CPUs = 40.ForLoop(i => i + 4);
                    } else if (duration.TotalSeconds < 2*60) {
                        CPUs = new int[] { 8, 9, 10, 11, 12, 13, 14, 15 };
                        //CPUs = 40.ForLoop(i => i + 4 + 64);
                    } else if (duration.TotalSeconds < 3*60) {
                        CPUs = new int[] { 0, 1, 2, 3, 4, 5, 6, 7};
                        //CPUs = ArrayTools.Cat(42.ForLoop(i => i + 2), 42.ForLoop(i => i + 64 + 2));
                    } else {
                        CPUs = 4.ForLoop(i => i*2 + 4);
                        //CPUs = new int[] { 64, 65, 66, 70, 71, 72 };
                    }
                    Console.WriteLine($"Binding to {CPUs.Length} CPUs/cores");
                    ilPSP.MKLservice.BindOMPthreads(CPUs);
                }


                s0.Reset();
                s0.Start();
                var AnrmLoc = new double[A.Length];
                var BnrmLoc = new double[B.Length];
                var CnrmLoc = new double[C.Length];

                ilPSP.Environment.ParallelFor(0, Nothreads, delegate (int iThread) {
                    AnrmLoc[iThread] = A[iThread].L2Norm();
                    BnrmLoc[iThread] = B[iThread].L2Norm();
                    CnrmLoc[iThread] = C[iThread].L2Norm();
                });

                s0.Stop();
                Console.WriteLine("   dnrm time: " + s0.Elapsed.TotalSeconds);

                s0.Reset();
                s0.Start();
                var AnrmG = AnrmLoc.MPISum().Sum();
                var BnrmG = BnrmLoc.MPISum().Sum();
                var CnrmG = CnrmLoc.MPISum().Sum();
                
                Console.WriteLine("A norm: " + AnrmG);
                Console.WriteLine("B norm: " + BnrmG);
                Console.WriteLine("C norm: " + CnrmG);
                s0.Stop();
                Console.WriteLine("   MPIsum time: " + s0.Elapsed.TotalSeconds);

                if (ompMkl && Rank == 0) {
                    Console.WriteLine($"   OMP MKL DGEMM {N}x{N}");
                    s0.Reset();
                    var st2 = DateTime.Now;
                    s0.Start();
                    A[0].GEMM(1.0, B[0], C[0], 0.1);
                    s0.Stop();
                    var en2 = DateTime.Now;
                    Console.WriteLine($"   MKL time: {s0.Elapsed.TotalSeconds:0.##} ( {(en2 - st2).TotalSeconds:0.##}");
                }
                if (tplMkl) {
                    Console.WriteLine($"   TPL MKL: {Nothreads}x Serial MKL-DGEMM {N}x{N}");
                    s0.Reset();
                    var st3 = DateTime.Now;
                    s0.Start(); 
                    ilPSP.Environment.ParallelFor(0, Nothreads, delegate (int iThread) {
                        A[iThread].GEMM(1.0, B[iThread], C[iThread], 1.0);
                        A[iThread].Storage.ScaleV(0.01);


                    });
                    s0.Stop();
                    var en3 = DateTime.Now;
                    Console.WriteLine($"   TPL time: {s0.Elapsed.TotalSeconds:0.##} ( {(en3 - st3).TotalSeconds:0.##}");
                }


                if (tpl) {
                    Console.WriteLine($"   TPL only: {Nothreads}x Serial Naive DGEMM {N}x{N}");
                    s0.Reset();
                    s0.Start();
                    ilPSP.Environment.ParallelFor(0, Nothreads, delegate (int iThread) {
                        //A[iThread].GEMM(1.0, B[iThread], C[iThread], 1.0);
                        //A[iThread].Storage.ScaleV(0.01);

                        var _A = A[iThread];
                        var _B = B[iThread];
                        var _C = C[iThread];


                        for (int iRow = 0; iRow < N; iRow++) {
                            for (int iCol = 0; iCol < N; iCol++) {
                                double Acc = _A[iRow, iCol]*0.1;
                                for (int k = 0; k < N; k++)
                                    Acc += _B[iRow, k]*_C[k, iCol];
                                _A[iRow, iCol] = Acc;
                            }
                        }
                        
                    });
                    s0.Stop();
                    Console.WriteLine("   TPL time: " + s0.Elapsed.TotalSeconds);
                }

            }

            //*/

            _Main(args, false, delegate () {
                SipPoissonMain p = new SipPoissonMain();
                
                return p;
            });
        }

       

#pragma warning disable 649
        /// <summary>
        /// dependent variable
        /// </summary>
        [InstantiateFromControlFile("T", "T", IOListOption.ControlFileDetermined)]
        protected SinglePhaseField T;

        /// <summary>
        /// exact solution, to determine L2-Error, see also <see cref="SipControl.ExactSolution_provided"/>.
        /// </summary>
        [InstantiateFromControlFile("Tex", "Tex", IOListOption.Never)]
        protected SinglePhaseField Tex;

        /// <summary>
        /// dependent variable
        /// </summary>
        [InstantiateFromControlFile("RHS", "T", IOListOption.ControlFileDetermined)]
        protected SinglePhaseField RHS;

        
#pragma warning restore 649

        /// <summary>
        /// Solver residual, for a DG discretization which is one degree higher than the degree of the solution
        /// </summary>
        private SinglePhaseField ResiualKP1;

        /// <summary>
        /// error of the numerical solution
        /// </summary>
        private SinglePhaseField Error;

        /// <summary>
        /// MPI rank coloring
        /// </summary>
        private SinglePhaseField MPIrank;

        /// <summary>
        /// DG field instantiation
        /// </summary>
        protected override void CreateFields() {
            base.CreateFields();

            ResiualKP1 = new SinglePhaseField(new Basis(this.GridData, T.Basis.Degree + 1), "ResidualKP1");
            base.IOFields.Add(ResiualKP1);

            Error = new SinglePhaseField(new Basis(this.GridData, Math.Max(T.Basis.Degree + 1, Tex.Basis.Degree)), "Error");
            base.m_IOFields.Add(Error);

            // MPI rank coloring
            MPIrank = new SinglePhaseField(new Basis(this.GridData, 0), "MPIRank");
            MPIrank.AccConstant(this.MPIRank);

            // mg coloring
            int iLevel = 0;
            this.MGColoring.Clear();
            foreach (var MgL in this.MultigridSequence) {
                SinglePhaseField c = new SinglePhaseField(new Basis(this.GridData, 0), "MgLevel_" + iLevel);
                Foundation.Grid.Aggregation.CoarseningAlgorithms.ColorDGField(MgL, c);
                this.MGColoring.Add(c);
                base.IOFields.Add(c);
                iLevel++;
            }

            Console.WriteLine("Available multi-grid levels: " + this.MGColoring.Count);
        }

        /*
        unsafe static void my_dgemm(int TRANSA, int TRANSB,
                                        int M, int N, int K,
                                        double ALPHA,
                                        double* A, int LDA,
                                        double* B, int LDB,
                                        double BETA,
                                        double* C, int LDC) {
            for(int m = 0; m < M; m++) {
                for(int n = 0; n < N; n++) {
                    double acc = 0;
                    for(int k = 0; k < K; k++) {
                        acc += A[m * K + k] * B[k * N + n];
                    }
                    C[m * N + n] = BETA * C[m * N + n] + ALPHA * acc;
                }
            }

        }
        */


        /*
#if !DEBUG
        static void MyHandler(object sender, UnhandledExceptionEventArgs args) {
            Exception e = (Exception)args.ExceptionObject;
            Console.WriteLine("MyHandler caught : " + e.Message);
            Console.WriteLine("Runtime terminating: {0}", args.IsTerminating);
            System.Environment.Exit(-1234);
        }
#endif
*/
        /// <summary>
        /// Ensures availability of <see cref="BoSSS.Solution.Statistic.ForeignGridValue"/>
        /// </summary>
        public Type EnsureReference = typeof(ForeignGridValue);


       

        /// <summary>
        /// Sets the multigrid coloring
        /// </summary>
        protected override void SetInitial(double t) {
            /*
#if !DEBUG
            //this will suppress exception prompts
            //Workaround to prevent disturbance while executing batch-client
            if (this.Control.SuppressExceptionPrompt) {
                AppDomain currentDomain = AppDomain.CurrentDomain;
                currentDomain.UnhandledException += new UnhandledExceptionEventHandler(MyHandler);
            }
#endif
            */
            base.SetInitial(t);

            

            //TexactFine = (SinglePhaseField)(GetDatabase().Sessions.First().Timesteps.Last().Fields.Where(fi => fi.Identification == "T"));
        }

        /// <summary>
        /// Spatial operator used by <see cref="UniSolver.Solve"/>
        /// </summary>
        DifferentialOperator LapaceIp;

        /// <summary>
        /// Includes assembly of the matrix.
        /// </summary>
        /// <param name="L"></param>
        protected override void CreateEquationsAndSolvers(BoSSS.Solution.LoadBalancing.GridUpdateDataVaultBase L) {
            using(FuncTrace tr = new FuncTrace()) {

                // create operator
                // ===============
                BoundaryCondMap<BoundaryType> PoissonBcMap = new BoundaryCondMap<BoundaryType>(this.GridData, this.Control.BoundaryValues, "T");
                LapaceIp = new DifferentialOperator(1, 1, QuadOrderFunc.SumOfMaxDegrees(), "T", "T");
                var flux = new ipFlux(base.Control.penalty_poisson, PoissonBcMap);
                LapaceIp.EquationComponents["T"].Add(flux);
                LapaceIp.EquationComponents["T"].Add(new RHSSource(this.RHS));
                LapaceIp.IsLinear = true;
                LapaceIp.Commit();
            }
        }
     

        /// <summary>
        /// control of mesh adaptation
        /// </summary>
        protected override void AdaptMesh(int TimestepNo, out GridCommons newGrid, out GridCorrelation old2NewGrid) {
            if (this.Control.AdaptiveMeshRefinement && TimestepNo > 1) {

                // compute error against fine solution
                if (Control.ExactSolution_provided) {
                    //Error.Clear();
                    //Error.AccLaidBack(1.0, T);

                    /*
                    var eval = new FieldEvaluation((GridData)(TexactFine.GridDat));

                    void FineEval(MultidimensionalArray input, MultidimensionalArray output) {
                        int L = input.GetLength(0);
                        Debug.Assert(output.GetLength(0) == L);

                        eval.Evaluate(1.0, new DGField[] { TexactFine }, input, 0.0, output.ResizeShallow(L, 1));
                    }

                    Error.ProjectField(-1.0, FineEval);
                    */
                    //Error.AccLaidBack(-1.0, Tex);
                }

                long oldJ = this.GridData.CellPartitioning.TotalLength;

                double LocNormPow2 = this.ResiualKP1.CoordinateVector.L2NormPow2(); // norm of residual on this processor
                double TotNormPow2 = LocNormPow2.MPISum(); //                          norm of residual over all processors
                double MeanNormPow2PerCell = TotNormPow2 / oldJ; //                    mean norm per cell

                double maxSoFar = 0;
                int jMax = -1;
                for (int j = 0; j < oldJ; j++) {
                    double CellNorm = Error.Coordinates.GetRow(j).L2NormPow2();

                    if (CellNorm > maxSoFar) {
                        jMax = j;
                        maxSoFar = CellNorm;
                    }
                }


                int MyLevelIndicator(int j, int CurrentLevel) {
                    double CellNorm = this.ResiualKP1.Coordinates.GetRow(j).L2NormPow2();


                    //if (j == 0)
                    //    CurrentLevel = CurrentLevel + 1;

                    //if (CellNorm > MeanNormPow2PerCell * 1.1)
                    //    return CurrentLevel + 1;
                    //else
                    //    return CurrentLevel;
                    if (j == jMax)
                        return CurrentLevel + 1;
                    else
                        return CurrentLevel;
                }

                GridRefinementController gridRefinementController = new GridRefinementController((GridData)this.GridData,null);
                bool AnyChange = gridRefinementController.ComputeGridChange(MyLevelIndicator, out List<int> CellsToRefineList, out List<int[]> Coarsening);
                int NoOfCellsToRefine = 0;
                int NoOfCellsToCoarsen = 0;
                if (AnyChange) {
                    int[] glb = (new int[] {
                        CellsToRefineList.Count,
                        Coarsening.Sum(L => L.Length),
                        //0, 0
                    }).MPISum();

                    NoOfCellsToRefine = glb[0];
                    NoOfCellsToCoarsen = glb[1];
                }
                //*/


                // Update Grid
                // ===========

                if (AnyChange) {


                    Console.WriteLine("       Refining " + NoOfCellsToRefine + " of " + oldJ + " cells");
                    Console.WriteLine("       Coarsening " + NoOfCellsToCoarsen + " of " + oldJ + " cells");

                    newGrid = ((GridData)(this.GridData)).Adapt(CellsToRefineList, Coarsening, out old2NewGrid);

                } else {

                    newGrid = null;
                    old2NewGrid = null;
                }
            } else {

                newGrid = null;
                old2NewGrid = null;
            }
        }

        /// <summary>
        /// Single run of the solver
        /// </summary>
        protected override double RunSolverOneStep(int TimestepNo, double phystime, double dt) {
            using (new FuncTrace()) {

                int L = 1000;
                double[] a = new double[L];
                int[] a_acc = L.ForLoop(i => i);
                double[] b = new double[L];
                int[] b_acc = L.ForLoop(i => i);
                a.AccV(1.0, b, acc_index: a_acc, b_index: b_acc);



                if (Control.ExactSolution_provided) {
                    Tex.Clear();
                    Tex.ProjectField(this.Control.InitialValues_Evaluators["Tex"]);

                    RHS.Clear();
                    RHS.ProjectField(this.Control.InitialValues_Evaluators["RHS"]);
                }

                if (Control.AdaptiveMeshRefinement == false) {
                    base.NoOfTimesteps = -1;
                    if (TimestepNo > 1)
                        throw new ApplicationException("steady-state-equation.");
                    base.TerminationKey = true;
                }


                // call solver
                // -----------
                //LastMatrix = this.LapaceIp.GetMatrix(T.Mapping, MgConfig: this.MgConfig);
                //Console.WriteLine("Remember to re-activate solver !!!!!!!");
                this.LapaceIp.Solve(T.Mapping, MgConfig: this.MgConfig, lsc: this.Control.LinearSolver, verbose: true, queryHandler: base.QueryHandler);

                //long J = this.GridData.CellPartitioning.TotalLength;
                //LastMatrix.SaveToTextFileSparse($"LaplaceMtx-J{J}.txt");
                //double condNo = LastMatrix.condest();
                //Console.WriteLine($"Matlab condition number estimate {J} cells: " + condNo);

                /*Stuff for testing OpenMP
                {
                    var mgOp = this.LapaceIp.GetMultigridOperator(T.Mapping, MgConfig: this.MgConfig);
                    var rhs = new double[T.Mapping.LocalLength];
                    rhs.FillRandom();


                    var slvrs = new List<(int num,PARDISOSolver s)>();


                    foreach (int numThreads in new int[] { 8, 2, 4, 8, 16, 4 }) {
                        var _start = DateTime.Now;
                        Console.WriteLine("First solve with " + numThreads + " threads...");
                        var mtx = mgOp.OperatorMatrix;

                        //System.Environment.SetEnvironmentVariable("OMP_NUM_THREADS", numThreads.ToString());
                        //System.Environment.SetEnvironmentVariable("MKL_NUM_THREADS", numThreads.ToString());
                        //System.Environment.SetEnvironmentVariable("MKL_DYNAMIC", "false");

                        ThreadBLAS.OMP_SET_NUM_THREADS(numThreads);

                        var pardiso = new PARDISOSolver();
                        pardiso.Parallelism = Parallelism.OMP;
                        pardiso.CacheFactorization = false;
                        pardiso.DefineMatrix(mtx);
                        pardiso.Solve(new double[rhs.Length], rhs);


                        slvrs.Add((numThreads, pardiso));

                        Console.WriteLine($"done. (took {DateTime.Now - _start})");
                    }


                    var start = DateTime.Now;
                    foreach(var kv in slvrs) {
                        Console.WriteLine($"Now solving with {kv.num} threads:");
                        ThreadBLAS.OMP_SET_NUM_THREADS(kv.num);

                        int cnt = 0;
                        while(DateTime.Now - start < new TimeSpan(hours:0, minutes:0, seconds:59)) {
                            Console.Write($"Do run #{cnt} ... ");
                            kv.s.Solve(new double[rhs.Length], rhs);
                            Console.WriteLine($" done. {(DateTime.Now - start)} passed.");
                        }

                        start = DateTime.Now;
                    }




                    foreach (var s in slvrs)
                        s.s.Dispose();
                }
                */



                if (base.Control.ExactSolution_provided) {
                    Error.Clear();
                    Error.AccLaidBack(1.0, Tex);
                    Error.AccLaidBack(-1.0, T);

                    double L2_ERR = Error.L2Norm();
                    Console.WriteLine("\t\tL2 error on " + this.Grid.NumberOfCells + " cells: " + L2_ERR);
                    last_L2_ERR = L2_ERR;
                    base.QueryHandler.ValueQuery("SolL2err", L2_ERR, true);

                }

                // evaluate residual
                // =================
                {
                    //this.ResiualKP1.Clear();
                    //if (this.Control.InitialValues_Evaluators.ContainsKey("RHS")) {
                    //    this.ResiualKP1.ProjectField(this.Control.InitialValues_Evaluators["RHS"]);
                    //}



                    var ev = this.LapaceIp.GetEvaluatorEx(T.Mapping, new[] { RHS }, ResiualKP1.Mapping);
                    ev.Evaluate(-1.0, 1.0, ResiualKP1.CoordinateVector);
                }

                // return
                // ======

                return 0.0;
            }
        }

        internal double last_L2_ERR;

        List<DGField> MGColoring = new List<DGField>();


        MultigridOperator.Mode m_MgConfig = MultigridOperator.Mode.DiagBlockEquilib;

        MultigridOperator.ChangeOfBasisConfig[][] MgConfig {
            get {
                int p = this.T.Basis.Degree;
                int NoOfLevels = this.MultigridSequence.Length;
                var config = new MultigridOperator.ChangeOfBasisConfig[NoOfLevels][];

                for (int iLevel = 0; iLevel < NoOfLevels; iLevel++) {

                    config[iLevel] = new MultigridOperator.ChangeOfBasisConfig[] {
                        new MultigridOperator.ChangeOfBasisConfig() {
                            VarIndex = new int[] {0},
                            mode = m_MgConfig,
                            DegreeS = new int[] { p }
                            //Degree = Math.Max(1, p - iLevel)
                        }
                    };

                }

                return config;
            }

        }

        /// <summary>
        /// Shutdown function
        /// </summary>
        protected override void Bye() {
            object SolL2err;
            if (this.QueryHandler != null) {
                if (this.QueryHandler.QueryResults.TryGetValue("SolL2err", out SolL2err)) {
                    Console.WriteLine("Value of Query 'SolL2err' " + SolL2err.ToString());
                } else {
                    Console.WriteLine("query 'SolL2err' not found.");
                }
            }
        }

        /// <summary>
        /// Operator stability analysis
        /// </summary>
        override public IDictionary<string,double> OperatorAnalysis(OperatorAnalysisConfig config) {
            using(new FuncTrace()) {
                return this.LapaceIp.OperatorAnalysis(this.T.Mapping, config, this.MgConfig); 
            }
        }

        /// <summary>
        /// default plotting
        /// </summary>
        protected override void PlotCurrentState(double phystime, TimestepNumber timestepNo, int superSampling = 0) {
            string caseStr = "";
            if (base.Control.Paramstudy_CaseIdentification != null) {
                var pstudy_case = base.Control.Paramstudy_CaseIdentification.FirstOrDefault(tt => tt.Item1 == "pstudy_case");
                if (pstudy_case != null) {
                    caseStr = "." + pstudy_case.Item2;
                }
            }

            DGField[] Fields = new DGField[] { T, Tex, RHS, ResiualKP1, Error };
            Fields = Fields.Cat(this.MGColoring);
            BoSSS.Solution.Tecplot.Tecplot.PlotFields(Fields, "poisson_MG_coloring" + timestepNo + caseStr, phystime, superSampling);
            //BoSSS.Solution.Tecplot.Tecplot.PlotFields(Fields, Path.Combine(AnalyseOutputpath, "poisson_MG_coloring" + timestepNo + caseStr), phystime, superSampling);
        }


       
    }

    /// <summary>
    /// Interior Penalty Flux
    /// </summary>
    class ipFlux : BoSSS.Solution.NSECommon.SIPLaplace {

        public ipFlux(double penalty_const, BoundaryCondMap<BoundaryType> __boundaryCondMap)
            : base(penalty_const, "T") //
        {
            m_boundaryCondMap = __boundaryCondMap;
            m_bndFunc = m_boundaryCondMap.bndFunction["T"];
        }

        BoundaryCondMap<BoundaryType> m_boundaryCondMap;
        Func<double[], double, double>[] m_bndFunc;

        protected override double g_Diri(ref CommonParamsBnd inp) {
            double v = m_bndFunc[inp.EdgeTag](inp.X, inp.time);
            return v;
        }

        protected override double g_Neum(ref CommonParamsBnd inp) {
            double v = m_bndFunc[inp.EdgeTag](inp.X, inp.time);
            return v;
        }

        //public override double Nu(double[] x, double[] p, int jCell) {
        //    return 0.001;
        //}

        //public override TermActivationFlags BoundaryEdgeTerms => TermActivationFlags.None;

        //public override TermActivationFlags InnerEdgeTerms => base.InnerEdgeTerms;

        //public override TermActivationFlags VolTerms => base.VolTerms;


        protected override bool IsDirichlet(ref CommonParamsBnd inp) {
            BoundaryType edgeType = m_boundaryCondMap.EdgeTag2Type[inp.EdgeTag];
            switch (edgeType) {
                case BoundaryType.Dirichlet:
                    return true;

                case BoundaryType.Neumann:
                    return false;

                default:
                    throw new NotImplementedException();
            }
        }
    }

    /// <summary>
    /// source term on the RHS
    /// </summary>
    class RHSSource : IVolumeForm, IParameterHandling {

        public RHSSource(DGField rhsSourceField) {
            m_rhsSourceField = rhsSourceField;
        }


        DGField m_rhsSourceField;

        public TermActivationFlags VolTerms => TermActivationFlags.V;

        public IList<string> ArgumentOrdering => new string[0];

        public IList<string> ParameterOrdering => new[] { "RHSsource" };

        public DGField[] MyParameterAlloc(DGField[] Arguments) {
            return new[] { m_rhsSourceField };
        }

        public void MyParameterUpdate(DGField[] Arguments, DGField[] Parameters) {
            if(!object.ReferenceEquals(m_rhsSourceField,Parameters[0])) {
                Parameters[0].Clear();
                Parameters[0].Acc(1.0, m_rhsSourceField);
            }
        }

        public double VolumeForm(ref CommonParamsVol cpv, double[] U, double[,] GradU, double V, double[] GradV) {
            double rhsVal = cpv.Parameters[0];
            return -rhsVal * V; // actually, the RHS is added on the left, therefore minus!
        }
    }


}<|MERGE_RESOLUTION|>--- conflicted
+++ resolved
@@ -67,23 +67,14 @@
         static void Main(string[] args) {
 
             
-<<<<<<< HEAD
             
             /*
+
             Debugger.Launch();
             InitMPI(args);
             //BoSSS.Application.SipPoisson.Tests.TestProgram.TestOperatorConvergence3D(1);
 
             
-=======
-            
-            
-            Debugger.Launch();
-            InitMPI(args);
-            //BoSSS.Application.SipPoisson.Tests.TestProgram.TestOperatorConvergence3D(1);
-
-            
->>>>>>> a3ffe19a
             int MpiSz;
             csMPI.Raw.Comm_Size(csMPI.Raw._COMM.WORLD, out MpiSz);
             int Rank;
