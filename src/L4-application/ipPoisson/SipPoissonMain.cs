/* =======================================================================
Copyright 2017 Technische Universitaet Darmstadt, Fachgebiet fuer Stroemungsdynamik (chair of fluid dynamics)

Licensed under the Apache License, Version 2.0 (the "License");
you may not use this file except in compliance with the License.
You may obtain a copy of the License at

    http://www.apache.org/licenses/LICENSE-2.0

Unless required by applicable law or agreed to in writing, software
distributed under the License is distributed on an "AS IS" BASIS,
WITHOUT WARRANTIES OR CONDITIONS OF ANY KIND, either express or implied.
See the License for the specific language governing permissions and
limitations under the License.
*/

using System;
using System.Collections.Generic;
using BoSSS.Foundation;
using BoSSS.Foundation.Grid;
using BoSSS.Foundation.Grid.Classic;
using BoSSS.Foundation.IO;
using BoSSS.Foundation.Quadrature;
using BoSSS.Solution;
using BoSSS.Solution.Utils;
using ilPSP.LinSolvers;
using ilPSP.Tracing;
using ilPSP.Utils;
using System.Diagnostics;
using MPI.Wrappers;
using BoSSS.Platform;
using ilPSP;
using System.Linq;
using NUnit.Framework;
using BoSSS.Solution.AdvancedSolvers;
using ilPSP.Connectors.Matlab;
using BoSSS.Foundation.Grid.Aggregation;
using BoSSS.Solution.Control;
using BoSSS.Solution.Statistic;
using System.IO;
using BoSSS.Platform.Utils.Geom;
using System.Threading;
using ilPSP.LinSolvers.PARDISO;
using System.Collections;
using System.Runtime.InteropServices;
using System.ComponentModel;

namespace BoSSS.Application.SipPoisson {


    static class  BoSSSmkl {
        
    }


    /// <summary>
    /// Benchmark application, solves a Poisson problem using the symmetric interior penalty (SIP) method.
    /// </summary>
    public class SipPoissonMain : Application<SipControl> {



        /// <summary>
        /// Main routine
        /// </summary>
        /// <param name="args"></param>
        static void Main(string[] args) {

            /*
<<<<<<< HEAD
            
            
            //Debugger.Launch();
            InitMPI(args, num_threads:6);
=======
            Debugger.Launch();
            InitMPI(args, num_threads:4);
            //BoSSS.Application.SipPoisson.Tests.TestProgram.TestOperatorConvergence3D(1);
>>>>>>> 9e529295
            
            int MpiSz;
            csMPI.Raw.Comm_Size(csMPI.Raw._COMM.WORLD, out MpiSz);
            int Rank;
            csMPI.Raw.Comm_Rank(csMPI.Raw._COMM.WORLD, out Rank);

            int Nothreads = ilPSP.Environment.NumThreads;
             

            ilPSP.Environment.StdoutOnlyOnRank0 = false;

            


            //Process proc = Process.GetCurrentProcess();
            var CPUidxs = ilPSP.Utils.CPUAffinity.GetAffinity();
            Console.WriteLine("r" + Rank + $" Windows Affinity to {CPUidxs.Count()} cores: {CPUidxs.ToConcatString("", ", ", ";")}");

            //proc.ProcessorAffinity = (IntPtr) 0xFFFFFFFFFFFF;
            //Console.WriteLine("r" + Rank + $"  Reset Affinity {proc.ProcessorAffinity:X}");
                        


            ilPSP.Environment.StdoutOnlyOnRank0 = true;


           

            //SetOMPAffinity(Nothreads, Rank, MpiSz, false);
            //ilPSP.Environment.InitThreading(false, Nothreads);



            int N = 5000;
            var A = Nothreads.ForLoop(ith => MultidimensionalArray.Create(N, N));
            var B = Nothreads.ForLoop(ith => MultidimensionalArray.Create(N, N));
            var C = Nothreads.ForLoop(ith => MultidimensionalArray.Create(N, N));

            ilPSP.Environment.ParallelFor(0, Nothreads, delegate (int ith) {
                A[ith].Storage.FillRandom();
                B[ith].Storage.FillRandom();
                C[ith].Storage.FillRandom();
            });

            bool ompMkl = args.Contains("ompmkl");
            bool tplMkl = args.Contains("tplmkl");
            bool tpl = args.Contains("tpl");

            if ((ompMkl || tpl || tplMkl) == false)
                throw new Exception("you must turn something on");

            var start = DateTime.Now;
            var timeout = new TimeSpan(hours: 0, minutes: 50, seconds: 1);
            Stopwatch s0 = new Stopwatch();
            int cnt = -1;
            while (true) {
                var duration = DateTime.Now - start;
                if (duration > timeout) {
                    //FinalizeMPI();
                    //return;
                    break;
                }

                {
                    cnt = (int)Math.Round(duration.TotalSeconds / 15);
                    if (cnt < 0)
                        cnt = 0;
                    Console.WriteLine("count = " + cnt);

                    int[] CPUs;
<<<<<<< HEAD
                    if (duration.TotalSeconds < 1*60) {
                        CPUs = new int[] { 4, 5, 6, 7, 8, 9, 10, 11 };
                        //CPUs = 40.ForLoop(i => i + 4);
                    } else if (duration.TotalSeconds < 2*60) {
                        CPUs = new int[] { 8, 9, 10, 11, 12, 13, 14, 15 };
                        //CPUs = 40.ForLoop(i => i + 4 + 64);
                    } else if (duration.TotalSeconds < 3*60) {
                        CPUs = new int[] { 0, 1, 2, 3, 4, 5, 6, 7};
                        //CPUs = ArrayTools.Cat(42.ForLoop(i => i + 2), 42.ForLoop(i => i + 64 + 2));
                    } else {
                        CPUs = 4.ForLoop(i => i*2 + 4);
                        //CPUs = new int[] { 64, 65, 66, 70, 71, 72 };
=======
                    if (duration.TotalSeconds < 1 * 60) {
                        //CPUs = new int[] { 0, 1, 2, 3, 4, 5, 6, 7, 8, 9, 10, 11, 12, 13, 14, 15 };
                        CPUs = 40.ForLoop(i => i + 4);
                    } else if (duration.TotalSeconds < 2 * 60) {
                        //CPUs = new int[] { 8, 9, 10, 11, 12, 13, 14, 15 };
                        CPUs = 40.ForLoop(i => i + 4 + 64);
                    } else if (duration.TotalSeconds < 3 * 60) {
                        //CPUs = new int[] { 0, 1, 2, 3, 4, 5, 6, 7};
                        CPUs = ArrayTools.Cat(42.ForLoop(i => i + 2), 42.ForLoop(i => i + 64 + 2));
                    } else {
                        //CPUs = new int[] { 64, 65, 66, 70, 71, 72 };
                        CPUs = 4.ForLoop(i => i * 2 + 4);
>>>>>>> 9e529295
                    }
                    Console.WriteLine($"Binding to {CPUs.Length} CPUs/cores");
                    ilPSP.MKLservice.BindOMPthreads(CPUs);
                }


                s0.Reset();
                s0.Start();
                var AnrmLoc = new double[A.Length];
                var BnrmLoc = new double[B.Length];
                var CnrmLoc = new double[C.Length];

                ilPSP.Environment.ParallelFor(0, Nothreads, delegate (int iThread) {
                    AnrmLoc[iThread] = A[iThread].L2Norm();
                    BnrmLoc[iThread] = B[iThread].L2Norm();
                    CnrmLoc[iThread] = C[iThread].L2Norm();
                });

                s0.Stop();
                Console.WriteLine("   dnrm time: " + s0.Elapsed.TotalSeconds);

                s0.Reset();
                s0.Start();
                var AnrmG = AnrmLoc.MPISum().Sum();
                var BnrmG = BnrmLoc.MPISum().Sum();
                var CnrmG = CnrmLoc.MPISum().Sum();
                
                Console.WriteLine("A norm: " + AnrmG);
                Console.WriteLine("B norm: " + BnrmG);
                Console.WriteLine("C norm: " + CnrmG);
                s0.Stop();
                Console.WriteLine("   MPIsum time: " + s0.Elapsed.TotalSeconds);

                if (ompMkl && Rank == 0) {
                    Console.WriteLine($"   OMP MKL DGEMM {N}x{N}");
                    s0.Reset();
                    var st2 = DateTime.Now;
                    s0.Start();
                    A[0].GEMM(1.0, B[0], C[0], 0.1);
                    s0.Stop();
                    var en2 = DateTime.Now;
                    Console.WriteLine($"   MKL time: {s0.Elapsed.TotalSeconds:0.##} ( {(en2 - st2).TotalSeconds:0.##}");
                }
                if (tplMkl) {
                    Console.WriteLine($"   TPL MKL: {Nothreads}x Serial MKL-DGEMM {N}x{N}");
                    s0.Reset();
                    var st3 = DateTime.Now;
                    s0.Start(); 
                    ilPSP.Environment.ParallelFor(0, Nothreads, delegate (int iThread) {
                        A[iThread].GEMM(1.0, B[iThread], C[iThread], 1.0);
                        A[iThread].Storage.ScaleV(0.01);


                    });
                    s0.Stop();
                    var en3 = DateTime.Now;
                    Console.WriteLine($"   TPL time: {s0.Elapsed.TotalSeconds:0.##} ( {(en3 - st3).TotalSeconds:0.##}");
                }


                if (tpl) {
                    Console.WriteLine($"   TPL only: {Nothreads}x Serial Naive DGEMM {N}x{N}");
                    s0.Reset();
                    s0.Start();
                    ilPSP.Environment.ParallelFor(0, Nothreads, delegate (int iThread) {
                        //A[iThread].GEMM(1.0, B[iThread], C[iThread], 1.0);
                        //A[iThread].Storage.ScaleV(0.01);

                        var _A = A[iThread];
                        var _B = B[iThread];
                        var _C = C[iThread];


                        for (int iRow = 0; iRow < N; iRow++) {
                            for (int iCol = 0; iCol < N; iCol++) {
                                double Acc = _A[iRow, iCol]*0.1;
                                for (int k = 0; k < N; k++)
                                    Acc += _B[iRow, k]*_C[k, iCol];
                                _A[iRow, iCol] = Acc;
                            }
                        }
                        
                    });
                    s0.Stop();
                    Console.WriteLine("   TPL time: " + s0.Elapsed.TotalSeconds);
                }

            }

            //*/

            _Main(args, false, delegate () {
                SipPoissonMain p = new SipPoissonMain();
                
                return p;
            });
        }

       

#pragma warning disable 649
        /// <summary>
        /// dependent variable
        /// </summary>
        [InstantiateFromControlFile("T", "T", IOListOption.ControlFileDetermined)]
        protected SinglePhaseField T;

        /// <summary>
        /// exact solution, to determine L2-Error, see also <see cref="SipControl.ExactSolution_provided"/>.
        /// </summary>
        [InstantiateFromControlFile("Tex", "Tex", IOListOption.Never)]
        protected SinglePhaseField Tex;

        /// <summary>
        /// dependent variable
        /// </summary>
        [InstantiateFromControlFile("RHS", "T", IOListOption.ControlFileDetermined)]
        protected SinglePhaseField RHS;

        
#pragma warning restore 649

        /// <summary>
        /// Solver residual, for a DG discretization which is one degree higher than the degree of the solution
        /// </summary>
        private SinglePhaseField ResiualKP1;

        /// <summary>
        /// error of the numerical solution
        /// </summary>
        private SinglePhaseField Error;

        /// <summary>
        /// MPI rank coloring
        /// </summary>
        private SinglePhaseField MPIrank;

        /// <summary>
        /// DG field instantiation
        /// </summary>
        protected override void CreateFields() {
            base.CreateFields();

            ResiualKP1 = new SinglePhaseField(new Basis(this.GridData, T.Basis.Degree + 1), "ResidualKP1");
            base.IOFields.Add(ResiualKP1);

            Error = new SinglePhaseField(new Basis(this.GridData, Math.Max(T.Basis.Degree + 1, Tex.Basis.Degree)), "Error");
            base.m_IOFields.Add(Error);

            // MPI rank coloring
            MPIrank = new SinglePhaseField(new Basis(this.GridData, 0), "MPIRank");
            MPIrank.AccConstant(this.MPIRank);

            // mg coloring
            int iLevel = 0;
            this.MGColoring.Clear();
            foreach (var MgL in this.MultigridSequence) {
                SinglePhaseField c = new SinglePhaseField(new Basis(this.GridData, 0), "MgLevel_" + iLevel);
                Foundation.Grid.Aggregation.CoarseningAlgorithms.ColorDGField(MgL, c);
                this.MGColoring.Add(c);
                base.IOFields.Add(c);
                iLevel++;
            }

            Console.WriteLine("Available multi-grid levels: " + this.MGColoring.Count);
        }

        /*
        unsafe static void my_dgemm(int TRANSA, int TRANSB,
                                        int M, int N, int K,
                                        double ALPHA,
                                        double* A, int LDA,
                                        double* B, int LDB,
                                        double BETA,
                                        double* C, int LDC) {
            for(int m = 0; m < M; m++) {
                for(int n = 0; n < N; n++) {
                    double acc = 0;
                    for(int k = 0; k < K; k++) {
                        acc += A[m * K + k] * B[k * N + n];
                    }
                    C[m * N + n] = BETA * C[m * N + n] + ALPHA * acc;
                }
            }

        }
        */


        /*
#if !DEBUG
        static void MyHandler(object sender, UnhandledExceptionEventArgs args) {
            Exception e = (Exception)args.ExceptionObject;
            Console.WriteLine("MyHandler caught : " + e.Message);
            Console.WriteLine("Runtime terminating: {0}", args.IsTerminating);
            System.Environment.Exit(-1234);
        }
#endif
*/
        /// <summary>
        /// Ensures availability of <see cref="BoSSS.Solution.Statistic.ForeignGridValue"/>
        /// </summary>
        public Type EnsureReference = typeof(ForeignGridValue);


       

        /// <summary>
        /// Sets the multigrid coloring
        /// </summary>
        protected override void SetInitial(double t) {
            /*
#if !DEBUG
            //this will suppress exception prompts
            //Workaround to prevent disturbance while executing batch-client
            if (this.Control.SuppressExceptionPrompt) {
                AppDomain currentDomain = AppDomain.CurrentDomain;
                currentDomain.UnhandledException += new UnhandledExceptionEventHandler(MyHandler);
            }
#endif
            */
            base.SetInitial(t);

            

            //TexactFine = (SinglePhaseField)(GetDatabase().Sessions.First().Timesteps.Last().Fields.Where(fi => fi.Identification == "T"));
        }

        /// <summary>
        /// Spatial operator used by <see cref="UniSolver.Solve"/>
        /// </summary>
        DifferentialOperator LapaceIp;

        /// <summary>
        /// Includes assembly of the matrix.
        /// </summary>
        /// <param name="L"></param>
        protected override void CreateEquationsAndSolvers(BoSSS.Solution.LoadBalancing.GridUpdateDataVaultBase L) {
            using(FuncTrace tr = new FuncTrace()) {

                // create operator
                // ===============
                BoundaryCondMap<BoundaryType> PoissonBcMap = new BoundaryCondMap<BoundaryType>(this.GridData, this.Control.BoundaryValues, "T");
                LapaceIp = new DifferentialOperator(1, 1, QuadOrderFunc.SumOfMaxDegrees(), "T", "T");
                var flux = new ipFlux(base.Control.penalty_poisson, PoissonBcMap);
                LapaceIp.EquationComponents["T"].Add(flux);
                LapaceIp.EquationComponents["T"].Add(new RHSSource(this.RHS));
                LapaceIp.IsLinear = true;
                LapaceIp.Commit();
            }
        }
     

        /// <summary>
        /// control of mesh adaptation
        /// </summary>
        protected override void AdaptMesh(int TimestepNo, out GridCommons newGrid, out GridCorrelation old2NewGrid) {
            if (this.Control.AdaptiveMeshRefinement && TimestepNo > 1) {

                // compute error against fine solution
                if (Control.ExactSolution_provided) {
                    //Error.Clear();
                    //Error.AccLaidBack(1.0, T);

                    /*
                    var eval = new FieldEvaluation((GridData)(TexactFine.GridDat));

                    void FineEval(MultidimensionalArray input, MultidimensionalArray output) {
                        int L = input.GetLength(0);
                        Debug.Assert(output.GetLength(0) == L);

                        eval.Evaluate(1.0, new DGField[] { TexactFine }, input, 0.0, output.ResizeShallow(L, 1));
                    }

                    Error.ProjectField(-1.0, FineEval);
                    */
                    //Error.AccLaidBack(-1.0, Tex);
                }

                long oldJ = this.GridData.CellPartitioning.TotalLength;

                double LocNormPow2 = this.ResiualKP1.CoordinateVector.L2NormPow2(); // norm of residual on this processor
                double TotNormPow2 = LocNormPow2.MPISum(); //                          norm of residual over all processors
                double MeanNormPow2PerCell = TotNormPow2 / oldJ; //                    mean norm per cell

                double maxSoFar = 0;
                int jMax = -1;
                for (int j = 0; j < oldJ; j++) {
                    double CellNorm = Error.Coordinates.GetRow(j).L2NormPow2();

                    if (CellNorm > maxSoFar) {
                        jMax = j;
                        maxSoFar = CellNorm;
                    }
                }


                int MyLevelIndicator(int j, int CurrentLevel) {
                    double CellNorm = this.ResiualKP1.Coordinates.GetRow(j).L2NormPow2();


                    //if (j == 0)
                    //    CurrentLevel = CurrentLevel + 1;

                    //if (CellNorm > MeanNormPow2PerCell * 1.1)
                    //    return CurrentLevel + 1;
                    //else
                    //    return CurrentLevel;
                    if (j == jMax)
                        return CurrentLevel + 1;
                    else
                        return CurrentLevel;
                }

                GridRefinementController gridRefinementController = new GridRefinementController((GridData)this.GridData,null);
                bool AnyChange = gridRefinementController.ComputeGridChange(MyLevelIndicator, out List<int> CellsToRefineList, out List<int[]> Coarsening);
                int NoOfCellsToRefine = 0;
                int NoOfCellsToCoarsen = 0;
                if (AnyChange) {
                    int[] glb = (new int[] {
                        CellsToRefineList.Count,
                        Coarsening.Sum(L => L.Length),
                        //0, 0
                    }).MPISum();

                    NoOfCellsToRefine = glb[0];
                    NoOfCellsToCoarsen = glb[1];
                }
                //*/


                // Update Grid
                // ===========

                if (AnyChange) {


                    Console.WriteLine("       Refining " + NoOfCellsToRefine + " of " + oldJ + " cells");
                    Console.WriteLine("       Coarsening " + NoOfCellsToCoarsen + " of " + oldJ + " cells");

                    newGrid = ((GridData)(this.GridData)).Adapt(CellsToRefineList, Coarsening, out old2NewGrid);

                } else {

                    newGrid = null;
                    old2NewGrid = null;
                }
            } else {

                newGrid = null;
                old2NewGrid = null;
            }
        }

        /// <summary>
        /// Single run of the solver
        /// </summary>
        protected override double RunSolverOneStep(int TimestepNo, double phystime, double dt) {
            using (new FuncTrace()) {

                int L = 1000;
                double[] a = new double[L];
                int[] a_acc = L.ForLoop(i => i);
                double[] b = new double[L];
                int[] b_acc = L.ForLoop(i => i);
                a.AccV(1.0, b, acc_index: a_acc, b_index: b_acc);



                if (Control.ExactSolution_provided) {
                    Tex.Clear();
                    Tex.ProjectField(this.Control.InitialValues_Evaluators["Tex"]);

                    RHS.Clear();
                    RHS.ProjectField(this.Control.InitialValues_Evaluators["RHS"]);
                }

                if (Control.AdaptiveMeshRefinement == false) {
                    base.NoOfTimesteps = -1;
                    if (TimestepNo > 1)
                        throw new ApplicationException("steady-state-equation.");
                    base.TerminationKey = true;
                }


                // call solver
                // -----------
                //LastMatrix = this.LapaceIp.GetMatrix(T.Mapping, MgConfig: this.MgConfig);
                //Console.WriteLine("Remember to re-activate solver !!!!!!!");
                this.LapaceIp.Solve(T.Mapping, MgConfig: this.MgConfig, lsc: this.Control.LinearSolver, verbose: true, queryHandler: base.QueryHandler);

                //long J = this.GridData.CellPartitioning.TotalLength;
                //LastMatrix.SaveToTextFileSparse($"LaplaceMtx-J{J}.txt");
                //double condNo = LastMatrix.condest();
                //Console.WriteLine($"Matlab condition number estimate {J} cells: " + condNo);

                /*Stuff for testing OpenMP
                {
                    var mgOp = this.LapaceIp.GetMultigridOperator(T.Mapping, MgConfig: this.MgConfig);
                    var rhs = new double[T.Mapping.LocalLength];
                    rhs.FillRandom();


                    var slvrs = new List<(int num,PARDISOSolver s)>();


                    foreach (int numThreads in new int[] { 8, 2, 4, 8, 16, 4 }) {
                        var _start = DateTime.Now;
                        Console.WriteLine("First solve with " + numThreads + " threads...");
                        var mtx = mgOp.OperatorMatrix;

                        //System.Environment.SetEnvironmentVariable("OMP_NUM_THREADS", numThreads.ToString());
                        //System.Environment.SetEnvironmentVariable("MKL_NUM_THREADS", numThreads.ToString());
                        //System.Environment.SetEnvironmentVariable("MKL_DYNAMIC", "false");

                        ThreadBLAS.OMP_SET_NUM_THREADS(numThreads);

                        var pardiso = new PARDISOSolver();
                        pardiso.Parallelism = Parallelism.OMP;
                        pardiso.CacheFactorization = false;
                        pardiso.DefineMatrix(mtx);
                        pardiso.Solve(new double[rhs.Length], rhs);


                        slvrs.Add((numThreads, pardiso));

                        Console.WriteLine($"done. (took {DateTime.Now - _start})");
                    }


                    var start = DateTime.Now;
                    foreach(var kv in slvrs) {
                        Console.WriteLine($"Now solving with {kv.num} threads:");
                        ThreadBLAS.OMP_SET_NUM_THREADS(kv.num);

                        int cnt = 0;
                        while(DateTime.Now - start < new TimeSpan(hours:0, minutes:0, seconds:59)) {
                            Console.Write($"Do run #{cnt} ... ");
                            kv.s.Solve(new double[rhs.Length], rhs);
                            Console.WriteLine($" done. {(DateTime.Now - start)} passed.");
                        }

                        start = DateTime.Now;
                    }




                    foreach (var s in slvrs)
                        s.s.Dispose();
                }
                */



                if (base.Control.ExactSolution_provided) {
                    Error.Clear();
                    Error.AccLaidBack(1.0, Tex);
                    Error.AccLaidBack(-1.0, T);

                    double L2_ERR = Error.L2Norm();
                    Console.WriteLine("\t\tL2 error on " + this.Grid.NumberOfCells + " cells: " + L2_ERR);
                    last_L2_ERR = L2_ERR;
                    base.QueryHandler.ValueQuery("SolL2err", L2_ERR, true);

                }

                // evaluate residual
                // =================
                {
                    //this.ResiualKP1.Clear();
                    //if (this.Control.InitialValues_Evaluators.ContainsKey("RHS")) {
                    //    this.ResiualKP1.ProjectField(this.Control.InitialValues_Evaluators["RHS"]);
                    //}



                    var ev = this.LapaceIp.GetEvaluatorEx(T.Mapping, new[] { RHS }, ResiualKP1.Mapping);
                    ev.Evaluate(-1.0, 1.0, ResiualKP1.CoordinateVector);
                }

                // return
                // ======

                return 0.0;
            }
        }

        internal double last_L2_ERR;

        List<DGField> MGColoring = new List<DGField>();


        MultigridOperator.Mode m_MgConfig = MultigridOperator.Mode.DiagBlockEquilib;

        MultigridOperator.ChangeOfBasisConfig[][] MgConfig {
            get {
                int p = this.T.Basis.Degree;
                int NoOfLevels = this.MultigridSequence.Length;
                var config = new MultigridOperator.ChangeOfBasisConfig[NoOfLevels][];

                for (int iLevel = 0; iLevel < NoOfLevels; iLevel++) {

                    config[iLevel] = new MultigridOperator.ChangeOfBasisConfig[] {
                        new MultigridOperator.ChangeOfBasisConfig() {
                            VarIndex = new int[] {0},
                            mode = m_MgConfig,
                            DegreeS = new int[] { p }
                            //Degree = Math.Max(1, p - iLevel)
                        }
                    };

                }

                return config;
            }

        }

        /// <summary>
        /// Shutdown function
        /// </summary>
        protected override void Bye() {
            object SolL2err;
            if (this.QueryHandler != null) {
                if (this.QueryHandler.QueryResults.TryGetValue("SolL2err", out SolL2err)) {
                    Console.WriteLine("Value of Query 'SolL2err' " + SolL2err.ToString());
                } else {
                    Console.WriteLine("query 'SolL2err' not found.");
                }
            }
        }

        /// <summary>
        /// Operator stability analysis
        /// </summary>
        override public IDictionary<string,double> OperatorAnalysis(OperatorAnalysisConfig config) {
            using(new FuncTrace()) {
                return this.LapaceIp.OperatorAnalysis(this.T.Mapping, config, this.MgConfig); 
            }
        }

        /// <summary>
        /// default plotting
        /// </summary>
        protected override void PlotCurrentState(double phystime, TimestepNumber timestepNo, int superSampling = 0) {
            string caseStr = "";
            if (base.Control.Paramstudy_CaseIdentification != null) {
                var pstudy_case = base.Control.Paramstudy_CaseIdentification.FirstOrDefault(tt => tt.Item1 == "pstudy_case");
                if (pstudy_case != null) {
                    caseStr = "." + pstudy_case.Item2;
                }
            }

            DGField[] Fields = new DGField[] { T, Tex, RHS, ResiualKP1, Error };
            Fields = Fields.Cat(this.MGColoring);
            BoSSS.Solution.Tecplot.Tecplot.PlotFields(Fields, "poisson_MG_coloring" + timestepNo + caseStr, phystime, superSampling);
            //BoSSS.Solution.Tecplot.Tecplot.PlotFields(Fields, Path.Combine(AnalyseOutputpath, "poisson_MG_coloring" + timestepNo + caseStr), phystime, superSampling);
        }


       
    }

    /// <summary>
    /// Interior Penalty Flux
    /// </summary>
    class ipFlux : BoSSS.Solution.NSECommon.SIPLaplace {

        public ipFlux(double penalty_const, BoundaryCondMap<BoundaryType> __boundaryCondMap)
            : base(penalty_const, "T") //
        {
            m_boundaryCondMap = __boundaryCondMap;
            m_bndFunc = m_boundaryCondMap.bndFunction["T"];
        }

        BoundaryCondMap<BoundaryType> m_boundaryCondMap;
        Func<double[], double, double>[] m_bndFunc;

        protected override double g_Diri(ref CommonParamsBnd inp) {
            double v = m_bndFunc[inp.EdgeTag](inp.X, inp.time);
            return v;
        }

        protected override double g_Neum(ref CommonParamsBnd inp) {
            double v = m_bndFunc[inp.EdgeTag](inp.X, inp.time);
            return v;
        }

        //public override double Nu(double[] x, double[] p, int jCell) {
        //    return 0.001;
        //}

        //public override TermActivationFlags BoundaryEdgeTerms => TermActivationFlags.None;

        //public override TermActivationFlags InnerEdgeTerms => base.InnerEdgeTerms;

        //public override TermActivationFlags VolTerms => base.VolTerms;


        protected override bool IsDirichlet(ref CommonParamsBnd inp) {
            BoundaryType edgeType = m_boundaryCondMap.EdgeTag2Type[inp.EdgeTag];
            switch (edgeType) {
                case BoundaryType.Dirichlet:
                    return true;

                case BoundaryType.Neumann:
                    return false;

                default:
                    throw new NotImplementedException();
            }
        }
    }

    /// <summary>
    /// source term on the RHS
    /// </summary>
    class RHSSource : IVolumeForm, IParameterHandling {

        public RHSSource(DGField rhsSourceField) {
            m_rhsSourceField = rhsSourceField;
        }


        DGField m_rhsSourceField;

        public TermActivationFlags VolTerms => TermActivationFlags.V;

        public IList<string> ArgumentOrdering => new string[0];

        public IList<string> ParameterOrdering => new[] { "RHSsource" };

        public DGField[] MyParameterAlloc(DGField[] Arguments) {
            return new[] { m_rhsSourceField };
        }

        public void MyParameterUpdate(DGField[] Arguments, DGField[] Parameters) {
            if(!object.ReferenceEquals(m_rhsSourceField,Parameters[0])) {
                Parameters[0].Clear();
                Parameters[0].Acc(1.0, m_rhsSourceField);
            }
        }

        public double VolumeForm(ref CommonParamsVol cpv, double[] U, double[,] GradU, double V, double[] GradV) {
            double rhsVal = cpv.Parameters[0];
            return -rhsVal * V; // actually, the RHS is added on the left, therefore minus!
        }
    }


}<|MERGE_RESOLUTION|>--- conflicted
+++ resolved
@@ -67,16 +67,12 @@
         static void Main(string[] args) {
 
             /*
-<<<<<<< HEAD
             
             
             //Debugger.Launch();
-            InitMPI(args, num_threads:6);
-=======
-            Debugger.Launch();
             InitMPI(args, num_threads:4);
             //BoSSS.Application.SipPoisson.Tests.TestProgram.TestOperatorConvergence3D(1);
->>>>>>> 9e529295
+
             
             int MpiSz;
             csMPI.Raw.Comm_Size(csMPI.Raw._COMM.WORLD, out MpiSz);
@@ -147,7 +143,6 @@
                     Console.WriteLine("count = " + cnt);
 
                     int[] CPUs;
-<<<<<<< HEAD
                     if (duration.TotalSeconds < 1*60) {
                         CPUs = new int[] { 4, 5, 6, 7, 8, 9, 10, 11 };
                         //CPUs = 40.ForLoop(i => i + 4);
@@ -160,20 +155,6 @@
                     } else {
                         CPUs = 4.ForLoop(i => i*2 + 4);
                         //CPUs = new int[] { 64, 65, 66, 70, 71, 72 };
-=======
-                    if (duration.TotalSeconds < 1 * 60) {
-                        //CPUs = new int[] { 0, 1, 2, 3, 4, 5, 6, 7, 8, 9, 10, 11, 12, 13, 14, 15 };
-                        CPUs = 40.ForLoop(i => i + 4);
-                    } else if (duration.TotalSeconds < 2 * 60) {
-                        //CPUs = new int[] { 8, 9, 10, 11, 12, 13, 14, 15 };
-                        CPUs = 40.ForLoop(i => i + 4 + 64);
-                    } else if (duration.TotalSeconds < 3 * 60) {
-                        //CPUs = new int[] { 0, 1, 2, 3, 4, 5, 6, 7};
-                        CPUs = ArrayTools.Cat(42.ForLoop(i => i + 2), 42.ForLoop(i => i + 64 + 2));
-                    } else {
-                        //CPUs = new int[] { 64, 65, 66, 70, 71, 72 };
-                        CPUs = 4.ForLoop(i => i * 2 + 4);
->>>>>>> 9e529295
                     }
                     Console.WriteLine($"Binding to {CPUs.Length} CPUs/cores");
                     ilPSP.MKLservice.BindOMPthreads(CPUs);
