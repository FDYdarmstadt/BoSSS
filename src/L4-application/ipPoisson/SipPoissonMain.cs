--- conflicted
+++ resolved
@@ -349,14 +349,8 @@
 
                 // call solver
                 // -----------
-<<<<<<< HEAD
-
-                LinearSolverCode solvercodes = this.Control.LinearSolver.SolverCode;
-
-=======
                 //LastMatrix = this.LapaceIp.GetMatrix(T.Mapping, MgConfig: this.MgConfig);
                 //Console.WriteLine("Remember to re-activate solver !!!!!!!");
->>>>>>> f067e264
                 this.LapaceIp.Solve(T.Mapping, MgConfig: this.MgConfig, lsc: this.Control.LinearSolver, MultigridSequence: base.MultigridSequence, verbose: true, queryHandler: base.QueryHandler);
 
                 //long J = this.GridData.CellPartitioning.TotalLength;
