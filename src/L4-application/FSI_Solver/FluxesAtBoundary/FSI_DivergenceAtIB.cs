--- conflicted
+++ resolved
@@ -43,37 +43,11 @@
         /// </summary>
         private readonly Func<Vector, FSI_ParameterAtIB> m_Coupling;
 
-<<<<<<< HEAD
-        public double LevelSetForm(ref CommonParamsLs inp, double[] U_Neg, double[] U_Pos, double[,] Grad_uA, double[,] Grad_uB, double v_Neg, double v_Pos, double[] Grad_vA, double[] Grad_vB) {
+        public double LevelSetForm(ref CommonParams inp, double[] U_Neg, double[] U_Pos, double[,] Grad_uA, double[,] Grad_uB, double v_Neg, double v_Pos, double[] Grad_vA, double[] Grad_vB) {
             Vector N = new Vector(inp.n);
             Vector X = new Vector(inp.x);
             Vector fluidVelocity = new Vector(U_Neg);
             return (m_Coupling(X).VelocityAtPointOnLevelSet() - fluidVelocity) * N * v_Neg;
-=======
-        /// <summary>
-        /// the penalty flux
-        /// </summary>
-        static double DirichletFlux(double UxN_in, double UxN_out) {
-            return (UxN_in - UxN_out);
-        }
-
-        public double LevelSetForm(ref CommonParams cp, double[] U_Neg, double[] U_Pos, double[,] Grad_uA, double[,] Grad_uB, double v_Neg, double v_Pos, double[] Grad_vA, double[] Grad_vB) {
-            double[] parameters_P = m_getParticleParams(cp.X, cp.time);
-            double[] uLevSet = new double[] { parameters_P[0], parameters_P[1] };
-            double wLevSet = parameters_P[2];
-            double[] RadialNormalVector = new double[] { parameters_P[3], parameters_P[4] };
-            double RadialLength = parameters_P[5];
-
-            double[] _uLevSet = new double[D];
-
-            _uLevSet[0] = uLevSet[0] + RadialLength * wLevSet * RadialNormalVector[0];
-            _uLevSet[1] = uLevSet[1] + RadialLength * wLevSet * RadialNormalVector[1];
-
-            double uAxN = GenericBlas.InnerProd(U_Neg, cp.Normal);
-            double uBxN = GenericBlas.InnerProd(_uLevSet, cp.Normal);
-            double FlxNeg = -DirichletFlux(uAxN, uBxN); 
-            return FlxNeg * v_Neg;
->>>>>>> 051b5aa7
         }
 
         public IList<string> ArgumentOrdering {
