﻿/* =======================================================================
Copyright 2017 Technische Universitaet Darmstadt, Fachgebiet fuer Stroemungsdynamik (chair of fluid dynamics)

Licensed under the Apache License, Version 2.0 (the "License");
you may not use this file except in compliance with the License.
You may obtain a copy of the License at

    http://www.apache.org/licenses/LICENSE-2.0

Unless required by applicable law or agreed to in writing, software
distributed under the License is distributed on an "AS IS" BASIS,
WITHOUT WARRANTIES OR CONDITIONS OF ANY KIND, either express or implied.
See the License for the specific language governing permissions and
limitations under the License.
*/

using System;
using System.Collections.Generic;
using System.Linq;
using System.Text;
using BoSSS.Foundation.XDG;
using BoSSS.Solution.NSECommon;
using ilPSP.Utils;
using BoSSS.Platform;
using System.Diagnostics;
using BoSSS.Foundation;
using BoSSS.Platform.LinAlg;
using FSI_Solver;

namespace BoSSS.Solution.NSECommon.Operator.Convection {
    public class FSI_ConvectionAtIB : ILevelSetForm {
        public FSI_ConvectionAtIB(int currentDim, int spatialDim, LevelSetTracker LsTrk, IncompressibleBoundaryCondMap _bcmap, Func<Vector, FSI_ParameterAtIB> getParticleParams, bool useMovingMesh) {
            m_LsTrk = LsTrk;
            m_D = spatialDim;
            m_d = currentDim;
            m_getParticleParams = getParticleParams;
            m_UseMovingMesh = useMovingMesh;
            NegFlux = new LinearizedConvection(spatialDim, _bcmap, currentDim);
        }

        private readonly LevelSetTracker m_LsTrk;
        private readonly int m_D;
        private readonly int m_d;
        private readonly Func<Vector, FSI_ParameterAtIB> m_getParticleParams;
        private readonly bool m_UseMovingMesh;

        // Use Fluxes as in Bulk Convection
        private readonly LinearizedConvection NegFlux;

        public IList<string> ArgumentOrdering {
            get { return new string[] { VariableNames.Velocity_d(m_d) }; }
        }

        public IList<string> ParameterOrdering {
            get {
                return ArrayTools.Cat(VariableNames.Velocity0Vector(m_D), VariableNames.Velocity0MeanVector(m_D));
            }
        }

        public int LevelSetIndex {
            get { return 0; }
        }

        public SpeciesId NegativeSpecies {
            get { return this.m_LsTrk.GetSpeciesId("A"); }
        }

        public SpeciesId PositiveSpecies {
            get { return this.m_LsTrk.GetSpeciesId("B"); }
        }

        public TermActivationFlags LevelSetTerms {
            get {
                return TermActivationFlags.UxV | TermActivationFlags.V;
            }
        }

        public double LevelSetForm(ref CommonParams cp, double[] U_Neg, double[] U_Pos, double[,] Grad_uA, double[,] Grad_uB, double v_Neg, double v_Pos, double[] Grad_vA, double[] Grad_vB) {

            CommonParams inp = cp;

            // Particle parameters
            // =============================
            Vector X = new Vector(inp.X);
            FSI_ParameterAtIB coupling = m_getParticleParams(X);
            Vector orientation = new Vector(Math.Cos(coupling.Angle()), Math.Sin(coupling.Angle()));
            double scaleActiveBoundary = orientation * new Vector(inp.Normale) > 0 && coupling.ActiveStress() != 0 ? 1 : 0;

            // Level-set velocity
            // =============================
            double[] uLevSet_temp = new double[1];
            if (m_d == 0) {
                uLevSet_temp[0] = coupling.VelocityAtPointOnLevelSet()[0];
            }
            else {
                uLevSet_temp[0] = coupling.VelocityAtPointOnLevelSet()[1];
            }

            // Outer values for Velocity and VelocityMean
            // =============================
<<<<<<< HEAD
            inp.Parameters_OUT[0] = coupling.VelocityAtPointOnLevelSet()[0];
            inp.Parameters_OUT[1] = coupling.VelocityAtPointOnLevelSet()[1];
=======
            inp.Parameters_OUT = new double[inp.Parameters_IN.Length];
            inp.Parameters_OUT[0] = uLevSet[0] + RadialLength * wLevSet * RadialNormalVector[0];
            inp.Parameters_OUT[1] = uLevSet[1] + RadialLength * wLevSet * RadialNormalVector[1];
>>>>>>> 051b5aa7
            // Velocity0MeanVectorOut is set to zero, i.e. always LambdaIn is used.
            inp.Parameters_OUT[2] = 0;
            inp.Parameters_OUT[3] = 0;

            // Computing Flux
            // =============================
            double FlxNeg = m_UseMovingMesh == true
                ? 0 // Moving mesh
                : (this.NegFlux.InnerEdgeForm(ref inp, U_Neg, uLevSet_temp, null, null, v_Neg, 0, null, null)) * (1 - scaleActiveBoundary);// Splitting
            return FlxNeg;
        }
    }
}<|MERGE_RESOLUTION|>--- conflicted
+++ resolved
@@ -97,15 +97,10 @@
             }
 
             // Outer values for Velocity and VelocityMean
-            // =============================
-<<<<<<< HEAD
+            // =============================            
+            inp.Parameters_OUT = new double[inp.Parameters_IN.Length];
             inp.Parameters_OUT[0] = coupling.VelocityAtPointOnLevelSet()[0];
             inp.Parameters_OUT[1] = coupling.VelocityAtPointOnLevelSet()[1];
-=======
-            inp.Parameters_OUT = new double[inp.Parameters_IN.Length];
-            inp.Parameters_OUT[0] = uLevSet[0] + RadialLength * wLevSet * RadialNormalVector[0];
-            inp.Parameters_OUT[1] = uLevSet[1] + RadialLength * wLevSet * RadialNormalVector[1];
->>>>>>> 051b5aa7
             // Velocity0MeanVectorOut is set to zero, i.e. always LambdaIn is used.
             inp.Parameters_OUT[2] = 0;
             inp.Parameters_OUT[3] = 0;
