--- conflicted
+++ resolved
@@ -59,12 +59,11 @@
         /// <summary>
         /// default-implementation
         /// </summary>
-<<<<<<< HEAD
-        public double LevelSetForm(ref CommonParamsLs inp, double[] uA, double[] uB, double[,] Grad_uA, double[,] Grad_uB, double vA, double vB, double[] Grad_vA, double[] Grad_vB) {
-            Vector N = new Vector(inp.n);
-            Vector X = new Vector(inp.x);
+        public double LevelSetForm(ref CommonParams inp, double[] uA, double[] uB, double[,] Grad_uA, double[,] Grad_uB, double vA, double vB, double[] Grad_vA, double[] Grad_vB) {
+            Vector N = new Vector(inp.Normal);
+            Vector X = new Vector(inp.X);
             int dim = N.Dim;
-            double _penalty = m_PenaltyFunc(m_penalty, inp.jCell);
+            double _penalty = m_PenaltyFunc(m_penalty, inp.jCellIn);
 
             // Particle parameters
             // =====================
@@ -81,34 +80,6 @@
             Debug.Assert(Grad_uA.GetLength(1) == dim);
             Debug.Assert(Grad_uB.GetLength(1) == dim);
 
-=======
-        public double LevelSetForm(ref CommonParams inp,
-            double[] uA, double[] uB, double[,] Grad_uA, double[,] Grad_uB,
-            double vA, double vB, double[] Grad_vA, double[] Grad_vB) {
-            double[] N = inp.Normal;
-            double _penalty = m_PenaltyFunc(m_penalty, inp.jCellIn);
-            int D = N.Length;
-
-            // Particle parameters
-            // ============================= 
-            var parameters_P = m_GetParticleParams(inp.X);
-            double[] uLevSet = new double[] { parameters_P[0], parameters_P[1] };
-            double wLevSet = parameters_P[2];
-
-            double[] RadialNormalVector = new double[] { parameters_P[3], parameters_P[4] };
-            double RadialLength = parameters_P[5];
-
-            double active_stress = parameters_P[6];
-            double scaleActiveBoundary = parameters_P[7];
-            double Ang_P = parameters_P[8];
-
-            Debug.Assert(ArgumentOrdering.Count == D);
-            Debug.Assert(Grad_uA.GetLength(0) == this.ArgumentOrdering.Count);
-            Debug.Assert(Grad_uB.GetLength(0) == this.ArgumentOrdering.Count);
-            Debug.Assert(Grad_uA.GetLength(1) == D);
-            Debug.Assert(Grad_uB.GetLength(1) == D);
-            
->>>>>>> 051b5aa7
             // Gradient of u and v 
             // =====================
             double Grad_uA_xN = 0, Grad_vA_xN = 0;
@@ -120,7 +91,6 @@
             double returnValue = 0.0;
 
             // 3D for IBM_Solver
-<<<<<<< HEAD
             // =====================
             if (dim == 3) {
                 returnValue -= Grad_uA_xN * (vA);                                                    // consistency term
@@ -139,56 +109,6 @@
                         for (int d = 0; d < dim; d++) {
                             returnValue -= muA * Grad_uA[component, d] * vA * N[d];
                             returnValue -= muA * Grad_vA[d] * (uA[component] - uAFict[component]) * N[d];
-=======
-            // ============================= 
-            if (inp.X.Dim == 3) {
-
-                Ret -= Grad_uA_xN * (vA);                                     // consistency term
-                Ret -= Grad_vA_xN * (uA[component] - 0) * (1 - scaleActiveBoundary);        // symmetry term
-                Ret += _penalty * (uA[component] - 0) * (vA) * (1 - scaleActiveBoundary);   // penalty term
-
-                Debug.Assert(!(double.IsInfinity(Ret) || double.IsNaN(Ret)));
-                return Ret * muA;
-            }
-
-            // 2D
-            // ============================= 
-            double uAFict = uLevSet[component] + RadialLength * wLevSet * RadialNormalVector[component];
-            double[] orientation = new double[] { -Math.Sin(Ang_P), Math.Cos(Ang_P) };
-            double f_xT;
-            if (orientation[0] * inp.Normal[0] + orientation[1] * inp.Normal[1] > 0) {
-                f_xT = component == 0 ? -active_stress * (inp.Normal[1]) : active_stress * (inp.Normal[0]);
-            }
-            else {
-                f_xT = component == 0 ? active_stress * (inp.Normal[1]) : -active_stress * (inp.Normal[0]);
-            }
-
-            // Dirichlet
-            if (scaleActiveBoundary == 0) {
-                for (int d = 0; d < D; d++) {
-                    Ret -= muA * Grad_uA[component, d] * vA * N[d];
-                    Ret -= muA * Grad_vA[d] * (uA[component] - uAFict) * N[d];
-                }
-                Ret += muA * (uA[component] - uAFict) * vA * _penalty;
-            }
-            // Active boundary
-            else {
-                // normal
-                for (int dN = 0; dN < D; dN++) {
-                    for (int dD = 0; dD < D; dD++) {
-                        Ret -= muA * (N[dN] * Grad_uA[dN, dD] * N[dD]) * (vA * N[component]);   // consistency term 
-                        Ret -= muA * (N[component] * Grad_vA[dD] * N[dD]) * uA[dN] * N[dN];     // symmetry term 
-                    }                                                                           //
-                    Ret += muA * (uA[dN] * N[dN]) * (vA * N[component]) * _penalty;             // penalty term
-                }                                                                               //
-                                                                                                //tangential         
-                double[,] P = new double[D, D];
-                for (int d1 = 0; d1 < D; d1++) {
-                    for (int d2 = 0; d2 < D; d2++) {
-                        double nn = 0;
-                        if (d1 == d2) {
-                            nn = Math.Abs(N[d1] * N[d2]);
->>>>>>> 051b5aa7
                         }
                         returnValue += muA * (uA[component] - uAFict[component]) * vA * _penalty;
                         break;
