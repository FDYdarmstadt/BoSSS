--- conflicted
+++ resolved
@@ -123,38 +123,23 @@
                                 returnValue -= muA * (Grad_vA[dD] * inp.Normal[dD]) * (inp.Normal[dN] * uA[dN] - inp.Normal[dN] * uAFict[dN]) * inp.Normal[component];      
                             }
                             // penalty term
-<<<<<<< HEAD
                             returnValue += muA * N[dN] * (uA[dN] - uAFict[dN]) * N[component] * vA * _penalty;                  
-=======
-                            returnValue += muA * (inp.Normal[dN] * uA[dN] - inp.Normal[dN] * uAFict[dN]) * inp.Normal[component] * vA * _penalty;                  
->>>>>>> 64b92d2b
                         }
                         // tangential direction, active part
                         double[,] P = new double[dim, dim];
                         for (int d1 = 0; d1 < dim; d1++) {
                             for (int d2 = 0; d2 < dim; d2++) {
                                 if (d1 == d2) {
-<<<<<<< HEAD
                                     P[d1, d2] = 1 - N[d1] * N[d2];
                                 }
                                 else {
                                     P[d1, d2] = N[d1] * N[d2];
-=======
-                                    P[d1, d2] = 1 - Math.Abs(inp.Normal[d1] * inp.Normal[d2]);
-                                }
-                                else {
-                                    P[d1, d2] = Math.Abs((inp.Normal[d1]) * (inp.Normal[d2]));
->>>>>>> 64b92d2b
                                 }
                             }
                         }
                         for (int d1 = 0; d1 < dim; d1++) {
                             for (int d2 = 0; d2 < dim; d2++) {
-<<<<<<< HEAD
                                 returnValue -= P[d1, d2] * activeStressVector[d2] * (P[d1, component] * vA); 
-=======
-                                returnValue -= P[d1, d2] * activeStressVector[component] * (P[d1, component] * vA) * orientation * inp.Normal;                     
->>>>>>> 64b92d2b
                             }
                         }
                         break;
