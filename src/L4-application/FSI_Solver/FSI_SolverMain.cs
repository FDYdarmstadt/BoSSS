﻿/* =======================================================================
Copyright 2017 Technische Universitaet Darmstadt, Fachgebiet fuer Stroemungsdynamik (chair of fluid dynamics)

Licensed under the Apache License, Version 2.0 (the "License");
you may not use this file except in compliance with the License.
You may obtain a copy of the License at

    http://www.apache.org/licenses/LICENSE-2.0

Unless required by applicable law or agreed to in writing, software
distributed under the License is distributed on an "AS IS" BASIS,
WITHOUT WARRANTIES OR CONDITIONS OF ANY KIND, either express or implied.
See the License for the specific language governing permissions and
limitations under the License.
*/

using System;
using System.Collections.Generic;
using System.Linq;
using BoSSS.Foundation.XDG;
using BoSSS.Solution.NSECommon;
using BoSSS.Solution;
using BoSSS.Foundation;
using BoSSS.Foundation.Grid;
using BoSSS.Solution.Tecplot;
using ilPSP.Utils;
using ilPSP.Tracing;
using BoSSS.Solution.Utils;
using MPI.Wrappers;
using BoSSS.Foundation.IO;
using System.Diagnostics;
using System.IO;
using ilPSP;
using BoSSS.Solution.XdgTimestepping;
using BoSSS.Solution.XNSECommon;
using BoSSS.Foundation.Grid.Classic;
using Newtonsoft.Json;
using Newtonsoft.Json.Bson;
using BoSSS.Foundation.Grid.RefElements;
using FSI_Solver;
using System.Collections;
using BoSSS.Solution.LevelSetTools;
using NUnit.Framework;
using BoSSS.Foundation.Comm;
using BoSSS.Foundation.Quadrature;

namespace BoSSS.Application.FSI_Solver
{
    public class FSI_SolverMain : IBM_Solver.IBM_SolverMain
    {
<<<<<<< HEAD
        /// <summary>
        /// Set the inital state of the simulation.
        /// </summary>
=======
        // ====================================================================================
        /// <summary>
        /// Set the inital state of the simulation.
        /// </summary>
        // ====================================================================================
>>>>>>> 7d2985a0
        protected override void SetInitial()
        {
            // Setup particles
            m_Particles = ((FSI_Control)this.Control).Particles;
            hack_phystime = 0.0;
            UpdateLevelSetParticles();

            // call base implementation
            base.SetInitial();

            foreach (Particle p in m_Particles)
            {
                p.m_collidedWithParticle = new bool[m_Particles.Count];
                p.m_collidedWithWall = new bool[4];
                p.m_closeInterfacePointTo = new double[m_Particles.Count][];
                p.ClosestPointToParticle = new double[m_Particles.Count, 2];
            }
        }

        public IList<Particle> Particles
        {
            get
            {
                return m_Particles;
            }
        }

        List<Particle> m_Particles;

        private FSI_Solver.FSI_Control.CollisionModel CollisionModel
        {
            get
            {
                return ((FSI_Control)Control).collisionModel;
            }
        }

        static int counter = 0;

        public static void AgglomerationFailDebugPlot(DGField[] f)
        {
            csMPI.Raw.Comm_Rank(csMPI.Raw._COMM.WORLD, out int rank);


            Tecplot.PlotFields(f, "AgglomerationFailDebugPlot-" + counter, 0.0, 2);
            counter++;
        }

        double calculatedDampingTensors;
        readonly private FSI_Auxillary Auxillary = new FSI_Auxillary();
        readonly private FSI_Collision Collision = new FSI_Collision();
        
        /// <summary>
        /// Application entry point.
        /// </summary>
        static void Main(string[] args)
        {
            //MultiphaseCellAgglomerator.Katastrophenplot = AgglomerationFailDebugPlot;
            //TestProgram.Init();
            //BoSSS.Application.FSI_Solver.TestProgram.SingleDryParticleAgainstWall(true);

            //Assert.IsTrue(false, "Remember to remove testcode!");

            _Main(args, false, delegate () {
                var p = new FSI_SolverMain();
                return p;
            });
        }

        /// <summary>
        /// Curvature; DG-polynomial degree should be 2 times the polynomial degree of <see cref="LevSet"/>.
        /// </summary>
        [InstantiateFromControlFile("Curvature", "Curvature", IOListOption.ControlFileDetermined)]
        public SinglePhaseField Curvature;

        SinglePhaseField ParticleColor;

        SinglePhaseField LevelSetDistance;

        private int iteration_counter = 0;

        protected override void CreateFields()
        {
            base.CreateFields();

            ParticleColor = new SinglePhaseField(new Basis(this.GridData, 0), "ParticleColor");
            m_RegisteredFields.Add(ParticleColor);
            m_IOFields.Add(ParticleColor);

            LevelSetDistance = new SinglePhaseField(new Basis(this.GridData, 0), "LevelSetDistance");
            m_RegisteredFields.Add(LevelSetDistance);
            m_IOFields.Add(LevelSetDistance);
        }

        // Create equations and solvers
        bool UseMovingMesh
        {
            get
            {
                switch (((FSI_Control)this.Control).Timestepper_LevelSetHandling)
                {
                    case LevelSetHandling.Coupled_Once:
                    case LevelSetHandling.Coupled_Iterative:
                        return true;

                    case LevelSetHandling.LieSplitting:
                    case LevelSetHandling.StrangSplitting:
                    case LevelSetHandling.FSI_LieSplittingFullyCoupled:
                    case LevelSetHandling.None:
                        return false;

                    default:
                        throw new ApplicationException("unknown 'LevelSetMovement': " + ((FSI_Control)this.Control).Timestepper_LevelSetHandling);
                }
            }
        }

        protected override void CreateEquationsAndSolvers(GridUpdateDataVaultBase L)
        {

            if (IBM_Op != null)
                return;
            string[] CodNameSelected = new string[0];
            string[] DomNameSelected = new string[0];

            int D = this.GridData.SpatialDimension;

            BcMap = new IncompressibleBoundaryCondMap(this.GridData, this.Control.BoundaryValues, PhysicsMode.Incompressible);

            int degU = this.Velocity[0].Basis.Degree;
            var IBM_Op_config = new NSEOperatorConfiguration
            {
                convection = this.Control.PhysicalParameters.IncludeConvection,
                continuity = true,
                Viscous = true,
                PressureGradient = true,
                Transport = true,
                CodBlocks = new bool[] { true, true },
                DomBlocks = new bool[] { true, true },
            };

            var CodName = ((new string[] { "momX", "momY", "momZ" }).GetSubVector(0, D)).Cat("div");
            var Params = ArrayTools.Cat(
                 VariableNames.Velocity0Vector(D),
                 VariableNames.Velocity0MeanVector(D));
            var DomName = ArrayTools.Cat(VariableNames.VelocityVector(D), VariableNames.Pressure);

            // selected part:
            if (IBM_Op_config.CodBlocks[0])
                CodNameSelected = ArrayTools.Cat(CodNameSelected, CodName.GetSubVector(0, D));
            if (IBM_Op_config.CodBlocks[1])
                CodNameSelected = ArrayTools.Cat(CodNameSelected, CodName.GetSubVector(D, 1));

            if (IBM_Op_config.DomBlocks[0])
                DomNameSelected = ArrayTools.Cat(DomNameSelected, DomName.GetSubVector(0, D));
            if (IBM_Op_config.DomBlocks[1])
                DomNameSelected = ArrayTools.Cat(DomNameSelected, DomName.GetSubVector(D, 1));

            IBM_Op = new XSpatialOperator(DomNameSelected, Params, CodNameSelected,
                (A, B, C) => this.HMForder
                );

            // Momentum equation
            // =============================
            // Convective part
            // =============================
            {
                if (IBM_Op_config.convection)
                {
                    for (int d = 0; d < D; d++)
                    {

                        var comps = IBM_Op.EquationComponents[CodName[d]];

                        //var ConvBulk = new Solution.XNSECommon.Operator.Convection.ConvectionInBulk_LLF(D, BcMap, d, this.Control.PhysicalParameters.rho_A, 0, this.Control.AdvancedDiscretizationOptions.LFFA, this.Control.AdvancedDiscretizationOptions.LFFB, LsTrk);
                        var ConvBulk = new Solution.NSECommon.LinearizedConvection(D, BcMap, d);
                        //IBM_Op.OnIntegratingBulk += ConvBulk.SetParameter;
                        comps.Add(ConvBulk); // bulk component

                        //var ConvIB = new BoSSS.Solution.XNSECommon.Operator.Convection.ConvectionAtIB(d, D, LsTrk, IBM_Op_config.dntParams.LFFA, BcMap, uIBM, wIBM);

                        if (((FSI_Control)this.Control).Timestepper_LevelSetHandling == LevelSetHandling.None)
                        {

                            var ConvIB = new BoSSS.Solution.NSECommon.Operator.Convection.ActiveConvectionAtIB(d, D, LsTrk,
                                this.Control.AdvancedDiscretizationOptions.LFFA, BcMap,
                                delegate (double[] X, double time)
                                {
                                    throw new NotImplementedException("Currently not implemented for fixed motion");
                                    //return new double[] { 0.0, 0.0 };
                                },
                                this.Control.PhysicalParameters.rho_A,
                                UseMovingMesh);
                            comps.Add(ConvIB); // immersed boundary component
                        }
                        else
                        {
                            var ConvIB = new BoSSS.Solution.NSECommon.Operator.Convection.ActiveConvectionAtIB(d, D, LsTrk,
                                this.Control.AdvancedDiscretizationOptions.LFFA, BcMap,
                                    delegate (double[] X, double time)
                                    {

                                        double[] result = new double[X.Length + 5];

                                        foreach (Particle p in m_Particles)
                                        {
                                            // Separating different boundary regions (for active particles)
                                            double cos_theta;
                                            // The posterior side of the particle (Neumann boundary)
                                            if (Math.Cos(p.Angle[0]) * (X[0] - p.Position[0][0]) + Math.Sin(p.Angle[0]) * (X[1] - p.Position[0][1]) < 1e-8)// && Math.Cos(p.particleAnglePerIteration[0]) * (X[0] - p.positionAtIteration[0][0]) + Math.Sin(p.particleAnglePerIteration[0]) * (X[1] - p.positionAtIteration[0][1]) > -0.25)
                                            {
                                                cos_theta = (Math.Cos(p.Angle[0]) * (X[0] - p.Position[0][0]) + Math.Sin(p.Angle[0]) * (X[1] - p.Position[0][1])) / (Math.Sqrt((X[0] - p.Position[0][0]).Pow2() + (X[1] - p.Position[0][1]).Pow2()));
                                            }
                                            // The anterior side of the particle (Dirichlet boundary)
                                            else
                                            {
                                                cos_theta = 0;
                                            }

                                            // which particle?
                                            bool containsParticle;
                                            if (m_Particles.Count == 1)
                                            {
                                                containsParticle = true;
                                            }
                                            else { containsParticle = p.Contains(X, LsTrk); }

                                            FSI_Collision _FSI_Collision = new FSI_Collision();
                                            _FSI_Collision.CalculateRadialVector(p.Position[0], X, out _, out double RadialLength, out double[] RadialNormalVector);
                                            // active particles
                                            if (containsParticle && p.ActiveParticle == true)
                                            {
                                                result[0] = p.TranslationalVelocity[0][0];
                                                result[1] = p.TranslationalVelocity[0][1];
                                                result[2] = p.RotationalVelocity[0];
                                                result[3] = RadialNormalVector[0];
                                                result[4] = RadialNormalVector[1];
                                                result[5] = p.Position[0].L2Distance(X); //RadialLength;
                                                result[6] = -cos_theta;
                                                return result;
                                            }

                                            // passive particles
                                            else if (containsParticle && p.ActiveParticle == false)
                                            {
                                                result[0] = p.TranslationalVelocity[0][0];
                                                double[] test = new double[2];
                                                test[0] = p.Position[0][0] - X[0];
                                                test[1] = p.Position[0][1] - X[1];
                                                test[0] = test[0] / (Math.Sqrt(test[0].Pow2() + test[1].Pow2()));
                                                test[1] = test[1] / (Math.Sqrt(test[0].Pow2() + test[1].Pow2()));
                                                result[1] = p.TranslationalVelocity[0][1];
                                                result[2] = p.RotationalVelocity[0];
                                                result[3] = RadialNormalVector[0];
                                                result[4] = RadialNormalVector[1];
                                                result[5] = p.Position[0].L2Distance(X); //RadialLength;
                                                result[6] = 0;
                                                return result;
                                            }
                                        }
                                        return result;
                                    },
                                this.Control.PhysicalParameters.rho_A,
                                UseMovingMesh);
                            comps.Add(ConvIB); // immersed boundary component
                        }
                    }
                    this.U0MeanRequired = true;
                }
            }

            // Pressure part
            // =============================
            {
                if (IBM_Op_config.PressureGradient)
                {
                    for (int d = 0; d < D; d++)
                    {
                        var comps = IBM_Op.EquationComponents[CodName[d]];
                        //var pres = new Solution.XNSECommon.Operator.Pressure.PressureInBulk(d, BcMap, 1, 0);
                        var pres = new PressureGradientLin_d(d, BcMap);
                        //IBM_Op.OnIntegratingBulk += pres.SetParameter;
                        comps.Add(pres); // bulk component

                        var presLs = new BoSSS.Solution.NSECommon.Operator.Pressure.ActivePressureAtIB(d, D, LsTrk);//no changes necessary for impl. of active particles
                        comps.Add(presLs); // immersed boundary component

                        // if periodic boundary conditions are applied a fixed pressure gradient drives the flow
                        if (this.Control.FixedStreamwisePeriodicBC)
                        {
                            var presSource = new SrcPressureGradientLin_d(this.Control.SrcPressureGrad[d]);
                            comps.Add(presSource);
                        }
                    }
                }
            }

            // Viscous part
            // =============================
            {
                if (IBM_Op_config.Viscous)
                {
                    for (int d = 0; d < D; d++)
                    {
                        var comps = IBM_Op.EquationComponents[CodName[d]];
                        double penalty = this.Control.AdvancedDiscretizationOptions.PenaltySafety;


                        var Visc = new swipViscosity_Term1(penalty, d, D, BcMap, ViscosityOption.ConstantViscosity, this.Control.PhysicalParameters.mu_A / this.Control.PhysicalParameters.rho_A, double.NaN, null);

                        comps.Add(Visc);


                        //var Visc = new Solution.XNSECommon.Operator.Viscosity.ViscosityInBulk_GradUTerm(penalty, 1.0, BcMap, d, D, this.Control.PhysicalParameters.mu_A, 0, ViscosityImplementation.H);
                        //IBM_Op.OnIntegratingBulk += Visc.SetParameter;
                        //comps.Add(Visc); // bulk component GradUTerm

                        //delegate (double p, int i, int j, double[] cell) { return ComputePenalty(p, i, j, cell); });
                        //delegate (double p, int i, int j, double[] cell) { return ComputePenalty(p, i, j, cell); });
                        //FSI_Op.OnIntegratingBulk += Visc.SetParameter;                

                        if (((FSI_Control)this.Control).Timestepper_LevelSetHandling == LevelSetHandling.None)
                        {

                            var ViscLs = new BoSSS.Solution.NSECommon.Operator.Viscosity.ActiveViscosityAtIB(d, D, LsTrk,
                                penalty, this.ComputePenaltyIB,
                                this.Control.PhysicalParameters.mu_A / this.Control.PhysicalParameters.rho_A,
                                delegate (double[] X, double time)
                                {
                                    throw new NotImplementedException("Currently not implemented for fixed motion");
                                    //return new double[] { 0.0, 0.0 };
                                });
                            comps.Add(ViscLs); // immersed boundary component

                        }
                        else
                        {
                            var ViscLs = new BoSSS.Solution.NSECommon.Operator.Viscosity.ActiveViscosityAtIB(d, D, LsTrk,
                                penalty, this.ComputePenaltyIB,
                                this.Control.PhysicalParameters.mu_A / this.Control.PhysicalParameters.rho_A,
                                delegate (double[] X, double time)
                                {

                                    double[] result = new double[X.Length + 7];

                                    foreach (Particle p in m_Particles)
                                    {
                                        // which particle?
                                        bool containsParticle;
                                        if (m_Particles.Count == 1)
                                        {
                                            containsParticle = true;
                                        }
                                        else { containsParticle = p.Contains(X, LsTrk); }

                                        FSI_Collision _FSI_Collision = new FSI_Collision();
                                        _FSI_Collision.CalculateRadialVector(p.Position[0], X, out _, out double RadialLength, out double[] RadialNormalVector);
                                        // active particles
                                        if (containsParticle && p.ActiveParticle == true)
                                        {
                                            // Separating different boundary regions (for active particles)
                                            double cos_theta;
                                            // The posterior side of the particle (Neumann boundary)
                                            if (Math.Cos(p.Angle[0]) * (X[0] - p.Position[0][0]) + Math.Sin(p.Angle[0]) * (X[1] - p.Position[0][1]) < 1e-8)// && Math.Cos(p.particleAnglePerIteration[0]) * (X[0] - p.positionAtIteration[0][0]) + Math.Sin(p.particleAnglePerIteration[0]) * (X[1] - p.positionAtIteration[0][1]) > -0.25)
                                            {
                                                cos_theta = (Math.Cos(p.Angle[0]) * (X[0] - p.Position[0][0]) + Math.Sin(p.Angle[0]) * (X[1] - p.Position[0][1])) / (Math.Sqrt((X[0] - p.Position[0][0]).Pow2() + (X[1] - p.Position[0][1]).Pow2()));
                                            }
                                            // The anterior side of the particle (Dirichlet boundary)
                                            else
                                            {
                                                cos_theta = 0;
                                            }
                                            result[0] = p.TranslationalVelocity[0][0];
                                            result[1] = p.TranslationalVelocity[0][1];
                                            result[2] = p.RotationalVelocity[0];
                                            result[3] = RadialNormalVector[0];
                                            result[4] = RadialNormalVector[1];
                                            result[5] = p.Position[0].L2Distance(X);
                                            result[6] = p.ActiveStress;
                                            result[7] = -cos_theta;
                                            result[8] = p.Angle[0];
                                        }

                                        // passive particles
                                        else if (containsParticle && p.ActiveParticle == false)
                                        {
                                            result[0] = p.TranslationalVelocity[0][0];
                                            result[1] = p.TranslationalVelocity[0][1];
                                            result[2] = p.RotationalVelocity[0];
                                            result[3] = RadialNormalVector[0];
                                            result[4] = RadialNormalVector[1];
                                            result[5] = p.Position[0].L2Distance(X);
                                            result[6] = 0;
                                            result[7] = 0;
                                            result[8] = p.Angle[0];
                                        }
                                    }
                                    return result;
                                }
                             );
                            comps.Add(ViscLs); // immersed boundary component
                        }
                    }
                }
            }

            // Continuum equation
            // ==================
            {
                if (IBM_Op_config.continuity)
                {
                    for (int d = 0; d < D; d++)
                    {
                        //var src = new Solution.XNSECommon.Operator.Continuity.DivergenceInBulk_Volume(d, D, 1, 0, 1, false);
                        //IBM_Op.OnIntegratingBulk += src.SetParameter;
                        //var flx = new Solution.XNSECommon.Operator.Continuity.DivergenceInBulk_Edge(d, BcMap, 1, 0, 1, false);
                        //IBM_Op.OnIntegratingBulk += flx.SetParameter;
                        var src = new Divergence_DerivativeSource(d, D);
                        //IBM_Op.OnIntegratingBulk += src.SetParameter;
                        var flx = new Divergence_DerivativeSource_Flux(d, BcMap);
                        IBM_Op.EquationComponents["div"].Add(src);
                        IBM_Op.EquationComponents["div"].Add(flx);

                    }

                    if (((FSI_Control)this.Control).Timestepper_LevelSetHandling == LevelSetHandling.None)
                    {

                        var divPen = new BoSSS.Solution.NSECommon.Operator.Continuity.DivergenceAtIB(D, LsTrk, 1, delegate (double[] X, double time)
                        {
                            throw new NotImplementedException("Currently not implemented for fixed motion");
                            //return new double[] { 0.0, 0.0 };
                        });
                        IBM_Op.EquationComponents["div"].Add(divPen);  // immersed boundary component
                    }
                    else
                    {
                        var divPen = new BoSSS.Solution.NSECommon.Operator.Continuity.ActiveDivergenceAtIB(D, LsTrk, 1,
                           delegate (double[] X, double time)
                           {

                               double[] result = new double[X.Length + 4];

                               foreach (Particle p in m_Particles)
                               {
                                   bool containsParticle;
                                   if (m_Particles.Count == 1)
                                   {
                                       containsParticle = true;
                                   }
                                   else { containsParticle = p.Contains(X, LsTrk); }
                                   FSI_Collision _FSI_Collision = new FSI_Collision();
                                   _FSI_Collision.CalculateRadialVector(p.Position[0], X, out _, out double RadialLength, out double[] RadialNormalVector);
                                   if (containsParticle)
                                   {
                                       result[0] = p.TranslationalVelocity[0][0];
                                       result[1] = p.TranslationalVelocity[0][1];
                                       result[2] = p.RotationalVelocity[0];
                                       result[3] = RadialNormalVector[0];
                                       result[4] = RadialNormalVector[1];
                                       result[5] = p.Position[0].L2Distance(X);
                                       return result;
                                   }
                               }
                               return result;
                           });
                        IBM_Op.EquationComponents["div"].Add(divPen); // immersed boundary component 
                    }
                }
            }
            IBM_Op.Commit();

            // NSE or pure Stokes
            // ------------------
            SpatialOperatorType SpatialOp = SpatialOperatorType.LinearTimeDependent;
            if (this.Control.PhysicalParameters.IncludeConvection)
            {
                SpatialOp = SpatialOperatorType.Nonlinear;
            }

            // create timestepper, update level-set
            // ------------------
            int bdfOrder;
            if (this.Control.Timestepper_Scheme == FSI_Control.TimesteppingScheme.CrankNicolson)
                bdfOrder = -1;
            //else if (this.Control.Timestepper_Scheme == IBM_Control.TimesteppingScheme.ExplicitEuler)
            //    bdfOrder = 0;
            else if (this.Control.Timestepper_Scheme == FSI_Control.TimesteppingScheme.ImplicitEuler)
                bdfOrder = 1;
            else if (this.Control.Timestepper_Scheme.ToString().StartsWith("BDF"))
                bdfOrder = Convert.ToInt32(this.Control.Timestepper_Scheme.ToString().Substring(3));
            else
                throw new NotImplementedException("todo");


            MassMatrixShapeandDependence MassMatrixShape;
            switch (((FSI_Control)this.Control).Timestepper_LevelSetHandling)
            {
                case LevelSetHandling.Coupled_Once:
                    MassMatrixShape = MassMatrixShapeandDependence.IsTimeDependent;
                    break;

                case LevelSetHandling.Coupled_Iterative:
                    MassMatrixShape = MassMatrixShapeandDependence.IsTimeAndSolutionDependent;
                    break;

                case LevelSetHandling.LieSplitting:
                    MassMatrixShape = MassMatrixShapeandDependence.IsTimeAndSolutionDependent;
                    if (calculatedDampingTensors == 0)
                    {
                        foreach (Particle p in m_Particles)
                        {
                            if (p.neglectAddedDamping == false)
                            {
                                p.CalculateDampingTensor(LsTrk, ((FSI_Control)this.Control).PhysicalParameters.mu_A, ((FSI_Control)this.Control).PhysicalParameters.rho_A, ((FSI_Control)this.Control).dtMax);
                                Auxillary.ExchangeDampingTensors(m_Particles);
                            }
                        }
                    }
                    calculatedDampingTensors = 1;
                    break;

                case LevelSetHandling.FSI_LieSplittingFullyCoupled:
                    MassMatrixShape = MassMatrixShapeandDependence.IsTimeAndSolutionDependent;
                    if (calculatedDampingTensors == 0)
                    {
                        foreach (Particle p in m_Particles)
                        {
                            if (p.neglectAddedDamping == false)
                            {
                                p.CalculateDampingTensor(LsTrk, ((FSI_Control)this.Control).PhysicalParameters.mu_A, ((FSI_Control)this.Control).PhysicalParameters.rho_A, ((FSI_Control)this.Control).dtMax);
                                Auxillary.ExchangeDampingTensors(m_Particles);
                            }
                        }
                    }
                    calculatedDampingTensors = 1;
                    break;

                case LevelSetHandling.StrangSplitting:
                    MassMatrixShape = MassMatrixShapeandDependence.IsTimeDependent;
                    break;

                case LevelSetHandling.None:
                    MassMatrixShape = MassMatrixShapeandDependence.IsTimeDependent;
                    break;

                default:
                    throw new ApplicationException("unknown 'LevelSetMovement': " + ((FSI_Control)this.Control).Timestepper_LevelSetHandling);
            }



            m_BDF_Timestepper = new XdgBDFTimestepping(
                ArrayTools.Cat(this.Velocity, this.Pressure),
                ArrayTools.Cat(this.ResidualMomentum, this.ResidualContinuity),
                LsTrk,
                true,
                DelComputeOperatorMatrix, DelUpdateLevelset,
                bdfOrder,
                ((FSI_Control)this.Control).Timestepper_LevelSetHandling,
                MassMatrixShape,
                SpatialOp,
                MassScale,
                this.MultigridOperatorConfig, base.MultigridSequence,
                this.FluidSpecies, base.HMForder,
                this.Control.AdvancedDiscretizationOptions.CellAgglomerationThreshold, true,
                this.Control.NonLinearSolver, this.Control.LinearSolver
                )
            {
                m_ResLogger = base.ResLogger,
                m_ResidualNames = ArrayTools.Cat(this.ResidualMomentum.Select(f => f.Identification), this.ResidualContinuity.Identification),
                IterUnderrelax = ((FSI_Control)this.Control).Timestepper_LevelSetHandling == LevelSetHandling.Coupled_Iterative ? ((FSI_Control)this.Control).LSunderrelax : 1.0,
                Config_LevelSetConvergenceCriterion = ((FSI_Control)this.Control).ForceAndTorque_ConvergenceCriterion,
                SessionPath = SessionPath,
                Timestepper_Init = Solution.Timestepping.TimeStepperInit.SingleInit
            };
        }

        public override double DelUpdateLevelset(DGField[] CurrentState, double phystime, double dt, double UnderRelax, bool incremental)
        {

            switch (((FSI_Control)this.Control).Timestepper_LevelSetHandling)
            {
                case LevelSetHandling.None:
                    ScalarFunction Posfunction = NonVectorizedScalarFunction.Vectorize(((FSI_Control)Control).MovementFunc, phystime);
                    //newTransVelocity[0] = (((FSI_Control)this.Control).transVelocityFunc[0])(phystime);
                    //newTransVelocity[1] = (((FSI_Control)this.Control).transVelocityFunc[1])(phystime);
                    LevSet.ProjectField(Posfunction);
                    LsTrk.UpdateTracker();
                    break;

                case LevelSetHandling.Coupled_Once:
                    UpdateLevelSetParticles();
                    break;

                case LevelSetHandling.Coupled_Iterative:
                    Console.WriteLine("WARNING: Coupled iterative solver is not tested!");
                    Auxillary.ParticleState_MPICheck(m_Particles, GridData, MPISize);
                    UpdateForcesAndTorque(m_Particles, dt, 0);
                    UpdateLevelSetParticles();
                    foreach (Particle p in m_Particles)
                    {
                        p.iteration_counter_P += 1;
                        p.ForceAndTorque_convergence = ((FSI_Control)this.Control).ForceAndTorque_ConvergenceCriterion;
                    }
                    break;

                case LevelSetHandling.LieSplitting:
                    UpdateLevelSetParticles();
                    break;

                case LevelSetHandling.FSI_LieSplittingFullyCoupled:
                    UpdateLevelSetParticles();
                    break;

                case LevelSetHandling.StrangSplitting:
                    UpdateLevelSetParticles();
                    break;

                default:
                    throw new ApplicationException("unknown 'LevelSetMovement': " + ((FSI_Control)Control).Timestepper_LevelSetHandling);
            }

            // Forces and Torque residual
            /// <summary>
            /// Computes the Residual of the forces and torque acting from to fluid to the particle.
            /// </summary>
            double forces_PResidual;
            if (((FSI_Control)this.Control).Timestepper_LevelSetHandling == LevelSetHandling.Coupled_Iterative)
            {
                double acc_force_P_x = 0;
                double acc_force_P_y = 0;
                double acc_torque_P = 0;
                double acc_force_P_x_old = 0;
                double acc_force_P_y_old = 0;
                double acc_torque_P_old = 0;
                double iterationCounter = -1;
                foreach (Particle p in m_Particles)
                {
                    // forces and torque of the previous iteration
                    acc_force_P_x_old += p.HydrodynamicForces[1][0];
                    acc_force_P_y_old += p.HydrodynamicForces[1][1];
                    acc_torque_P_old += p.HydrodynamicTorque[1];

                    // forces and torque of the current iteration
                    acc_force_P_x += p.HydrodynamicForces[0][0];
                    acc_force_P_y += p.HydrodynamicForces[0][1];
                    acc_torque_P += p.HydrodynamicTorque[0];
                    iterationCounter = p.iteration_counter_P;
                }
                // first iteration, to ensure at least two iterations per timestep
                if (iterationCounter == 0)
                {
                    forces_PResidual = 1;
                }
                // compute residual
                else
                {
                    forces_PResidual = Math.Sqrt((acc_force_P_x_old - acc_force_P_x).Pow2() + (acc_force_P_y_old - acc_force_P_y).Pow2() + (acc_torque_P_old - acc_torque_P).Pow2());
                }
                Console.WriteLine("Current forces_PResidual:   " + forces_PResidual);
            }
            // no iterative solver, no residual
            else
            {
                forces_PResidual = 0;
            }
            return forces_PResidual;
        }

        /// <summary>
        /// Array of all local cells with their specific color.
        /// </summary>
        private int[] CellColor = null;


        /// <summary>
        /// Particle to Level-Set-Field 
        /// </summary>
        private void UpdateLevelSetParticles()
        {
            // =======================================================
            // Step 1
            // Define an array with the respective cell colors
            // =======================================================
            int J = GridData.iLogicalCells.NoOfLocalUpdatedCells;
            CellColor = ((FSI_Control)Control).AdaptiveMeshRefinement ? InitializeColoring(J, ((FSI_Control)Control).AdaptiveMeshRefinement) : CellColor ?? InitializeColoring(J, ((FSI_Control)Control).AdaptiveMeshRefinement);

            // =======================================================
            // Step 2
            // Delete the old level set
            // =======================================================
            DGLevSet.Current.Clear();

            // =======================================================
            // Step 3
            // Define level set per color
            // =======================================================
            FSI_LevelSetUpdate levelSetUpdate = new FSI_LevelSetUpdate();
            CellMask AgglParticleMask = null;
            List<int[]> ColoredCellsSorted = levelSetUpdate.ColoredCellsFindAndSort(CellColor);
            int[] ParticleColorArray = levelSetUpdate.FindParticleColor(GridData, m_Particles, ColoredCellsSorted);
            int NoOfParticles = ParticleColorArray.Length;
            int[] GlobalParticleColor = new int[NoOfParticles];
            double[] StateBuffer = new double[NoOfParticles];
            for (int i = 0; i < NoOfParticles; i++)
            {
                StateBuffer[i] = Convert.ToDouble(ParticleColorArray[i]);
            }
            double[] GlobalStateBuffer = StateBuffer.MPIMax();
            for (int i = 0; i < NoOfParticles; i++)
            {
                GlobalParticleColor[i] = Convert.ToInt32(GlobalStateBuffer[i]);
            }
            for (int p = 0; p < GlobalParticleColor.Length; p++)
            {
                int CurrentColor = GlobalParticleColor[p];
                int CurrentParticle = p;
                bool ContainsCurrentColor = false;
                for (int j = 0; j < J; j++)
                {
                    if (CellColor[j] == CurrentColor && CurrentColor != 0)
                    {
                        ContainsCurrentColor = true;
                        break;
                    }
                }
                if (ContainsCurrentColor)
                {
                    int[] ParticlesOfCurrentColor = levelSetUpdate.FindParticlesOneColor(GlobalParticleColor, CurrentColor);
                    CellMask ColoredCellMask = levelSetUpdate.CellsOneColor(GridData, ColoredCellsSorted, CurrentColor, J, false);

                    // Save all colored cells (of any color) in one mask
                    // =================================================
                    AgglParticleMask = AgglParticleMask == null ? ColoredCellMask : AgglParticleMask.Union(ColoredCellMask);

                    // Get particle level set
                    // ======================
                    double phiComplete(double[] X, double t)
                    {
                        // Generating the correct sign
                        // ===========================
                        double phi = Math.Pow(-1, ParticlesOfCurrentColor.Length - 1);

                        // Multiplication over all particle-level-sets within the current color
                        // ====================================================================
                        for (int pc = 0; pc < ParticlesOfCurrentColor.Length; pc++)
                        {
                            phi *= m_Particles[ParticlesOfCurrentColor[pc]].Phi_P(X);

                            // Delete all particles within the current color from the particle color array
                            // ===========================================================================
                            GlobalParticleColor[ParticlesOfCurrentColor[pc]] = 0;
                        }
                        return phi;
                    }
                    SetLevelSet(phiComplete, ColoredCellMask, hack_phystime);
                }
            }

            // =======================================================
            // Step 4
            // Define level set of the remaining cells ("Fluid-Cells")
            // =======================================================
            double phiFluid(double[] X, double t)
            {
                return -1;
            }
            CellMask FluidCells = AgglParticleMask != null ? AgglParticleMask.Complement() : CellMask.GetFullMask(GridData);
            SetLevelSet(phiFluid, FluidCells, hack_phystime);

            
            // =======================================================
            // Step 5
            // Smoothing
            // =======================================================
            PerformLevelSetSmoothing(AgglParticleMask);
                        
            // =======================================================
            // Step 6
            // Update level set tracker and coloring
            // =======================================================
            LsTrk.UpdateTracker(__NearRegionWith: 2);
            CellColor = UpdateColoring();
        }

        /// <summary>
        /// Set level set based on the function phi and the current cells
        /// </summary>
        private void SetLevelSet(Func<double[], double, double> phi, CellMask CurrentCells, double phystime)
        {
            ScalarFunction Function = NonVectorizedScalarFunction.Vectorize(phi, phystime);
            DGLevSet.Current.Clear(CurrentCells);
            DGLevSet.Current.ProjectField(1.0, Function, new CellQuadratureScheme(UseDefaultFactories: true, domain: CurrentCells));
            //LevSet.AccLaidBack(1.0, DGLevSet.Current, CurrentCells); // see 'PerformLevelSetSmoothing' 
        }

        /// <summary>
        /// Update of <see cref="ParticleColor"/> and <see cref="LevelSetDistance"/>
        /// </summary>
        private int[] UpdateColoring()
        {
            // =======================================================
            // Step 1
            // Color all cells directlly related to the level set
            // =======================================================
            int J = GridData.iLogicalCells.NoOfLocalUpdatedCells;
            int Je = J + GridData.iLogicalCells.NoOfExternalCells;
            int[] PartCol = LsTrk.Regions.ColorMap4Spc[LsTrk.GetSpeciesId("B")];
            int[] PartColEx = new int[Je];
            var rCode = LsTrk.Regions.RegionsCode;
            for (int j = 0; j < J; j++)
            {
                ParticleColor.SetMeanValue(j, PartCol[j]);
                LevelSetDistance.SetMeanValue(j, LevelSetTracker.DecodeLevelSetDist(rCode[j], 0));
                PartColEx[j] = PartCol[j];
            }
            PartColEx.MPIExchange(GridData);

            // =======================================================
            // Step 2
            // Color neighbour cells
            // =======================================================
            for (int j = 0; j < J; j++)
            {
                GridData.GetCellNeighbours(j, GetCellNeighbours_Mode.ViaEdges, out int[] CellNeighbors, out _);
                for (int i = 0; i < CellNeighbors.Length; i++)
                {
                    if (PartColEx[CellNeighbors[i]] != 0 && PartColEx[j] == 0)
                    {
                        ParticleColor.SetMeanValue(j, PartColEx[CellNeighbors[i]]);
                        LevelSetDistance.SetMeanValue(j, LevelSetTracker.DecodeLevelSetDist(rCode[j], 0));
                        PartCol[j] = PartColEx[CellNeighbors[i]];
                    }
                }
            }

            for (int j = 0; j < J; j++)
            {
                PartColEx[j] = PartCol[j];
            }
            PartColEx.MPIExchange(GridData);

            //for (int j = 0; j < J; j++)
            //{
            //    GridData.GetCellNeighbours(j, GetCellNeighbours_Mode.ViaEdges, out int[] CellNeighbors, out _);
            //    for (int i = 0; i < CellNeighbors.Length; i++)
            //    {
            //        if (PartColEx[CellNeighbors[i]] != PartColEx[j] && PartColEx[CellNeighbors[i]] != 0 && PartColEx[j] != 0)
            //        {
            //            for (int k = 0; k < J; k++)
            //            {
            //                if (PartColEx[k] == PartColEx[j])
            //                ParticleColor.SetMeanValue(k, PartColEx[CellNeighbors[i]]);
            //                LevelSetDistance.SetMeanValue(k, LevelSetTracker.DecodeLevelSetDist(rCode[j], 0));
            //                PartCol[k] = PartColEx[CellNeighbors[i]];
            //            }
            //        }
            //    }
            //}
            FSI_LevelSetUpdate levelSetUpdate = new FSI_LevelSetUpdate();
            //levelSetUpdate.DetermineGlobalParticleColor(GridData, PartColEx, m_Particles, out int[] GlobalParticleColor);
            List<int[]> ColoredCellsSorted = levelSetUpdate.ColoredCellsFindAndSort(PartColEx);
            int[] ParticleColorArray = levelSetUpdate.FindParticleColor(GridData, m_Particles, ColoredCellsSorted);
            int NoOfParticles = ParticleColorArray.Length;
            int[] GlobalParticleColor = new int[NoOfParticles];
            double[] StateBuffer = new double[NoOfParticles];
            for (int i = 0; i < NoOfParticles; i++)
            {
                StateBuffer[i] = Convert.ToDouble(ParticleColorArray[i]);
            }
            double[] GlobalStateBuffer = StateBuffer.MPIMax();
            for (int i = 0; i < NoOfParticles; i++)
            {
                GlobalParticleColor[i] = Convert.ToInt32(GlobalStateBuffer[i]);
            }
            int[,] ColorToRecolorWith = new int[GlobalParticleColor.Max() + 1, 2];
            for (int j = 0; j < J; j++)
            {
                GridData.GetCellNeighbours(j, GetCellNeighbours_Mode.ViaEdges, out int[] CellNeighbors, out _);
                for (int i = 0; i < CellNeighbors.Length; i++)
                {
                    if (PartColEx[CellNeighbors[i]] != PartCol[j] && PartCol[j] != 0 && PartColEx[CellNeighbors[i]] > 0)
                    {
                        if (PartColEx[CellNeighbors[i]] < PartCol[j] || ColorToRecolorWith[PartCol[j], 1] > PartColEx[CellNeighbors[i]])
                        {
                            ColorToRecolorWith[PartCol[j], 0] = PartCol[j];
                            ColorToRecolorWith[PartCol[j], 1] = PartColEx[CellNeighbors[i]];
                        }
                        if (PartColEx[CellNeighbors[i]] > PartCol[j])
                        {
                           if(ColorToRecolorWith[PartColEx[CellNeighbors[i]], 0] == 0 || ColorToRecolorWith[PartColEx[CellNeighbors[i]], 1] > PartCol[j])
                            {
                                ColorToRecolorWith[PartColEx[CellNeighbors[i]], 0] = PartColEx[CellNeighbors[i]];
                                ColorToRecolorWith[PartColEx[CellNeighbors[i]], 1] = PartCol[j];
                            }
                        }
                    }
                }
            }
            int[][,] GlobalColorToRecolorWith = ColorToRecolorWith.MPIGatherO(0);
            GlobalColorToRecolorWith = GlobalColorToRecolorWith.MPIBroadcast(0);
            for (int m = 0; m < MPISize; m++)
            {
                for (int i = 0; i <= GlobalParticleColor.Max(); i++)
                {
                    if (GlobalColorToRecolorWith[0][i, 1] == 0 || GlobalColorToRecolorWith[0][i, 1] > GlobalColorToRecolorWith[m][i, 1] && GlobalColorToRecolorWith[m][i, 1] != 0)
                    {
                        GlobalColorToRecolorWith[0][i, 0] = GlobalColorToRecolorWith[m][i, 0];
                        GlobalColorToRecolorWith[0][i, 1] = GlobalColorToRecolorWith[m][i, 1];
                    }
                }
            }
            ColorToRecolorWith = GlobalColorToRecolorWith[0];
            for (int i = 0; i <= GlobalParticleColor.Max(); i++)
            {
                
            }
            for (int i = GlobalParticleColor.Max(); i >= 0; i--)
            {
                if (ColorToRecolorWith[i, 0] != 0)
                {
                    for (int j = 0; j < J; j++)
                    {
                        if (PartCol[j] == ColorToRecolorWith[i, 0])
                        {
                            ParticleColor.SetMeanValue(j, ColorToRecolorWith[i, 1]);
                            LevelSetDistance.SetMeanValue(j, LevelSetTracker.DecodeLevelSetDist(rCode[j], 0));
                            PartCol[j] = ColorToRecolorWith[i, 1];
                        }
                    }
                }
                
            }
            return PartCol;
        }



        /// <summary>
        /// Initialization of <see cref="ParticleColor"/> 
        /// </summary>
        private int[] InitializeColoring(int J, bool AdaptiveMeshRefinement)
        {
            int[] Cells = new int[J];
            for (int p = 0; p < m_Particles.Count; p++)
            {
                double Hmin = AdaptiveMeshRefinement ? Math.Sqrt(GridData.iGeomCells.GetCellVolume(0)) * 2 : Math.Sqrt(GridData.iGeomCells.GetCellVolume(0));
                double[] ParticlePos = m_Particles[p].Position[0];
                double ParticleAngle = m_Particles[p].Angle[0];
                double[] ParticleScales = m_Particles[p].GetLengthScales();
                double Upperedge = ParticlePos[1] + ParticleScales[1] * Math.Abs(Math.Cos(ParticleAngle)) + ParticleScales[0] * Math.Abs(Math.Sin(ParticleAngle)) + 1 * Hmin;
                double Loweredge = ParticlePos[1] - ParticleScales[1] * Math.Abs(Math.Cos(ParticleAngle)) - ParticleScales[0] * Math.Abs(Math.Sin(ParticleAngle)) - 1 * Hmin;
                double Leftedge = ParticlePos[0] - ParticleScales[0] * Math.Abs(Math.Cos(ParticleAngle)) - ParticleScales[1] * Math.Abs(Math.Sin(ParticleAngle)) - 1 * Hmin;
                double Rightedge = ParticlePos[0] + ParticleScales[0] * Math.Abs(Math.Cos(ParticleAngle)) + ParticleScales[1] * Math.Abs(Math.Sin(ParticleAngle)) + 1 * Hmin;
                for (int j = 0; j < J; j++)
                {
                    double[] center = GridData.iLogicalCells.GetCenter(j);
                    if (center[0] > Leftedge && center[0] < Rightedge && center[1] > Loweredge && center[1] < Upperedge)
                    {
                        ParticleColor.SetMeanValue(j, p + 1);
                        m_Particles[p].ParticleColoredCells.Add(new int[2] { j, p + 1 });
                        Cells[j] = p + 1;
                    }
                }
            }
            CheckForNeighborColorsInit(Cells);
            return Cells;
        }

        private void CheckForNeighborColorsInit(int[] ColoredCells)
        {
            for (int i = 0; i < ColoredCells.Length; i++)
            {
                if (ColoredCells[i] != 0)
                {
                    GridData.GetCellNeighbours(i, GetCellNeighbours_Mode.ViaEdges, out int[] CellNeighbors, out _);
                    for (int j = 0; j < CellNeighbors.Length; j++)
                    {
                        if (CellNeighbors[j] < ColoredCells.Max() && ColoredCells[i] != ColoredCells[j] && ColoredCells[CellNeighbors[j]] != 0)
                        {
                            RecolorCellsInit(ColoredCells, ColoredCells[i], ColoredCells[CellNeighbors[j]]);
                        }
                    }
                }
            }
        }

        private void RecolorCellsInit(int[] ColoredCells, int NewColor, int OldColor)
        {
            int J = GridData.iLogicalCells.NoOfLocalUpdatedCells;
            for (int i = 0; i < J; i++)
            {
                if (ColoredCells[i] == OldColor)
                {
                    ColoredCells[i] = NewColor;
                    ParticleColor.SetMeanValue(i, NewColor);
                }
            }
        }

        private void UpdateForcesAndTorque(List<Particle> Particles, double dt, int iteration_counter)
        {
            //
            // Note on MPI parallelization of particle solver:
            // ===============================================
            //
            // - hydrodynamic forces are computed for each domain and added together;
            //   e.g. in the case of particles at MPI-boundaries each processor computes his part of the integral
            // - collisions are detected globally / collision forces are thus only computed on MPI rank 0
            // - finally, the forces on all particles are summed over all MPI processors and the result is stored on all processors (MPI_Allreduce)
            // - particle motion is computed for all particles simultaneously on all processors; every processor knows every particle
            // - since the particle solver is much cheaper than the flow solver, this "not-really parallel" approach may work up to a few hundreds of particles
            // ===============================================
            // Update forces
            // =============
            for (int p = 0; p < m_Particles.Count(); p++)
            {
                Particle CurrentParticle = m_Particles[p];
                Console.WriteLine("skipForceIntegration = " + CurrentParticle.skipForceIntegration);
                if (!((FSI_Control)Control).pureDryCollisions && !CurrentParticle.skipForceIntegration)
                    CurrentParticle.UpdateForcesAndTorque(Velocity, Pressure, LsTrk, Control.PhysicalParameters.mu_A, dt, Control.PhysicalParameters.rho_A, ((FSI_Control)Control).Timestepper_LevelSetHandling != LevelSetHandling.FSI_LieSplittingFullyCoupled);
                else
                {
                    CurrentParticle.HydrodynamicForces[0][0] = 0;
                    CurrentParticle.HydrodynamicForces[0][1] = 0;
                    CurrentParticle.HydrodynamicTorque[0] = 0;
                }
                // wall collisions are computed on each processor
                //WallCollisionForces(CurrentParticle, p, LsTrk.GridDat.Cells.h_minGlobal);
                //Auxillary.Collision_MPICommunication(m_Particles, CurrentParticle, MPISize, true);
            }
            //if (m_Particles.Count > 1)
            //{
            //    UpdateCollisionForces(Particles, LsTrk.GridDat.Cells.h_minGlobal, dt, iteration_counter);
            //    foreach(Particle p in m_Particles)
            //    {
            //        Auxillary.Collision_MPICommunication(m_Particles, p, MPISize);
            //    }
                
            //}
            // MPISum over Forces moved to Particle.cs 
        }

        private void CalculateCollision(List<Particle> Particles, double Hmin, double dt, int iteration_counter)
        {
            UpdateCollisionForces(Particles, LsTrk.GridDat.Cells.h_minGlobal, dt, iteration_counter);
            foreach (Particle p in m_Particles)
            {
                Collision.Collision_MPICommunication(m_Particles, p, MPISize);
            }
        }

        protected override double RunSolverOneStep(int TimestepInt, double phystime, double dt)
        {
            using (new FuncTrace())
            {

                ResLogger.TimeStep = TimestepInt;

                hack_phystime = phystime;
                dt = GetFixedTimestep();

                Console.WriteLine("Starting time-step " + TimestepInt + "...");

                // used later to check if there is exactly one push per timestep
                // =============================================================
                int OldPushCount = LsTrk.PushCount;

                // =================================================
                // only particle motion & collisions, no flow solver
                // =================================================
                if (((FSI_Control)Control).pureDryCollisions)
                {
                    // in other branches, called by the BDF timestepper
                    LsTrk.PushStacks();
                    DGLevSet.Push();
                    Auxillary.ParticleState_MPICheck(m_Particles, GridData, MPISize);

                    if (m_Particles.Count() > 1)
                        CalculateCollision(m_Particles, LsTrk.GridDat.Cells.h_minGlobal, dt, iteration_counter);
                    for (int p = 0; p < m_Particles.Count(); p++)
                    {
                        Particle CurrentParticle = m_Particles[p];
                        WallCollisionForcesNew(CurrentParticle, dt);
                        Collision.Collision_MPICommunication(m_Particles, CurrentParticle, MPISize, true);
                    }
                    UpdateForcesAndTorque(m_Particles, dt, 0);
                    
                    foreach (Particle p in m_Particles)
                    {
                        p.CalculateAcceleration(dt, ((FSI_Control)Control).Timestepper_LevelSetHandling == LevelSetHandling.FSI_LieSplittingFullyCoupled);
                        p.UpdateParticleState(dt);
                    }
                    UpdateLevelSetParticles();
                    Auxillary.PrintResultToConsole(m_Particles, phystime, dt, out double MPIangularVelocity, out force);
                    // Save for NUnit Test
                    base.QueryHandler.ValueQuery("C_Drag", 2 * force[0], true); // Only for Diameter 1 (TestCase NSE stationary)
                    base.QueryHandler.ValueQuery("C_Lift", 2 * force[1], true); // Only for Diameter 1 (TestCase NSE stationary)
                    base.QueryHandler.ValueQuery("Angular_Velocity", MPIangularVelocity, true); // (TestCase FlowRotationalCoupling)
                    
                    foreach (Particle p in m_Particles)
                    {
                        if (p.skipForceIntegration)
                            p.skipForceIntegration = false;
                    }
                }
                // =============================================
                // particle motion & collisions plus flow solver
                // =============================================
                else
                {
                    // Collision triggered, no calculation of hydrodynamics
                    // ====================================================
                    if (triggerOnlyCollisionProcedure)
                    {
                        UpdateLevelSetParticles();
                        triggerOnlyCollisionProcedure = false;
                        return dt;
                        /*
                        if (phystime == 0) {
                            if ((base.MPIRank == 0) && (CurrentSessionInfo.ID != Guid.Empty)) {
                                Log_DragAndLift = base.DatabaseDriver.FsDriver.GetNewLog("PhysicalData", CurrentSessionInfo.ID);
                                string firstline = String.Format("{0}\t{1}\t{2}\t{3}\t{4}\t{5}\t{6}\t{7}\t{8}\t{9}", "#Timestep", "#Time", "P0_PosX", "P0_PosY", "P0_angle", "P0_VelX", "P0_VelY", "xPosition", "TotalKineticEnergy", "TotalMomentum");
                                Log_DragAndLift.WriteLine(firstline);
                                if (m_Particles.Count > 1) {
                                    Log_DragAndLift_P1 = base.DatabaseDriver.FsDriver.GetNewLog("PhysicalData_P1", CurrentSessionInfo.ID);
                                    string firstline_P1 = String.Format("{0}\t{1}\t{2}\t{3}\t{4}\t{5}\t{6}\t{7}\t{8}\t{9}", "#Timestep", "#Time", "P1_PosX", "P1_PosY", "P1_angle", "P1_VelX", "P1_VelY", "xPosition", "TotalKineticEnergy", "TotalMomentum");
                                    Log_DragAndLift_P1.WriteLine(firstline_P1);
                                }
                            }
                        }
                        */
                    }
                    else if (((FSI_Control)this.Control).Timestepper_LevelSetHandling != LevelSetHandling.Coupled_Iterative)
                    {
                        iteration_counter = 0;
                        double posResidual_splitting = 1e12;
                        if (m_Particles.Count() > 1)
                            CalculateCollision(m_Particles, LsTrk.GridDat.Cells.h_minGlobal, dt, iteration_counter);
                        for (int p = 0; p< m_Particles.Count(); p++)
                        {
                            Particle CurrentParticle = m_Particles[p];
                            WallCollisionForcesNew(CurrentParticle, p);
                            Collision.Collision_MPICommunication(m_Particles, CurrentParticle, MPISize, true);
                        }
                        while (posResidual_splitting > ((FSI_Control)Control).ForceAndTorque_ConvergenceCriterion)
                        {
                            double[] ForcesOldSquared = new double[2];
                            double TorqueOldSquared = new double();

                            if (iteration_counter != 0 || ((FSI_Control)Control).Timestepper_LevelSetHandling != LevelSetHandling.FSI_LieSplittingFullyCoupled)
                            {
                                Auxillary.SaveOldParticleState(m_Particles, iteration_counter, 2, ((FSI_Control)Control).ForceAndTorque_ConvergenceCriterion, ((FSI_Control)Control).Timestepper_LevelSetHandling == LevelSetHandling.FSI_LieSplittingFullyCoupled, out ForcesOldSquared, out TorqueOldSquared);
                                m_BDF_Timestepper.Solve(phystime, dt, false);
                                Auxillary.ParticleState_MPICheck(m_Particles, GridData, MPISize);
                                UpdateForcesAndTorque(m_Particles, dt, iteration_counter);
                            }

                            foreach (Particle p in m_Particles)
                            {
                                p.iteration_counter_P = iteration_counter;
                                Auxillary.UpdateParticleAccelerationAndDamping(p, iteration_counter, dt, ((FSI_Control)Control).Timestepper_LevelSetHandling == LevelSetHandling.FSI_LieSplittingFullyCoupled);
                                p.UpdateParticleState(dt);
                            }

                            Auxillary.PrintResultToConsole(m_Particles, phystime, dt, out double MPIangularVelocity, out force);
                            // Save for NUnit Test
                            base.QueryHandler.ValueQuery("C_Drag", 2 * force[0], true); // Only for Diameter 1 (TestCase NSE stationary)
                            base.QueryHandler.ValueQuery("C_Lift", 2 * force[1], true); // Only for Diameter 1 (TestCase NSE stationary)
                            base.QueryHandler.ValueQuery("Angular_Velocity", MPIangularVelocity, true); // (TestCase FlowRotationalCoupling)

                            if (((FSI_Control)Control).Timestepper_LevelSetHandling != LevelSetHandling.FSI_LieSplittingFullyCoupled)
                                break;
                            Auxillary.CalculateParticleResidual(m_Particles, ForcesOldSquared, TorqueOldSquared, iteration_counter, ((FSI_Control)Control).max_iterations_fully_coupled, out posResidual_splitting, out iteration_counter);
                        }
                        foreach(Particle p in m_Particles)
                        {
                            if (p.skipForceIntegration)
                                p.skipForceIntegration = false;
                        }
                        if (((FSI_Control)Control).Timestepper_LevelSetHandling == LevelSetHandling.FSI_LieSplittingFullyCoupled)
                        {
                            LsTrk.IncreaseHistoryLength(1);
                            LsTrk.PushStacks();
                        }
                        /*
                        if (phystime == 0) {
                            if ((base.MPIRank == 0) && (CurrentSessionInfo.ID != Guid.Empty) && iteration_counter == 0) {
                                Log_DragAndLift = base.DatabaseDriver.FsDriver.GetNewLog("PhysicalData", CurrentSessionInfo.ID);
                                string firstline = String.Format("{0}\t{1}\t{2}\t{3}\t{4}\t{5}\t{6}\t{7}\t{8}\t{9}", "#Timestep", "#Time", "P0_PosX", "P0_PosY", "P0_angle", "P0_VelX", "P0_VelY", "xPosition", "TotalKineticEnergy", "TotalMomentum");
                                Log_DragAndLift.WriteLine(firstline);

                                if (m_Particles.Count > 1) {
                                    Log_DragAndLift_P1 = base.DatabaseDriver.FsDriver.GetNewLog("PhysicalData_P1", CurrentSessionInfo.ID);
                                    string firstline_P1 = String.Format("{0}\t{1}\t{2}\t{3}\t{4}\t{5}\t{6}\t{7}\t{8}\t{9}", "#Timestep", "#Time", "P1_PosX", "P1_PosY", "P1_angle", "P1_VelX", "P1_VelY", "xPosition", "TotalKineticEnergy", "TotalMomentum");
                                    Log_DragAndLift_P1.WriteLine(firstline_P1);
                                }
                            }
                        }
                        */
                    }
                    else
                    {
                        foreach (Particle p in m_Particles)
                        {
                            p.iteration_counter_P = -1;
                            p.ForceAndTorque_convergence = ((FSI_Control)this.Control).ForceAndTorque_ConvergenceCriterion;
                        }
                        m_BDF_Timestepper.Solve(phystime, dt, false);
                    }
                }

                // finalize
                // ========
                if (LsTrk.PushCount - OldPushCount != 1)
                {
                    // To whom it concerns / who stumbles across this exception:
                    // It is important that LevelSetTracker.PushStacks() is called *exactly once per time-step*, at the beginning.
                    // Do not remove this check! Instead, remove any calls to 'PushStacks()' in subroutines of this method.
                    // Fk.
                    throw new ApplicationException("Illegal number of level-set push actions in time-step." + (LsTrk.PushCount - OldPushCount));
                }

                ResLogger.NextTimestep(false);

                Console.WriteLine("done with time-step.");
                return dt;
            }
        }

        // restart
        /// <summary>
        /// over-ridden in oder to save the particles (<see cref="m_Particles"/>) to the database
        /// </summary>
        protected override TimestepInfo GetCurrentTimestepInfo(TimestepNumber timestepno, double t)
        {
            var tsi = new FSI_TimestepInfo(t, this.CurrentSessionInfo, timestepno, base.IOFields, m_Particles);

            SerialzeTester(tsi);

            return tsi;
        }

        /// <summary>
        /// Test the serialization of <see cref="FSI_TimestepInfo.Particles"/>
        /// </summary>
        private static void SerialzeTester(FSI_TimestepInfo b)
        {
            JsonSerializer formatter = new JsonSerializer()
            {
                NullValueHandling = NullValueHandling.Ignore,
                TypeNameHandling = TypeNameHandling.Auto,
                ConstructorHandling = ConstructorHandling.AllowNonPublicDefaultConstructor,
                ReferenceLoopHandling = ReferenceLoopHandling.Serialize
            };

            bool DebugSerialization = false;

            JsonReader GetJsonReader(Stream s)
            {
                if (DebugSerialization)
                {
                    return new JsonTextReader(new StreamReader(s));
                }
                else
                {
                    return new BsonReader(s);
                }
            }

            JsonWriter GetJsonWriter(Stream s)
            {
                if (DebugSerialization)
                {
                    return new JsonTextWriter(new StreamWriter(s));
                }
                else
                {
                    return new BsonWriter(s);
                }
            }


            byte[] buffer = null;
            using (var ms1 = new MemoryStream())
            {
                using (var writer = GetJsonWriter(ms1))
                {
                    formatter.Serialize(writer, b);
                    writer.Flush();
                    buffer = ms1.GetBuffer();
                    //writer.Close();
                }
            }

            FSI_TimestepInfo o;
            using (var ms2 = new MemoryStream(buffer))
            {
                using (var reader = GetJsonReader(ms2))
                {
                    o = formatter.Deserialize<FSI_TimestepInfo>(reader);
                    reader.Close();
                }
            }

            //Console.WriteLine(o.ToString());

            Debug.Assert(b.Particles.Length == o.Particles.Length);
            int L = b.Particles.Length;
            for (int l = 0; l < L; l++)
            { // loop over particles
                Debug.Assert(GenericBlas.L2Dist(b.Particles[l].Position[0], o.Particles[l].Position[0]) < 1e-13);
            }

        }

        /// <summary>
        /// over-ridden in oder to save the particles (<see cref="m_Particles"/>) to the database
        /// </summary>
        protected override TimestepNumber RestartFromDatabase(out double time)
        {

            // this sux, because the database API is totally fucked up
            var db = GetDatabase();
            Guid Rst_Tsid = base.GetRestartTimestepID();
            Guid Rst_SessionId = Control.RestartInfo.Item1;
            ISessionInfo session = db.Controller.GetSessionInfo(Rst_SessionId);

            var ArschInfo = ((DatabaseDriver)(base.DatabaseDriver)).LoadTimestepInfo<FSI_TimestepInfo>(Rst_Tsid, session, db);

            // init particles
            m_Particles = ArschInfo.Particles.ToList();
            hack_phystime = ArschInfo.PhysicalTime;
            UpdateLevelSetParticles();

            // call base shit
            var R = base.RestartFromDatabase(out time);



            foreach (Particle p in m_Particles)
            {
                p.m_collidedWithParticle = new bool[m_Particles.Count];
                p.m_collidedWithWall = new bool[4];
                p.m_closeInterfacePointTo = new double[m_Particles.Count][];

            }

            // return
            return R;
        }


        /// <summary>
        /// For restarting calculations, its important to reload old solutions if one uses a higher order method in time
        /// </summary>
        /// <param name="time"></param>
        /// <param name="timestep"></param>
        public override void PostRestart(double time, TimestepNumber timestep)
        {
            //var fsDriver = this.DatabaseDriver.FsDriver;
            //string pathToOldSessionDir = System.IO.Path.Combine(
            //    fsDriver.BasePath, "sessions", this.CurrentSessionInfo.RestartedFrom.ToString());
            //string pathToPhysicalData = System.IO.Path.Combine(pathToOldSessionDir,"PhysicalData.txt");
            //string[] records = File.ReadAllLines(pathToPhysicalData); 

            //string line1 = File.ReadLines(pathToPhysicalData).Skip(1).Take(1).First();
            //string line2 = File.ReadLines(pathToPhysicalData).Skip(2).Take(1).First();
            //string[] fields_line1 = line1.Split('\t');
            //string[] fields_line2 = line2.Split('\t');

            //Console.WriteLine("Line 1 " + fields_line1);

            //double dt = Convert.ToDouble(fields_line2[1]) - Convert.ToDouble(fields_line1[1]);

            //int idx_restartLine = Convert.ToInt32(time/dt + 1.0);
            //string restartLine = File.ReadLines(pathToPhysicalData).Skip(idx_restartLine-1).Take(1).First();
            //double[] values = Array.ConvertAll<string, double>(restartLine.Split('\t'), double.Parse);

            //if (time == values[1]+dt)
            //{
            //    Console.WriteLine("Restarting from time " + values[1]);
            //}

            //oldPosition[0] = values[7];
            //oldPosition[1] = values[8];
            //newTransVelocity[0] = values[4];
            //newTransVelocity[1] = values[5];
            //oldTransVelocity[0] = 0;
            //oldTransVelocity[1] = 0;
            //TransVelocityN2[0] = 0;
            //TransVelocityN2[1] = 0;
            //TransVelocityN3[0] = 0;
            //TransVelocityN3[1] = 0;
            //TransVelocityN4[0] = 0;
            //TransVelocityN4[1] = 0;
            //force[0] = values[2];
            //force[1] = values[3];

            //if ((base.MPIRank == 0) && (CurrentSessionInfo.ID != Guid.Empty))
            //{
            //    Log_DragAndLift = base.DatabaseDriver.FsDriver.GetNewLog("PhysicalData", CurrentSessionInfo.ID);
            //    string firstline = String.Format("{0}\t{1}\t{2}\t{3}\t{4}\t{5}\t{6}\t{7}\t{8}\t{9}", "#Timestep", "#Time", "DragForce", "LiftForce", "VelocityX", "VelocityY", "AngularVelocity", "xPosition", "yPosition", "ParticleRe");
            //    Log_DragAndLift.WriteLine(firstline);
            //    Log_DragAndLift.WriteLine(restartLine);
            //}
        }

        
            //PlotCurrentState(0.2, new TimestepNumber(2), 3);



        //bool collision = false;
            //PlotCurrentState(0.4, new TimestepNumber(3), 3);


            //PlotCurrentState(0.4, new TimestepNumber(4), 3);

        bool triggerOnlyCollisionProcedure = false;

        // Collision models
        /// <summary>
        /// Update collision forces between two arbitrary particles and add them to forces acting on the corresponding particle
        /// </summary>
        /// <param name="particle0"></param>
        /// <param name="particle1"></param>
        public void UpdateCollisionForces(List<Particle> Particles, double hmin, double dt, int iteration_counter)
        {
            if (CollisionModel == FSI_Control.CollisionModel.NoCollisionModel)
                 return;

            if (Particles.Count < 2)
                return;

            FSI_LevelSetUpdate levelSetUpdate = new FSI_LevelSetUpdate();

            levelSetUpdate.DetermineGlobalParticleColor(GridData, CellColor, Particles, out int[] GlobalParticleColor);

            for (int i = 0; i < GlobalParticleColor.Length; i++)
            {
                int CurrentColor = GlobalParticleColor[i];
                int[] ParticlesOfCurrentColor = levelSetUpdate.FindParticlesOneColor(GlobalParticleColor, CurrentColor);

                if (ParticlesOfCurrentColor.Length > 1 && CurrentColor != 0)
                {
                    bool[,] CollidedWith = new bool[ParticlesOfCurrentColor.Length, ParticlesOfCurrentColor.Length];
                    for (int p1 = 0; p1 < ParticlesOfCurrentColor.Length; p1++)
                    {
                        Console.WriteLine("I'm particle " + ParticlesOfCurrentColor[p1]);
                        for (int p2 = p1 + 1; p2 < ParticlesOfCurrentColor.Length; p2++)
                        {
                            Console.WriteLine("And I'm particle " + ParticlesOfCurrentColor[p2]);
                            double distance = 1E20;
                            double[] distanceVec = new double[Grid.SpatialDimension];
                            ComputeCollisionModel(hmin, Particles[ParticlesOfCurrentColor[p1]], Particles[ParticlesOfCurrentColor[p2]], ref distance, ref distanceVec, dt, iteration_counter, out bool Collided);
                            CollidedWith[p1, p2] = Collided;
                        }
                    }
                    for (int p = 0; p < ParticlesOfCurrentColor.Length; p++)
                    {
                        SumOverCollisionVelocities(Particles[ParticlesOfCurrentColor[p]], false);
                    }
                }
                for(int j = 0; j < GlobalParticleColor.Length; j++)
                {
                    if(GlobalParticleColor[j] == CurrentColor)
                        GlobalParticleColor[j] = 0;
                }
            }
        }

        private void SumOverCollisionVelocities(Particle _Particle, bool FinalSummation = true)
        {
            FinalSummation = true;
            int SpatialDim = GridData.SpatialDimension;
            if (_Particle.CollisionRotationalVelocity.Count() >= 1)
            {
                _Particle.RotationalVelocity[0] = 0;
                for (int r = 0; r < _Particle.CollisionRotationalVelocity.Count(); r++)
                {
                    _Particle.RotationalVelocity[0] += _Particle.CollisionRotationalVelocity[r];
                }
                if(FinalSummation)
                    _Particle.CollisionRotationalVelocity.Clear();
            }
            if (_Particle.CollisionTranslationalVelocity.Count() >= 1)
            {
                double[] Normal = new double[SpatialDim];
                double[] Tangential = new double[SpatialDim];
                for (int t = 0; t < _Particle.CollisionTranslationalVelocity.Count(); t++)
                {
                    for (int d = 0; d < SpatialDim; d++)
                    {
                        Normal[d] += _Particle.CollisionNormal[t][d];
                        Tangential[d] += _Particle.CollisionTangential[t][d];
                        _Particle.TotalCollisionPositionCorrection[d] += _Particle.CollisionPositionCorrection[t][d];
                    }
                }
                Normal.ScaleV(1 / Math.Sqrt(Normal[0].Pow2() + Normal[1].Pow2()));
                Tangential.ScaleV(1 / Math.Sqrt(Tangential[0].Pow2() + Tangential[1].Pow2()));
                double[] Cos = new double[_Particle.CollisionTranslationalVelocity.Count()];
                double[] Sin = new double[_Particle.CollisionTranslationalVelocity.Count()];
                double temp_NormalVel = 0;
                double temp_TangentialVel = 0;
                for (int t = 0; t < _Particle.CollisionTranslationalVelocity.Count(); t++)
                {
                    for (int d = 0; d < SpatialDim; d++)
                    {
                        Cos[t] += Normal[d] * _Particle.CollisionNormal[t][d];
                    }
                    Sin[t] = Cos[t] == 1 ? 0 : _Particle.CollisionNormal[t][0] > Normal[0] ? Math.Sqrt(1 + 1e-15 - Cos[t].Pow2()) : -Math.Sqrt(1 + 1e-15 - Cos[t].Pow2());
                    temp_NormalVel += _Particle.CollisionTranslationalVelocity[t][0] * Cos[t] - _Particle.CollisionTranslationalVelocity[t][1] * Sin[t];
                    temp_TangentialVel += _Particle.CollisionTranslationalVelocity[t][0] * Sin[t] + _Particle.CollisionTranslationalVelocity[t][1] * Cos[t];
                    
                }
                temp_NormalVel /= _Particle.CollisionTranslationalVelocity.Count();
                temp_TangentialVel /= _Particle.CollisionTranslationalVelocity.Count();
                _Particle.TranslationalVelocity.Insert(0, new double[2]);
                for (int d = 0; d < SpatialDim; d++)
                {
                    _Particle.TranslationalVelocity[0][d] = Normal[d] * temp_NormalVel + Tangential[d] * temp_TangentialVel;
                }
                if (FinalSummation)
                {
                    _Particle.CollisionTranslationalVelocity.Clear();
                    _Particle.CollisionNormal.Clear();
                    _Particle.CollisionTangential.Clear();
                    _Particle.CollisionPositionCorrection.Clear();
                }
            }
        }

        /// <summary>
        /// Update of particle state (velocity, force, etc.) for two particles where a collision is detected
        /// </summary>
        private void ComputeCollisionModel(double h_min, Particle Particle0, Particle Particle1, ref double Distance, ref double[] DistanceVector, double dt, int iteration_counter, out bool Collided)
        {
            // =======================================================
            // Step 0
            // Some Instantiations.
            // =======================================================
            FSI_Collision _FSI_Collision = new FSI_Collision();
            FSI_Auxillary _FSI_Auxillary = new FSI_Auxillary();
            int SpatialDim = DistanceVector.Length;
            bool ForceCollision = false;
            double[] ClosestPoint_P0 = new double[SpatialDim];
            double[] ClosestPoint_P1 = new double[SpatialDim];
            bool Overlapping = false;

            // =======================================================
            // Step 1
            // Calculate the minimum distance between two particles.
            // =======================================================
            for (int i = 0; i < Particle0.NoOfSubParticles(); i++)
            {
                for(int j = 0; j < Particle1.NoOfSubParticles(); j++)
                {
                    Collision.GJK_DistanceAlgorithm(Particle0, i, Particle1, j, LsTrk, Particle0.Position[0], Particle1.Position[0], Particle0.Angle[0], Particle1.Angle[0], out double temp_Distance, out double[] temp_DistanceVector, out double[] temp_ClosestPoint_P0, out double[] temp_ClosestPoint_P1, out Overlapping);
                    if (Overlapping)
                        break;
                    if (temp_Distance < Distance)
                    {
                        Distance = temp_Distance;
                        DistanceVector = temp_DistanceVector;
                        ClosestPoint_P0 = temp_ClosestPoint_P0;
                        ClosestPoint_P1 = temp_ClosestPoint_P1;
                    }
                }
            }
            
            
            // Save closest points to particle.cs
            for (int d = 0; d < 2; d++)
            {
                Particle0.ClosestPointToParticle[m_Particles.IndexOf(Particle1), d] = ClosestPoint_P0[d];
                Particle1.ClosestPointToParticle[m_Particles.IndexOf(Particle0), d] = ClosestPoint_P1[d];
            }
            // =======================================================
            // Step 2
            // Project velocity on normal/tangential vector.
            // =======================================================
            _FSI_Collision.CalculateNormalAndTangentialVector(DistanceVector, out double[] NormalVector, out double[] TangentialVector);
            _FSI_Collision.ProjectVelocity(NormalVector, TangentialVector, Particle0.TranslationalVelocity[0], out double collisionVn_P0, out double collisionVt_P0);
            _FSI_Collision.ProjectVelocity(NormalVector, TangentialVector, Particle1.TranslationalVelocity[0], out double collisionVn_P1, out double collisionVt_P1);

            // =======================================================
            // Step 3
            // Calculate dynamic threshold.
            // =======================================================
            _FSI_Collision.CalculateDynamicCollisionThreshold(Particle0, Particle1, ClosestPoint_P0, ClosestPoint_P1, NormalVector, Distance, dt, out double Threshold);

            // =======================================================
            // Step 4
            // Check whether the particles would collide 
            // with the velocities of the next timestep.
            // =======================================================
            if (!Overlapping && Threshold == 0)
            {
                double[] PointVelocity0 = new double[2];
                double[] PointVelocity1 = new double[2];
                double DetectCollisionVn_P0;
                double DetectCollisionVn_P1;
                bool Overlapping_NextTimestep = false;

                // Predict particle state of next timestep.
                _FSI_Collision.PredictParticleNextTimestep(Particle0, SpatialDim, dt, out double[] VirtualPosition0, out double[] VirtualVelocity0, out double VirtualAngle0, out double VirtualRotationalVelocity0);
                _FSI_Collision.PredictParticleNextTimestep(Particle1, SpatialDim, dt, out double[] VirtualPosition1, out double[] VirtualVelocity1, out double VirtualAngle1, out double VirtualRotationalVelocity1);

                // Calculate the minimum distance between the two particles.
                for (int i = 0; i < Particle0.NoOfSubParticles(); i++)
                {
                    for (int j = 0; j < Particle1.NoOfSubParticles(); j++)
                    {
                        Collision.GJK_DistanceAlgorithm(Particle0, i, Particle1, j, LsTrk, Particle0.Position[0], Particle1.Position[0], Particle0.Angle[0], Particle1.Angle[0], out double temp_Distance, out double[] temp_DistanceVector, out double[] temp_ClosestPoint_P0, out double[] temp_ClosestPoint_P1, out Overlapping_NextTimestep);
                        if (Overlapping_NextTimestep)
                            break;
                        if (temp_Distance < Distance)
                        {
                            Distance = temp_Distance;
                            DistanceVector = temp_DistanceVector;
                            ClosestPoint_P0 = temp_ClosestPoint_P0;
                            ClosestPoint_P1 = temp_ClosestPoint_P1;
                        }
                    }
                }

                // Calculate dynamic threshold.
                _FSI_Collision.CalculateNormalAndTangentialVector(DistanceVector, out NormalVector, out TangentialVector);
                _FSI_Collision.CalculateRadialVector(VirtualPosition0, ClosestPoint_P0, out _, out double RadialLength0, out double[] RadialNormalVector0);
                _FSI_Collision.CalculateRadialVector(VirtualPosition1, ClosestPoint_P1, out _, out double RadialLength1, out double[] RadialNormalVector1);
                _FSI_Collision.TransformRotationalVelocity(VirtualRotationalVelocity0, RadialLength0, RadialNormalVector0, out double[] PointVelocityDueToRotation0);
                _FSI_Collision.TransformRotationalVelocity(VirtualRotationalVelocity1, RadialLength1, RadialNormalVector1, out double[] PointVelocityDueToRotation1);
                for (int d = 0; d < 2; d++)
                {
                    PointVelocity0[d] = VirtualVelocity0[d] + PointVelocityDueToRotation0[d];
                    PointVelocity1[d] = VirtualVelocity1[d] + PointVelocityDueToRotation1[d];
                }
                _FSI_Collision.ProjectVelocityOnVector(NormalVector, VirtualVelocity0, out DetectCollisionVn_P0);
                _FSI_Collision.ProjectVelocityOnVector(NormalVector, VirtualVelocity1, out DetectCollisionVn_P1);
                _FSI_Collision.ProjectVelocity(NormalVector, TangentialVector, VirtualVelocity0, out collisionVn_P0, out collisionVt_P0);
                _FSI_Collision.ProjectVelocity(NormalVector, TangentialVector, VirtualVelocity1, out collisionVn_P1, out collisionVt_P1);
                if (Distance <= Math.Abs((-DetectCollisionVn_P0 + DetectCollisionVn_P1) * dt))
                    Threshold = Math.Abs((-DetectCollisionVn_P0 + DetectCollisionVn_P1) * dt);
                if (Overlapping_NextTimestep)
                    Threshold = double.MaxValue;
            }
            Particle0.m_closeInterfacePointTo[m_Particles.IndexOf(Particle1)] = ClosestPoint_P0;
            Particle1.m_closeInterfacePointTo[m_Particles.IndexOf(Particle0)] = ClosestPoint_P1;

            // =======================================================
            // Step 5
            // Emergency procedure if particles are overlapping.
            // =======================================================
            if (Overlapping)
            {
                // Set particle position to the last position
                Particle0.Angle[0] = Particle0.Angle[1];
                Particle1.Angle[0] = Particle1.Angle[1];
                Particle0.Position[0] = Particle0.Position[1].CloneAs();
                Particle1.Position[0] = Particle1.Position[1].CloneAs();

                // Calculate the minimum distance between the two particles.
                for (int i = 0; i < Particle0.NoOfSubParticles(); i++)
                {
                    for (int j = 0; j < Particle1.NoOfSubParticles(); j++)
                    {
                        Collision.GJK_DistanceAlgorithm(Particle0, i, Particle1, j, LsTrk, Particle0.Position[0], Particle1.Position[0], Particle0.Angle[0], Particle1.Angle[0], out double temp_Distance, out double[] temp_DistanceVector, out double[] temp_ClosestPoint_P0, out double[] temp_ClosestPoint_P1, out bool Overlapping_AfterReset);
                        if (Overlapping)
                            break;
                        if (temp_Distance < Distance)
                        {
                            Distance = temp_Distance;
                            DistanceVector = temp_DistanceVector;
                            ClosestPoint_P0 = temp_ClosestPoint_P0;
                            ClosestPoint_P1 = temp_ClosestPoint_P1;
                        }
                    }
                }

                // Ensure that the threshold is large enough
                Threshold = double.MaxValue;
                _FSI_Collision.CalculateNormalAndTangentialVector(DistanceVector, out NormalVector, out TangentialVector);
                _FSI_Collision.ProjectVelocity(NormalVector, TangentialVector, Particle0.TranslationalVelocity[0], out collisionVn_P0, out collisionVt_P0);
                _FSI_Collision.ProjectVelocity(NormalVector, TangentialVector, Particle1.TranslationalVelocity[0], out collisionVn_P1, out collisionVt_P1);
                ForceCollision = true;
            }
            double eps = Threshold.Pow2() / 2; // Turek paper
            double epsPrime = Threshold / 2; // Turek paper

            double[] collisionForce;

            Console.WriteLine("Distance: " + Distance);
            Console.WriteLine("Threshold: " + Threshold);
            Collided = false;

            // =======================================================
            // Step 6
            // Skip integration of hydrodynamic forces (maybe no 
            // longer necesarry, testing needed)
            // =======================================================
            if (Distance < Threshold)
            {
                Particle0.skipForceIntegration = true;
                Particle1.skipForceIntegration = true;
            }

            if (Distance > Threshold)
            {
                Particle0.m_collidedWithParticle[m_Particles.IndexOf(Particle1)] = false;
                Particle1.m_collidedWithParticle[m_Particles.IndexOf(Particle0)] = false;
                Particle0.m_closeInterfacePointTo[m_Particles.IndexOf(Particle1)] = null;
                Particle1.m_closeInterfacePointTo[m_Particles.IndexOf(Particle0)] = null;
                triggerOnlyCollisionProcedure = false;
                return;
            }

            // =======================================================
            // Step 7
            // Main collision procedure, only the momentum 
            // conservation model is fully supported.
            // =======================================================
            switch (CollisionModel)
            {
                case (FSI_Solver.FSI_Control.CollisionModel.RepulsiveForce):
                    if ((Distance <= Threshold))
                    {
                        DistanceVector.ScaleV((Threshold - Distance).Pow2());
                        DistanceVector.ScaleV(1 / eps);


                        collisionForce = DistanceVector;
                        var collisionForceP1 = collisionForce.CloneAs();
                        collisionForce.ScaleV(-100.0);
                        collisionForceP1.ScaleV(-100.0);
                        Particle0.HydrodynamicForces[0].AccV(-1, collisionForce);
                        //particle0.hydrodynTorqueAtIteration[0] += 100 * (collisionForce[0] * (tempPoint_P0[0] - particle0.positionAtIteration[0][0]) + collisionForce[1] * (tempPoint_P0[1] - particle0.positionAtIteration[0][1]));
                        Particle1.HydrodynamicForces[0].AccV(1, collisionForceP1);
                        //particle1.hydrodynTorqueAtIteration[0] += -100 * (collisionForceP1[0] * (tempPoint_P1[0] - particle1.positionAtIteration[0][0]) + collisionForceP1[1] * (tempPoint_P1[1] - particle1.positionAtIteration[0][1]));
                        Console.WriteLine("Collision information: Particles coming close, force " + collisionForce.L2Norm());
                        Console.WriteLine("Collision information: Particles coming close, torque " + Particle1.HydrodynamicTorque[0]);

                        if (Distance <= 1.5 * h_min)
                        {
                            Console.WriteLine("Entering overlapping loop....");
                            triggerOnlyCollisionProcedure = true;
                        }

                    }
                    throw new NotImplementedException("Please use the MomentumConservation model");
                    //break;


                case FSI_Control.CollisionModel.MomentumConservation:

                    if ((Distance <= Threshold || ForceCollision) && iteration_counter == 0)// && (!Particle0.m_collidedWithParticle[m_Particles.IndexOf(Particle1)] && !Particle1.m_collidedWithParticle[m_Particles.IndexOf(Particle0)] || iteration_counter != 0)))
                    {
                        // Bool if collided
                        Particle0.m_collidedWithParticle[m_Particles.IndexOf(Particle1)] = true;
                        Particle1.m_collidedWithParticle[m_Particles.IndexOf(Particle0)] = true;
                        Collided = true;

                        // Bool if force integration should be skipped
                        Particle0.skipForceIntegration = true;
                        Particle1.skipForceIntegration = true;

                        // coefficient of restitution (e=0 pastic; e=1 elastic)
                        double e = ((FSI_Control)Control).CoefficientOfRestitution;

                        // Calculate the position correction
                        double[] CollisionPositionCorrection0 = new double[SpatialDim];
                        double[] CollisionPositionCorrection1 = new double[SpatialDim];
                        for (int d=0; d< SpatialDim; d++)
                        {
                            double DistanceFraction0 = collisionVn_P0 / (collisionVn_P0 + collisionVn_P1);
                            double DistanceFraction1 = collisionVn_P1 / (collisionVn_P0 + collisionVn_P1);
                            CollisionPositionCorrection0[d] = -DistanceFraction0 * DistanceVector[d];
                            CollisionPositionCorrection1[d] = DistanceFraction1 * DistanceVector[d];
                        }
                        Particle0.CollisionPositionCorrection.Add(CollisionPositionCorrection0);
                        Particle1.CollisionPositionCorrection.Add(CollisionPositionCorrection1);

                        // Calculate excentric parameter
                        double[] RadialDistance0 = Auxillary.VectorDiff(ClosestPoint_P0, Particle0.Position[0]);
                        double[] RadialDistance1 = Auxillary.VectorDiff(ClosestPoint_P1, Particle1.Position[0]);
                        double a0 = Particle0 is Particle_Sphere ? 0.0 : RadialDistance0[0] * TangentialVector[0] + RadialDistance0[1] * TangentialVector[1];
                        double a1 = Particle1 is Particle_Sphere ? 0.0 : RadialDistance1[0] * TangentialVector[0] + RadialDistance1[1] * TangentialVector[1];

                        // Calculate post collision velocities.
                        double Fx;
                        double Fxrot;
                        double tempCollisionVn_P0;
                        double tempCollisionVn_P1;
                        double tempCollisionRot_P0 = 0;
                        double tempCollisionRot_P1 = 0;
                        if (!Particle0.IncludeTranslation && !Particle0.IncludeRotation)
                        {
                            Fx = (1 + e) * ((collisionVn_P1) / (1 / Particle1.Mass_P + a1.Pow2() / Particle1.MomentOfInertia_P));
                            Fxrot = (1 + e) * ((a1 * Particle1.RotationalVelocity[0]) / (1 / Particle1.Mass_P + a1.Pow2() / Particle1.MomentOfInertia_P));
                            tempCollisionVn_P0 = collisionVn_P0;
                            tempCollisionVn_P1 = collisionVn_P1 + (Fx + Fxrot) / Particle1.Mass_P;
                            tempCollisionRot_P1 = Particle1.RotationalVelocity[0] - a1 * (Fx + Fxrot) / Particle1.MomentOfInertia_P;
                        }
                        else if (!Particle1.IncludeTranslation && !Particle1.IncludeRotation)
                        {
                            Fx = (1 + e) * ((collisionVn_P0) / (1 / Particle0.Mass_P + a0.Pow2() / Particle0.MomentOfInertia_P));
                            Fxrot = (1 + e) * ((-a0 * Particle0.RotationalVelocity[0]) / (1 / Particle0.Mass_P + a0.Pow2() / Particle0.MomentOfInertia_P));
                            tempCollisionVn_P0 = collisionVn_P0 - (Fx + Fxrot) / Particle0.Mass_P;
                            tempCollisionRot_P0 = Particle0.RotationalVelocity[0] + a0 * (Fx + Fxrot) / Particle0.MomentOfInertia_P;
                            tempCollisionVn_P1 = collisionVn_P1;
                        }
                        else
                        {
                            Fx = (1 + e) * ((collisionVn_P0 - collisionVn_P1) / (1 / Particle0.Mass_P + 1 / Particle1.Mass_P + a0.Pow2() / Particle0.MomentOfInertia_P + a1.Pow2() / Particle1.MomentOfInertia_P));
                            Fxrot = (1 + e) * ((-a0 * Particle0.RotationalVelocity[0] + a1 * Particle1.RotationalVelocity[0]) / (1 / Particle0.Mass_P + 1 / Particle1.Mass_P + a0.Pow2() / Particle0.MomentOfInertia_P + a1.Pow2() / Particle1.MomentOfInertia_P));
                            tempCollisionVn_P0 = collisionVn_P0 - (Fx + Fxrot) / Particle0.Mass_P;
                            tempCollisionRot_P0 = Particle0.RotationalVelocity[0] + a0 * (Fx + Fxrot) / Particle0.MomentOfInertia_P;
                            tempCollisionVn_P1 = collisionVn_P1 + (Fx + Fxrot) / Particle1.Mass_P;
                            tempCollisionRot_P1 = Particle1.RotationalVelocity[0] - a1 * (Fx + Fxrot) / Particle1.MomentOfInertia_P;
                        }

                        double tempCollisionVt_P0 = collisionVt_P0 * e;
                        double tempCollisionVt_P1 = collisionVt_P1 * e;
                        Console.WriteLine("a0:    " + a0 + "   Fx:    " + (-Fx) + "      Fxrot:    " + (-Fxrot));
                        Console.WriteLine("a1:    " + a1 + "   Fx:    " + Fx + "      Fxrot:    " + Fxrot);
                        
                        Particle0.CollisionNormal.Add(NormalVector);
                        Particle1.CollisionNormal.Add(NormalVector);
                        Particle0.CollisionTangential.Add(TangentialVector);
                        Particle1.CollisionTangential.Add(TangentialVector);
                        Particle0.CollisionRotationalVelocity.Add(tempCollisionRot_P0);
                        Particle1.CollisionRotationalVelocity.Add(tempCollisionRot_P1);
                        Particle0.CollisionTranslationalVelocity.Add(new double[] { tempCollisionVn_P0, tempCollisionVt_P0 });
                        Particle1.CollisionTranslationalVelocity.Add(new double[] { tempCollisionVn_P1, tempCollisionVt_P1 });
                        

                        for (int d = 0; d < 2; d++)
                        {
                            Particle0.TranslationalAcceleration[1][d] = 0;
                            Particle0.RotationalAcceleration[1] = 0;
                            Particle0.RotationalVelocity[1] = 0;
                            Particle1.TranslationalAcceleration[1][d] = 0;
                            Particle1.RotationalAcceleration[1] = 0;
                            Particle1.RotationalVelocity[1] = 0;
                        }
                    }
                    else
                    {
                        Particle0.m_collidedWithParticle[m_Particles.IndexOf(Particle1)] = false;
                        Particle1.m_collidedWithParticle[m_Particles.IndexOf(Particle0)] = false;
                        Particle0.m_closeInterfacePointTo[m_Particles.IndexOf(Particle1)] = null;
                        Particle1.m_closeInterfacePointTo[m_Particles.IndexOf(Particle0)] = null;
                    }
                    ForceCollision = false;
                    break;

                default:
                    throw new NotImplementedException("Collision model not available");
            }
        }

        public void GetWall(CellMask ParticleBoundaryCells, out double[,] WallPoints)
        {
            int SpatialDim = ParticleBoundaryCells.GridData.SpatialDimension;
            int NoOfMaxWallEdges = 4;
            WallPoints = new double[NoOfMaxWallEdges, SpatialDim];
            int[][] Cells2Edges = ((GridData)this.GridData).Cells.Cells2Edges;
            IList<Platform.LinAlg.AffineTrafo> trafo = GridData.iGeomEdges.Edge2CellTrafos;
            foreach (Chunk cnk in ParticleBoundaryCells)
            {
                for (int i = cnk.i0; i < cnk.JE; i++)
                {
                    foreach (int e in Cells2Edges[i])
                    {
                        int eId = (e < 0) ? -e - 1 : e - 1;
                        byte et = ((GridData)this.GridData).Edges.EdgeTags[eId];
                        if (GridData.EdgeTagNames[et].Contains("wall") || GridData.EdgeTagNames[et].Contains("Wall"))
                        {
                            int jCell = GridData.iGeomEdges.CellIndices[eId, 0];
                            int iKref = GridData.iGeomEdges.GetRefElementIndex(jCell);

                            NodeSet[] refNodes = GridData.iGeomEdges.EdgeRefElements.Select(Kref2 => Kref2.GetQuadratureRule(5 * 2).Nodes).ToArray();
                            NodeSet Nodes = refNodes.ElementAt(iKref);

                            int trafoIdx = GridData.iGeomEdges.Edge2CellTrafoIndex[eId, 0];
                            MultidimensionalArray transFormed = trafo[trafoIdx].Transform(Nodes);
                            MultidimensionalArray WallVerticies = transFormed.CloneAs();
                            GridData.TransformLocal2Global(transFormed, WallVerticies, jCell);
                            double[] WallPoint1 = WallVerticies.GetRow(0);
                            double[] WallPoint2 = WallVerticies.GetRow(1);
                            if (Math.Abs(WallPoint1[0] - WallPoint2[0]) < 1e-12)
                            {
                                if (WallPoints[0, 0] == 0 || Math.Abs(WallPoint1[0] - WallPoints[0, 0]) < 1e-12)
                                    WallPoints[0, 0] = WallPoint1[0];
                                else if (WallPoints[1, 0] == 0 || Math.Abs(WallPoint1[0] - WallPoints[1, 0]) < 1e-12)
                                    WallPoints[1, 0] = WallPoint1[0];
                                else
                                    throw new ArithmeticException("Error trying to get wall position. Please use horizontal/vertical boudaries");
                            }
                            if (Math.Abs(WallPoint1[1] - WallPoint2[1]) < 1e-12)
                            {
                                if (WallPoints[2, 1] == 0 || Math.Abs(WallPoint1[1] - WallPoints[2, 1]) < 1e-12)
                                    WallPoints[2, 1] = WallPoint1[1];
                                else if (WallPoints[3, 1] == 0 || Math.Abs(WallPoint1[1] - WallPoints[3, 1]) < 1e-12)
                                    WallPoints[3, 1] = WallPoint1[1];
                                else
                                    throw new ArithmeticException("Error trying to get wall position. Please use horizontal/vertical boudaries");
                            }
                        }
                    }
                }
            }
        }

        public void WallCollisionForcesNew(Particle particle, double dt)
        {
            if (CollisionModel == FSI_Control.CollisionModel.NoCollisionModel)
                return;

            int SpatialDim = GridData.SpatialDimension;
            // search for colored cells
            FSI_LevelSetUpdate levelSetUpdate = new FSI_LevelSetUpdate();
            FSI_Collision _FSI_Collision = new FSI_Collision();
            int J = GridData.iLogicalCells.NoOfLocalUpdatedCells;
            List<int[]> ColoredCellsSorted = levelSetUpdate.ColoredCellsFindAndSort(CellColor);
            int[] ParticleColorArray = levelSetUpdate.FindParticleColor(GridData, new List<Particle> { particle }, ColoredCellsSorted);
            CellMask ParticleCutCells = levelSetUpdate.CellsOneColor(GridData, ColoredCellsSorted, ParticleColorArray[0], J, false);
            // consider only colored boundary cells
            CellMask ParticleBoundaryCells = GridData.GetBoundaryCells().Intersect(ParticleCutCells);
            double Distance = double.MaxValue;
            double[] DistanceVec = new double[Grid.SpatialDimension];
            double[] ClosestPointParticle = new double[2];
            double[] ClosestPointWall = new double[2];
            GetWall(ParticleBoundaryCells, out double[,] WallPoints);
            double[] point0 = particle.Position[0].CloneAs();
            double[] point1 = point0.CloneAs();
            double[,] TempTranslationalVelocity = new double[WallPoints.GetLength(0), 2];
            double[] TempRotationalVelocity = new double[WallPoints.GetLength(0)];
            double[,] NormalVectors = new double[WallPoints.GetLength(0), 2];
            double[,] TangentialVectors = new double[WallPoints.GetLength(0), 2];
            int denominator = 0;
            for (int i = 0; i < WallPoints.GetLength(0); i++)
            {
                if (WallPoints[i, 0] != 0)
                    point1[0] = WallPoints[i, 0];
                else if (WallPoints[i, 1] != 0)
                    point1[1] = WallPoints[i, 1];
                else
                    continue;

                bool Overlapping = false;
                int test = particle.NoOfSubParticles();
                for (int j = 0; j < particle.NoOfSubParticles(); j++)
                {
                    Collision.GJK_DistanceAlgorithm(particle, j, null, 0, LsTrk, point0, point1, particle.Angle[0], 0, out Distance, out DistanceVec, out ClosestPointParticle, out ClosestPointWall, out Overlapping); ;
                }
                _FSI_Collision.CalculateNormalAndTangentialVector(DistanceVec, out double[] normal, out double[] tangential);
                _FSI_Collision.CalculateDynamicCollisionThreshold(particle, null, ClosestPointParticle, ClosestPointWall, normal, Distance, dt, out double threshold);
                _FSI_Collision.ProjectVelocity(normal, tangential, particle.TranslationalVelocity[0], out double collisionVn_P0, out double collisionVt_P0);

                if (Overlapping)// && particle0.m_closeInterfacePointTo[m_Particles.IndexOf(particle1)] != null && particle1.m_closeInterfacePointTo[m_Particles.IndexOf(particle0)] != null)
                {
                    particle.Position[0] = particle.Position[1].CloneAs();
                    particle.Angle[0] = particle.Angle[1];
                    point0 = particle.Position[0].CloneAs();
                    point1 = point0.CloneAs();
                    if (WallPoints[i, 0] != 0)
                        point1[0] = WallPoints[i, 0];
                    else if (WallPoints[i, 1] != 0)
                        point1[1] = WallPoints[i, 1];
                    for (int j = 0; j < particle.NoOfSubParticles(); i++)
                    {
                        Collision.GJK_DistanceAlgorithm(particle, j, null, 0, LsTrk, point0, point1, particle.Angle[0], 0, out Distance, out DistanceVec, out ClosestPointParticle, out ClosestPointWall, out Overlapping); ;
                    }
                    threshold = 1e20;
                    _FSI_Collision.CalculateNormalAndTangentialVector(DistanceVec, out normal, out tangential);
                    _FSI_Collision.ProjectVelocity(normal, tangential, particle.TranslationalVelocity[0], out collisionVn_P0, out collisionVt_P0);
                    threshold = 1e20;
                    _FSI_Collision.CalculateNormalAndTangentialVector(DistanceVec, out normal, out tangential);
                    _FSI_Collision.ProjectVelocity(normal, tangential, particle.TranslationalVelocity[0], out collisionVn_P0, out collisionVt_P0);
                }
                #region oldstuff
                //foreach (int iEdge in ColoredCellsGrid.BoundaryEdgesMask.ItemEnum)
                //{
                //    // Collision forces have to act
                //    if (GridData.iGeomEdges.IsEdgeBoundaryEdge(iEdge))
                //    {
                //        collision = true;
                //        int jCell = GridData.iGeomEdges.CellIndices[iEdge, 0];
                //        int iKref = GridData.iGeomEdges.GetRefElementIndex(jCell);

                //        NodeSet[] refNodes = GridData.iGeomEdges.EdgeRefElements.Select(Kref2 => Kref2.GetQuadratureRule(5 * 2).Nodes).ToArray();
                //        NodeSet Nodes = refNodes.ElementAt(iKref);

                //        int trafoIdx = GridData.iGeomEdges.Edge2CellTrafoIndex[iEdge, 0];
                //        MultidimensionalArray transFormed = trafo[trafoIdx].Transform(Nodes);
                //        MultidimensionalArray WallVerticies = transFormed.CloneAs();
                //        double[,] fsdf = WallVerticies.To2DArray();
                //        GridData.TransformLocal2Global(transFormed, WallVerticies, jCell);
                //        //double[] point0 = particle.Position[0].CloneAs();
                //        double[] point1 = WallVerticies.GetRow(0);
                //        double[] WallPoint1 = WallVerticies.GetRow(0);
                //        double[] WallPoint2 = WallVerticies.GetRow(1);
                //        _FSI_Auxillary.Wall_GJK_DistanceAlgorithm(particle, WallVerticies, LsTrk, point0, point1, 2, out double tempDistance, out double[] temp_distanceVec, out double[] temp_ClosestPointParticle, out double[] temp_ClosestPointWall, out Overlapping);
                //        if (Math.Abs(WallPoint1[0] - WallPoint2[0]) < 1e-12)
                //        {
                //            temp_ClosestPointWall[0] = WallPoint1[0];
                //            temp_ClosestPointWall[1] = temp_ClosestPointParticle[1];
                //            tempDistance = Math.Abs(temp_ClosestPointParticle[0] - temp_ClosestPointWall[0]);
                //            for (int d = 0; d < 2; d++)
                //            {
                //                temp_distanceVec[d] = temp_ClosestPointWall[d] - temp_ClosestPointParticle[d];
                //            }
                //        }
                //        if(Math.Abs(WallPoint1[1] - WallPoint2[1]) < 1e-12)
                //        {
                //            temp_ClosestPointWall[1] = WallPoint1[1];
                //            temp_ClosestPointWall[0] = temp_ClosestPointParticle[0];
                //            tempDistance = Math.Abs(temp_ClosestPointParticle[1] - temp_ClosestPointWall[1]);
                //            for (int d = 0; d < 2; d++)
                //            {
                //                temp_distanceVec[d] = temp_ClosestPointWall[d] - temp_ClosestPointParticle[d];
                //            }
                //        }
                //        if (tempDistance < distance)
                //        {
                //            distance = tempDistance;
                //            ClosestPointParticle = temp_ClosestPointParticle.CloneAs();
                //            ClosestPointWall = temp_ClosestPointWall.CloneAs();
                //            distanceVec = temp_distanceVec.CloneAs();
                //        }
                //    }
                //}
                //_FSI_Collision.FindNormalAndTangentialVector(distanceVec, out double[] normal, out double[] tangential);
                //_FSI_Collision.CalculateDynamicCollisionThreshold(particle, null, ClosestPointParticle, ClosestPointWall, normal, distance, dt, out double threshold);
                //_FSI_Collision.ProjectVelocity(normal, tangential, particle.TranslationalVelocity[0], out double collisionVn_P0, out double collisionVt_P0);
                //if (!Overlapping && threshold == 0)
                //{
                //    bool Overlapping_NextTimestep = false;
                //    _FSI_Collision.PredictParticleNextTimestep(particle, 2, dt, out double[] VirtualPosition0, out double[] VirtualVelocity0, out double VirtualAngle0, out double VirtualRotationalVelocity0);
                //    foreach (int iEdge in ColoredCellsGrid.BoundaryEdgesMask.ItemEnum)
                //    {
                //        // Collision forces have to act
                //        if (GridData.iGeomEdges.IsEdgeBoundaryEdge(iEdge))
                //        {
                //            collision = true;
                //            int jCell = GridData.iGeomEdges.CellIndices[iEdge, 0];
                //            int iKref = GridData.iGeomEdges.GetRefElementIndex(jCell);

                //            NodeSet[] refNodes = GridData.iGeomEdges.EdgeRefElements.Select(Kref2 => Kref2.GetQuadratureRule(5 * 2).Nodes).ToArray();
                //            NodeSet Nodes = refNodes.ElementAt(iKref);

                //            int trafoIdx = GridData.iGeomEdges.Edge2CellTrafoIndex[iEdge, 0];
                //            MultidimensionalArray transFormed = trafo[trafoIdx].Transform(Nodes);
                //            MultidimensionalArray WallVerticies = transFormed.CloneAs();
                //            GridData.TransformLocal2Global(transFormed, WallVerticies, jCell);
                //            double[] point0 = particle.Position[0].CloneAs();
                //            double[] point1 = WallVerticies.GetRow(0);
                //            _FSI_Auxillary.Wall_GJK_DistanceAlgorithm(particle, WallVerticies, LsTrk, point0, point1, 2, out double tempDistance, out distanceVec, out ClosestPointParticle, out ClosestPointWall, out Overlapping_NextTimestep);
                //            if (tempDistance < distance)
                //            {
                //                distance = tempDistance;
                //            }
                //        }
                //    }
                //    _FSI_Collision.FindNormalAndTangentialVector(distanceVec, out normal, out tangential);
                //    _FSI_Collision.FindRadialVector(VirtualPosition0, ClosestPointParticle, out _, out double RadialLength0, out double[] RadialNormalVector0);
                //    _FSI_Collision.TransformRotationalVelocity(VirtualRotationalVelocity0, RadialLength0, RadialNormalVector0, out double[] PointVelocityDueToRotation0);
                //    double[] PointVelocity0 = new double[2];
                //    for (int d = 0; d < 2; d++)
                //    {
                //        PointVelocity0[d] = VirtualVelocity0[d] + PointVelocityDueToRotation0[d];
                //    }
                //    _FSI_Collision.ProjectVelocityOnVector(normal, VirtualVelocity0, out double DetectCollisionVn_P0);
                //    _FSI_Collision.ProjectVelocity(normal, tangential, VirtualVelocity0, out collisionVn_P0, out collisionVt_P0);
                //    if (distance <= Math.Abs((-DetectCollisionVn_P0 + 0) * dt))
                //    {
                //        threshold = Math.Abs((-DetectCollisionVn_P0 + 0) * dt);
                //    }
                //    if (Overlapping_NextTimestep)
                //    {
                //        threshold = 1e20;
                //    }
                //}
                //if (Overlapping)// && particle0.m_closeInterfacePointTo[m_Particles.IndexOf(particle1)] != null && particle1.m_closeInterfacePointTo[m_Particles.IndexOf(particle0)] != null)
                //{
                //    particle.Position[0] = particle.Position[1].CloneAs();
                //    foreach (int iEdge in ColoredCellsGrid.BoundaryEdgesMask.ItemEnum)
                //    {
                //        // Collision forces have to act
                //        if (GridData.iGeomEdges.IsEdgeBoundaryEdge(iEdge))
                //        {
                //            collision = true;
                //            int jCell = GridData.iGeomEdges.CellIndices[iEdge, 0];
                //            int iKref = GridData.iGeomEdges.GetRefElementIndex(jCell);

                //            NodeSet[] refNodes = GridData.iGeomEdges.EdgeRefElements.Select(Kref2 => Kref2.GetQuadratureRule(5 * 2).Nodes).ToArray();
                //            NodeSet Nodes = refNodes.ElementAt(iKref);

                //            int trafoIdx = GridData.iGeomEdges.Edge2CellTrafoIndex[iEdge, 0];
                //            MultidimensionalArray transFormed = trafo[trafoIdx].Transform(Nodes);
                //            MultidimensionalArray WallVerticies = transFormed.CloneAs();
                //            GridData.TransformLocal2Global(transFormed, WallVerticies, jCell);
                //            double[] point0 = particle.Position[0].CloneAs();
                //            double[] point1 = WallVerticies.GetRow(0);
                //            _FSI_Auxillary.Wall_GJK_DistanceAlgorithm(particle, WallVerticies, LsTrk, point0, point1, 2, out double tempDistance, out distanceVec, out ClosestPointParticle, out ClosestPointWall, out bool _);
                //            if (tempDistance < distance)
                //            {
                //                distance = tempDistance;
                //            }
                //        }
                //    }
                //    threshold = 1e20;
                //    _FSI_Collision.FindNormalAndTangentialVector(distanceVec, out normal, out tangential);
                //    _FSI_Collision.ProjectVelocity(normal, tangential, particle.TranslationalVelocity[0], out collisionVn_P0, out collisionVt_P0);
                //}
                #endregion

                //if (collision == false)
                //{
                //    Console.WriteLine("Reset Wall");
                //    particle.m_collidedWithWall[0] = false;
                //    return;
                //}

                Console.WriteLine("Closest Distance to wall is: " + Distance);
                Console.WriteLine("Wall threshold: " + threshold);
                double eps = threshold.Pow2() / 2; // Turek paper
                double epsPrime = threshold / 2; // Turek paper

                //double[] collisionForce;
                switch (CollisionModel)
                {
                    case (FSI_Solver.FSI_Control.CollisionModel.RepulsiveForce):
                        //if ((Distance <= threshold))
                        //{
                        //    Console.WriteLine("Strongly recommended to use conservation of momentum collision model. This one is highly experimental!!!!");

                        //    // Modell 1
                        //    distanceVec.ScaleV(1 / eps);
                        //    distanceVec.ScaleV(((threshold - realDistance).Abs()));

                        //    collisionForce = distanceVec;
                        //    collisionForce.ScaleV(100.0);

                        //    particle.HydrodynamicForces[0] = collisionForce;
                        //    throw new NotImplementedException("The repulsive force model is not parallelized, please use the momentum conservation model.");
                        //    //return;
                        //}


                        //if (Distance <= (1.5 * hmin))
                        //{

                        //    distanceVec.ScaleV((threshold - realDistance).Abs());
                        //    distanceVec.ScaleV(1 / epsPrime);
                        //    collisionForce = distanceVec;

                        //    collisionForce.ScaleV(100.0);
                        //    particle.HydrodynamicForces[0].AccV(1, collisionForce);
                        //    particle.HydrodynamicTorque[0] -= (collisionForce[0] * (ClosestPointParticle[0] - particle.Position[0][0]) + collisionForce[1] * (ClosestPointParticle[1] - particle.Position[0][1]));
                        //    Console.WriteLine("Collision information: Wall overlapping, force X " + collisionForce[0]);
                        //    Console.WriteLine("Collision information: Wall overlapping, force Y " + collisionForce[1]);

                        //    if (realDistance <= 1.5 * hmin)
                        //    {
                        //        Console.WriteLine("Entering wall overlapping loop....");
                        //        triggerOnlyCollisionProcedure = true;

                        //    }
                        //    return;
                        //}
                        break;

                    case (FSI_Solver.FSI_Control.CollisionModel.MomentumConservation):

                        if (Distance <= (threshold) && !particle.m_collidedWithWall[0])
                        {
                            Console.WriteLine("I'm trying to calculate the wand collision.");
                            //coefficient of restitution (e=0 pastic; e=1 elastic)

                            double e = 1.0;

                            // Fully plastic for bottom wall
                            if (particle.Position[0][1] < 0.5 && ((FSI_Control)Control).LowerWallFullyPlastic)
                                e = 0.0;

                            // if particle already collided with wall
                            particle.m_collidedWithWall[0] = true;

                            // Skip force integration for next timestep
                            particle.skipForceIntegration = true;


                            collisionVn_P0 = particle.TranslationalVelocity[0][0] * normal[0] + particle.TranslationalVelocity[0][1] * normal[1];
                            collisionVt_P0 = particle.TranslationalVelocity[0][0] * tangential[0] + particle.TranslationalVelocity[0][1] * tangential[1];


                            // exzentric collision
                            // ----------------------------------------
                            ClosestPointParticle.AccV(-1, particle.Position[0]);
                            double a0 = 0;
                            if (particle is Particle_Sphere)
                                a0 = 0.0;
                            else
                                a0 = (ClosestPointParticle[0] * tangential[0] + ClosestPointParticle[1] * tangential[1]);
                            Console.WriteLine("a0: " + a0);



                            double Fx = (1 + e) * (collisionVn_P0) / (1 / particle.Mass_P + a0.Pow2() / particle.MomentOfInertia_P);
                            Console.WriteLine("Fx: " + Fx);
                            double Fxrot = (1 + e) * (-a0 * particle.RotationalVelocity[0]) / (1 / particle.Mass_P + a0.Pow2() / particle.MomentOfInertia_P);
                            Console.WriteLine("Fxrot: " + Fxrot);

                            double tempCollisionVn_P0 = collisionVn_P0 - (Fx + Fxrot) / particle.Mass_P;
                            Console.WriteLine("tempCollisionVn_P0: " + tempCollisionVn_P0);
                            double tempCollisionVt_P0 = collisionVt_P0;
                            Console.WriteLine("tempCollisionVt_P0: " + tempCollisionVt_P0);

                            //particle.RotationalVelocity[0] = particle.RotationalVelocity[0] + a0 * (Fx + Fxrot) / particle.MomentOfInertia_P;
                            TempRotationalVelocity[i] = particle.RotationalVelocity[0] + a0 * (Fx + Fxrot) / particle.MomentOfInertia_P;
                            for (int d = 0; d < SpatialDim; d++)
                            {
                                TempTranslationalVelocity[i, d] = normal[d] * tempCollisionVn_P0 + tempCollisionVt_P0 * tangential[d];
                                NormalVectors[i, d] = normal[d];
                                TangentialVectors[i, d] = tangential[d];
                            }
                            denominator += 1;
                            //particle.TranslationalVelocity[0] = new double[] { normal[0] * tempCollisionVn_P0 + tempCollisionVt_P0 * tangential[0], normal[1] * tempCollisionVn_P0 + tempCollisionVt_P0 * tangential[1] };

                        }

                        if (Distance > threshold && particle.m_collidedWithWall[0])
                        {
                            Console.WriteLine("Reset Wall");
                            particle.m_collidedWithWall[0] = false;
                        }
                        break;

                    default:
                        throw new NotImplementedException("Collision model not available");
                }
            }
            if (denominator != 0)
            {
                particle.RotationalVelocity[0] = 0;
                for (int r = 0; r < TempRotationalVelocity.Length; r++)
                {
                    particle.RotationalVelocity[0] += TempRotationalVelocity[r];
                }

                double[] Normal = new double[SpatialDim];
                double[] Tangential = new double[SpatialDim];
                for (int t = 0; t < TempTranslationalVelocity.GetLength(0); t++)
                {
                    if (TempTranslationalVelocity[t, 0] == 0 && TempTranslationalVelocity[t, 1] == 0)
                        continue;
                    for (int d = 0; d < SpatialDim; d++)
                    {
                        Normal[d] += NormalVectors[t, d];
                        Tangential[d] += TangentialVectors[t, d];
                    }
                }
                Normal.ScaleV(1 / Math.Sqrt(Normal[0].Pow2() + Normal[1].Pow2()));
                Tangential.ScaleV(1 / Math.Sqrt(Tangential[0].Pow2() + Tangential[1].Pow2()));
                double temp_NormalVel = 0;
                double temp_TangentialVel = 0;
                for (int t = 0; t < TempTranslationalVelocity.GetLength(0); t++)
                {
                    temp_NormalVel += TempTranslationalVelocity[t, 0] * Normal[0] + TempTranslationalVelocity[t, 1] * Normal[1];
                    temp_TangentialVel += TempTranslationalVelocity[t, 0] * Tangential[0] + TempTranslationalVelocity[t, 1] * Tangential[1];
                }
                temp_NormalVel /= denominator;
                temp_TangentialVel /= denominator;
                for (int d = 0; d < SpatialDim; d++)
                {
                    particle.TranslationalVelocity[0][d] = Normal[d] * temp_NormalVel + Tangential[d] * temp_TangentialVel;
                }
            }
        }

        /// <summary>
        /// Calculation of collision forces between particle and wall
        /// </summary>
        //public void WallCollisionForces(Particle particle, int ParticleID, double hmin)
        //{
        //    if (CollisionModel == FSI_Control.CollisionModel.NoCollisionModel)
        //        return;

        //    int J = GridData.iLogicalCells.NoOfLocalUpdatedCells;
        //    FSI_LevelSetUpdate levelSetUpdate = new FSI_LevelSetUpdate();
        //    List<int[]> ColoredCellsSorted = levelSetUpdate.ColoredCellsFindAndSort(CellColor);
        //    List<Particle> temp = new List<Particle> { particle };
        //    int[] ParticleColorArray = levelSetUpdate.FindParticleColor(GridData, temp, ColoredCellsSorted);
        //    CellMask particleCutCells = levelSetUpdate.CellsOneColor(GridData, ColoredCellsSorted, ParticleColorArray[0], J, false);

        //    //var particleCutCellArray = particleCutCells.ItemEnum.ToArray();
        //    //var neighborCellsArray = particleCutCells.AllNeighbourCells().ItemEnum.ToArray();
        //    //var allCellsArray = particleCutCellArray.Concat(neighborCellsArray).ToArray();
        //    //var allCells = new CellMask(GridData, neighborCellsArray);
        //    CellMask allCells = particleCutCells;

        //    collision = false;

        //    double distance = double.MaxValue;
        //    double[] distanceVec = new double[Grid.SpatialDimension];

        //    // All interface points at a specific subgrid containing all cut cells of one particle
        //    MultidimensionalArray interfacePoints = null;

        //    //Console.WriteLine("ParticleCutCellCount:   " + particleCutCells.Count());

        //    IList<Platform.LinAlg.AffineTrafo> trafo = GridData.iGeomEdges.Edge2CellTrafos;

        //    SubGrid allCellsGrid = new SubGrid(allCells);

        //    double[] tempPoint = new double[2] { 0.0, 0.0 };

        //    foreach (int iEdge in allCellsGrid.BoundaryEdgesMask.ItemEnum)
        //    {

        //        // Collision forces have to act
        //        if (GridData.iGeomEdges.IsEdgeBoundaryEdge(iEdge))
        //        {

        //            if (interfacePoints == null)
        //                interfacePoints = particle.GetSurfacePoints(LsTrk, particle.Position[0], particle.Angle[0]);

        //            collision = true;
        //            int jCell = GridData.iGeomEdges.CellIndices[iEdge, 0];
        //            int iKref = GridData.iGeomEdges.GetRefElementIndex(jCell);

        //            NodeSet[] refNodes = GridData.iGeomEdges.EdgeRefElements.Select(Kref2 => Kref2.GetQuadratureRule(5 * 2).Nodes).ToArray();
        //            NodeSet Nodes = refNodes.ElementAt(iKref);

        //            int trafoIdx = GridData.iGeomEdges.Edge2CellTrafoIndex[iEdge, 0];
        //            MultidimensionalArray transFormed = trafo[trafoIdx].Transform(Nodes);
        //            MultidimensionalArray newVertices = transFormed.CloneAs();
        //            GridData.TransformLocal2Global(transFormed, newVertices, jCell);
        //            var tempDistance = 0.0;
                    
        //            for (int i = 0; i < interfacePoints.NoOfRows; i++)
        //            {
        //                for (int j = 0; j < newVertices.NoOfRows; j++)
        //                {
        //                    tempDistance = Math.Sqrt((interfacePoints.GetRow(i)[0] - newVertices.GetRow(j)[0]).Pow2() + (interfacePoints.GetRow(i)[1] - newVertices.GetRow(j)[1]).Pow2());
        //                    if (tempDistance < distance)
        //                    {
        //                        tempPoint = interfacePoints.GetRow(i);
        //                        distanceVec = interfacePoints.GetRow(i).CloneAs();
        //                        distanceVec.AccV(-1, newVertices.GetRow(j));
        //                        distance = tempDistance;
        //                    }

        //                }


        //            }
        //        }
        //    }

        //    double realDistance = distance;

        //    if (collision == false)
        //    {
        //        Console.WriteLine("Reset Wall");
        //        particle.m_collidedWithWall[0] = false;
        //        return;
        //    }


        //    Console.WriteLine("Closest Distance to wall is: " + distance);

        //    double threshold = 1.5 * hmin; // was 1.5 * hmin
        //    Console.WriteLine("threshold: " + threshold);
        //    double eps = threshold.Pow2() / 2; // Turek paper
        //    double epsPrime = threshold / 2; // Turek paper

        //    double[] collisionForce;


        //    switch (CollisionModel)
        //    {
        //        case (FSI_Solver.FSI_Control.CollisionModel.RepulsiveForce):
        //            if ((realDistance <= threshold))
        //            {
        //                Console.WriteLine("Strongly recommended to use conservation of momentum collision model. This one is highly experimental!!!!");
                        
        //                // Modell 1
        //                distanceVec.ScaleV(1 / eps);
        //                distanceVec.ScaleV(((threshold - realDistance).Abs()));

        //                collisionForce = distanceVec;
        //                collisionForce.ScaleV(100.0);

        //                particle.HydrodynamicForces[0] = collisionForce;
        //                throw new NotImplementedException("The repulsive force model is not parallelized, please use the momentum conservation model.");
        //                //return;
        //            }


        //            if (realDistance <= (1.5 * hmin))
        //            {

        //                distanceVec.ScaleV((threshold - realDistance).Abs());
        //                distanceVec.ScaleV(1 / epsPrime);
        //                collisionForce = distanceVec;

        //                collisionForce.ScaleV(100.0);
        //                particle.HydrodynamicForces[0].AccV(1, collisionForce);
        //                particle.HydrodynamicTorque[0] -= (collisionForce[0] * (tempPoint[0] - particle.Position[0][0]) + collisionForce[1] * (tempPoint[1] - particle.Position[0][1]));
        //                Console.WriteLine("Collision information: Wall overlapping, force X " + collisionForce[0]);
        //                Console.WriteLine("Collision information: Wall overlapping, force Y " + collisionForce[1]);

        //                if (realDistance <= 1.5 * hmin)
        //                {
        //                    Console.WriteLine("Entering wall overlapping loop....");
        //                    triggerOnlyCollisionProcedure = true;

        //                }
        //                return;
        //            }
        //            break;

        //        case (FSI_Solver.FSI_Control.CollisionModel.MomentumConservation):

        //            if (realDistance <= (threshold) && !particle.m_collidedWithWall[0])
        //            {
        //                Console.WriteLine("I'm trying to calculate the wand collision.");
        //                //coefficient of restitution (e=0 pastic; e=1 elastic)

        //                double e = 1.0;

        //                // Fully plastic for bottom wall
        //                 if (particle.Position[0][1] < 0.5 && ((FSI_Control)Control).LowerWallFullyPlastic)
        //                    e = 0.0;

        //                // if particle already collided with wall
        //                particle.m_collidedWithWall[0] = true;

        //                // Skip force integration for next timestep
        //                particle.skipForceIntegration = true;

        //                //collision Nomal
        //                var normal = distanceVec.CloneAs();
        //                normal.ScaleV(1 / Math.Sqrt(distanceVec[0].Pow2() + distanceVec[1].Pow2()));
        //                double[] tangential = new double[] { -normal[1], normal[0] };


        //                double collisionVn_P0 = particle.TranslationalVelocity[0][0] * normal[0] + particle.TranslationalVelocity[0][1] * normal[1];
        //                Console.WriteLine("collisionVn_P0: " + collisionVn_P0);
        //                double collisionVt_P0 = particle.TranslationalVelocity[0][0] * tangential[0] + particle.TranslationalVelocity[0][1] * tangential[1];
        //                Console.WriteLine("collisionVt_P0: " + collisionVt_P0);


        //                // exzentric collision
        //                // ----------------------------------------
        //                tempPoint.AccV(-1, particle.Position[0]);
        //                Console.WriteLine("tempPoint: " + tempPoint[0]);
        //                Console.WriteLine("tempPoint: " + tempPoint[1]);
        //                double a0 = (tempPoint[0] * tangential[0] + tempPoint[1] * tangential[1]);
        //                Console.WriteLine("a0: " + a0);

        //                if (particle is Particle_Sphere)
        //                    a0 = 0.0;

        //                double Fx = (1 + e) * (collisionVn_P0) / (1 / particle.Mass_P + a0.Pow2() / particle.MomentOfInertia_P);
        //                Console.WriteLine("Fx: " + Fx);
        //                double Fxrot = (1 + e) * (-a0 * particle.RotationalVelocity[0]) / (1 / particle.Mass_P + a0.Pow2() / particle.MomentOfInertia_P);
        //                Console.WriteLine("Fxrot: " + Fxrot);

        //                double tempCollisionVn_P0 = collisionVn_P0 - (Fx + Fxrot) / particle.Mass_P;
        //                Console.WriteLine("tempCollisionVn_P0: " + tempCollisionVn_P0);
        //                double tempCollisionVt_P0 = collisionVt_P0;
        //                Console.WriteLine("tempCollisionVt_P0: " + tempCollisionVt_P0);

        //                particle.RotationalVelocity[0] = particle.RotationalVelocity[0] + a0 * (Fx + Fxrot) / particle.MomentOfInertia_P;

        //                particle.TranslationalVelocity[0] = new double[] { normal[0] * tempCollisionVn_P0 + tempCollisionVt_P0 * tangential[0], normal[1] * tempCollisionVn_P0 + tempCollisionVt_P0 * tangential[1] };
                        
        //            }

        //            if (realDistance > threshold && particle.m_collidedWithWall[0])
        //            {
        //                Console.WriteLine("Reset Wall");
        //                particle.m_collidedWithWall[0] = false;
        //            }
        //            break;

        //        default:
        //            throw new NotImplementedException("Collision model not available");
        //    }

        //}


        /// <summary>
        /// Mesh refinement
        /// Very primitive refinement indicator, works on a LevelSet criterion.
        /// </summary>
        int LevelIndicator(int j, int CurrentLevel)
        {
            int J = GridData.iLogicalCells.NoOfLocalUpdatedCells;
            FSI_LevelSetUpdate levelSetUpdate = new FSI_LevelSetUpdate();
            CellMask ColoredCellMask = null;
            List<int[]> ColoredCellsSorted = levelSetUpdate.ColoredCellsFindAndSort(CellColor);
            int[] ParticleColorArray = levelSetUpdate.FindParticleColor(GridData, m_Particles, ColoredCellsSorted);
            for (int p = 0; p < ParticleColorArray.Length; p++)
            {
                if (ParticleColorArray[p] != 0)
                {
                    ColoredCellMask = levelSetUpdate.CellsOneColor(GridData, ColoredCellsSorted, ParticleColorArray[p], J, false);
                }
            }
            CellMask LevSetCells = LsTrk.Regions.GetCutCellMask();
            //CellMask LevSetNeighbours = LsTrk.Regions.GetNearFieldMask(1);
            int DesiredLevel_j = 0;
            if (ColoredCellMask != null && LevSetCells.Contains(j))
            {
                DesiredLevel_j = ((FSI_Control)this.Control).RefinementLevel;
            }
            //else if (LevSetNeighbours.Contains(j))
            //{
            //    DesiredLevel_j = 1;
            //}

            return DesiredLevel_j;
        }


        protected override void AdaptMesh(int TimestepNo, out GridCommons newGrid, out GridCorrelation old2NewGrid)
        {

            if (((FSI_Control)Control).AdaptiveMeshRefinement && iteration_counter == 0)
            {
                if (TimestepNo > 3 && TimestepNo % 3 != 0)
                {
                    newGrid = null;
                    old2NewGrid = null;
                    return;
                }

                // Check grid changes
                // ==================

                // compute curvature for levelindicator 
                //CurvatureAlgorithms.CurvatureDriver(
                //SurfaceStressTensor_IsotropicMode.Curvature_Projected,
                //CurvatureAlgorithms.FilterConfiguration.Default,
                //this.Curvature, out VectorField<SinglePhaseField> LevSetGradient, this.LsTrk,
                //this.HMForder, this.DGLevSet.Current);

                CellMask CutCells = LsTrk.Regions.GetCutCellMask();
                CellMask CutCellNeighbors = LsTrk.Regions.GetNearFieldMask(1);
                CutCells = CutCells.Union(CutCellNeighbors);

                bool AnyChange = GridRefinementController.ComputeGridChange((GridData)GridData, CutCells, LevelIndicator, out List<int> CellsToRefineList, out List<int[]> Coarsening);
                int NoOfCellsToRefine = 0;
                int NoOfCellsToCoarsen = 0;
                if (AnyChange)
                {
                    int[] glb = (new int[] {

                    CellsToRefineList.Count,
                    Coarsening.Sum(L => L.Length),
                }).MPISum();
                    NoOfCellsToRefine = glb[0];
                    NoOfCellsToCoarsen = glb[1];
                }
                int oldJ = this.GridData.CellPartitioning.TotalLength;

                if (AnyChange)
                {
                    Console.WriteLine("       Refining " + NoOfCellsToRefine + " of " + oldJ + " cells");
                    Console.WriteLine("       Coarsening " + NoOfCellsToCoarsen + " of " + oldJ + " cells");
                    newGrid = ((GridData)this.GridData).Adapt(CellsToRefineList, Coarsening, out old2NewGrid);
                }
                else
                {
                    newGrid = null;
                    old2NewGrid = null;
                }
            }
            else
            {
                newGrid = null;
                old2NewGrid = null;
            }
        }
    }
}<|MERGE_RESOLUTION|>--- conflicted
+++ resolved
@@ -48,17 +48,9 @@
 {
     public class FSI_SolverMain : IBM_Solver.IBM_SolverMain
     {
-<<<<<<< HEAD
         /// <summary>
         /// Set the inital state of the simulation.
         /// </summary>
-=======
-        // ====================================================================================
-        /// <summary>
-        /// Set the inital state of the simulation.
-        /// </summary>
-        // ====================================================================================
->>>>>>> 7d2985a0
         protected override void SetInitial()
         {
             // Setup particles
