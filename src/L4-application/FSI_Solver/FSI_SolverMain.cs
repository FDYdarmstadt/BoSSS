--- conflicted
+++ resolved
@@ -877,13 +877,8 @@
                     UpdateForcesAndTorque(m_Particles, GridData, dt);
                     foreach (var p in m_Particles)
                     {
-<<<<<<< HEAD
                         p.CalculateAcceleration(dt, ((FSI_Control)Control).includeTranslation, ((FSI_Control)Control).includeRotation, ((FSI_Control)Control).Timestepper_LevelSetHandling == LevelSetHandling.FSI_LieSplittingFullyCoupled);
                         p.UpdateParticleState(dt, ((FSI_Control)Control).includeTranslation, ((FSI_Control)Control).includeRotation);
-=======
-                        p.CalculateAcceleration(dt);
-                        p.UpdateParticleState(dt);
->>>>>>> 5a1215ab
                     }
                     UpdateLevelSetParticles();
                     Auxillary.PrintResultToConsole(m_Particles, phystime, dt, out double MPIangularVelocity, out force);
@@ -938,16 +933,8 @@
 
                             foreach (Particle p in m_Particles) {
                                 p.iteration_counter_P = iteration_counter;
-<<<<<<< HEAD
-                                Auxillary.UpdateParticleAccelerationAndDamping(m_Particles, iteration_counter, dt, ((FSI_Control)Control).Timestepper_LevelSetHandling == LevelSetHandling.FSI_LieSplittingFullyCoupled, ((FSI_Control)Control).includeTranslation, ((FSI_Control)Control).includeRotation);
+                                Auxillary.UpdateParticleAccelerationAndDamping(p, iteration_counter, dt, ((FSI_Control)Control).Timestepper_LevelSetHandling == LevelSetHandling.FSI_LieSplittingFullyCoupled, ((FSI_Control)Control).includeTranslation, ((FSI_Control)Control).includeRotation);
                                 p.UpdateParticleState(dt, ((FSI_Control)Control).includeTranslation, ((FSI_Control)Control).includeRotation);
-=======
-
-                                
-                                Auxillary.UpdateParticleAccelerationAndDamping(p, iteration_counter, dt, ((FSI_Control)Control).Timestepper_LevelSetHandling == LevelSetHandling.FSI_LieSplittingFullyCoupled);
-
-                                p.UpdateParticleState(dt);
->>>>>>> 5a1215ab
                             }
 
                             Auxillary.PrintResultToConsole(m_Particles, phystime, dt, out double MPIangularVelocity, out force);
