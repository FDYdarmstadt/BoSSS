--- conflicted
+++ resolved
@@ -345,11 +345,8 @@
 
         public double[] AcceptableL2Error {
             get {
-<<<<<<< HEAD
                 return new double[] { 5.0e-6, 1.0e-6, 1.0e-6, 1.0e-6 };
-=======
-                return new double[] { 5.0e-6, 1.0e-7, 1.0e-7, 1.0e-7 };
->>>>>>> e557802b
+                // old: return new double[] { 5.0e-6, 1.0e-7, 1.0e-7, 1.0e-7 };
             }
         }
 
