--- conflicted
+++ resolved
@@ -63,11 +63,6 @@
             //BoSSS.Application.XdgPoisson3.Tests.IterativeSolverTest(Code.exp_gmres_levelpmg);
             //BoSSS.Application.XdgPoisson3.Tests.ParabolaTest(2, 0.6);
             //throw new Exception("remove me");
-<<<<<<< HEAD
-           
-=======
-
->>>>>>> 07a1ddd2
             BoSSS.Solution.Application<XdgPoisson3Control>._Main(args, false, delegate () {
                 return new XdgPoisson3Main();
             });
