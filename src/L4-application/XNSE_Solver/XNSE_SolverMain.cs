﻿/* =======================================================================
Copyright 2017 Technische Universitaet Darmstadt, Fachgebiet fuer Stroemungsdynamik (chair of fluid dynamics)

Licensed under the Apache License, Version 2.0 (the "License");
you may not use this file except in compliance with the License.
You may obtain a copy of the License at

    http://www.apache.org/licenses/LICENSE-2.0

Unless required by applicable law or agreed to in writing, software
distributed under the License is distributed on an "AS IS" BASIS,
WITHOUT WARRANTIES OR CONDITIONS OF ANY KIND, either express or implied.
See the License for the specific language governing permissions and
limitations under the License.
*/

//#define TEST

using System;
using System.Collections.Generic;
using System.IO;
using System.Linq;
using System.Diagnostics;
using System.Numerics;

using ilPSP;
using ilPSP.Connectors.Matlab;
using ilPSP.Utils;
using ilPSP.Tracing;
using ilPSP.LinSolvers;

using BoSSS.Platform;

using BoSSS.Foundation;
using BoSSS.Foundation.Grid;
using BoSSS.Foundation.Grid.Classic;
using BoSSS.Foundation.IO;
using BoSSS.Foundation.Quadrature;
using BoSSS.Foundation.SpecFEM;
using BoSSS.Foundation.XDG;

using BoSSS.Solution;
using BoSSS.Solution.Control;
using BoSSS.Solution.LevelSetTools;
using BoSSS.Solution.LevelSetTools.FourierLevelSet;
using BoSSS.Solution.LevelSetTools.EllipticReInit;
using BoSSS.Solution.LevelSetTools.Reinit.FastMarch;
using BoSSS.Solution.LevelSetTools.Advection;
using BoSSS.Solution.AdvancedSolvers;
using BoSSS.Solution.NSECommon;
using BoSSS.Solution.Tecplot;
using BoSSS.Solution.Utils;
using BoSSS.Solution.XheatCommon;
using BoSSS.Solution.XNSECommon;
using BoSSS.Solution.Timestepping;
using BoSSS.Solution.XdgTimestepping;
using BoSSS.Foundation.Grid.Aggregation;
using NUnit.Framework;
using MPI.Wrappers;
using System.Collections;
using BoSSS.Solution.XNSECommon.Operator.SurfaceTension;

namespace BoSSS.Application.XNSE_Solver {

    /// <summary>
    /// Solver for Incompressible Multiphase flows
    /// Optional: coupled heat equation with evaporation
    /// Optional: kinetic energy equation 
    /// </summary>
    public partial class XNSE_SolverMain : BoSSS.Solution.Application<XNSE_Control> {

        //===========
        // Main file
        //===========

        static void Main(string[] args) {
<<<<<<< HEAD


            //BatchmodeConnector.Flav = BatchmodeConnector.Flavor.Octave;
            //BatchmodeConnector.MatlabExecuteable = @"C:\Octave\Octave-5.2.0\mingw64\bin\octave-cli.exe";

            //InitMPI();
            //DeleteOldPlotFiles();

            ////Tests.UnitTest.BcTest_PressureOutletTest(1, 0.0, true, 3);
            ////Tests.UnitTest.MovingDropletTest(2, 1, 0.1d, true, SurfaceStressTensor_IsotropicMode.LaplaceBeltrami_Flux, 0.8d,
            ////    ViscosityMode.FullySymmetric, true, false, XQuadFactoryHelper.MomentFittingVariants.OneStepGaussAndStokes);
            ////Tests.UnitTest.ChannelTest(2, 0.0d, ViscosityMode.Standard, 0.0d); // 1.0471975511966d);
            ////Tests.UnitTest.TranspiratingChannelTest(3, 2, 0.1d, 0.1d, ViscosityMode.Standard, false, XQuadFactoryHelper.MomentFittingVariants.OneStepGaussAndStokes);
            ////Tests.UnitTest.PolynomialTestForConvectionTest(3, 0.0d, false, 3);
            ////Tests.UnitTest.ScalingSinglePhaseChannelTest(1, ViscosityMode.FullySymmetric);
            ////Tests.UnitTest.TestRayleighTaylorInstability();
            ////Tests.UnitTest.ScalingStaticDropletTest(4, ViscosityMode.FullySymmetric);

            ////Tests.ASUnitTest.ViscosityJumpTest(2, 4, 0.1d, ViscosityMode.FullySymmetric,
            ////    XQuadFactoryHelper.MomentFittingVariants.OneStepGaussAndStokes, SurfaceStressTensor_IsotropicMode.LaplaceBeltrami_Local);
            //Tests.ASUnitTest.PolynomialTestForConvectionTest(2, 3, 0.0d, false,
            //    XQuadFactoryHelper.MomentFittingVariants.OneStepGaussAndStokes, SurfaceStressTensor_IsotropicMode.Curvature_Projected);

            //return;


=======
            //InitMPI();
            //DeleteOldPlotFiles();
            //BoSSS.Application.XNSE_Solver.Tests.ASUnitTest.ViscosityJumpTest(1, 0.0d, ViscosityMode.FullySymmetric, XQuadFactoryHelper.MomentFittingVariants.OneStepGaussAndStokes, SurfaceStressTensor_IsotropicMode.LaplaceBeltrami_Flux);
            //BoSSS.Application.XNSE_Solver.Tests.ASUnitTest.TranspiratingChannelTest(2, 0.1, 0.1, ViscosityMode.Standard, true, XQuadFactoryHelper.MomentFittingVariants.OneStepGaussAndStokes);
            //BoSSS.Application.XNSE_Solver.Tests.ASUnitTest.BcTest_PressureOutletTest(1, 0.0d, XQuadFactoryHelper.MomentFittingVariants.OneStepGaussAndStokes, SurfaceStressTensor_IsotropicMode.LaplaceBeltrami_Flux, true);
            //BoSSS.Application.XNSE_Solver.Tests.ASUnitTest.MovingDropletTest(3, 0.3, true, SurfaceStressTensor_IsotropicMode.Curvature_Projected, 0.85084, ViscosityMode.FullySymmetric, true, false, XQuadFactoryHelper.MomentFittingVariants.OneStepGaussAndStokes);
            //BoSSS.Application.XNSE_Solver.Tests.UnitTest.ASTestRayleighTaylorInstability();
            //BoSSS.Application.XNSE_Solver.Tests.ASUnitTest.PolynomialTestForConvectionTest(3, 0, false, XQuadFactoryHelper.MomentFittingVariants.OneStepGaussAndStokes, SurfaceStressTensor_IsotropicMode.Curvature_Projected);
            //BoSSS.Application.XNSE_Solver.Tests.ASUnitTest.PolynomialTestForConvectionTest(3, 0, false, XQuadFactoryHelper.MomentFittingVariants.OneStepGaussAndStokes, SurfaceStressTensor_IsotropicMode.LaplaceBeltrami_Flux);
            //BoSSS.Application.XNSE_Solver.Tests.ASUnitTest.ChannelTest(2, 0.0, ViscosityMode.Standard, 0.0, XQuadFactoryHelper.MomentFittingVariants.OneStepGaussAndStokes);
            //BoSSS.Application.XNSE_Solver.Tests.ASUnitTest.ScalingStaticDropletTest(2, ViscosityMode.Standard, XQuadFactoryHelper.MomentFittingVariants.OneStepGaussAndStokes);
            //*/
            //BoSSS.Application.XNSE_Solver.Tests.UnitTest.PolynomialTestForConvectionTest(3, 0, false);
            //BoSSS.Application.XNSE_Solver.Tests.UnitTest.TestRayleighTaylorInstability();
            //BoSSS.Application.XNSE_Solver.Tests.UnitTest.TestCapillaryWave();
            //BoSSS.Application.XNSE_Solver.Tests.UnitTest.ViscosityJumpTest(1, 0.0d, ViscosityMode.FullySymmetric);
            //BoSSS.Application.XNSE_Solver.Tests.UnitTest.TranspiratingChannelTest(2, 0.1, 0.1, ViscosityMode.Standard, true);
            //BoSSS.Application.XNSE_Solver.Tests.UnitTest.BcTest_PressureOutletTest(1, 0.0d, true);
            //BoSSS.Application.XNSE_Solver.Tests.UnitTest.ScalingViscosityJumpTest(3, ViscosityMode.FullySymmetric);
            //BoSSS.Application.XNSE_Solver.Tests.UnitTest.SimpleScalingViscosityJumpTest(3, ViscosityMode.FullySymmetric);
            
>>>>>>> 4a69e910
            _Main(args, false, delegate () {
                var p = new XNSE();
                return p;
            });
        }

        //=====================================
        // Field declaration and instantiation
        //=====================================
        #region fields

#pragma warning disable 649

        /// <summary>
        /// Bundling of variables which are either DG or XDG (see <see cref="XNSE_Control.UseXDG4Velocity"/>);
        /// </summary>
        class VelocityRelatedVars<TX> where TX : DGField {
            /// <summary>
            /// velocity
            /// </summary>
            [InstantiateFromControlFile(new string[] { VariableNames.VelocityX, VariableNames.VelocityY, VariableNames.VelocityZ },
                null,
                true, true,
                IOListOption.ControlFileDetermined)]
            public VectorField<TX> Velocity;


            /// <summary>
            /// Volume Force, dimension is acceleration, i.e. length per time-square.
            /// </summary>
            [InstantiateFromControlFile(
                new string[] { VariableNames.GravityX, VariableNames.GravityY, VariableNames.GravityZ },
                new string[] { VariableNames.VelocityX, VariableNames.VelocityY, VariableNames.VelocityZ },
                true, true,
                IOListOption.ControlFileDetermined)]
            public VectorField<TX> Gravity;

            /// <summary>
            /// Residual in the momentum equation.
            /// </summary>
            [InstantiateFromControlFile(new string[] { "ResidualMomentumX", "ResidualMomentumY", "ResidualMomentumZ" },
                new string[] { VariableNames.VelocityX, VariableNames.VelocityY, VariableNames.VelocityZ },
                true, true,
                IOListOption.ControlFileDetermined)]
            public VectorField<TX> ResidualMomentum;
        }
                
        /// <summary>
        /// Velocity and related variables for the extended case.
        /// </summary>
        VelocityRelatedVars<XDGField> XDGvelocity;


        /// <summary>
        /// Pressure
        /// </summary>
        //[InstantiateFromControlFile(VariableNames.Pressure, null, IOListOption.ControlFileDetermined)]
        internal XDGField Pressure;

        /// <summary>
        /// Residual of the continuity equation
        /// </summary>
        //[InstantiateFromControlFile("ResidualConti", VariableNames.Pressure, IOListOption.ControlFileDetermined)]
        XDGField ResidualContinuity;


        /// <summary>
        /// Artificial force term at the fluid interface, usually only to support manufactured solutions.
        /// </summary>
        [InstantiateFromControlFile(
            new string[] { VariableNames.SurfaceForceX, VariableNames.SurfaceForceY, VariableNames.SurfaceForceZ },
            new string[] { VariableNames.VelocityX, VariableNames.VelocityY, VariableNames.VelocityZ },
            true, true,
            IOListOption.ControlFileDetermined)]
        VectorField<SinglePhaseField> SurfaceForce;

#pragma warning restore 649


        protected override void CreateFields() {
            using (new FuncTrace()) {
                base.CreateFields();


                this.CreateLevelSetFields();


                this.Pressure = new XDGField(new XDGBasis(this.LsTrk, this.Control.FieldOptions[VariableNames.Pressure].Degree), VariableNames.Pressure);
                base.RegisterField(this.Pressure);
                this.ResidualContinuity = new XDGField(this.Pressure.Basis, "ResidualConti");
                base.RegisterField(this.ResidualContinuity);

                this.XDGvelocity = new VelocityRelatedVars<XDGField>();
                InitFromAttributes.CreateFieldsAuto(this.XDGvelocity, this.GridData, base.Control.FieldOptions, base.Control.CutCellQuadratureType, base.IOFields, base.m_RegisteredFields);

                this.CreateUtilityFields();

                this.CreateEnergyFields();

                if (this.Control.solveCoupledHeatEquation) 
                    this.CreateHeatFields();

            }
        }


        #endregion



        //==========================================
        // operator related members
        // (create and update operator/mass matrix)
        //==========================================
        #region operator


        /// <summary>
        /// the spatial operator (momentum and continuity equation)
        /// Optional: kinetic energy / heat equation
        /// </summary>
        XNSFE_OperatorFactory XNSFE_Operator;

        /// <summary>
        /// OperatorConfiguration for the <see cref="XNSFE_Operator"/>
        /// </summary>
        XNSFE_OperatorConfiguration XOpConfig;



        /// <summary>
        /// output of <see cref="AssembleMatrix"/>;
        /// </summary>
        MassMatrixFactory MassFact;

        /// <summary>
        /// Block scaling of the mass matrix/temporal operator: for each species $\frakS$, a vector $(\rho_\frakS, \ldots, \rho_frakS, 0 )$.
        /// </summary>
        IDictionary<SpeciesId, IEnumerable<double>> MassScale {
            get {
                double rho_A = this.Control.PhysicalParameters.rho_A,
                    rho_B = this.Control.PhysicalParameters.rho_B;

                double c_A = this.Control.ThermalParameters.c_A,
                    c_B = this.Control.ThermalParameters.c_B;

                int D = this.GridData.SpatialDimension;


                double[] scale_A = new double[D + 1];
                double[] scale_B = new double[D + 1];
                if (this.Control.solveCoupledHeatEquation) {
                    scale_A = new double[D + 2];
                    scale_B = new double[D + 2];
                    if (this.Control.conductMode != ConductivityInSpeciesBulk.ConductivityMode.SIP) {
                        scale_A = new double[D + 2 + D];
                        scale_B = new double[D + 2 + D];
                    }
                }

                scale_A.SetAll(rho_A); // mass matrix in momentum equation (kinetic energy equation)
                scale_A[D] = 0; // no  mass matrix for continuity equation
                scale_B.SetAll(rho_B); // mass matrix in momentum equation (kinetic energy equation)
                scale_B[D] = 0; // no  mass matrix for continuity equation

                if (this.Control.solveCoupledHeatEquation) {
                    scale_A[D + 1] = rho_A * c_A;
                    scale_B[D + 1] = rho_B * c_B;
                    if (this.Control.conductMode != ConductivityInSpeciesBulk.ConductivityMode.SIP) {
                        scale_A.GetSubVector(D + 2, D).SetAll(0.0);
                        scale_B.GetSubVector(D + 2, D).SetAll(0.0);
                    }
                }

                Dictionary<SpeciesId, IEnumerable<double>> R = new Dictionary<SpeciesId, IEnumerable<double>>();
                R.Add(this.LsTrk.GetSpeciesId("A"), scale_A);
                R.Add(this.LsTrk.GetSpeciesId("B"), scale_B);


                return R;
            }
        }



        /// <summary>
        /// Boundary conditions.
        /// </summary>
        IncompressibleMultiphaseBoundaryCondMap BcMap {
            get {
                if (m_BcMap == null) {
                    m_BcMap = new IncompressibleMultiphaseBoundaryCondMap(this.GridData, this.Control.BoundaryValues, this.LsTrk.SpeciesNames.ToArray());
                }
                return m_BcMap;
            }
        }

        IncompressibleMultiphaseBoundaryCondMap m_BcMap;


        /// <summary>
        /// Current velocity and pressure;
        /// </summary>
        internal CoordinateVector CurrentSolution {
            get {
                if (m_CurrentSolution == null) {
                    m_CurrentSolution = new CoordinateVector(ArrayTools.Cat(this.CurrentVel, this.Pressure));
                    //if (this.Control.solveKineticEnergyEquation) {
                    //    m_CurrentSolution = new CoordinateVector(ArrayTools.Cat(m_CurrentSolution.Mapping.Fields.ToArray(), this.KineticEnergy));
                    //}
                    if (this.Control.solveCoupledHeatEquation) {
                        //m_CurrentSolution = new CoordinateVector(ArrayTools.Cat(this.CurrentVel, this.Pressure, this.Temperature));
                        m_CurrentSolution = new CoordinateVector(ArrayTools.Cat(m_CurrentSolution.Mapping.Fields.ToArray(), this.Temperature));
                        if (this.Control.conductMode != ConductivityInSpeciesBulk.ConductivityMode.SIP)
                            m_CurrentSolution = new CoordinateVector(ArrayTools.Cat(m_CurrentSolution.Mapping.Fields.ToArray(), this.HeatFlux));
                    }
                } else {
                    for (int d = 0; d < base.GridData.SpatialDimension; d++) {
                        Debug.Assert(object.ReferenceEquals(m_CurrentSolution.Mapping.Fields[d], this.CurrentVel[d]));
                    }
                }
         
                return m_CurrentSolution;
            }
        }
        
        CoordinateVector m_CurrentSolution;

        /// <summary>
        /// Current residual for momentum and continuity equation.
        /// </summary>
        internal CoordinateVector CurrentResidual {
            get {
                if (m_CurrentResidual == null) {
                    m_CurrentResidual = new CoordinateVector(ArrayTools.Cat<DGField>(XDGvelocity.ResidualMomentum, ResidualContinuity));
                    //if (this.Control.solveKineticEnergyEquation) {
                    //    m_CurrentResidual = new CoordinateVector(ArrayTools.Cat(m_CurrentResidual.Mapping.Fields.ToArray(), this.ResidualKineticEnergy));
                    //}
                    if (this.Control.solveCoupledHeatEquation) {
                        //m_CurrentResidual = new CoordinateVector(ArrayTools.Cat<DGField>(XDGvelocity.ResidualMomentum, ResidualContinuity, ResidualHeat));
                        m_CurrentResidual = new CoordinateVector(ArrayTools.Cat(m_CurrentResidual.Mapping.Fields.ToArray(), this.ResidualHeat));
                        if (this.Control.conductMode != ConductivityInSpeciesBulk.ConductivityMode.SIP)
                            m_CurrentResidual = new CoordinateVector(ArrayTools.Cat(m_CurrentResidual.Mapping.Fields.ToArray(), this.ResidualAuxHeatFlux));
                    }
                }
                return m_CurrentResidual;
            }
        }

        CoordinateVector m_CurrentResidual;


        /// <summary>
        /// Current Velocity
        /// </summary>
        public XDGField[] CurrentVel {
            get {
                return this.XDGvelocity.Velocity.ToArray();
            }
        }


        /// <summary>
        /// HMF order/degree which is used globally in this solver.
        /// </summary>
        internal int m_HMForder {
            get;
            private set;
        }



        /// <summary>
        /// configuration options for <see cref="MultigridOperator"/>.
        /// </summary>
        MultigridOperator.ChangeOfBasisConfig[][] MultigridOperatorConfig {
            get {
                int pVel = this.CurrentVel[0].Basis.Degree;
                int pPrs = this.Pressure.Basis.Degree;
                int D = this.GridData.SpatialDimension;

                // set the MultigridOperator configuration for each level:
                // it is not necessary to have exactly as many configurations as actual multigrid levels:
                // the last configuration enty will be used for all higher level
                MultigridOperator.ChangeOfBasisConfig[][] configs = new MultigridOperator.ChangeOfBasisConfig[3][];
                for (int iLevel = 0; iLevel < configs.Length; iLevel++) {


                    var configsLevel = new List<MultigridOperator.ChangeOfBasisConfig>();


                    if (this.Control.UseSchurBlockPrec) {
                        // using a Schur complement for velocity & pressure
                        var confMomConti = new MultigridOperator.ChangeOfBasisConfig();
                        for (int d = 0; d < D; d++) {
                            d.AddToArray(ref confMomConti.VarIndex);
                            //Math.Max(1, pVel - iLevel).AddToArray(ref confMomConti.DegreeS); // global p-multi-grid
                            pVel.AddToArray(ref confMomConti.DegreeS);
                        }
                        D.AddToArray(ref confMomConti.VarIndex);
                        //Math.Max(0, pPrs - iLevel).AddToArray(ref confMomConti.DegreeS); // global p-multi-grid
                        pPrs.AddToArray(ref confMomConti.DegreeS);

                        confMomConti.mode = MultigridOperator.Mode.SchurComplement;

                        configsLevel.Add(confMomConti);
                    } else {
                        // configurations for velocity
                        for (int d = 0; d < D; d++) {
                            var configVel_d = new MultigridOperator.ChangeOfBasisConfig() {
                                DegreeS = new int[] { pVel },
                                //DegreeS = new int[] { Math.Max(1, pVel - iLevel) },
                                mode = MultigridOperator.Mode.SymPart_DiagBlockEquilib_DropIndefinite,
                                VarIndex = new int[] { d }
                            };
                            configsLevel.Add(configVel_d);
                        }
                        // configuration for pressure
                        var configPres = new MultigridOperator.ChangeOfBasisConfig() {
                            DegreeS = new int[] { pPrs },
                            //DegreeS = new int[] { Math.Max(0, pPrs - iLevel) },
                            mode = MultigridOperator.Mode.IdMass_DropIndefinite,
                            VarIndex = new int[] { D }
                        };
                        configsLevel.Add(configPres);
                    }

                                        
                    if (this.Control.solveKineticEnergyEquation) {
                        int pKinE = this.KineticEnergy.Basis.Degree;
                        // configuration for kinetic energy
                        var confEnergy = new MultigridOperator.ChangeOfBasisConfig() {
                            DegreeS = new int[] { pKinE }, //Math.Max(1, pKinE - iLevel) },
                            mode = this.Control.KineticEnergyeBlockPrecondMode,
                            VarIndex = new int[] { this.XNSFE_Operator.Xop.DomainVar.IndexOf(VariableNames.KineticEnergy) }
                        };

                        configsLevel.Add(confEnergy);
                    }

                    if (this.Control.solveCoupledHeatEquation) {

                        //VariableNames.Temperature, VariableNames.HeatFluxVector(D)

                        int pTemp = this.Temperature.Basis.Degree;
                        // configuration for Temperature
                        var confTemp = new MultigridOperator.ChangeOfBasisConfig() {
                            DegreeS = new int[] { pTemp }, //Math.Max(1, pTemp - iLevel) },
                            mode = MultigridOperator.Mode.SymPart_DiagBlockEquilib,
                            VarIndex = new int[] { this.XNSFE_Operator.Xop.DomainVar.IndexOf(VariableNames.Temperature) }
                        };
                        configsLevel.Add(confTemp);

                        // configuration for auxiliary heat flux
                        if (this.Control.conductMode != ConductivityInSpeciesBulk.ConductivityMode.SIP) {
                            int pFlux = this.HeatFlux[0].Basis.Degree;
                            for (int d = 0; d < D; d++) {
                                var confHeatFlux = new MultigridOperator.ChangeOfBasisConfig() {
                                    DegreeS = new int[] { pFlux }, // Math.Max(1, pFlux - iLevel) },
                                    mode = MultigridOperator.Mode.Eye,
                                    VarIndex = new int[] { this.XNSFE_Operator.Xop.DomainVar.IndexOf(VariableNames.HeatFluxVectorComponent(d)) }
                                };
                                configsLevel.Add(confHeatFlux);
                            }
                        }

                    }


                    configs[iLevel] = configsLevel.ToArray();
                }


                return configs;
            }
        }


        /// <summary>
        /// Create XOperator and Timestepper
        /// </summary>
        /// <param name="L"></param>
        protected override void CreateEquationsAndSolvers(GridUpdateDataVaultBase L) {

            #region Checks
            // CreateEquationsAndSolvers might be called multiple times
            // exit if so, and no LoadBalancing
            if (XNSFE_Operator != null && L == null)
                return;


            if (Control.TimesteppingMode == AppControl._TimesteppingMode.Steady) {
                if (Control.Timestepper_LevelSetHandling != LevelSetHandling.None)
                    throw new ApplicationException(string.Format("Illegal control file: for a steady computation ({0}), the level set handling must be {1}.", AppControl._TimesteppingMode.Steady, LevelSetHandling.None));
            }

            if(Control.CutCellQuadratureType != XQuadFactoryHelper.MomentFittingVariants.Saye
                && Control.CutCellQuadratureType != XQuadFactoryHelper.MomentFittingVariants.OneStepGaussAndStokes) {
                throw new ArgumentException($"The XNSE solver is only verified for cut-cell quadrature rules {XQuadFactoryHelper.MomentFittingVariants.Saye} and {XQuadFactoryHelper.MomentFittingVariants.OneStepGaussAndStokes}; " +
                    $"you have set {Control.CutCellQuadratureType}, so you are notified that you reach into unknown territory; If you do not know how to remove this exception, you should better return now!");
            }

            int degU = this.CurrentVel[0].Basis.Degree;

            #endregion


            #region Config and Generate XOperator

            //Quadrature Order
            //----------------

            m_HMForder = degU * (this.Control.PhysicalParameters.IncludeConvection ? 3 : 2);

            if (this.Control.CutCellQuadratureType == XQuadFactoryHelper.MomentFittingVariants.Saye)
                m_HMForder = 2 * m_HMForder + 1;


            if (this.Control.solveKineticEnergyEquation)
                m_HMForder *= 2;
            
            //m_HMForder *= 2; // more points, better results you know ...                      


            // Create Spatial Operator
            // ======================= 

            XOpConfig = new XNSFE_OperatorConfiguration(this.Control);

            XNSFE_Operator = new XNSFE_OperatorFactory(XOpConfig, this.LsTrk, this.m_HMForder, this.BcMap, this.thermBcMap, degU, this.MassScale);
            updateSolutionParams = new bool[CurrentResidual.Mapping.Fields.Count];


            if(this.Control.solveKineticEnergyEquation)
                this.generateKinEnergyOperator(XOpConfig);


            #endregion


            #region Create Timestepper
            // =======================
            if (L == null) {

                this.CreateTimestepper();

            } else {

                //PlotCurrentState(hack_Phystime, new TimestepNumber(hack_TimestepIndex, 12), 2);

                Debug.Assert(object.ReferenceEquals(this.MultigridSequence[0].ParentGrid, this.GridData));


                DGField[] flds = ArrayTools.Cat<DGField>(this.XDGvelocity.Velocity.ToArray(), this.Pressure);
                DGField[] resi = ArrayTools.Cat<DGField>(this.XDGvelocity.ResidualMomentum.ToArray(), this.ResidualContinuity);

                if (this.Control.solveCoupledHeatEquation) {
                    flds = ArrayTools.Cat<DGField>(flds, this.Temperature);
                    resi = ArrayTools.Cat<DGField>(resi, this.ResidualHeat);
                    if (this.Control.conductMode != ConductivityInSpeciesBulk.ConductivityMode.SIP) {
                        flds = ArrayTools.Cat<DGField>(flds, this.HeatFlux);
                        resi = ArrayTools.Cat<DGField>(resi, this.ResidualAuxHeatFlux);
                    }
                }

                m_BDF_Timestepper.DataRestoreAfterBalancing(L, flds, resi, this.LsTrk, this.MultigridSequence);


                if (this.Control.solveKineticEnergyEquation) {
                    KineticEnergyTimestepper.DataRestoreAfterBalancing(L, this.KineticEnergy.ToEnumerable(), this.ResidualKineticEnergy.ToEnumerable(), this.LsTrk, this.MultigridSequence);
                }


                //PlotCurrentState(hack_Phystime, new TimestepNumber(hack_TimestepIndex, 13), 2);

                ContinuityEnforcer = new ContinuityProjection(
                    ContBasis: this.LevSet.Basis,
                    DGBasis: this.DGLevSet.Current.Basis,
                    gridData: GridData,
                    Option: Control.LSContiProjectionMethod);

                if (this.Control.Option_LevelSetEvolution == LevelSetEvolution.ExtensionVelocity) {
                    ReInitPDE = new EllipticReInit(this.LsTrk, this.Control.ReInitControl, DGLevSet.Current);
                    FastMarchReinitSolver = new FastMarchReinit(DGLevSet.Current.Basis);
                    ExtVelMover = new ExtensionVelocityBDFMover(LsTrk, DGLevSet.Current, DGLevSetGradient,
                        new VectorField<DGField>(XDGvelocity.Velocity.ToArray()),
                        Control.EllipticExtVelAlgoControl, BcMap, bdfOrder, ExtensionVelocity.Current,
                        new double[2] { Control.PhysicalParameters.rho_A, Control.PhysicalParameters.rho_B });
                }

            }
            #endregion
                                
        }


        void DelComputeOperatorMatrix(BlockMsrMatrix OpMtx, double[] OpAffine, UnsetteledCoordinateMapping Mapping, DGField[] CurrentState, Dictionary<SpeciesId, MultidimensionalArray> AgglomeratedCellLengthScales, double phystime, int LsTrkHistoryIndex) {
            using (var tr = new FuncTrace()) {
                int D = this.GridData.SpatialDimension;
                if(LsTrkHistoryIndex != 1)
                    throw new NotSupportedException("No supported for anything but the current tracker time level.");

                // ============================
                // treatment of surface tension
                // ============================

                VectorField<SinglePhaseField> filtLevSetGradient;
                switch (this.Control.AdvancedDiscretizationOptions.SST_isotropicMode) {
                    case SurfaceStressTensor_IsotropicMode.LaplaceBeltrami_Flux:
                    case SurfaceStressTensor_IsotropicMode.LaplaceBeltrami_Local:
                    case SurfaceStressTensor_IsotropicMode.LaplaceBeltrami_ContactLine: {
                            CurvatureAlgorithms.LaplaceBeltramiDriver(
                                this.Control.AdvancedDiscretizationOptions.SST_isotropicMode,
                                this.Control.AdvancedDiscretizationOptions.FilterConfiguration,
                                out filtLevSetGradient, this.LsTrk,
                                this.DGLevSet.Current);
                            if ((this.Control.solveKineticEnergyEquation && !this.LsTrk.Regions.GetCutCellMask().IsEmptyOnRank) || XOpConfig.isEvaporation) {
                                VectorField<SinglePhaseField> filtLevSetGradient_dummy;
                                CurvatureAlgorithms.CurvatureDriver(
                                    SurfaceStressTensor_IsotropicMode.Curvature_Projected,
                                    CurvatureAlgorithms.FilterConfiguration.Default,
                                    this.Curvature, out filtLevSetGradient_dummy, this.LsTrk,
                                    this.m_HMForder,
                                    this.DGLevSet.Current);
                            }
                            break;
                        }
                    case SurfaceStressTensor_IsotropicMode.Curvature_ClosestPoint:
                    case SurfaceStressTensor_IsotropicMode.Curvature_Projected:
                    case SurfaceStressTensor_IsotropicMode.Curvature_LaplaceBeltramiMean:
                        CurvatureAlgorithms.CurvatureDriver(
                            this.Control.AdvancedDiscretizationOptions.SST_isotropicMode,
                            this.Control.AdvancedDiscretizationOptions.FilterConfiguration,
                            this.Curvature, out filtLevSetGradient, this.LsTrk,
                            this.m_HMForder,
                            this.DGLevSet.Current);
                        //CurvatureAlgorithms.MakeItConservative(LsTrk, this.Curvature, this.Control.PhysicalParameters.Sigma, this.SurfaceForce, filtLevSetGradient, MomentFittingVariant, this.m_HMForder);
                        break;

                    case SurfaceStressTensor_IsotropicMode.Curvature_Fourier:
                        if (Fourier_LevSet != null) {
                            Fourier_LevSet.ProjectToDGCurvature(this.Curvature, out filtLevSetGradient, this.LsTrk.Regions.GetCutCellMask());
                        } else {
                            throw new NotImplementedException("Curvature_Fourier needs an instance of Fourier_LevSet");
                        }
                        break;

                    default: throw new NotImplementedException("Unknown SurfaceTensionMode");
                }


                //if (this.Control.useFiltLevSetGradientForEvolution) {
                //    this.DGLevSetGradient.Clear();
                //    if (this.Control.AdvancedDiscretizationOptions.FilterConfiguration.LevelSetSource == CurvatureAlgorithms.LevelSetSource.fromDG) {
                //        this.DGLevSetGradient.Acc(1.0, filtLevSetGradient);
                //    } else {
                //        this.DGLevSetGradient.AccLaidBack(1.0, filtLevSetGradient);
                //    }
                //} else {
                //    this.DGLevSetGradient.Clear();
                //    this.DGLevSetGradient.Gradient(1.0, this.DGLevSet.Current); 
                //}

                // =================================================
                // Construct evaporative mass flux (extension field) 
                // =================================================

                // heat flux for evaporation
                //DGField[] HeatFluxParam = new DGField[D];
                //if (XOpConfig.solveHeat) {
                //    if (XOpConfig.conductMode == ConductivityInSpeciesBulk.ConductivityMode.SIP) {
                //        HeatFluxParam = new VectorField<XDGField>(D, CurrentState.ToArray()[D + 1].Basis, "HeatFlux0_", XDGField.Factory).ToArray();
                //        Dictionary<string, double> kSpc = new Dictionary<string, double>();
                //        kSpc.Add("A", -this.Control.ThermalParameters.k_A);
                //        kSpc.Add("B", -this.Control.ThermalParameters.k_B);
                //        XNSEUtils.ComputeGradientForParam(CurrentState.ToArray()[D + 1], HeatFluxParam, this.LsTrk, kSpc, this.LsTrk.Regions.GetNearFieldSubgrid(1));
                //    } else {
                //        var HeatFluxMap = new CoordinateMapping(CurrentState.ToArray().GetSubVector(D + 2, D));
                //        HeatFluxParam = HeatFluxMap.Fields.ToArray();
                //    }
                //}
                //ConventionalDGField[] HeatFluxAParam = new VectorField<ConventionalDGField>(D.ForLoop(d => (HeatFluxParam[d] as XDGField).GetSpeciesShadowField("A"))).ToArray();
                //ConventionalDGField[] HeatFluxBParam = new VectorField<ConventionalDGField>(D.ForLoop(d => (HeatFluxParam[d] as XDGField).GetSpeciesShadowField("B"))).ToArray();

                //SinglePhaseField[] HeatFluxAExt = new VectorField<SinglePhaseField>(D.ForLoop(d => new SinglePhaseField(new Basis(this.GridData, HeatFluxParam[d].Basis.Degree), "HeatFluxExt" + d))).ToArray();
                //SinglePhaseField[] HeatFluxBExt = new VectorField<SinglePhaseField>(D.ForLoop(d => new SinglePhaseField(new Basis(this.GridData, HeatFluxParam[d].Basis.Degree), "HeatFluxExt" + d))).ToArray();
                //double[][] ExtVelMin = new double[HeatFluxAExt.Length][];
                //double[][] ExtVelMax = new double[HeatFluxAExt.Length][];
                //int J = this.LsTrk.GridDat.Cells.NoOfLocalUpdatedCells;
                //for (int i = 0; i < HeatFluxAExt.Length; i++) {
                //    ExtVelMin[i] = new double[J];
                //    ExtVelMax[i] = new double[J];
                //}
                //NarrowMarchingBand.ConstructExtVel_PDE(this.LsTrk, this.LsTrk.Regions.GetCutCellSubGrid(), HeatFluxAExt, HeatFluxAParam, this.LevSet, this.LevSetGradient, ExtVelMin, ExtVelMax, m_HMForder);
                //NarrowMarchingBand.ConstructExtVel_PDE(this.LsTrk, this.LsTrk.Regions.GetCutCellSubGrid(), HeatFluxBExt, HeatFluxBParam, this.LevSet, this.LevSetGradient, ExtVelMin, ExtVelMax, m_HMForder);

                //DGField[] HeatFluxExtParam = new VectorField<XDGField>(D, CurrentState.ToArray()[D + 1].Basis, "HeatFluxExt_", XDGField.Factory).ToArray();
                //for (int d = 0; d < D; d++) {
                //    (HeatFluxExtParam[d] as XDGField).GetSpeciesShadowField("A").Acc(1.0, HeatFluxAExt[d]);
                //    (HeatFluxExtParam[d] as XDGField).GetSpeciesShadowField("B").Acc(1.0, HeatFluxBExt[d]);
                //}

                //Tecplot.PlotFields(HeatFluxParam, "HeatFluxParam" + hack_TimestepIndex, hack_Phystime, 2);
                //Tecplot.PlotFields(HeatFluxExtParam, "HeatFluxExtParam" + hack_TimestepIndex, hack_Phystime, 2);

                // ============================
                // matrix assembly
                // ============================

                var codMap = Mapping;
                var domMap = Mapping;

                using (new BlockTrace("XdgMatrixAssembly", tr)) {
                    this.XNSFE_Operator.AssembleMatrix(
                       OpMtx, OpAffine, codMap, domMap,
                       CurrentState, AgglomeratedCellLengthScales, phystime, this.Control.dtFixed, 
                       this.m_HMForder, SurfaceForce, filtLevSetGradient, Curvature,
                       updateSolutionParams, new DGField[] { MassFluxExtension }); //, HeatFluxExtParam);
                                                                                  //(this.Control.solveCoupledHeatEquation ? this.Temperature.ToEnumerable() : null),
                                                                                  //(this.Control.solveCoupledHeatEquation ? this.DisjoiningPressure.ToEnumerable() : null));                   
                }


                // ====================================
                // something with surface tension ?????
                // ====================================

                {
                    if (this.Control.PhysicalParameters.useArtificialSurfaceForce == true)
                        throw new NotSupportedException("Not supported for this hack.");


                    var TmpRhs = new CoordinateVector(CurrentState.Select(f => (DGField)f.Clone()).ToArray());
                    TmpRhs.Clear();

                    var VelA = new CoordinateVector(TmpRhs.Mapping.Fields.Take(D).Select(f => (DGField)(((XDGField)f).GetSpeciesShadowField("A"))).ToArray());
                    var VelB = new CoordinateVector(TmpRhs.Mapping.Fields.Take(D).Select(f => (DGField)(((XDGField)f).GetSpeciesShadowField("B"))).ToArray());

                    int N = ((XDGBasis)(CurrentState[0].Basis)).NonX_Basis.Length;

                    //foreach (int jCell in this.LsTrk.Regions.GetCutCellMask4LevSet(0).ItemEnum) {
                    //    for (int d = 0; d < D; d++) {
                    //        for (int n = 0; n < N; n++) {
                    //            ((XDGField)(TmpRhs.Mapping.Fields[d])).GetSpeciesShadowField("A").Coordinates[jCell, n] = 0.5 * SurfaceForce[d].Coordinates[jCell, n];
                    //            ((XDGField)(TmpRhs.Mapping.Fields[d])).GetSpeciesShadowField("B").Coordinates[jCell, n] = 0.5 * SurfaceForce[d].Coordinates[jCell, n];
                    //        }
                    //    }
                    //}

                    OpAffine.AccV(1.0, TmpRhs);
                }

                // so far, 'SaddlePointRHS' is on the left-hand-side, since it is the output of ComputeMatrix
                // multiply by -1 to make it RHS
                OpAffine.ScaleV(-1.0);


                // ============================
                // Generate MassMatrix
                // ============================

                // mass matrix factory
                MassFact = this.LsTrk.GetXDGSpaceMetrics(this.LsTrk.SpeciesIdS.ToArray(), m_HMForder, 1).MassMatrixFactory;// new MassMatrixFactory(maxB, CurrentAgg);
                var WholeMassMatrix = MassFact.GetMassMatrix(Mapping, MassScale); // mass matrix scaled with density rho



                // ============================
                //  Add Gravity
                // ============================
                // Dimension: [ rho * G ] = mass / time^2 / len^2 == [ d/dt rho U ]
                var WholeGravity = new CoordinateVector(ArrayTools.Cat<DGField>(this.XDGvelocity.Gravity.ToArray<DGField>(), new XDGField(this.Pressure.Basis)));
                //if (this.Control.solveKineticEnergyEquation) {
                //    WholeGravity = new CoordinateVector(ArrayTools.Cat<DGField>(WholeGravity.Mapping.Fields, new XDGField(this.KineticEnergy.Basis)));
                //}
                if (this.Control.solveCoupledHeatEquation) {
                    WholeGravity = new CoordinateVector(ArrayTools.Cat<DGField>(WholeGravity.Mapping.Fields, new XDGField(this.Temperature.Basis)));
                    if (this.Control.conductMode != ConductivityInSpeciesBulk.ConductivityMode.SIP)
                        WholeGravity = new CoordinateVector(ArrayTools.Cat<DGField>(WholeGravity.Mapping.Fields,
                            new XDGField(this.Temperature.Basis), new VectorField<XDGField>(D, this.HeatFlux[0].Basis, XDGField.Factory)));
                }
                WholeMassMatrix.SpMV(1.0, WholeGravity, 1.0, OpAffine);


                /* not required anymore; 
                // ============================
                // Set Pressure Reference Point
                // ============================

                if (OpMtx != null) {
                    if (!this.BcMap.DirichletPressureBoundary) {
                        XNSEUtils.SetPressureReferencePoint(
                            Mapping,
                            this.GridData.SpatialDimension,
                            this.LsTrk, OpMtx, OpAffine);
                    }
                } else {
                    if (!this.BcMap.DirichletPressureBoundary) {
                        XNSEUtils.SetPressureReferencePointResidual(
                            new CoordinateVector(CurrentState),
                            this.GridData.SpatialDimension,
                            this.LsTrk, OpAffine);
                    }
                }
                */

                // transform from RHS to Affine
                OpAffine.ScaleV(-1.0);
            }
        }
        
        bool[] updateSolutionParams;

        bool lockUpdate;

        bool m_TransformedResi = true;

        protected void SolutionParamsUpdate(int iterIndex, double[] currentSol, double[] currentRes, MultigridOperator Mgop) {

            int NF = this.CurrentResidual.Mapping.Fields.Count;
            int D = this.GridData.SpatialDimension;

            int len = (this.Control.conductMode == ConductivityInSpeciesBulk.ConductivityMode.SIP) ? 1 : 1 + D;
            for (int l = 0; l < len; l++)
                updateSolutionParams[D + 1 + l] = false;

            double[] L2Res = new double[NF];

            if (m_TransformedResi) {
                // +++++++++++++++++++++++++++++++++++++++++++++++++++++++++++++
                // transform current solution and residual back to the DG domain
                // +++++++++++++++++++++++++++++++++++++++++++++++++++++++++++++

                var R = m_BDF_Timestepper.Residuals;
                R.Clear();

                Mgop.TransformRhsFrom(R, currentRes);
                this.LsTrk.GetAgglomerator(this.LsTrk.SpeciesIdS.ToArray(), m_HMForder, this.Control.AdvancedDiscretizationOptions.CellAgglomerationThreshold,
                    AgglomerateNewborn: false, AgglomerateDecased: false, ExceptionOnFailedAgglomeration: true).Extrapolate(R.Mapping);

                for (int i = 0; i < NF; i++) {
                    L2Res[i] = R.Mapping.Fields[i].L2Norm();
                }

            } else {
                // +++++++++++++++++++++++
                // un-transformed residual
                // +++++++++++++++++++++++

                var VarIdx = NF.ForLoop(i => Mgop.Mapping.GetSubvectorIndices(i));

                for (int i = 0; i < VarIdx.Length; i++) {
                    double L2 = 0.0;
                    foreach (int idx in VarIdx[i])
                        L2 += currentRes[idx - Mgop.Mapping.i0].Pow2();
                    L2Res[i] = L2.MPISum().Sqrt();
                }
            }

            double NSE_L2Res = 0.0;
            for (int i = 0; i <= D; i++)
                NSE_L2Res += L2Res[i].Pow2();
            NSE_L2Res.Sqrt();

            //Console.WriteLine("NSE L2 residual = {0}", NSE_L2Res);
            if (!lockUpdate && (NSE_L2Res < this.Control.NonLinearSolver.ConvergenceCriterion || iterIndex == 0)) {
                Console.WriteLine("update solution param");
                for (int l = 0; l < len; l++)
                    updateSolutionParams[D + 1 + l] = true;

                lockUpdate = (iterIndex > 0);
            }


        }


        #endregion



        //=============================
        // timestepper related members
        //=============================
        #region timestepper


        /// <summary>
        /// Implicit timestepping using Backward-Differentiation-Formulas (BDF),
        /// specialized for XDG applications.
        /// </summary>
        XdgBDFTimestepping m_BDF_Timestepper;


        ///// <summary>
        ///// Explicit or implicit timestepping using Runge-Kutta formulas,
        ///// specialized for XDG applications.
        ///// </summary>
        //XdgRKTimestepping m_RK_Timestepper;

        RungeKuttaScheme rksch = null;

        int bdfOrder = -1000;


        private void CreateTimestepper() {

            switch (this.Control.TimeSteppingScheme) {
                case TimeSteppingScheme.RK_ImplicitEuler: {
                        rksch = RungeKuttaScheme.ImplicitEuler;
                        break;
                    }
                case TimeSteppingScheme.RK_CrankNic: {
                        rksch = RungeKuttaScheme.CrankNicolson;
                        break;
                    }
                case TimeSteppingScheme.CrankNicolson: {
                        //do not instantiate rksch, use bdf instead
                        bdfOrder = -1;
                        break;
                    }
                case TimeSteppingScheme.ImplicitEuler: {
                        //do not instantiate rksch, use bdf instead
                        bdfOrder = 1;
                        break;
                    }
                default: {
                        if (this.Control.TimeSteppingScheme.ToString().StartsWith("BDF")) {
                            //do not instantiate rksch, use bdf instead
                            bdfOrder = Convert.ToInt32(this.Control.TimeSteppingScheme.ToString().Substring(3));
                            break;
                        } else
                            throw new NotImplementedException();
                    }

            }


            if (rksch == null) {
                m_BDF_Timestepper = new XdgBDFTimestepping(
                    this.CurrentSolution.Fields,
                    XNSFE_Operator.Xop.InvokeParameterFactory(this.CurrentSolution.Fields),
                    this.CurrentResidual.Fields,
                    LsTrk,
                    true,
                    DelComputeOperatorMatrix, this.XNSFE_Operator.Xop, DelUpdateLevelSet,
                    (this.Control.TimesteppingMode == AppControl._TimesteppingMode.Transient) ? bdfOrder : 1,
                    this.Control.Timestepper_LevelSetHandling,
                    this.XOpConfig.mmsd,
                    (this.Control.PhysicalParameters.IncludeConvection) ? SpatialOperatorType.Nonlinear : SpatialOperatorType.LinearTimeDependent,
                    this.MultigridOperatorConfig, base.MultigridSequence,
                    this.LsTrk.SpeciesIdS.ToArray(), this.m_HMForder,
                    this.Control.AdvancedDiscretizationOptions.CellAgglomerationThreshold,
                    true,
                    this.Control.NonLinearSolver,
                    this.Control.LinearSolver
                    );
                m_BDF_Timestepper.m_ResLogger = base.ResLogger;
                m_BDF_Timestepper.m_ResidualNames = this.CurrentResidual.Mapping.Fields.Select(f => f.Identification).ToArray();
                m_BDF_Timestepper.Timestepper_Init = (this.Control.TimesteppingMode == AppControl._TimesteppingMode.Transient) ? this.Control.Timestepper_BDFinit : TimeStepperInit.SingleInit;
                m_BDF_Timestepper.incrementTimesteps = this.Control.incrementTimesteps;
                m_BDF_Timestepper.PushLevelSet = this.PushLevelSetAndRelatedStuff;
                m_BDF_Timestepper.IterUnderrelax = this.Control.Timestepper_LevelSetHandling == LevelSetHandling.Coupled_Iterative ? this.Control.LSunderrelax : 1.0;

                m_BDF_Timestepper.Config_LevelSetConvergenceCriterion = this.Control.LevelSet_ConvergenceCriterion;
                //m_BDF_Timestepper.CustomIterationCallback += this.PlotOnIterationCallback;
                if (this.Control.useSolutionParamUpdate)
                    m_BDF_Timestepper.CustomIterationCallback += this.SolutionParamsUpdate;

                // solver 
                this.Control.NonLinearSolver.MinSolverIterations = (this.Control.Timestepper_LevelSetHandling == LevelSetHandling.Coupled_Iterative) ? 1 : this.Control.NonLinearSolver.MinSolverIterations; //m_BDF_Timestepper.config_NonLinearSolver.MinSolverIterations = (this.Control.Timestepper_LevelSetHandling == LevelSetHandling.Coupled_Iterative) ? 1 : this.Control.Solver_MinIterations;

                if (this.Control.NonLinearSolver.SolverCode == NonLinearSolverCode.Newton) {
                    m_BDF_Timestepper.XdgSolverFactory.Selfmade_precond =
                                        new Schwarz() {
                                            m_BlockingStrategy = new Schwarz.METISBlockingStrategy() {
                                                NoOfPartsOnCurrentProcess = this.CurrentSolution.Count / 10000,
                                            },
                                            Overlap = 1,
                                            CoarseSolver = new DirectSolver() { WhichSolver = DirectSolver._whichSolver.MUMPS }
                                        };
                } else {
                    //m_BDF_Timestepper.Config_linearSolver = new DirectSolver() { WhichSolver = this.Control.LinearSolver };
                }

                //Console.WriteLine("noofpartsperprocess = {0}", this.CurrentSolution.Count / 10000);   

            } else {

                throw new NotSupportedException();

                //m_RK_Timestepper = new XdgRKTimestepping(
                //    this.CurrentSolution.Mapping.Fields.ToArray(),
                //    this.CurrentResidual.Mapping.Fields.ToArray(),
                //    LsTrk,
                //    DelComputeOperatorMatrix, DelUpdateLevelSet, DelUpdateCutCellMetrics,
                //    rksch,
                //    this.Control.Timestepper_LevelSetHandling,
                //    mmsd,
                //    (this.Control.PhysicalParameters.IncludeConvection) ? SpatialOperatorType.Nonlinear : SpatialOperatorType.LinearTimeDependent,
                //    MassScale,
                //    this.MultigridOperatorConfig, base.MultigridSequence,
                //    this.Control.AdvancedDiscretizationOptions.CellAgglomerationThreshold, 
                //    true);
                //m_RK_Timestepper.m_ResLogger = base.ResLogger;
                //m_RK_Timestepper.m_ResidualNames = this.CurrentResidual.Mapping.Fields.Select(f => f.Identification).ToArray();
            }


            // additional timestepper for kinetic energy equation
            // ==================================================

            if(this.Control.solveKineticEnergyEquation)
                CreateTimestepperForKineticEnergySolve();

        }


        /// <summary>
        /// delegate for the initialization of previous timesteps from an analytic solution
        /// </summary>
        /// <param name="TimestepIndex"></param>
        /// <param name="Time"></param>
        /// <param name="St"></param>
        private void BDFDelayedInitSetIntial(int TimestepIndex, double Time, DGField[] St) {
            using (new FuncTrace()) {
                Console.WriteLine("Timestep index {0}, time {1} ", TimestepIndex, Time);

                // level-set
                // ---------
                this.DGLevSet.Current.ProjectField(X => this.Control.Phi(X, Time));
                this.LevSet.ProjectField(X => this.Control.Phi(X, Time));

                this.LsTrk.UpdateTracker(Time, incremental: true);

                // solution
                // --------
                int D = this.LsTrk.GridDat.SpatialDimension;

                for (int d = 0; d < D; d++) {
                    XDGField _u = (XDGField)St[d];
                    _u.Clear();
                    _u.GetSpeciesShadowField("A").ProjectField(X => this.Control.ExactSolutionVelocity["A"][d](X, Time));
                    _u.GetSpeciesShadowField("B").ProjectField((X => this.Control.ExactSolutionVelocity["B"][d](X, Time)));
                }
                XDGField _p = (XDGField)St[D];
                _p.Clear();
                _p.GetSpeciesShadowField("A").ProjectField(X => this.Control.ExactSolutionPressure["A"](X, Time));
                _p.GetSpeciesShadowField("B").ProjectField((X => this.Control.ExactSolutionPressure["B"](X, Time)));
            }
        }


        /// <summary>
        /// delegate for the initialization of previous timesteps from restart session
        /// </summary>
        /// <param name="TimestepIndex"></param>
        /// <param name="time"></param>
        /// <param name="St"></param>
        private void BDFDelayedInitLoadRestart(int TimestepIndex, double time, DGField[] St) {

            Console.WriteLine("Timestep index {0}, time {1} ", TimestepIndex, time);

            ITimestepInfo tsi_toLoad;
            if (TimestepIndex < 0) {
                throw new ArgumentOutOfRangeException("Not enough Timesteps to restart with desired Timestepper");
            } else {
                ISessionInfo reloadSession = GetDatabase().Controller.GetSessionInfo(this.CurrentSessionInfo.RestartedFrom);
                tsi_toLoad = reloadSession.Timesteps.Single(t => t.TimeStepNumber.Equals(new TimestepNumber(TimestepIndex)));
            }
            DatabaseDriver.LoadFieldData(tsi_toLoad, this.GridData, this.IOFields);

            // level-set
            // ---------
            this.DGLevSet.Current.Clear();
            this.DGLevSet.Current.AccLaidBack(1.0, this.LevSet);

            //this.LsTrk.UpdateTracker(incremental: true);

            // solution
            // --------
            int D = this.LsTrk.GridDat.SpatialDimension;

            for (int d = 0; d < D; d++) {
                St[d] = this.XDGvelocity.Velocity[d].CloneAs();
            }
            St[D] = this.Pressure.CloneAs();
        }


        #endregion



        //===================================================
        // application related members
        // (RunSolverOneStep, SetInitial, LoadRestart, etc.)
        //===================================================
        #region application

        int hack_TimestepIndex;
        double hack_Phystime;

        /// <summary>
        /// Depending on settings <see cref="AppControl.CompMode"/>, computes either one timestep or a steady-state solution.
        /// </summary>
        protected override double RunSolverOneStep(int TimestepInt, double phystime, double dt) {
            using(var tr = new FuncTrace()) {

                TimestepNumber TimestepNo = new TimestepNumber(TimestepInt, 0);
                int D = this.GridData.SpatialDimension;
                base.ResLogger.TimeStep = TimestepInt;
                hack_TimestepIndex = TimestepInt;
                hack_Phystime = phystime;


                //Preprocessing(TimestepInt, phystime, dt, TimestepNo);


                if (Control.SkipSolveAndEvaluateResidual) {
                    // +++++++++++++++++++++++++++++++++++++++++++++++++
                    // setup: project exact solution -- for consistency tests
                    // +++++++++++++++++++++++++++++++++++++++++++++++++

                    foreach(string spc in LsTrk.SpeciesNames) {
                        for(int d = 0; d < this.GridData.SpatialDimension; d++) {
                            ConventionalDGField Vel_d = ((XDGField)this.CurrentVel[d]).GetSpeciesShadowField(spc);
                            Vel_d.ProjectField(Control.ExactSolutionVelocity[spc][d].Convert_Xt2X(phystime + dt));
                        }
                        Pressure.GetSpeciesShadowField(spc).ProjectField(Control.ExactSolutionPressure[spc].Convert_Xt2X(phystime + dt));
                    }
                }


                // =====================================================
                // setup stationary 
                // =====================================================


                if(base.Control.TimesteppingMode == AppControl._TimesteppingMode.Steady) {
                    dt = 1.0e100;
                    Console.WriteLine("Steady-state solve ...", TimestepNo, dt);

                    if(this.Control.Option_LevelSetEvolution != LevelSetEvolution.None) {
                        throw new ApplicationException("For steady-state solutions, the only allowed level-set-evolution option is '" + LevelSetEvolution.None + "'.");
                    }



                // =====================================================
                // setup transient 
                // =====================================================
                } else if(base.Control.TimesteppingMode == AppControl._TimesteppingMode.Transient) {

                    // push stacks
                    // -----------

                    PushLevelSetAndRelatedStuff();


                    // backup old velocity/kinetic energy for energy checks
                    // -----------------------------------------------------
                    if (this.Control.ComputeEnergyProperties && this.Control.TimesteppingMode == AppControl._TimesteppingMode.Transient) {
                        for (int d = 0; d < D; d++) {
                            this.prevVel[d].Clear();
                            this.prevVel[d].Acc(1.0, this.CurrentVel[d]);
                        }
                        //if (TimestepInt > 1) {
                        //    this.pprevKineticEnergy.Clear();
                        //    this.pprevKineticEnergy.Acc(1.0, this.prevKineticEnergy);
                        //}
                        //this.prevKineticEnergy.Clear();
                        //this.prevKineticEnergy.Acc(1.0, this.DerivedKineticEnergy);
                    }


                    // fields setup
                    // ------------
                    for (int d = 0; d < D; d++) {
                        // Gravity must be set up like this to avoid regions of zero gravity when updating the level-set
                        this.XDGvelocity.Gravity[d].UpdateBehaviour = BehaveUnder_LevSetMoovement.AutoExtrapolate;
                    }


                    // +++++++++++++++++++++++++++++++++++++
                    // compute/check time step restrictions
                    // +++++++++++++++++++++++++++++++++++++

                    dt = base.Control.dtFixed;

                    // Level-Set motion-CFL
                    double LevSet_Deg2 = this.DGLevSet.Current.Basis.Degree;
                    LevSet_Deg2 = LevSet_Deg2 * LevSet_Deg2;
                    double dt_LevSetCFL = base.GridData.ComputeCFLTime(this.ExtensionVelocity.Current, dt * LevSet_Deg2);
                    dt_LevSetCFL = dt_LevSetCFL / LevSet_Deg2;
                    if(this.Control.Timestepper_LevelSetHandling == LevelSetHandling.Coupled_Iterative && this.Control.LSunderrelax == 1.0) {
                        if(dt / dt_LevSetCFL > 1.0) {
                            double underrelax = Math.Round(dt_LevSetCFL / dt, 1);
                            m_BDF_Timestepper.IterUnderrelax = underrelax;
                            Console.WriteLine("Exceeding Level-Set CFL: Setting underrelaxation factor to {0}", underrelax);
                            //if (this.Control.solveKineticEnergyEquation && (dt / (dt_LevSetCFL / 4.0)) > 1.0) {
                            //    Console.WriteLine("Exceeding Level-Set CFL for kinetic energy equation: dt = {0}, dt_sigma = {1}, frac = {2}", dt, dt_LevSetCFL/4.0, (dt / (dt_LevSetCFL / 4.0)));
                            //}
                        } else {
                            m_BDF_Timestepper.IterUnderrelax = 1.0;
                        }
                    }

                    //if (this.Control.solveKineticEnergyEquation) { 
                    //    double kinE_Deg2 = this.KineticEnergy.Basis.Degree;
                    //    kinE_Deg2 = kinE_Deg2 * kinE_Deg2;
                    //    double dt_kinECFL = base.GridData.ComputeCFLTime(this.KineticEnergy.ToEnumerable(), dt * kinE_Deg2);
                    //    dt_kinECFL = dt_kinECFL / kinE_Deg2;
                    //    if (dt / dt_kinECFL > 1.0) {
                    //        Console.WriteLine("Exceeding CFL-condition for kinetic energy equation: dt = {0}, dt_sigma = {1}, frac = {2}", dt, dt_kinECFL, dt / dt_kinECFL);
                    //    }
                    //}

                    //dt = Math.Min(dt, dt_LevSetCFL);

                    // Capillary Timestep restriction
                    if (this.Control.PhysicalParameters.Sigma != 0.0) {
                        MultidimensionalArray h_mins = ((GridData)this.GridData).Cells.h_min;
                        double h = h_mins.Min();
                        double LevSet_Deg = this.LevSet.Basis.Degree + 1;
                        h /= LevSet_Deg;
                        double dt_sigma = Math.Sqrt((this.Control.PhysicalParameters.rho_A + this.Control.PhysicalParameters.rho_B)
                            * Math.Pow(h, 3) / (2 * Math.PI * this.Control.PhysicalParameters.Sigma));
                        if(dt > dt_sigma)
                            Console.WriteLine("Warning: exceeding Capillary timestep: dt = {0}, dt_sigma = {1}, frac = {2}", dt, dt_sigma, dt / dt_sigma);
                    }


                    // elo
                    // ---

                    Console.WriteLine("Instationary solve, timestep #{0}, dt = {1} ...", TimestepNo, dt);

                } else {
                    throw new NotImplementedException("Option " + base.Control.TimesteppingMode + " not supported yet.");
                }

                // =======================================================================
                // call timestepper
                // =======================================================================

                //if ((m_BDF_Timestepper == null) == (m_RK_Timestepper == null))
                //    throw new ApplicationException();

                //CurvatureAlgorithms.CurvatureDriver(
                //    SurfaceStressTensor_IsotropicMode.Curvature_Projected,
                //    CurvatureAlgorithms.FilterConfiguration.NoFilter,
                //    this.Curvature, out VectorField<SinglePhaseField> LevSetGradient, this.LsTrk,
                //    this.m_HMForder, this.DGLevSet.Current);

                //double[] momBal_Norm = XNSEUtils.MomentumBalanceNormAtInterface(this.Pressure, this.XDGvelocity.Velocity, this.Curvature,
                //    this.Control.PhysicalParameters, this.Control.AdvancedDiscretizationOptions.SurfStressTensor, this.m_HMForder);

                //Console.WriteLine("x-momentum balance norm = {0}", momBal_Norm[0]);
                //Console.WriteLine("y-momentum balance norm = {0}", momBal_Norm[1]);



                // ++++++++++++++++++++++++++++++++++++++++++
                // The actual solution of the System
                // ++++++++++++++++++++++++++++++++++++++++++

                using (new BlockTrace("Solve", tr)) {

                    if(m_BDF_Timestepper != null) {

                        updateSolutionParams.SetAll(true);
                        lockUpdate = true;
                      
                        m_BDF_Timestepper.Solve(phystime, dt, Control.SkipSolveAndEvaluateResidual);

                    } else {
                        //m_RK_Timestepper.Solve(phystime, dt);
                    }

                }

                // solve kinetic energy equation
                // =============================

                if (this.Control.solveKineticEnergyEquation) {
                    this.KineticEnergyTimestepper.Solve(phystime, dt, Control.SkipSolveAndEvaluateResidual);


                    // derive kinetic Energy from flow solution
                    double[] rhoS = new double[] { this.Control.PhysicalParameters.rho_A, this.Control.PhysicalParameters.rho_B };
                    GeneratedKineticEnergy.Clear();
                    EnergyUtils.ProjectKineticEnergy(this.GeneratedKineticEnergy, this.LsTrk, this.XDGvelocity.Velocity.ToArray(), rhoS, this.m_HMForder);

                    // compute generated kinetic energy
                    GeneratedKineticEnergy.Acc(-1.0, this.KineticEnergy);
                }

                // evaluate kinetic energy
                // =======================

                //if (this.Control.solveKineticEnergyEquation) {

                //    // evaluate changerate from NSE-Solver
                //    // ===================================
                //    double[] OpAffine = new double[this.CurrentSolution.Length];

                //    var agg = this.LsTrk.GetAgglomerator(this.LsTrk.SpeciesIdS.ToArray(),
                //        this.KineticEnergy.Basis.Degree * (this.Control.PhysicalParameters.IncludeConvection ? 3 : 2),
                //        this.Control.AdvancedDiscretizationOptions.CellAgglomerationThreshold);

                //    this.DelComputeOperatorMatrix(null, OpAffine, this.CurrentSolution.Mapping, this.CurrentSolution.Fields.ToArray(), 
                //        agg.CellLengthScales, phystime + dt);

                //    int[] ptuIdx = this.CurrentSolution.Mapping.GetSubvectorIndices(true, 0);
                //    XDGField ptu = new XDGField(((XDGField)this.CurrentSolution.Fields[0]).Basis); //, "kinEchangerate_byNSE");
                //    double[] ptuAffine = new double[ptu.CoordinateVector.Length];
                //    ArrayTools.GetSubVector<int[], int[], double>(OpAffine, ptuAffine, ptuIdx);
                //    ptu.CoordinateVector.axpy<double[]>(ptuAffine, -1.0);

                //    //XDGField U01 = new XDGField(((XDGField)this.CurrentSolution.Fields[0]).Basis);
                //    //U01.Acc(0.5, this.prevVel[0]);
                //    //U01.Acc(0.5, this.CurrentSolution.Fields[0]);

                //    this.KineticEnergyNSEchangerate.Clear();
                //    this.KineticEnergyNSEchangerate.ProjectProduct(0.5, this.prevVel[0], ptu);
                //    this.KineticEnergyNSEchangerate.ProjectProduct(0.5, this.CurrentSolution.Fields[0], ptu);

                //    this.KineticEnergyNSE.Acc(dt, this.KineticEnergyNSEchangerate);


                //    // changerate by kinetic energy solver
                //    // ===================================

                //    double[] rhoS = new double[] { this.Control.PhysicalParameters.rho_A, this.Control.PhysicalParameters.rho_B };
                //    //EnergyUtils.ProjectKineticEnergy(this.KineticEnergy, this.LsTrk, this.XDGvelocity.Velocity.ToArray(), rhoS, this.m_HMForder);

                //    double[] flux = new double[this.KineticEnergy.CoordinateVector.Length];
                //    this.EvaluateKineticEnergy(phystime + dt, flux);
                //    //XDGField ptk = new XDGField(((XDGField)this.KineticEnergy).Basis, "kinEchangerate_byKinE");
                //    this.KineticEnergyChangerate.Clear();
                //    if (TimestepInt == 1) {
                //        this.KineticEnergyChangerate.CoordinateVector.axpy<double[]>(flux, -0.5);
                //    } else {
                //        this.KineticEnergyChangerate.CoordinateVector.axpy<double[]>(flux, -1.0);
                //    }

                //    //this.KineticEnergyChangerate.Acc(0.5, this.prevKineticEnergyChangerate);
                //    //this.KineticEnergyChangerate.CoordinateVector.axpy<double[]>(flux, -0.5);

                //    //this.prevKineticEnergyChangerate.Clear();
                //    //this.prevKineticEnergyChangerate.CoordinateVector.axpy<double[]>(flux, -1.0);

                //    this.KineticEnergy.Scale(2.0);
                //    this.KineticEnergy.Acc(dt, this.KineticEnergyChangerate);

                //    if (TimestepInt > 1) {
                //        this.KineticEnergy.Acc(-(1.0 / 2.0), this.pprevKineticEnergy);
                //        this.KineticEnergy.Scale(2.0 / 3.0);
                //    }


                //    // changerate by projection
                //    // ========================


                //    XDGBasis bs = ((XDGField)this.KineticEnergy).Basis;
                //    XDGField projectedKineticEnergyChangerate = new XDGField(bs, "projKinEchangerate");

                //    double[] muS = new double[] { this.Control.PhysicalParameters.mu_A, this.Control.PhysicalParameters.mu_B };
                //    EnergyUtils.ProjectKineticDissipation(this.KineticDissipation, this.LsTrk, this.XDGvelocity.Velocity.ToArray(), muS, this.m_HMForder);
                //    //EnergyUtils.ProjectPowerOfStresses(this.PowerOfStresses, this.LsTrk, this.Pressure, this.XDGvelocity.Velocity.ToArray(), muS, this.m_HMForder);
                //    //EnergyUtils.ProjectKineticEnergyChangerateNSE(projectedKineticEnergyChangerate, LsTrk, this.XDGvelocity.Velocity.ToArray(), muS, this.m_HMForder * 2 + 1);

                //    //projectedKineticEnergyChangerate.Acc(1.0, this.KineticDissipation);
                //    //projectedKineticEnergyChangerate.Acc(1.0, this.PowerOfStresses);
                //    //XDGField fu = new XDGField(((XDGField)this.KineticEnergy).Basis);
                //    //fu.ProjectProduct(1.0, this.XDGvelocity.Gravity[0], this.CurrentSolution.Fields[0]);    // rho!!
                //    //projectedKineticEnergyChangerate.Acc(1.0, fu);


                //    VectorField<DGField> GradVelX = new VectorField<DGField>(D, bs, "VelocityXGradient", XDGField.Factory);
                //    VectorField<DGField> GradVelY = new VectorField<DGField>(D, bs, "VelocityYGradient", XDGField.Factory);
                //    for (int d = 0; d < D; d++) {
                //        foreach (var Spc in this.LsTrk.SpeciesIdS) {
                //            SubGrid sf = this.LsTrk.Regions.GetSpeciesSubGrid(Spc);
                //            DGField f_Spc = ((this.CurrentSolution.Fields[0] as XDGField).GetSpeciesShadowField(Spc));
                //            (GradVelX[d] as XDGField).GetSpeciesShadowField(Spc).DerivativeByFlux(1.0, f_Spc, d, optionalSubGrid: sf);
                //            f_Spc = ((this.CurrentSolution.Fields[1] as XDGField).GetSpeciesShadowField(Spc));
                //            (GradVelY[d] as XDGField).GetSpeciesShadowField(Spc).DerivativeByFlux(1.0, f_Spc, d, optionalSubGrid: sf);
                //        }
                //    }
                //    GradVelX.ForEach(F => F.CheckForNanOrInf(true, true, true));
                //    GradVelY.ForEach(F => F.CheckForNanOrInf(true, true, true));

                //    VectorField<DGField> GradVelU = new VectorField<DGField>(D, bs, "GradUU", XDGField.Factory);
                //    VectorField<DGField> GradVelTU = new VectorField<DGField>(D, bs, "GradUTU", XDGField.Factory);
                //    for (int d = 0; d < D; d++) {
                //        GradVelU[0].ProjectProduct(1.0, GradVelX[d], this.CurrentSolution.Fields[d]);
                //        GradVelU[1].ProjectProduct(1.0, GradVelY[d], this.CurrentSolution.Fields[d]);
                //        GradVelTU[d].ProjectProduct(1.0, GradVelX[d], this.CurrentSolution.Fields[0]);
                //        GradVelTU[d].ProjectProduct(1.0, GradVelY[d], this.CurrentSolution.Fields[1]);
                //    }

                //    XDGField divDuU = new XDGField(bs);
                //    //divDuU.DivergenceByFlux(1.0, GradVelU);
                //    divDuU.DivergenceByFlux(1.0, GradVelTU);

                //    //this.KineticDissipation.ProjectProduct(1.0, this.XDGvelocity.Gravity[0], this.CurrentSolution.Fields[0]);
                //    projectedKineticEnergyChangerate.ProjectProduct(1.0, this.XDGvelocity.Gravity[0], this.CurrentSolution.Fields[0]);
                //    projectedKineticEnergyChangerate.Acc(1.0, divDuU);
                //    projectedKineticEnergyChangerate.Acc(1.0, this.KineticDissipation);


                //    // changerate by difference
                //    // ========================

                //    EnergyUtils.ProjectKineticEnergy(this.DerivedKineticEnergy, this.LsTrk, this.XDGvelocity.Velocity.ToArray(), rhoS, this.m_HMForder);

                //    XDGField diffKineticEnergyChangerate = new XDGField(((XDGField)this.KineticEnergy).Basis, "diffKinEchangerate");
                //    diffKineticEnergyChangerate.Acc(1.0, this.DerivedKineticEnergy);
                //    diffKineticEnergyChangerate.Acc(-1.0, this.prevKineticEnergy);
                //    diffKineticEnergyChangerate.Scale(1.0 / dt);


                //    // compute generated kinetic energy
                //    // ================================
                //    GeneratedKineticEnergy.Clear();
                //    GeneratedKineticEnergy.Acc(1.0, this.DerivedKineticEnergy);
                //    GeneratedKineticEnergy.Acc(-1.0, this.KineticEnergy);


                //    Tecplot.PlotFields(ArrayTools.Cat<DGField>(this.CurrentSolution.Fields.ToArray(), this.DerivedKineticEnergy, this.KineticEnergyNSE, this.KineticEnergy,
                //        this.KineticEnergyNSEchangerate, this.KineticEnergyChangerate, projectedKineticEnergyChangerate, diffKineticEnergyChangerate, this.GeneratedKineticEnergy),
                //        "kinEchangerates" + hack_TimestepIndex, phystime, 3);


                //    //Tecplot.PlotFields(ArrayTools.Cat<DGField>(this.CurrentSolution.Fields.ToArray(), this.DerivedKineticEnergy, this.prevKineticEnergy,
                //    //    this.KineticEnergy, this.KineticEnergyNSE,
                //    //    this.DerivedKineticEnergyChangerate, this.KineticEnergyChangerate, this.KineticEnergyNSEchangerate,
                //    //    projectedKineticEnergyChangerate, diffKineticEnergyChangerate), 
                //    //    "kinEchangerates"+hack_TimestepIndex, phystime, 3 );

                //}


                if (this.Control.solveCoupledHeatEquation && (this.Control.conductMode == ConductivityInSpeciesBulk.ConductivityMode.SIP))
                    this.ComputeHeatFlux();

#if !TEST
                Postprocessing(TimestepInt, phystime, dt, TimestepNo);

                //PlotCurrentState(phystime, TimestepNo, 2);
#endif
#if TEST

                //m_BDF_Timestepper.GetFAMatrices(Directory.GetCurrentDirectory());
                //WriteTrendToDatabase(m_BDF_Timestepper.TestSolverOnActualSolution(null));
                //m_BDF_Timestepper.ExecuteWaterfallAnalysis(Directory.GetCurrentDirectory()+@"\waterfall");
                //int Iter=-1;
                //m_BDF_Timestepper.ExecuteRandom(out Iter);
                //base.QueryHandler.ValueQuery("NoIter", Iter, false);
                var dict = OperatorAnalysis();
                foreach (KeyValuePair<string, double> kv in dict) {
                    Console.WriteLine(kv.Key + " : " + kv.Value);
                    base.QueryHandler.ValueQuery("OpAnalysis:"+kv.Key, kv.Value, false);
                }
#endif
                // ================
                // Good bye
                // ================
                if (this.Control.Option_LevelSetEvolution == LevelSetEvolution.ExtensionVelocity) {

                    if (this.Control.fullReInit) {
                        // 1. elliptic ReInit on cut-cells
                        //Console.WriteLine("elliptic reinit on cut-cells");
                        ReInitPDE.ReInitialize(Restriction: this.LsTrk.Regions.GetCutCellSubGrid());
                        //PlotCurrentState(hack_Phystime, new TimestepNumber(new int[] { hack_TimestepIndex, 10 }), 2); 
                        // 2. fast marching on non cut cells
                        //Console.WriteLine("fast march on non cut-cells");
                        if (this.Control.AdaptiveMeshRefinement) {
                            // in case of AMR fast marching on each refinement level separately 
                            List<CellMask> fastMarchMasks = new List<CellMask>();
                            var cDat = ((GridData)this.GridData).Cells;
                            int nC = cDat.Count;
                            BitArray[] fmBitA = new BitArray[this.Control.RefinementLevel + 1];
                            int[] cntCells = new int[this.Control.RefinementLevel + 1];
                            for (int rl = 0; rl <= this.Control.RefinementLevel; rl++) {
                                fmBitA[rl] = new BitArray(nC);
                            }
                            for (int cId = 0; cId < nC; cId++) {
                                int refinelvl = cDat.GetCell(cId).RefinementLevel;
                                fmBitA[refinelvl][cId] = true;
                                cntCells[refinelvl] = cntCells[refinelvl] + 1;
                            }
                            for (int rl = 0; rl <= this.Control.RefinementLevel; rl++) {
                                CellMask cm = new CellMask(this.GridData, fmBitA[rl]);
                                if (!cm.IsEmptyOnRank)
                                    fastMarchMasks.Add(cm);
                            }
                            fastMarchMasks.Reverse();   // start with finest refinement level
                            CellMask Accepeted = this.LsTrk.Regions.GetCutCellMask();
                            CellMask neg = LsTrk.Regions.GetSpeciesMask("A");
                            foreach (var cm in fastMarchMasks) {
                                //Console.WriteLine("fast march on refinement level");
                                try {
                                    FastMarchReinitSolver.FirstOrderReinit(DGLevSet.Current, Accepeted, neg, cm);
                                    //PlotCurrentState(hack_Phystime, new TimestepNumber(new int[] { hack_TimestepIndex, 11 }), 2);
                                } catch { }                    
                                Accepeted = Accepeted.Union(cm);
                            }
                        } else {
                            CellMask CC = this.LsTrk.Regions.GetCutCellMask();
                            CellMask neg = LsTrk.Regions.GetSpeciesMask("A");
                            FastMarchReinitSolver.FirstOrderReinit(DGLevSet.Current, CC, neg, CC.Complement());
                        }
                    }
                    // 3. elliptic ReInit on whole domain
                    //Console.WriteLine("elliptic reinit on whole domain");
                    ReInitPDE.ReInitialize();
                    //PlotCurrentState(hack_Phystime, new TimestepNumber(new int[] { hack_TimestepIndex, 12 }), 2);

                    //Console.WriteLine("finish time step");

                    ExtVelMover.FinishTimeStep();
                }
                
#if DEBUG
                // in case of Debugging Save first Timesteps
                //if(TimestepNo[1] <= 2) {
                //    this.SaveToDatabase(TimestepNo, phystime);
                //}
#endif

                Console.WriteLine("done.");
                return dt;
            }
        }



        protected override void SetInitial() {
            base.SetInitial();

            this.InitLevelSet();

            this.CreateEquationsAndSolvers(null);

            // =========================================
            // XDG BDF Timestepper initialization
            // =========================================

            if (m_BDF_Timestepper != null) {
                m_BDF_Timestepper.DelayedTimestepperInit(0.0, 0, this.Control.GetFixedTimestep(),
                    // delegate for the initialization of previous timesteps from an analytic solution
                    BDFDelayedInitSetIntial);
            }
            
            //After_SetInitialOrLoadRestart(0.0, 0);

        }


        protected override void ResetInitial() {
            base.SetInitial();

            this.InitLevelSet();


            if (this.Control.solveCoupledHeatEquation) {
                if (this.Control.conductMode == ConductivityInSpeciesBulk.ConductivityMode.SIP)
                    m_BDF_Timestepper.ResetDataAfterBalancing(ArrayTools.Cat<DGField>(this.XDGvelocity.Velocity.ToArray(), this.Pressure, this.Temperature));
                else
                    m_BDF_Timestepper.ResetDataAfterBalancing(ArrayTools.Cat<DGField>(this.XDGvelocity.Velocity.ToArray(), this.Pressure, this.Temperature, this.HeatFlux));
            } else {
                m_BDF_Timestepper.ResetDataAfterBalancing(ArrayTools.Cat<DGField>(this.XDGvelocity.Velocity.ToArray(), this.Pressure));
            }

            //m_BDF_Timestepper.DelayedTimestepperInit(0.0, 0, this.Control.GetFixedTimestep(),
            //    // delegate for the initialization of previous timesteps from an analytic solution
            //    BDFDelayedInitSetIntial);

            //if (this.Control.solveCoupledHeatEquation) {
            //    if (this.Control.conductMode == ConductivityInSpeciesBulk.ConductivityMode.SIP)
            //        m_BDF_coupledTimestepper.ResetDataAfterBalancing(this.Temperature.ToEnumerable());
            //    else
            //        m_BDF_coupledTimestepper.ResetDataAfterBalancing(ArrayTools.Cat<DGField>(this.Temperature.ToEnumerable(), this.HeatFlux.ToArray()));

            //    m_BDF_coupledTimestepper.SingleInit();
            //}

        }

        /*
        private void After_SetInitialOrLoadRestart(double PhysTime, int TimestepNo)
        {

            // =============================================
            // LogFile initialization
            // =============================================  

            if (this.Control.TestMode == true) {
                //LogQueryValue(PhysTime);
            } else {
                if (this.Control.LogValues != XNSE_Control.LoggingValues.None && this.CurrentSessionInfo.ID != Guid.Empty && base.MPIRank == 0) {
                    //InitLogFile(this.CurrentSessionInfo.ID);
                    //WriteLogLine(TimestepNo, PhysTime);
                }
            }
        }
        */

        protected override void LoadRestart(out double Time, out TimestepNumber TimestepNo) {
            base.LoadRestart(out Time, out TimestepNo);

            //this.InitLevelSet();
            //if(this.Control.ReInitPeriod > 0) {
            //    Console.WriteLine("FastMarchReInit performing FirstOrderReInit");
            //    FastMarchReinitSolver = new FastMarchReinit(DGLevSet.Current.Basis);
            //    CellMask Accepted = LsTrk.Regions.GetCutCellMask();
            //    CellMask ActiveField = LsTrk.Regions.GetNearFieldMask(1);
            //    CellMask NegativeField = LsTrk.Regions.GetSpeciesMask("A");
            //    FastMarchReinitSolver.FirstOrderReinit(DGLevSet.Current, Accepted, NegativeField, ActiveField);
            //}

            if (this.Control.ReInitOnRestart) {
                performReInit();
            }


            //// hack for restarting rising bubble
            //Console.WriteLine("Warning! set gravity for rising bubble restart");
            //this.XDGvelocity.Gravity[1].GetSpeciesShadowField("A").AccConstant(-9.81e-1);
            //this.XDGvelocity.Gravity[1].GetSpeciesShadowField("B").AccConstant(-9.81e-1);


            if (this.Control.ClearVelocitiesOnRestart) {
                Console.WriteLine("clearing all velocities");
                this.XDGvelocity.Velocity.Clear();
            }

            //this.LsTrk.UpdateTracker();

            this.CreateEquationsAndSolvers(null);


            ContinuityEnforcer = new ContinuityProjection(
                ContBasis: this.LevSet.Basis,
                DGBasis: this.DGLevSet.Current.Basis,
                gridData: GridData,
                Option: Control.LSContiProjectionMethod);

            if (this.Control.Option_LevelSetEvolution == LevelSetEvolution.ExtensionVelocity) {
                ReInitPDE = new EllipticReInit(this.LsTrk, this.Control.ReInitControl, DGLevSet.Current);
                FastMarchReinitSolver = new FastMarchReinit(DGLevSet.Current.Basis);
                ExtVelMover = new ExtensionVelocityBDFMover(LsTrk, DGLevSet.Current, DGLevSetGradient,
                    new VectorField<DGField>(XDGvelocity.Velocity.ToArray()),
                    Control.EllipticExtVelAlgoControl, BcMap, bdfOrder, ExtensionVelocity.Current,
                    new double[2] { Control.PhysicalParameters.rho_A, Control.PhysicalParameters.rho_B });
            }


            // Load the sample Points for the restart of the Fourier LevelSet
            if (this.Control.FourierLevSetControl != null) {

                Guid sessionGuid = this.Control.RestartInfo.Item1;
                string FourierLog_path = this.Control.DbPath;
                FourierLog_path = FourierLog_path + "/sessions/" + sessionGuid + "/Log_FourierLS.txt";

                IList<Guid> spUids = new List<Guid>();
                try {
                    using (StreamReader samplPLogReader = new StreamReader(FourierLog_path)) {

                        while (!samplPLogReader.EndOfStream) {
                            spUids.Add(Guid.Parse(samplPLogReader.ReadLine()));
                        }
                    }
                } catch (FileNotFoundException) {
                    spUids = new Guid[0];
                }
                Guid[] samplPUids = spUids.ToArray();

                TimestepNumber tsNmbr = this.Control.RestartInfo.Item2;
                Guid samplPUid_restart = Guid.Empty;
                if (tsNmbr == null) {
                    samplPUid_restart = samplPUids[samplPUids.Length - 1];
                } else {
                    samplPUid_restart = samplPUids[tsNmbr.MajorNumber];
                }
                Partitioning p = null;
                double[] samplP = base.DatabaseDriver.LoadVector<double>(samplPUid_restart, ref p).ToArray();

                if (this.Control.FourierLevSetControl.FType == FourierType.Polar) {
                    double[] center = samplP.GetSubVector(0, 2);
                    samplP = samplP.GetSubVector(2, samplP.Length - 2);
                    this.Control.FourierLevSetControl.center = center;
                    this.Control.FourierLevSetControl.samplP = samplP;
                } else {
                    this.Control.FourierLevSetControl.samplP = samplP;
                }

                InitFourier();
            }


            // =========================================
            // XDG BDF Timestepper initialization
            // =========================================

            if (m_BDF_Timestepper != null) {
                m_BDF_Timestepper.DelayedTimestepperInit(Time, TimestepNo.MajorNumber, this.Control.GetFixedTimestep(),
                    // delegate for the initialization of previous timesteps from restart session
                    BDFDelayedInitLoadRestart );
            }

            //After_SetInitialOrLoadRestart(Time, TimestepNo.MajorNumber);

        }


        public override void PostRestart(double time, TimestepNumber timestep) {
            base.PostRestart(time, timestep);

        }


        protected override void Bye() {
            base.Bye();
            if (EnergyLogger != null)
                EnergyLogger.Close();
        }

#endregion



        //==========================
        // adaptive mesh refinement
        //==========================
#region AMR

        CellMask NScm;

        CellMask NSbuffer;

        ///// <summary>
        ///// refinement indicator for a constant near band refinement
        ///// </summary>
        //int LevelIndicator(int j, int CurrentLevel) {

        //    if(this.Control.BaseRefinementLevel == 0)
        //        return 0;

        //    CellMask ccm = this.LsTrk.Regions.GetCutCellMask();
        //    CellMask near = this.LsTrk.Regions.GetNearFieldMask(1);
        //    CellMask nearBnd = near.AllNeighbourCells();
        //    CellMask buffer = nearBnd.AllNeighbourCells().Union(nearBnd).Except(near);


        //    int DesiredLevel_j = CurrentLevel;

        //    if(near.Contains(j)) {
        //        if(CurrentLevel < this.Control.BaseRefinementLevel) {
        //            DesiredLevel_j++;
        //        } else {
        //            // additional refinement
        //            switch(this.Control.RefineStrategy) {
        //                case XNSE_Control.RefinementStrategy.CurvatureRefined: {
        //                        double curv_max = 1.0 / (2.0 * ((GridData)this.GridData).Cells.h_min[j]);
        //                        double mean_curv = Math.Abs(this.Curvature.GetMeanValue(j));
        //                        double minCurv, maxCurv;
        //                        this.Curvature.GetExtremalValuesInCell(out minCurv, out maxCurv, j);
        //                        double max_AbsCurv = Math.Max(Math.Abs(minCurv), Math.Abs(maxCurv));

        //                        double curv_thrshld = mean_curv;
        //                        if(curv_thrshld > curv_max && CurrentLevel == this.Control.RefinementLevel) {
        //                            DesiredLevel_j++;
        //                        } else if(curv_thrshld < (curv_max / 2) && CurrentLevel == this.Control.RefinementLevel + 1) {
        //                            DesiredLevel_j--;
        //                        }
        //                        break;
        //                    }
        //                case XNSE_Control.RefinementStrategy.ContactLineRefined: {
        //                        CellMask BCells = ((GridData)this.GridData).BoundaryCells.VolumeMask;
        //                        if(ccm.Contains(j) && BCells.Contains(j) && CurrentLevel < this.Control.RefinementLevel) {
        //                            DesiredLevel_j++;
        //                        } else if(!BCells.Contains(j)) { // && CurrentLevel == this.Control.RefinementLevel + 1) {
        //                            DesiredLevel_j--;
        //                        }
        //                        break;
        //                    }
        //                case XNSE_Control.RefinementStrategy.constantInterface:
        //                default:
        //                    break;
        //            }
        //        }

        //    } else if(NScm.Contains(j)) {
        //        if(CurrentLevel < this.Control.BaseRefinementLevel)
        //            DesiredLevel_j++;

        //    } else if(buffer.Contains(j) || NSbuffer.Contains(j)) {
        //        if(CurrentLevel < this.Control.BaseRefinementLevel - 1)
        //            DesiredLevel_j++;
        //    } else {
        //        DesiredLevel_j = 0;
        //    }

        //    return DesiredLevel_j;

        //}
        bool flag = true;

        int LevelIndicator(int j, int CurrentLevel) {


            CellMask ccm = this.LsTrk.Regions.GetCutCellMask();
            CellMask near = this.LsTrk.Regions.GetNearFieldMask(1);
            CellMask nearHistory = this.LsTrk.Regions.GetNearFieldMask(1);
            for (int i = 0; i < this.LsTrk.PopulatedHistoryLength; i++) {
                nearHistory = nearHistory.Union(this.LsTrk.RegionsHistory[-i].GetNearFieldMask(1));
            }
            CellMask nearNbr = near.AllNeighbourCells();
            nearNbr = nearNbr.AllNeighbourCells().Except(nearHistory);

            int DesiredLevel_j = CurrentLevel;

            if (near.Contains(j)) {
                if (CurrentLevel < this.Control.BaseRefinementLevel) {
                    DesiredLevel_j++;
                } else {
                    // additional refinement
                    switch (this.Control.RefineStrategy) {
                        case XNSE_Control.RefinementStrategy.VelocityGradient: {
                                double minGrad, maxGrad;
                                this.GradMagnitudeVelocAbs.GetExtremalValuesInCell(out minGrad, out maxGrad, j);
                                double grdSz = ((GridData)this.GridData).Cells.h_min[j];
                                double gradThrshld = 1e3;
                                if ((maxGrad / grdSz) > gradThrshld && CurrentLevel < this.Control.RefinementLevel) {
                                    DesiredLevel_j++;
                                } else if ((maxGrad / grdSz) > (gradThrshld / 10.0) && CurrentLevel > this.Control.BaseRefinementLevel) {
                                    DesiredLevel_j--;
                                }
                                break;
                            }
                        case XNSE_Control.RefinementStrategy.CurvatureRefined: {
                                double curv_max = 1.0 / (2.0 * ((GridData)this.GridData).Cells.h_min[j]);
                                double mean_curv = Math.Abs(this.Curvature.GetMeanValue(j));
                                double minCurv, maxCurv;
                                this.Curvature.GetExtremalValuesInCell(out minCurv, out maxCurv, j);
                                double max_AbsCurv = Math.Max(Math.Abs(minCurv), Math.Abs(maxCurv));

                                double curv_thrshld = max_AbsCurv; // mean_curv;
                                if (curv_thrshld > curv_max && CurrentLevel < this.Control.RefinementLevel) {
                                    DesiredLevel_j++;
                                } else if (curv_thrshld < (curv_max / 2.0) && CurrentLevel > this.Control.BaseRefinementLevel) {
                                    DesiredLevel_j--;
                                }
                                break;
                            }
                        case XNSE_Control.RefinementStrategy.ContactLineRefined: {
                                CellMask BCells = ((GridData)this.GridData).BoundaryCells.VolumeMask;
                                if (near.Contains(j) && BCells.Contains(j) && CurrentLevel < this.Control.RefinementLevel) {
                                    DesiredLevel_j++;
                                } else if (!BCells.Contains(j)) { // && CurrentLevel == this.Control.RefinementLevel + 1) {
                                    DesiredLevel_j--;
                                }
                                break;
                            }
                        case XNSE_Control.RefinementStrategy.NavierSlipRefined:
                            //if (NScm.Contains(j) && CurrentLevel < this.Control.RefinementLevel) {
                            //    DesiredLevel_j++;
                            //}
                            if (NSbuffer.Contains(j) && CurrentLevel < this.Control.RefinementLevel + 2) {
                                DesiredLevel_j++;
                            }
                            break;
                        case XNSE_Control.RefinementStrategy.constantInterface:
                        case XNSE_Control.RefinementStrategy.PhaseARefined:
                        default:
                            break;
                    }
                }

            } else if (NScm.Contains(j)) {
                if (CurrentLevel < this.Control.RefinementLevel)
                    DesiredLevel_j++;

            } else if (nearNbr.Contains(j)) {
                if (CurrentLevel < this.Control.BaseRefinementLevel - 1)
                    DesiredLevel_j++;

            } else if (!nearHistory.Contains(j)) {
                if (CurrentLevel > 0) 
                    DesiredLevel_j--;

            } 
  
            //if (this.Control.RefineStrategy == XNSE_Control.RefinementStrategy.PhaseARefined) {
            //    if (neg.Contains(j) && CurrentLevel < this.Control.RefinementLevel)
            //        DesiredLevel_j = CurrentLevel + 1;
            //}

            //CellMask pos = this.LsTrk.Regions.GetSpeciesMask("B");
            //if ((pos.Contains(j))) {
            //    if (GradVelNorm.GetMeanValue(j) > 1000 && CurrentLevel < this.Control.RefinementLevel)
            //        DesiredLevel_j = CurrentLevel + 1;
            //}

            return DesiredLevel_j;

        }



        //int LevelIndicator(int j, int CurrentLevel) {

        //    CellMask spc = this.LsTrk.Regions.GetSpeciesMask("A");

        //    if(spc.Contains(j)) {
        //        return 2;
        //    } else {
        //        return 0;
        //    }

        //}


        ///// <summary>
        ///// refinement indicator
        ///// </summary>
        //int LevelIndicator(int j, int CurrentLevel) {

        //    int minRefineLevelLS = 1;
        //    int maxRefineLevelLS = 2;

        //    CellMask ccm = this.LsTrk.Regions.GetCutCellMask();
        //    CellMask near = this.LsTrk.Regions.GetNearFieldMask(1);

        //    double curv_max = 1.0 / this.GridData.Cells.h_min[j];

        //    int DesiredLevel_j = CurrentLevel;

        //    if(near.Contains(j)) {

        //        if(DesiredLevel_j < minRefineLevelLS) {
        //            // set minimum refinement level for the interface
        //            DesiredLevel_j = minRefineLevelLS;

        //        } else if (ccm.Contains(j)) {
        //            // further localized refinement

        //            // check for high curvature
        //            //int DesiredLevelj_highCurv = DesiredLevel_j;
        //            //this.Curvature.GetExtremalValuesInCell(out double curv_jMin, out double curv_jMax, j);
        //            //if((curv_jMax >= curv_max || Math.Abs(curv_jMin) >= curv_max) && DesiredLevel_j < maxRefineLevelLS) {
        //            //    DesiredLevelj_highCurv++;
        //            //} else if((curv_jMax < curv_max / 2) || (Math.Abs(curv_jMin) < curv_max / 2)) {
        //            //    DesiredLevelj_highCurv--;
        //            //}

        //            double mean_curv = Math.Abs(this.Curvature.GetMeanValue(j));
        //            if((mean_curv >= curv_max) && CurrentLevel < maxRefineLevelLS) {
        //                DesiredLevel_j++;
        //            } else if(mean_curv < curv_max / 2 && CurrentLevel > minRefineLevelLS) {
        //                DesiredLevel_j--;
        //            }

        //            //// check for small cut cells
        //            //int DesiredLevelj_agglom = DesiredLevel_j;
        //            //double cellVol = this.GridData.Cells.GetCellVolume(j);
        //            //var spcIds = this.LsTrk.SpeciesIdS.ToArray();
        //            //double ratioVolSpcMin = 1.0;
        //            //foreach(SpeciesId spc in this.LsTrk.SpeciesIdS) {
        //            //    double cellVolSpc = this.LsTrk.GetXDGSpaceMetrics(spcIds, m_HMForder, 1).CutCellMetrics.CutCellVolumes[spc][j];
        //            //    double ratioVolSpc = cellVolSpc / cellVol;
        //            //    if(ratioVolSpc < ratioVolSpcMin)
        //            //        ratioVolSpcMin = ratioVolSpc;
        //            //}
        //            //double thrshld = this.Control.AdvancedDiscretizationOptions.CellAgglomerationThreshold;
        //            //if(ratioVolSpcMin < thrshld && DesiredLevel_j < maxRefineLevelLS) {
        //            //    DesiredLevelj_agglom++;
        //            //} else if(ratioVolSpcMin > 4 * thrshld) {
        //            //    DesiredLevelj_agglom--;
        //            //}

        //            //// check for a change of sign in the curvature
        //            //int DesiredLevelj_inflection = DesiredLevel_j;
        //            ////this.Curvature.GetExtremalValuesInCell(out double curv_jMin, out double curv_jMax, j);
        //            //if(Math.Sign(curv_jMin) != Math.Sign(curv_jMax) && DesiredLevel_j < maxRefineLevelLS)
        //            //    DesiredLevelj_inflection++;

        //            //DesiredLevel_j = (new int[] { DesiredLevelj_highCurv, DesiredLevelj_agglom, DesiredLevelj_inflection }).Max();

        //        }

        //    } else {
        //        // non cut cells don't need to be refined
        //        DesiredLevel_j = 0;
        //    }

        //    return DesiredLevel_j;

        //}

        //CellMask refinedInterfaceCells;
        XDGField MagnitudeVeloc;
        VectorField<XDGField> GradMagnitudeVeloc;
        XDGField GradMagnitudeVelocAbs;

        protected override void AdaptMesh(int TimestepNo, out GridCommons newGrid, out GridCorrelation old2NewGrid) {
            using(new FuncTrace()) {

                if (this.Control.AdaptiveMeshRefinement) {

                    //PlotCurrentState(hack_Phystime, new TimestepNumber(TimestepNo, 0), 2);

                    // Check grid changes
                    // ==================

                    CellMask BlockedCells = this.LsTrk.Regions.GetCutCellMask();
                    //if (this.Control.Timestepper_LevelSetHandling == LevelSetHandling.Coupled_Once
                    //|| this.Control.Timestepper_LevelSetHandling == LevelSetHandling.Coupled_Iterative) {
                    //    int prevInd = LsTrk.PopulatedHistoryLength;
                    //    CellMask prevNear = LsTrk.RegionsHistory[-prevInd + 1].GetNearFieldMask(1);
                    //    BlockedCells = (TimestepNo > 1) ? prevNear : null; // CellMask.Union(currNear, prevNear);
                    //} else {
                    //    CellMask currNear = LsTrk.Regions.GetNearFieldMask(1);
                    //    BlockedCells = currNear;
                    //}

                    // compute curvature for levelindicator 
                    if (this.Control.RefineStrategy == XNSE_Control.RefinementStrategy.CurvatureRefined) {
                        CurvatureAlgorithms.FilterConfiguration curvFilter = CurvatureAlgorithms.FilterConfiguration.Default;
                        curvFilter.LevelSetSource = CurvatureAlgorithms.LevelSetSource.fromDG;
                        curvFilter.PatchRecoveryDomWidth = 1;
                        CurvatureAlgorithms.CurvatureDriver(
                            SurfaceStressTensor_IsotropicMode.Curvature_Projected, curvFilter,
                            this.Curvature, out VectorField<SinglePhaseField> LevSetGradient, this.LsTrk,
                            this.m_HMForder, this.DGLevSet.Current);

                        Tecplot.PlotFields(new DGField[] { this.Curvature }, "curvatureForAMR" + hack_TimestepIndex, hack_Phystime, 2);
                    }


                    // compute gradient norm for levelindicator 
                    if (this.Control.RefineStrategy == XNSE_Control.RefinementStrategy.VelocityGradient) {
                        int D = this.GridData.SpatialDimension;

                        MagnitudeVeloc = new XDGField(this.XDGvelocity.Velocity[0].Basis, "MagnitudeVelocity");
                        GradMagnitudeVeloc = new VectorField<XDGField>(D.ForLoop(d => new XDGField(this.XDGvelocity.Velocity[0].Basis, "MagnitudeVelocityGradient_" + d)));
                        GradMagnitudeVelocAbs = new XDGField(this.XDGvelocity.Velocity[0].Basis, "MagnitudeVelocityGradientAbs");

                        MagnitudeVeloc.ProjectAbs(1.0, null, this.XDGvelocity.Velocity.ToArray());
                        for (int d = 0; d < D; d++) { 
                            foreach (var spc in this.LsTrk.SpeciesIdS) {
                                DGField mv_spc = MagnitudeVeloc.GetSpeciesShadowField(spc); 
                                CellMask smsk = this.LsTrk.Regions.GetSpeciesMask(spc);
                                (GradMagnitudeVeloc[d] as XDGField).GetSpeciesShadowField(spc).Derivative(1.0, mv_spc, d, smsk);
                            }
                        }
                        GradMagnitudeVelocAbs.ProjectAbs(1.0, null, GradMagnitudeVeloc.ToArray());

                        //Tecplot.PlotFields(new DGField[] { this.LevSet, MagnitudeVeloc, GradMagnitudeVeloc[0], GradMagnitudeVeloc[1], GradMagnitudeVelocAbs }, "MagnitudeVelocity" + hack_TimestepIndex, hack_Phystime, 2);
                    }
                    

                    // navier slip boundary cells
                    NScm = new CellMask(this.GridData);
                    NSbuffer = new CellMask(this.GridData);
                    if(this.Control.RefineNavierSlipBoundary) {
                        BitArray NSc = new BitArray(((GridData)this.GridData).Cells.Count);
                        CellMask bnd = ((GridData)this.GridData).BoundaryCells.VolumeMask;
                        int[][] c2e = ((GridData)this.GridData).Cells.Cells2Edges;
                        foreach(Chunk cnk in bnd) {
                            for(int i = cnk.i0; i < cnk.JE; i++) {
                                foreach(int e in c2e[i]) {
                                    int eId = (e < 0) ? -e - 1 : e - 1;
                                    byte et = ((GridData)this.GridData).Edges.EdgeTags[eId];
                                    if(this.GridData.EdgeTagNames[et].Contains("navierslip_linear"))
                                        NSc[i] = true;
                                }
                            }
                        }
                        NScm = new CellMask(this.GridData, NSc);
                        CellMask bndNScm = NScm.AllNeighbourCells();
                        int bndLvl = 2;
                        for(int lvl = 1; lvl < bndLvl; lvl++) {
                            NScm = NScm.Union(bndNScm);
                            bndNScm = NScm.AllNeighbourCells();
                            NSbuffer = NScm.Union(bndNScm);
                        }
                        NSbuffer = NSbuffer.AllNeighbourCells();
                    }


                    //PlotCurrentState(hack_Phystime, new TimestepNumber(TimestepNo, 1), 2);

                    GridRefinementController gridRefinementController = new GridRefinementController((GridData)this.GridData, null, BlockedCells);
                    bool AnyChange = gridRefinementController.ComputeGridChange(LevelIndicator, out List<int> CellsToRefineList, out List<int[]> Coarsening);

                    //SinglePhaseField ok2CoarsenField = new SinglePhaseField(new Basis(this.GridData, 0));
                    //for (int j = 0; j < oK2Coarsen.Length; j++) {
                    //    if (oK2Coarsen[j])
                    //        ok2CoarsenField.SetMeanValue(j, 1);
                    //}
                    //Tecplot.PlotFields(new DGField[] { ok2CoarsenField }, "oK2Coarsen" + hack_TimestepIndex, hack_Phystime, 2);

                    int NoOfCellsToRefine = 0;
                    int NoOfCellsToCoarsen = 0;
                    if (AnyChange.MPIOr()) {
                    int[] glb = (new int[] { CellsToRefineList.Count, Coarsening.Sum(L => L.Length)}).MPISum();                        
                        NoOfCellsToRefine = glb[0];
                        NoOfCellsToCoarsen = glb[1];
                    }
                    int oldJ = this.GridData.CellPartitioning.TotalLength;

                    // Update Grid
                    // ===========
                    if (AnyChange.MPIOr()) {

                        //PlotCurrentState(hack_Phystime, new TimestepNumber(new int[] { hack_TimestepIndex, 1 }), 2);

                        Console.WriteLine("       Refining " + NoOfCellsToRefine + " of " + oldJ + " cells");
                        Console.WriteLine("       Coarsening " + NoOfCellsToCoarsen + " of " + oldJ + " cells");

                        newGrid = ((GridData)this.GridData).Adapt(CellsToRefineList, Coarsening, out old2NewGrid);

                        //PlotCurrentState(hack_Phystime, new TimestepNumber(new int[] { hack_TimestepIndex, 2 }), 2);


                    } else {

                        newGrid = null;
                        old2NewGrid = null;
                    }

                } else {

                    newGrid = null;
                    old2NewGrid = null;
                }

            }
        }


        public override void DataBackupBeforeBalancing(GridUpdateDataVaultBase L) {
            m_BDF_Timestepper.DataBackupBeforeBalancing(L);
            if (this.Control.solveKineticEnergyEquation)
                KineticEnergyTimestepper.DataBackupBeforeBalancing(L);
        }


#endregion



        //===========================
        // I/O (saving and plotting)
        //===========================
#region IO


        /// <summary>
        /// 
        /// </summary>
        protected override ITimestepInfo SaveToDatabase(TimestepNumber timestepno, double t) {
            var tsi = base.SaveToDatabase(timestepno, t);


            //if (tsi != null && m_BDF_Timestepper != null) {
            //    int S = m_BDF_Timestepper.GetNumberOfStages;

            //    SinglePhaseField LsBkUp = new SinglePhaseField(this.LevSet.Basis);
            //    LsBkUp.Acc(1.0, this.LevSet);

            //    ICollection<DGField>[] restartFields = m_BDF_Timestepper.GetRestartInfos();

            //    if (S > 1 && this.Control.saveperiod >= S && restartFields != null) {

            //        // save additional timesteps/information for restart
            //        // +++++++++++++++++++++++++++++++++++++++++++++++++

            //        for (int ti = 1; ti < S; ti++) {

            //            //SinglePhaseField LsBkUp = new SinglePhaseField(this.LevSet.Basis);
            //            //LsBkUp.Acc(1.0, this.LevSet);

            //            ICollection<DGField> restartIOFields = new List<DGField>();
            //            foreach (DGField f in this.IOFields) {

            //                int rfidx = restartFields[ti - 1].IndexWhere(rf => rf.Identification == f.Identification);
            //                if (rfidx > -1) {
            //                    DGField rf = restartFields[ti - 1].ElementAt(rfidx);
            //                    if (f.Identification == "Phi") {
            //                        this.LevSet.Clear();
            //                        this.LevSet.Acc(1.0, rf);
            //                        restartIOFields.Add(this.LevSet);
            //                    } else {
            //                        restartIOFields.Add(rf);
            //                    }
            //                } else {
            //                    DGField rf = f.CloneAs();
            //                    rf.Clear();
            //                    restartIOFields.Add(rf);
            //                }
            //            }

            //            //this.LevSet.Clear();
            //            //this.LevSet.Acc(1.0, LsBkUp);

            //            ITimestepInfo rtsi;
            //            TimestepNumber tsn = new TimestepNumber(timestepno.MajorNumber - ti);

            //            //Console.WriteLine("saving to Database ...");

            //            //Exception e = null;
            //            try {
            //                rtsi = new TimestepInfo(
            //                    t - ti * this.Control.GetFixedTimestep(),
            //                    this.CurrentSessionInfo,
            //                    tsn,
            //                    restartIOFields);
            //            } catch (Exception ee) {
            //                Console.Error.WriteLine(ee.GetType().Name + " on rank " + this.MPIRank + " saving time-step " + tsn + ": " + ee.Message);
            //                Console.Error.WriteLine(ee.StackTrace);
            //                //tsi = null;
            //                //e = ee;

            //                if (ContinueOnIOError) {
            //                    Console.WriteLine("Ignoring IO error: " + DateTime.Now);
            //                } else {
            //                    throw ee;
            //                }

            //                tsi = null;
            //            }
            //            // e.ExceptionBcast();
            //            csMPI.Raw.Barrier(csMPI.Raw._COMM.WORLD);
            //        }

            //    }

            //    this.LevSet.Clear();
            //    this.LevSet.Acc(1.0, LsBkUp);
            //}

#if DEBUG
            //Debug/Test code for XDG database interaction

            if(tsi != null) {
                // checking some necessary reference-equalities BEFORE serialization
                // ++++++++++++++++++++++++++++++++++++++++++++++++++++++++++++++++++

                LevelSet.LevelSetInitializer lsi_1 = (LevelSet.LevelSetInitializer)(tsi.FieldInitializers.Single(fi => fi.Identification == this.LevSet.Identification));
                XDGField.FieldInitializer pri = (XDGField.FieldInitializer)(tsi.FieldInitializers.Single(fi => fi.Identification == this.Pressure.Identification));

                LevelSetTracker.LevelSetTrackerInitializer trki = ((XDGBasis.XDGBasisInitializer)(pri.BasisInfo)).TrackerInitializer;

                LevelSet.LevelSetInitializer lsi_2 = trki.LevelSets[0];

                Debug.Assert(object.ReferenceEquals(lsi_1, lsi_2));

                foreach(XDGField.FieldInitializer fi in tsi.FieldInitializers.Where(fii => fii is XDGField.XDGFieldInitializer)) {
                    LevelSetTracker.LevelSetTrackerInitializer trki_alt = ((XDGBasis.XDGBasisInitializer)(fi.BasisInfo)).TrackerInitializer;
                    Debug.Assert(object.ReferenceEquals(trki, trki_alt));
                }
            }


            if(tsi != null) {
                // checking some necessary equalities AFTER serialization
                // +++++++++++++++++++++++++++++++++++++++++++++++++++++++
                

                var tsi_alt = this.DatabaseDriver.LoadTimestepInfo(tsi.ID, base.CurrentSessionInfo, base.GetDatabase());

                Debug.Assert(!object.ReferenceEquals(tsi, tsi_alt));


                LevelSet.LevelSetInitializer lsi_1 = (LevelSet.LevelSetInitializer)(tsi_alt.FieldInitializers.Single(fi => fi.Identification == "Phi"));
                XDGField.FieldInitializer pri = (XDGField.FieldInitializer)(tsi_alt.FieldInitializers.Single(fi => fi.Identification == this.Pressure.Identification));

                LevelSetTracker.LevelSetTrackerInitializer trki = ((XDGBasis.XDGBasisInitializer)(pri.BasisInfo)).TrackerInitializer;

                LevelSet.LevelSetInitializer lsi_2 = trki.LevelSets[0];

                Debug.Assert(lsi_1.Equals(lsi_2));

                foreach(XDGField.FieldInitializer fi in tsi_alt.FieldInitializers.Where(fii => fii is XDGField.XDGFieldInitializer)) {
                    LevelSetTracker.LevelSetTrackerInitializer trki_alt = ((XDGBasis.XDGBasisInitializer)(fi.BasisInfo)).TrackerInitializer;
                    Debug.Assert(trki.Equals(trki_alt));
                }


                var Fields = this.DatabaseDriver.LoadFields(tsi_alt, this.GridData);
                LevelSet Rphi_1 = (LevelSet)(Fields.Single(f => f.Identification.Equals(this.LevSet.Identification)));

                XDGField Rpressure = (XDGField)(Fields.Single(f => f.Identification.Equals(this.Pressure.Identification)));

                LevelSetTracker Rtracker = Rpressure.Basis.Tracker;
                Debug.Assert(!object.ReferenceEquals(this.LsTrk, Rtracker));
                Debug.Assert(object.ReferenceEquals(Rtracker.LevelSets[0], Rphi_1));

                foreach(XDGField xf in Fields.Where(fii => fii is XDGField)) {
                    Debug.Assert(object.ReferenceEquals(xf.Basis.Tracker, Rtracker));
                }
            }

#endif

            return tsi;
        }

        private void WriteTrendToDatabase(ConvergenceObserver CO) {
            CO.WriteTrendToSession(base.DatabaseDriver.FsDriver, this.CurrentSessionInfo);
        }

        protected override void PlotCurrentState(double physTime, TimestepNumber timestepNo, int superSampling = 1) {
            if (!this.Control.switchOffPlotting)
                Tecplot.PlotFields(base.m_RegisteredFields, "XNSE_Solver" + timestepNo, physTime, superSampling);
            //Tecplot.PlotFields(new DGField[] { this.LevSet }, "grid" + timestepNo, physTime, 0);
        }


        protected void PlotOnIterationCallback(int iterIndex, double[] currentSol, double[] currentRes, MultigridOperator Mgop) {
            if(!this.Control.switchOffPlotting)
                PlotCurrentState(hack_Phystime, new TimestepNumber(new int[] { hack_TimestepIndex, iterIndex }), 2);
        }

#endregion
    }
}<|MERGE_RESOLUTION|>--- conflicted
+++ resolved
@@ -74,20 +74,27 @@
         //===========
 
         static void Main(string[] args) {
-<<<<<<< HEAD
-
+            InitMPI();
+            DeleteOldPlotFiles();
+            //BoSSS.Application.XNSE_Solver.Tests.ASUnitTest.ViscosityJumpTest(2, 1, 0.0d, ViscosityMode.FullySymmetric, XQuadFactoryHelper.MomentFittingVariants.OneStepGaussAndStokes, SurfaceStressTensor_IsotropicMode.LaplaceBeltrami_Flux);
+            //BoSSS.Application.XNSE_Solver.Tests.ASUnitTest.TranspiratingChannelTest(2, 0.1, 0.1, ViscosityMode.Standard, true, XQuadFactoryHelper.MomentFittingVariants.OneStepGaussAndStokes);
+            //BoSSS.Application.XNSE_Solver.Tests.ASUnitTest.BcTest_PressureOutletTest(2, 1, 0.0d, XQuadFactoryHelper.MomentFittingVariants.OneStepGaussAndStokes, SurfaceStressTensor_IsotropicMode.LaplaceBeltrami_Flux, true);
+            //BoSSS.Application.XNSE_Solver.Tests.ASUnitTest.MovingDropletTest(3, 0.3, true, SurfaceStressTensor_IsotropicMode.Curvature_Projected, 0.85084, ViscosityMode.FullySymmetric, true, false, XQuadFactoryHelper.MomentFittingVariants.OneStepGaussAndStokes);
+            //BoSSS.Application.XNSE_Solver.Tests.UnitTest.ASTestRayleighTaylorInstability();
+            //BoSSS.Application.XNSE_Solver.Tests.ASUnitTest.PolynomialTestForConvectionTest(2, 3, 0, false, XQuadFactoryHelper.MomentFittingVariants.OneStepGaussAndStokes, SurfaceStressTensor_IsotropicMode.Curvature_Projected);
+            //BoSSS.Application.XNSE_Solver.Tests.ASUnitTest.PolynomialTestForConvectionTest(2, 3, 0, false, XQuadFactoryHelper.MomentFittingVariants.OneStepGaussAndStokes, SurfaceStressTensor_IsotropicMode.LaplaceBeltrami_Flux);
+            //BoSSS.Application.XNSE_Solver.Tests.ASUnitTest.ChannelTest(2, 0.0, ViscosityMode.Standard, 0.0, XQuadFactoryHelper.MomentFittingVariants.OneStepGaussAndStokes);
+            //BoSSS.Application.XNSE_Solver.Tests.ASUnitTest.ScalingStaticDropletTest(2, ViscosityMode.Standard, XQuadFactoryHelper.MomentFittingVariants.OneStepGaussAndStokes);
+            //*/
 
             //BatchmodeConnector.Flav = BatchmodeConnector.Flavor.Octave;
             //BatchmodeConnector.MatlabExecuteable = @"C:\Octave\Octave-5.2.0\mingw64\bin\octave-cli.exe";
-
-            //InitMPI();
-            //DeleteOldPlotFiles();
 
             ////Tests.UnitTest.BcTest_PressureOutletTest(1, 0.0, true, 3);
             ////Tests.UnitTest.MovingDropletTest(2, 1, 0.1d, true, SurfaceStressTensor_IsotropicMode.LaplaceBeltrami_Flux, 0.8d,
             ////    ViscosityMode.FullySymmetric, true, false, XQuadFactoryHelper.MomentFittingVariants.OneStepGaussAndStokes);
             ////Tests.UnitTest.ChannelTest(2, 0.0d, ViscosityMode.Standard, 0.0d); // 1.0471975511966d);
-            ////Tests.UnitTest.TranspiratingChannelTest(3, 2, 0.1d, 0.1d, ViscosityMode.Standard, false, XQuadFactoryHelper.MomentFittingVariants.OneStepGaussAndStokes);
+            //Tests.UnitTest.TranspiratingChannelTest(2, 2, 0.1d, 0.1d, ViscosityMode.Standard, false, XQuadFactoryHelper.MomentFittingVariants.OneStepGaussAndStokes);
             ////Tests.UnitTest.PolynomialTestForConvectionTest(3, 0.0d, false, 3);
             ////Tests.UnitTest.ScalingSinglePhaseChannelTest(1, ViscosityMode.FullySymmetric);
             ////Tests.UnitTest.TestRayleighTaylorInstability();
@@ -99,31 +106,7 @@
             //    XQuadFactoryHelper.MomentFittingVariants.OneStepGaussAndStokes, SurfaceStressTensor_IsotropicMode.Curvature_Projected);
 
             //return;
-
-
-=======
-            //InitMPI();
-            //DeleteOldPlotFiles();
-            //BoSSS.Application.XNSE_Solver.Tests.ASUnitTest.ViscosityJumpTest(1, 0.0d, ViscosityMode.FullySymmetric, XQuadFactoryHelper.MomentFittingVariants.OneStepGaussAndStokes, SurfaceStressTensor_IsotropicMode.LaplaceBeltrami_Flux);
-            //BoSSS.Application.XNSE_Solver.Tests.ASUnitTest.TranspiratingChannelTest(2, 0.1, 0.1, ViscosityMode.Standard, true, XQuadFactoryHelper.MomentFittingVariants.OneStepGaussAndStokes);
-            //BoSSS.Application.XNSE_Solver.Tests.ASUnitTest.BcTest_PressureOutletTest(1, 0.0d, XQuadFactoryHelper.MomentFittingVariants.OneStepGaussAndStokes, SurfaceStressTensor_IsotropicMode.LaplaceBeltrami_Flux, true);
-            //BoSSS.Application.XNSE_Solver.Tests.ASUnitTest.MovingDropletTest(3, 0.3, true, SurfaceStressTensor_IsotropicMode.Curvature_Projected, 0.85084, ViscosityMode.FullySymmetric, true, false, XQuadFactoryHelper.MomentFittingVariants.OneStepGaussAndStokes);
-            //BoSSS.Application.XNSE_Solver.Tests.UnitTest.ASTestRayleighTaylorInstability();
-            //BoSSS.Application.XNSE_Solver.Tests.ASUnitTest.PolynomialTestForConvectionTest(3, 0, false, XQuadFactoryHelper.MomentFittingVariants.OneStepGaussAndStokes, SurfaceStressTensor_IsotropicMode.Curvature_Projected);
-            //BoSSS.Application.XNSE_Solver.Tests.ASUnitTest.PolynomialTestForConvectionTest(3, 0, false, XQuadFactoryHelper.MomentFittingVariants.OneStepGaussAndStokes, SurfaceStressTensor_IsotropicMode.LaplaceBeltrami_Flux);
-            //BoSSS.Application.XNSE_Solver.Tests.ASUnitTest.ChannelTest(2, 0.0, ViscosityMode.Standard, 0.0, XQuadFactoryHelper.MomentFittingVariants.OneStepGaussAndStokes);
-            //BoSSS.Application.XNSE_Solver.Tests.ASUnitTest.ScalingStaticDropletTest(2, ViscosityMode.Standard, XQuadFactoryHelper.MomentFittingVariants.OneStepGaussAndStokes);
-            //*/
-            //BoSSS.Application.XNSE_Solver.Tests.UnitTest.PolynomialTestForConvectionTest(3, 0, false);
-            //BoSSS.Application.XNSE_Solver.Tests.UnitTest.TestRayleighTaylorInstability();
-            //BoSSS.Application.XNSE_Solver.Tests.UnitTest.TestCapillaryWave();
-            //BoSSS.Application.XNSE_Solver.Tests.UnitTest.ViscosityJumpTest(1, 0.0d, ViscosityMode.FullySymmetric);
-            //BoSSS.Application.XNSE_Solver.Tests.UnitTest.TranspiratingChannelTest(2, 0.1, 0.1, ViscosityMode.Standard, true);
-            //BoSSS.Application.XNSE_Solver.Tests.UnitTest.BcTest_PressureOutletTest(1, 0.0d, true);
-            //BoSSS.Application.XNSE_Solver.Tests.UnitTest.ScalingViscosityJumpTest(3, ViscosityMode.FullySymmetric);
-            //BoSSS.Application.XNSE_Solver.Tests.UnitTest.SimpleScalingViscosityJumpTest(3, ViscosityMode.FullySymmetric);
             
->>>>>>> 4a69e910
             _Main(args, false, delegate () {
                 var p = new XNSE();
                 return p;
