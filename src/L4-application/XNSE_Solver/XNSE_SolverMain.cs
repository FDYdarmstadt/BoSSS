﻿/* =======================================================================
Copyright 2017 Technische Universitaet Darmstadt, Fachgebiet fuer Stroemungsdynamik (chair of fluid dynamics)

Licensed under the Apache License, Version 2.0 (the "License");
you may not use this file except in compliance with the License.
You may obtain a copy of the License at

    http://www.apache.org/licenses/LICENSE-2.0

Unless required by applicable law or agreed to in writing, software
distributed under the License is distributed on an "AS IS" BASIS,
WITHOUT WARRANTIES OR CONDITIONS OF ANY KIND, either express or implied.
See the License for the specific language governing permissions and
limitations under the License.
*/

//#define TEST

using System;
using System.Collections.Generic;
using System.IO;
using System.Linq;
using System.Diagnostics;
using System.Numerics;

using ilPSP;
using ilPSP.Connectors.Matlab;
using ilPSP.Utils;
using ilPSP.Tracing;
using ilPSP.LinSolvers;

using BoSSS.Platform;

using BoSSS.Foundation;
using BoSSS.Foundation.Grid;
using BoSSS.Foundation.Grid.Classic;
using BoSSS.Foundation.IO;
using BoSSS.Foundation.Quadrature;
using BoSSS.Foundation.SpecFEM;
using BoSSS.Foundation.XDG;

using BoSSS.Solution;
using BoSSS.Solution.Control;
using BoSSS.Solution.LevelSetTools;
using BoSSS.Solution.LevelSetTools.FourierLevelSet;
using BoSSS.Solution.LevelSetTools.EllipticReInit;
using BoSSS.Solution.LevelSetTools.Reinit.FastMarch;
using BoSSS.Solution.LevelSetTools.Advection;
using BoSSS.Solution.AdvancedSolvers;
using BoSSS.Solution.NSECommon;
using BoSSS.Solution.Tecplot;
using BoSSS.Solution.Utils;
using BoSSS.Solution.XheatCommon;
using BoSSS.Solution.XNSECommon;
using BoSSS.Solution.Timestepping;
using BoSSS.Solution.XdgTimestepping;
using BoSSS.Foundation.Grid.Aggregation;
using NUnit.Framework;
using MPI.Wrappers;
using System.Collections;
using BoSSS.Solution.XNSECommon.Operator.SurfaceTension;

namespace BoSSS.Application.XNSE_Solver {

    /// <summary>
    /// Solver for Incompressible Multiphase flows
    /// Optional: coupled heat equation with evaporation
    /// Optional: kinetic energy equation 
    /// </summary>
    public partial class XNSE_SolverMain : BoSSS.Solution.Application<XNSE_Control> {

        //===========
        // Main file
        //===========
        static void Main(string[] args) {
<<<<<<< HEAD

            //InitMPI();
            //DeleteOldPlotFiles();
            //BoSSS.Application.XNSE_Solver.Tests.ASUnitTest.MovingDropletTest_rel_p3_OneStepGaussAndStokes_FullySymmetric(0.1d,  true,SurfaceStressTensor_IsotropicMode.Curvature_Projected, 0.69711d, true, false);
            //BoSSS.Application.XNSE_Solver.Tests.ASUnitTest.SteadyStateEvaporationTest(0.0, 1, 0.0, true, XQuadFactoryHelper.MomentFittingVariants.Saye, SurfaceStressTensor_IsotropicMode.LaplaceBeltrami_Flux);
=======
            
            InitMPI();
            DeleteOldPlotFiles();
            //BoSSS.Application.XNSE_Solver.Tests.UnitTest.ASTestRayleighTaylorInstability();
>>>>>>> 0b5da4ad
            //BoSSS.Application.XNSE_Solver.Tests.UnitTest.MovingDropletTest_rel_p2_OneStepGaussAndStokes_FullySymmetric(2, 0.01, true, SurfaceStressTensor_IsotropicMode.Curvature_Projected, 0.69711, true, false);
            //BoSSS.Application.XNSE_Solver.Tests.ASUnitTest.MovingDropletTest_rel_p2_OneStepGaussAndStokes_FullySymmetric(0.01, true, SurfaceStressTensor_IsotropicMode.Curvature_Projected, 0.69711, true, false);
            //BoSSS.Application.XNSE_Solver.Tests.ASUnitTest.ChannelTest(2, 0.0, ViscosityMode.Standard, 0.0, XQuadFactoryHelper.MomentFittingVariants.OneStepGaussAndStokes);
            //BoSSS.Application.XNSE_Solver.Tests.ASUnitTest.ChannelTest(2, 0.0, ViscosityMode.Standard, 0.0, XQuadFactoryHelper.MomentFittingVariants.Saye);
            BoSSS.Application.XNSE_Solver.Tests.ASUnitTest.ChannelTest(2, 0.0, ViscosityMode.Standard, 60.0 * Math.PI / 180.0, XQuadFactoryHelper.MomentFittingVariants.Saye);
            //BoSSS.Application.XNSE_Solver.Tests.UnitTest.ChannelTest(2, 0.0, ViscosityMode.Standard, 60.0 * Math.PI / 180.0, XQuadFactoryHelper.MomentFittingVariants.OneStepGaussAndStokes);

            //BatchmodeConnector.Flav = BatchmodeConnector.Flavor.Octave;
            //BatchmodeConnector.MatlabExecuteable = @"C:\Octave\Octave-5.2.0\mingw64\bin\octave-cli.exe";

            ////Tests.UnitTest.BcTest_PressureOutletTest(1, 0.0, true, 3);
            ////Tests.UnitTest.MovingDropletTest(2, 1, 0.1d, true, SurfaceStressTensor_IsotropicMode.LaplaceBeltrami_Flux, 0.8d,
            ////    ViscosityMode.FullySymmetric, true, false, XQuadFactoryHelper.MomentFittingVariants.OneStepGaussAndStokes);
            ////Tests.UnitTest.ChannelTest(2, 0.0d, ViscosityMode.Standard, 0.0d); // 1.0471975511966d);
            //Tests.UnitTest.TranspiratingChannelTest(2, 2, 0.1d, 0.1d, ViscosityMode.Standard, false, XQuadFactoryHelper.MomentFittingVariants.OneStepGaussAndStokes);
            ////Tests.UnitTest.PolynomialTestForConvectionTest(3, 0.0d, false, 3);
            ////Tests.UnitTest.ScalingSinglePhaseChannelTest(1, ViscosityMode.FullySymmetric);
            ////Tests.UnitTest.TestRayleighTaylorInstability();
            ////Tests.UnitTest.ScalingStaticDropletTest(4, ViscosityMode.FullySymmetric);

            //Tests.ASUnitTest.ViscosityJumpTest(2, 4, 0.1d, ViscosityMode.FullySymmetric,
            //    XQuadFactoryHelper.MomentFittingVariants.OneStepGaussAndStokes, SurfaceStressTensor_IsotropicMode.LaplaceBeltrami_Local);
            //Tests.ASUnitTest.PolynomialTestForConvectionTest(2, 3, 0.0d, false,
            //    XQuadFactoryHelper.MomentFittingVariants.OneStepGaussAndStokes, SurfaceStressTensor_IsotropicMode.Curvature_Projected);


            //Tests.LevelSetUnitTest.LevelSetAdvectiontTest(2, 3, LevelSetEvolution.FastMarching,
            //    LevelSetHandling.Coupled_Once);

            //return;
            throw new Exception("Remove me");

            _Main(args, false, delegate () {
                var p = new XNSFE();
                return p;
            });
        }


        //=====================================
        // Field declaration and instantiation
        //=====================================
        #region fields

#pragma warning disable 649

        /// <summary>
        /// Bundling of variables which are either DG or XDG (see <see cref="XNSE_Control.UseXDG4Velocity"/>);
        /// </summary>
        class VelocityRelatedVars<TX> where TX : DGField {
            /// <summary>
            /// velocity
            /// </summary>
            [InstantiateFromControlFile(new string[] { VariableNames.VelocityX, VariableNames.VelocityY, VariableNames.VelocityZ },
                null,
                true, true,
                IOListOption.ControlFileDetermined)]
            public VectorField<TX> Velocity;


            /// <summary>
            /// Volume Force, dimension is acceleration, i.e. length per time-square.
            /// </summary>
            [InstantiateFromControlFile(
                new string[] { VariableNames.GravityX, VariableNames.GravityY, VariableNames.GravityZ },
                new string[] { VariableNames.VelocityX, VariableNames.VelocityY, VariableNames.VelocityZ },
                true, true,
                IOListOption.ControlFileDetermined)]
            public VectorField<TX> Gravity;

            /// <summary>
            /// Residual in the momentum equation.
            /// </summary>
            [InstantiateFromControlFile(new string[] { "ResidualMomentumX", "ResidualMomentumY", "ResidualMomentumZ" },
                new string[] { VariableNames.VelocityX, VariableNames.VelocityY, VariableNames.VelocityZ },
                true, true,
                IOListOption.ControlFileDetermined)]
            public VectorField<TX> ResidualMomentum;
        }
                
        /// <summary>
        /// Velocity and related variables for the extended case.
        /// </summary>
        VelocityRelatedVars<XDGField> XDGvelocity;


        /// <summary>
        /// Pressure
        /// </summary>
        //[InstantiateFromControlFile(VariableNames.Pressure, null, IOListOption.ControlFileDetermined)]
        internal XDGField Pressure;

        /// <summary>
        /// Residual of the continuity equation
        /// </summary>
        //[InstantiateFromControlFile("ResidualConti", VariableNames.Pressure, IOListOption.ControlFileDetermined)]
        XDGField ResidualContinuity;


        /// <summary>
        /// Artificial force term at the fluid interface, usually only to support manufactured solutions.
        /// </summary>
        [InstantiateFromControlFile(
            new string[] { VariableNames.SurfaceForceX, VariableNames.SurfaceForceY, VariableNames.SurfaceForceZ },
            new string[] { VariableNames.VelocityX, VariableNames.VelocityY, VariableNames.VelocityZ },
            true, true,
            IOListOption.ControlFileDetermined)]
        VectorField<SinglePhaseField> SurfaceForce;

#pragma warning restore 649


        protected override void CreateFields() {
            using (new FuncTrace()) {
                base.CreateFields();


                this.CreateLevelSetFields();


                this.Pressure = new XDGField(new XDGBasis(this.LsTrk, this.Control.FieldOptions[VariableNames.Pressure].Degree), VariableNames.Pressure);
                base.RegisterField(this.Pressure);
                this.ResidualContinuity = new XDGField(this.Pressure.Basis, "ResidualConti");
                base.RegisterField(this.ResidualContinuity);

                this.XDGvelocity = new VelocityRelatedVars<XDGField>();
                InitFromAttributes.CreateFieldsAuto(this.XDGvelocity, this.GridData, base.Control.FieldOptions, base.Control.CutCellQuadratureType, base.IOFields, base.m_RegisteredFields);

                this.CreateUtilityFields();

                this.CreateEnergyFields();

                if (this.Control.solveCoupledHeatEquation) 
                    this.CreateHeatFields();

            }
        }


        #endregion



        //==========================================
        // operator related members
        // (create and update operator/mass matrix)
        //==========================================
        #region operator


        /// <summary>
        /// the spatial operator (momentum and continuity equation)
        /// Optional: kinetic energy / heat equation
        /// </summary>
        XNSFE_OperatorFactory XNSFE_Operator;

        /// <summary>
        /// OperatorConfiguration for the <see cref="XNSFE_Operator"/>
        /// </summary>
        XNSFE_OperatorConfiguration XOpConfig;



        /// <summary>
        /// output of <see cref="AssembleMatrix"/>;
        /// </summary>
        MassMatrixFactory MassFact;

        /// <summary>
        /// Block scaling of the mass matrix/temporal operator: for each species $\frakS$, a vector $(\rho_\frakS, \ldots, \rho_frakS, 0 )$.
        /// </summary>
        IDictionary<SpeciesId, IEnumerable<double>> MassScale {
            get {
                double rho_A = this.Control.PhysicalParameters.rho_A,
                    rho_B = this.Control.PhysicalParameters.rho_B;

                double c_A = this.Control.ThermalParameters.c_A,
                    c_B = this.Control.ThermalParameters.c_B;

                int D = this.GridData.SpatialDimension;


                double[] scale_A = new double[D + 1];
                double[] scale_B = new double[D + 1];
                if (this.Control.solveCoupledHeatEquation) {
                    scale_A = new double[D + 2];
                    scale_B = new double[D + 2];
                    if (this.Control.conductMode != ConductivityInSpeciesBulk.ConductivityMode.SIP) {
                        scale_A = new double[D + 2 + D];
                        scale_B = new double[D + 2 + D];
                    }
                }

                scale_A.SetAll(rho_A); // mass matrix in momentum equation (kinetic energy equation)
                scale_A[D] = 0; // no  mass matrix for continuity equation
                scale_B.SetAll(rho_B); // mass matrix in momentum equation (kinetic energy equation)
                scale_B[D] = 0; // no  mass matrix for continuity equation

                if (this.Control.solveCoupledHeatEquation) {
                    scale_A[D + 1] = rho_A * c_A;
                    scale_B[D + 1] = rho_B * c_B;
                    if (this.Control.conductMode != ConductivityInSpeciesBulk.ConductivityMode.SIP) {
                        scale_A.GetSubVector(D + 2, D).SetAll(0.0);
                        scale_B.GetSubVector(D + 2, D).SetAll(0.0);
                    }
                }

                Dictionary<SpeciesId, IEnumerable<double>> R = new Dictionary<SpeciesId, IEnumerable<double>>();
                R.Add(this.LsTrk.GetSpeciesId("A"), scale_A);
                R.Add(this.LsTrk.GetSpeciesId("B"), scale_B);


                return R;
            }
        }



        /// <summary>
        /// Boundary conditions.
        /// </summary>
        IncompressibleMultiphaseBoundaryCondMap BcMap {
            get {
                if (m_BcMap == null) {
                    m_BcMap = new IncompressibleMultiphaseBoundaryCondMap(this.GridData, this.Control.BoundaryValues, this.LsTrk.SpeciesNames.ToArray());
                }
                return m_BcMap;
            }
        }

        IncompressibleMultiphaseBoundaryCondMap m_BcMap;


        /// <summary>
        /// Current velocity and pressure;
        /// </summary>
        internal CoordinateVector CurrentSolution {
            get {
                if (m_CurrentSolution == null) {
                    m_CurrentSolution = new CoordinateVector(ArrayTools.Cat(this.CurrentVel, this.Pressure));
                    //if (this.Control.solveKineticEnergyEquation) {
                    //    m_CurrentSolution = new CoordinateVector(ArrayTools.Cat(m_CurrentSolution.Mapping.Fields.ToArray(), this.KineticEnergy));
                    //}
                    if (this.Control.solveCoupledHeatEquation) {
                        //m_CurrentSolution = new CoordinateVector(ArrayTools.Cat(this.CurrentVel, this.Pressure, this.Temperature));
                        m_CurrentSolution = new CoordinateVector(ArrayTools.Cat(m_CurrentSolution.Mapping.Fields.ToArray(), this.Temperature));
                        if (this.Control.conductMode != ConductivityInSpeciesBulk.ConductivityMode.SIP)
                            m_CurrentSolution = new CoordinateVector(ArrayTools.Cat(m_CurrentSolution.Mapping.Fields.ToArray(), this.HeatFlux));
                    }
                } else {
                    for (int d = 0; d < base.GridData.SpatialDimension; d++) {
                        Debug.Assert(object.ReferenceEquals(m_CurrentSolution.Mapping.Fields[d], this.CurrentVel[d]));
                    }
                }
         
                return m_CurrentSolution;
            }
        }
        
        CoordinateVector m_CurrentSolution;

        /// <summary>
        /// Current residual for momentum and continuity equation.
        /// </summary>
        internal CoordinateVector CurrentResidual {
            get {
                if (m_CurrentResidual == null) {
                    m_CurrentResidual = new CoordinateVector(ArrayTools.Cat<DGField>(XDGvelocity.ResidualMomentum, ResidualContinuity));
                    //if (this.Control.solveKineticEnergyEquation) {
                    //    m_CurrentResidual = new CoordinateVector(ArrayTools.Cat(m_CurrentResidual.Mapping.Fields.ToArray(), this.ResidualKineticEnergy));
                    //}
                    if (this.Control.solveCoupledHeatEquation) {
                        //m_CurrentResidual = new CoordinateVector(ArrayTools.Cat<DGField>(XDGvelocity.ResidualMomentum, ResidualContinuity, ResidualHeat));
                        m_CurrentResidual = new CoordinateVector(ArrayTools.Cat(m_CurrentResidual.Mapping.Fields.ToArray(), this.ResidualHeat));
                        if (this.Control.conductMode != ConductivityInSpeciesBulk.ConductivityMode.SIP)
                            m_CurrentResidual = new CoordinateVector(ArrayTools.Cat(m_CurrentResidual.Mapping.Fields.ToArray(), this.ResidualAuxHeatFlux));
                    }
                }
                return m_CurrentResidual;
            }
        }

        CoordinateVector m_CurrentResidual;


        /// <summary>
        /// Current Velocity
        /// </summary>
        public XDGField[] CurrentVel {
            get {
                return this.XDGvelocity.Velocity.ToArray();
            }
        }


        /// <summary>
        /// HMF order/degree which is used globally in this solver.
        /// </summary>
        internal int m_HMForder {
            get;
            private set;
        }



        /// <summary>
        /// configuration options for <see cref="MultigridOperator"/>.
        /// </summary>
        MultigridOperator.ChangeOfBasisConfig[][] MultigridOperatorConfig {
            get {
                int pVel = this.CurrentVel[0].Basis.Degree;
                int pPrs = this.Pressure.Basis.Degree;
                int D = this.GridData.SpatialDimension;

                // set the MultigridOperator configuration for each level:
                // it is not necessary to have exactly as many configurations as actual multigrid levels:
                // the last configuration enty will be used for all higher level
                MultigridOperator.ChangeOfBasisConfig[][] configs = new MultigridOperator.ChangeOfBasisConfig[3][];
                for (int iLevel = 0; iLevel < configs.Length; iLevel++) {


                    var configsLevel = new List<MultigridOperator.ChangeOfBasisConfig>();


                    if (this.Control.UseSchurBlockPrec) {
                        // using a Schur complement for velocity & pressure
                        var confMomConti = new MultigridOperator.ChangeOfBasisConfig();
                        for (int d = 0; d < D; d++) {
                            d.AddToArray(ref confMomConti.VarIndex);
                            //Math.Max(1, pVel - iLevel).AddToArray(ref confMomConti.DegreeS); // global p-multi-grid
                            pVel.AddToArray(ref confMomConti.DegreeS);
                        }
                        D.AddToArray(ref confMomConti.VarIndex);
                        //Math.Max(0, pPrs - iLevel).AddToArray(ref confMomConti.DegreeS); // global p-multi-grid
                        pPrs.AddToArray(ref confMomConti.DegreeS);

                        confMomConti.mode = MultigridOperator.Mode.SchurComplement;

                        configsLevel.Add(confMomConti);
                    } else {
                        // configurations for velocity
                        for (int d = 0; d < D; d++) {
                            var configVel_d = new MultigridOperator.ChangeOfBasisConfig() {
                                DegreeS = new int[] { pVel },
                                //DegreeS = new int[] { Math.Max(1, pVel - iLevel) },
                                mode = MultigridOperator.Mode.SymPart_DiagBlockEquilib_DropIndefinite,
                                VarIndex = new int[] { d }
                            };
                            configsLevel.Add(configVel_d);
                        }
                        // configuration for pressure
                        var configPres = new MultigridOperator.ChangeOfBasisConfig() {
                            DegreeS = new int[] { pPrs },
                            //DegreeS = new int[] { Math.Max(0, pPrs - iLevel) },
                            mode = MultigridOperator.Mode.IdMass_DropIndefinite,
                            VarIndex = new int[] { D }
                        };
                        configsLevel.Add(configPres);
                    }

                                        
                    if (this.Control.solveKineticEnergyEquation) {
                        int pKinE = this.KineticEnergy.Basis.Degree;
                        // configuration for kinetic energy
                        var confEnergy = new MultigridOperator.ChangeOfBasisConfig() {
                            DegreeS = new int[] { pKinE }, //Math.Max(1, pKinE - iLevel) },
                            mode = this.Control.KineticEnergyeBlockPrecondMode,
                            VarIndex = new int[] { this.XNSFE_Operator.Xop.DomainVar.IndexOf(VariableNames.KineticEnergy) }
                        };

                        configsLevel.Add(confEnergy);
                    }

                    if (this.Control.solveCoupledHeatEquation) {

                        //VariableNames.Temperature, VariableNames.HeatFluxVector(D)

                        int pTemp = this.Temperature.Basis.Degree;
                        // configuration for Temperature
                        var confTemp = new MultigridOperator.ChangeOfBasisConfig() {
                            DegreeS = new int[] { pTemp }, //Math.Max(1, pTemp - iLevel) },
                            mode = MultigridOperator.Mode.SymPart_DiagBlockEquilib,
                            VarIndex = new int[] { this.XNSFE_Operator.Xop.DomainVar.IndexOf(VariableNames.Temperature) }
                        };
                        configsLevel.Add(confTemp);

                        // configuration for auxiliary heat flux
                        if (this.Control.conductMode != ConductivityInSpeciesBulk.ConductivityMode.SIP) {
                            int pFlux = this.HeatFlux[0].Basis.Degree;
                            for (int d = 0; d < D; d++) {
                                var confHeatFlux = new MultigridOperator.ChangeOfBasisConfig() {
                                    DegreeS = new int[] { pFlux }, // Math.Max(1, pFlux - iLevel) },
                                    mode = MultigridOperator.Mode.Eye,
                                    VarIndex = new int[] { this.XNSFE_Operator.Xop.DomainVar.IndexOf(VariableNames.HeatFluxVectorComponent(d)) }
                                };
                                configsLevel.Add(confHeatFlux);
                            }
                        }

                    }


                    configs[iLevel] = configsLevel.ToArray();
                }


                return configs;
            }
        }


        /// <summary>
        /// Create XOperator and Timestepper
        /// </summary>
        /// <param name="L"></param>
        protected override void CreateEquationsAndSolvers(GridUpdateDataVaultBase L) {

            #region Checks
            // CreateEquationsAndSolvers might be called multiple times
            // exit if so, and no LoadBalancing
            if (XNSFE_Operator != null && L == null)
                return;


            if (Control.TimesteppingMode == AppControl._TimesteppingMode.Steady) {
                if (Control.Timestepper_LevelSetHandling != LevelSetHandling.None)
                    throw new ApplicationException(string.Format("Illegal control file: for a steady computation ({0}), the level set handling must be {1}.", AppControl._TimesteppingMode.Steady, LevelSetHandling.None));
            }

            if(Control.CutCellQuadratureType != XQuadFactoryHelper.MomentFittingVariants.Saye
                && Control.CutCellQuadratureType != XQuadFactoryHelper.MomentFittingVariants.OneStepGaussAndStokes) {
                if (this.GridData.SpatialDimension == 3)
                    Console.WriteLine($"The XNSE solver is only verified for cut-cell quadrature rules {XQuadFactoryHelper.MomentFittingVariants.Saye} and {XQuadFactoryHelper.MomentFittingVariants.OneStepGaussAndStokes}; " +
                    $"you have set {Control.CutCellQuadratureType}, so you are notified that you reach into unknown territory; If you do not know how to remove this exception, you should better return now!");
                else
                    throw new ArgumentException($"The XNSE solver is only verified for cut-cell quadrature rules {XQuadFactoryHelper.MomentFittingVariants.Saye} and {XQuadFactoryHelper.MomentFittingVariants.OneStepGaussAndStokes}; " +
                    $"you have set {Control.CutCellQuadratureType}, so you are notified that you reach into unknown territory; If you do not know how to remove this exception, you should better return now!");
            }

            int degU = this.CurrentVel[0].Basis.Degree;

            #endregion


            #region Config and Generate XOperator

            //Quadrature Order
            //----------------

            m_HMForder = degU * (this.Control.PhysicalParameters.IncludeConvection ? 3 : 2);

            if (this.Control.CutCellQuadratureType == XQuadFactoryHelper.MomentFittingVariants.Saye)
                m_HMForder = 2 * m_HMForder + 1;


            if (this.Control.solveKineticEnergyEquation)
                m_HMForder *= 2;
            
            //m_HMForder *= 2; // more points, better results you know ...                      


            // Create Spatial Operator
            // ======================= 

            XOpConfig = new XNSFE_OperatorConfiguration(this.Control);

            XNSFE_Operator = new XNSFE_OperatorFactory(XOpConfig, this.LsTrk, this.m_HMForder, this.BcMap, this.thermBcMap, degU, this.MassScale);
            updateSolutionParams = new bool[CurrentResidual.Mapping.Fields.Count];


            if(this.Control.solveKineticEnergyEquation)
                this.generateKinEnergyOperator(XOpConfig);


            #endregion


            #region Create Timestepper
            // =======================
            if (L == null) {

                this.CreateTimestepper();

            } else {

                //PlotCurrentState(hack_Phystime, new TimestepNumber(hack_TimestepIndex, 12), 2);

                Debug.Assert(object.ReferenceEquals(this.MultigridSequence[0].ParentGrid, this.GridData));


                DGField[] flds = ArrayTools.Cat<DGField>(this.XDGvelocity.Velocity.ToArray(), this.Pressure);
                DGField[] resi = ArrayTools.Cat<DGField>(this.XDGvelocity.ResidualMomentum.ToArray(), this.ResidualContinuity);

                if (this.Control.solveCoupledHeatEquation) {
                    flds = ArrayTools.Cat<DGField>(flds, this.Temperature);
                    resi = ArrayTools.Cat<DGField>(resi, this.ResidualHeat);
                    if (this.Control.conductMode != ConductivityInSpeciesBulk.ConductivityMode.SIP) {
                        flds = ArrayTools.Cat<DGField>(flds, this.HeatFlux);
                        resi = ArrayTools.Cat<DGField>(resi, this.ResidualAuxHeatFlux);
                    }
                }

                m_BDF_Timestepper.DataRestoreAfterBalancing(L, flds, resi, this.LsTrk, this.MultigridSequence);


                if (this.Control.solveKineticEnergyEquation) {
                    KineticEnergyTimestepper.DataRestoreAfterBalancing(L, this.KineticEnergy.ToEnumerable(), this.ResidualKineticEnergy.ToEnumerable(), this.LsTrk, this.MultigridSequence);
                }


                //PlotCurrentState(hack_Phystime, new TimestepNumber(hack_TimestepIndex, 13), 2);

                ContinuityEnforcer = new ContinuityProjection(
                    ContBasis: this.LevSet.Basis,
                    DGBasis: this.DGLevSet.Current.Basis,
                    gridData: GridData,
                    Option: Control.LSContiProjectionMethod);

                if (this.Control.Option_LevelSetEvolution == LevelSetEvolution.ExtensionVelocity) {
                    ReInitPDE = new EllipticReInit(this.LsTrk, this.Control.ReInitControl, DGLevSet.Current);
                    FastMarchReinitSolver = new FastMarchReinit(DGLevSet.Current.Basis);
                    ExtVelMover = new ExtensionVelocityBDFMover(LsTrk, DGLevSet.Current, DGLevSetGradient,
                        new VectorField<DGField>(XDGvelocity.Velocity.ToArray()),
                        Control.EllipticExtVelAlgoControl, BcMap, bdfOrder, ExtensionVelocity.Current,
                        new double[2] { Control.PhysicalParameters.rho_A, Control.PhysicalParameters.rho_B });
                }

            }
            #endregion
                                
        }


        void DelComputeOperatorMatrix(BlockMsrMatrix OpMtx, double[] OpAffine, UnsetteledCoordinateMapping Mapping, DGField[] CurrentState, Dictionary<SpeciesId, MultidimensionalArray> AgglomeratedCellLengthScales, double phystime, int LsTrkHistoryIndex) {
            using (var tr = new FuncTrace()) {
                int D = this.GridData.SpatialDimension;
                if(LsTrkHistoryIndex != 1)
                    throw new NotSupportedException("No supported for anything but the current tracker time level.");

                // ============================
                // treatment of surface tension
                // ============================

                VectorField<SinglePhaseField> filtLevSetGradient;
                switch (this.Control.AdvancedDiscretizationOptions.SST_isotropicMode) {
                    case SurfaceStressTensor_IsotropicMode.LaplaceBeltrami_Flux:
                    case SurfaceStressTensor_IsotropicMode.LaplaceBeltrami_Local:
                    case SurfaceStressTensor_IsotropicMode.LaplaceBeltrami_ContactLine: {
                            CurvatureAlgorithms.LaplaceBeltramiDriver(
                                this.Control.AdvancedDiscretizationOptions.SST_isotropicMode,
                                this.Control.AdvancedDiscretizationOptions.FilterConfiguration,
                                out filtLevSetGradient, this.LsTrk,
                                this.DGLevSet.Current);
                            if ((this.Control.solveKineticEnergyEquation && !this.LsTrk.Regions.GetCutCellMask().IsEmptyOnRank) || XOpConfig.isEvaporation) {
                                VectorField<SinglePhaseField> filtLevSetGradient_dummy;
                                CurvatureAlgorithms.CurvatureDriver(
                                    SurfaceStressTensor_IsotropicMode.Curvature_Projected,
                                    CurvatureAlgorithms.FilterConfiguration.Default,
                                    this.Curvature, out filtLevSetGradient_dummy, this.LsTrk,
                                    this.m_HMForder,
                                    this.DGLevSet.Current);
                            }
                            break;
                        }
                    case SurfaceStressTensor_IsotropicMode.Curvature_ClosestPoint:
                    case SurfaceStressTensor_IsotropicMode.Curvature_Projected:
                    case SurfaceStressTensor_IsotropicMode.Curvature_LaplaceBeltramiMean:
                        CurvatureAlgorithms.CurvatureDriver(
                            this.Control.AdvancedDiscretizationOptions.SST_isotropicMode,
                            this.Control.AdvancedDiscretizationOptions.FilterConfiguration,
                            this.Curvature, out filtLevSetGradient, this.LsTrk,
                            this.m_HMForder,
                            this.DGLevSet.Current);
                        //CurvatureAlgorithms.MakeItConservative(LsTrk, this.Curvature, this.Control.PhysicalParameters.Sigma, this.SurfaceForce, filtLevSetGradient, MomentFittingVariant, this.m_HMForder);
                        break;

                    case SurfaceStressTensor_IsotropicMode.Curvature_Fourier:
                        if (Fourier_LevSet != null) {
                            Fourier_LevSet.ProjectToDGCurvature(this.Curvature, out filtLevSetGradient, this.LsTrk.Regions.GetCutCellMask());
                        } else {
                            throw new NotImplementedException("Curvature_Fourier needs an instance of Fourier_LevSet");
                        }
                        break;

                    default: throw new NotImplementedException("Unknown SurfaceTensionMode");
                }


                //if (this.Control.useFiltLevSetGradientForEvolution) {
                //    this.DGLevSetGradient.Clear();
                //    if (this.Control.AdvancedDiscretizationOptions.FilterConfiguration.LevelSetSource == CurvatureAlgorithms.LevelSetSource.fromDG) {
                //        this.DGLevSetGradient.Acc(1.0, filtLevSetGradient);
                //    } else {
                //        this.DGLevSetGradient.AccLaidBack(1.0, filtLevSetGradient);
                //    }
                //} else {
                //    this.DGLevSetGradient.Clear();
                //    this.DGLevSetGradient.Gradient(1.0, this.DGLevSet.Current); 
                //}

                // =================================================
                // Construct evaporative mass flux (extension field) 
                // =================================================

                // heat flux for evaporation
                //DGField[] HeatFluxParam = new DGField[D];
                //if (XOpConfig.solveHeat) {
                //    if (XOpConfig.conductMode == ConductivityInSpeciesBulk.ConductivityMode.SIP) {
                //        HeatFluxParam = new VectorField<XDGField>(D, CurrentState.ToArray()[D + 1].Basis, "HeatFlux0_", XDGField.Factory).ToArray();
                //        Dictionary<string, double> kSpc = new Dictionary<string, double>();
                //        kSpc.Add("A", -this.Control.ThermalParameters.k_A);
                //        kSpc.Add("B", -this.Control.ThermalParameters.k_B);
                //        XNSEUtils.ComputeGradientForParam(CurrentState.ToArray()[D + 1], HeatFluxParam, this.LsTrk, kSpc, this.LsTrk.Regions.GetNearFieldSubgrid(1));
                //    } else {
                //        var HeatFluxMap = new CoordinateMapping(CurrentState.ToArray().GetSubVector(D + 2, D));
                //        HeatFluxParam = HeatFluxMap.Fields.ToArray();
                //    }
                //}
                //ConventionalDGField[] HeatFluxAParam = new VectorField<ConventionalDGField>(D.ForLoop(d => (HeatFluxParam[d] as XDGField).GetSpeciesShadowField("A"))).ToArray();
                //ConventionalDGField[] HeatFluxBParam = new VectorField<ConventionalDGField>(D.ForLoop(d => (HeatFluxParam[d] as XDGField).GetSpeciesShadowField("B"))).ToArray();

                //SinglePhaseField[] HeatFluxAExt = new VectorField<SinglePhaseField>(D.ForLoop(d => new SinglePhaseField(new Basis(this.GridData, HeatFluxParam[d].Basis.Degree), "HeatFluxExt" + d))).ToArray();
                //SinglePhaseField[] HeatFluxBExt = new VectorField<SinglePhaseField>(D.ForLoop(d => new SinglePhaseField(new Basis(this.GridData, HeatFluxParam[d].Basis.Degree), "HeatFluxExt" + d))).ToArray();
                //double[][] ExtVelMin = new double[HeatFluxAExt.Length][];
                //double[][] ExtVelMax = new double[HeatFluxAExt.Length][];
                //int J = this.LsTrk.GridDat.Cells.NoOfLocalUpdatedCells;
                //for (int i = 0; i < HeatFluxAExt.Length; i++) {
                //    ExtVelMin[i] = new double[J];
                //    ExtVelMax[i] = new double[J];
                //}
                //NarrowMarchingBand.ConstructExtVel_PDE(this.LsTrk, this.LsTrk.Regions.GetCutCellSubGrid(), HeatFluxAExt, HeatFluxAParam, this.LevSet, this.LevSetGradient, ExtVelMin, ExtVelMax, m_HMForder);
                //NarrowMarchingBand.ConstructExtVel_PDE(this.LsTrk, this.LsTrk.Regions.GetCutCellSubGrid(), HeatFluxBExt, HeatFluxBParam, this.LevSet, this.LevSetGradient, ExtVelMin, ExtVelMax, m_HMForder);

                //DGField[] HeatFluxExtParam = new VectorField<XDGField>(D, CurrentState.ToArray()[D + 1].Basis, "HeatFluxExt_", XDGField.Factory).ToArray();
                //for (int d = 0; d < D; d++) {
                //    (HeatFluxExtParam[d] as XDGField).GetSpeciesShadowField("A").Acc(1.0, HeatFluxAExt[d]);
                //    (HeatFluxExtParam[d] as XDGField).GetSpeciesShadowField("B").Acc(1.0, HeatFluxBExt[d]);
                //}

                //Tecplot.PlotFields(HeatFluxParam, "HeatFluxParam" + hack_TimestepIndex, hack_Phystime, 2);
                //Tecplot.PlotFields(HeatFluxExtParam, "HeatFluxExtParam" + hack_TimestepIndex, hack_Phystime, 2);

                // ============================
                // matrix assembly
                // ============================

                var codMap = Mapping;
                var domMap = Mapping;

                using (new BlockTrace("XdgMatrixAssembly", tr)) {
                    this.XNSFE_Operator.AssembleMatrix(
                       OpMtx, OpAffine, codMap, domMap,
                       CurrentState, AgglomeratedCellLengthScales, phystime, this.Control.dtFixed, 
                       this.m_HMForder, SurfaceForce, filtLevSetGradient, Curvature,
                       updateSolutionParams, new DGField[] { MassFluxExtension }); //, HeatFluxExtParam);
                                                                                  //(this.Control.solveCoupledHeatEquation ? this.Temperature.ToEnumerable() : null),
                                                                                  //(this.Control.solveCoupledHeatEquation ? this.DisjoiningPressure.ToEnumerable() : null));                   
                }


                // ====================================
                // something with surface tension ?????
                // ====================================

                {
                    if (this.Control.PhysicalParameters.useArtificialSurfaceForce == true)
                        throw new NotSupportedException("Not supported for this hack.");


                    var TmpRhs = new CoordinateVector(CurrentState.Select(f => (DGField)f.Clone()).ToArray());
                    TmpRhs.Clear();

                    var VelA = new CoordinateVector(TmpRhs.Mapping.Fields.Take(D).Select(f => (DGField)(((XDGField)f).GetSpeciesShadowField("A"))).ToArray());
                    var VelB = new CoordinateVector(TmpRhs.Mapping.Fields.Take(D).Select(f => (DGField)(((XDGField)f).GetSpeciesShadowField("B"))).ToArray());

                    int N = ((XDGBasis)(CurrentState[0].Basis)).NonX_Basis.Length;

                    //foreach (int jCell in this.LsTrk.Regions.GetCutCellMask4LevSet(0).ItemEnum) {
                    //    for (int d = 0; d < D; d++) {
                    //        for (int n = 0; n < N; n++) {
                    //            ((XDGField)(TmpRhs.Mapping.Fields[d])).GetSpeciesShadowField("A").Coordinates[jCell, n] = 0.5 * SurfaceForce[d].Coordinates[jCell, n];
                    //            ((XDGField)(TmpRhs.Mapping.Fields[d])).GetSpeciesShadowField("B").Coordinates[jCell, n] = 0.5 * SurfaceForce[d].Coordinates[jCell, n];
                    //        }
                    //    }
                    //}

                    OpAffine.AccV(1.0, TmpRhs);
                }

                // so far, 'SaddlePointRHS' is on the left-hand-side, since it is the output of ComputeMatrix
                // multiply by -1 to make it RHS
                OpAffine.ScaleV(-1.0);


                // ============================
                // Generate MassMatrix
                // ============================

                // mass matrix factory
                MassFact = this.LsTrk.GetXDGSpaceMetrics(this.LsTrk.SpeciesIdS.ToArray(), m_HMForder, 1).MassMatrixFactory;// new MassMatrixFactory(maxB, CurrentAgg);
                var WholeMassMatrix = MassFact.GetMassMatrix(Mapping, MassScale); // mass matrix scaled with density rho



                // ============================
                //  Add Gravity
                // ============================
                // Dimension: [ rho * G ] = mass / time^2 / len^2 == [ d/dt rho U ]
                var WholeGravity = new CoordinateVector(ArrayTools.Cat<DGField>(this.XDGvelocity.Gravity.ToArray<DGField>(), new XDGField(this.Pressure.Basis)));
                //if (this.Control.solveKineticEnergyEquation) {
                //    WholeGravity = new CoordinateVector(ArrayTools.Cat<DGField>(WholeGravity.Mapping.Fields, new XDGField(this.KineticEnergy.Basis)));
                //}
                if (this.Control.solveCoupledHeatEquation) {
                    WholeGravity = new CoordinateVector(ArrayTools.Cat<DGField>(WholeGravity.Mapping.Fields, new XDGField(this.Temperature.Basis)));
                    if (this.Control.conductMode != ConductivityInSpeciesBulk.ConductivityMode.SIP)
                        WholeGravity = new CoordinateVector(ArrayTools.Cat<DGField>(WholeGravity.Mapping.Fields,
                            new XDGField(this.Temperature.Basis), new VectorField<XDGField>(D, this.HeatFlux[0].Basis, XDGField.Factory)));
                }
                WholeMassMatrix.SpMV(1.0, WholeGravity, 1.0, OpAffine);


                /* not required anymore; 
                // ============================
                // Set Pressure Reference Point
                // ============================

                if (OpMtx != null) {
                    if (!this.BcMap.DirichletPressureBoundary) {
                        XNSEUtils.SetPressureReferencePoint(
                            Mapping,
                            this.GridData.SpatialDimension,
                            this.LsTrk, OpMtx, OpAffine);
                    }
                } else {
                    if (!this.BcMap.DirichletPressureBoundary) {
                        XNSEUtils.SetPressureReferencePointResidual(
                            new CoordinateVector(CurrentState),
                            this.GridData.SpatialDimension,
                            this.LsTrk, OpAffine);
                    }
                }
                */

                // transform from RHS to Affine
                OpAffine.ScaleV(-1.0);
            }
        }
        
        bool[] updateSolutionParams;

        bool lockUpdate;

        bool m_TransformedResi = true;

        protected void SolutionParamsUpdate(int iterIndex, double[] currentSol, double[] currentRes, MultigridOperator Mgop) {

            int NF = this.CurrentResidual.Mapping.Fields.Count;
            int D = this.GridData.SpatialDimension;

            int len = (this.Control.conductMode == ConductivityInSpeciesBulk.ConductivityMode.SIP) ? 1 : 1 + D;
            for (int l = 0; l < len; l++)
                updateSolutionParams[D + 1 + l] = false;

            double[] L2Res = new double[NF];

            if (m_TransformedResi) {
                // +++++++++++++++++++++++++++++++++++++++++++++++++++++++++++++
                // transform current solution and residual back to the DG domain
                // +++++++++++++++++++++++++++++++++++++++++++++++++++++++++++++

                var R = m_BDF_Timestepper.Residuals;
                R.Clear();

                Mgop.TransformRhsFrom(R, currentRes);
                this.LsTrk.GetAgglomerator(this.LsTrk.SpeciesIdS.ToArray(), m_HMForder, this.Control.AdvancedDiscretizationOptions.CellAgglomerationThreshold,
                    AgglomerateNewborn: false, AgglomerateDecased: false, ExceptionOnFailedAgglomeration: true).Extrapolate(R.Mapping);

                for (int i = 0; i < NF; i++) {
                    L2Res[i] = R.Mapping.Fields[i].L2Norm();
                }

            } else {
                // +++++++++++++++++++++++
                // un-transformed residual
                // +++++++++++++++++++++++

                var VarIdx = NF.ForLoop(i => Mgop.Mapping.GetSubvectorIndices(i));

                for (int i = 0; i < VarIdx.Length; i++) {
                    double L2 = 0.0;
                    foreach (int idx in VarIdx[i])
                        L2 += currentRes[idx - Mgop.Mapping.i0].Pow2();
                    L2Res[i] = L2.MPISum().Sqrt();
                }
            }

            double NSE_L2Res = 0.0;
            for (int i = 0; i <= D; i++)
                NSE_L2Res += L2Res[i].Pow2();
            NSE_L2Res.Sqrt();

            //Console.WriteLine("NSE L2 residual = {0}", NSE_L2Res);
            if (!lockUpdate && (NSE_L2Res < this.Control.NonLinearSolver.ConvergenceCriterion || iterIndex == 0)) {
                Console.WriteLine("update solution param");
                for (int l = 0; l < len; l++)
                    updateSolutionParams[D + 1 + l] = true;

                lockUpdate = (iterIndex > 0);
            }


        }


        #endregion



        //=============================
        // timestepper related members
        //=============================
        #region timestepper


        /// <summary>
        /// Implicit timestepping using Backward-Differentiation-Formulas (BDF),
        /// specialized for XDG applications.
        /// </summary>
        XdgBDFTimestepping m_BDF_Timestepper;


        ///// <summary>
        ///// Explicit or implicit timestepping using Runge-Kutta formulas,
        ///// specialized for XDG applications.
        ///// </summary>
        //XdgRKTimestepping m_RK_Timestepper;

        RungeKuttaScheme rksch = null;

        int bdfOrder = -1000;


        private void CreateTimestepper() {

            switch (this.Control.TimeSteppingScheme) {
                case TimeSteppingScheme.RK_ImplicitEuler: {
                        rksch = RungeKuttaScheme.ImplicitEuler;
                        break;
                    }
                case TimeSteppingScheme.RK_CrankNic: {
                        rksch = RungeKuttaScheme.CrankNicolson;
                        break;
                    }
                case TimeSteppingScheme.CrankNicolson: {
                        //do not instantiate rksch, use bdf instead
                        bdfOrder = -1;
                        break;
                    }
                case TimeSteppingScheme.ImplicitEuler: {
                        //do not instantiate rksch, use bdf instead
                        bdfOrder = 1;
                        break;
                    }
                default: {
                        if (this.Control.TimeSteppingScheme.ToString().StartsWith("BDF")) {
                            //do not instantiate rksch, use bdf instead
                            bdfOrder = Convert.ToInt32(this.Control.TimeSteppingScheme.ToString().Substring(3));
                            break;
                        } else
                            throw new NotImplementedException();
                    }

            }


            if (rksch == null) {
                m_BDF_Timestepper = new XdgBDFTimestepping(
                    this.CurrentSolution.Fields,
                    XNSFE_Operator.Xop.InvokeParameterFactory(this.CurrentSolution.Fields),
                    this.CurrentResidual.Fields,
                    LsTrk,
                    true,
                    DelComputeOperatorMatrix, this.XNSFE_Operator.Xop, DelUpdateLevelSet,
                    (this.Control.TimesteppingMode == AppControl._TimesteppingMode.Transient) ? bdfOrder : 1,
                    this.Control.Timestepper_LevelSetHandling,
                    this.XOpConfig.mmsd,
                    (this.Control.PhysicalParameters.IncludeConvection) ? SpatialOperatorType.Nonlinear : SpatialOperatorType.LinearTimeDependent,
                    this.MultigridOperatorConfig, base.MultigridSequence,
                    this.LsTrk.SpeciesIdS.ToArray(), this.m_HMForder,
                    this.Control.AdvancedDiscretizationOptions.CellAgglomerationThreshold,
                    true,
                    this.Control.NonLinearSolver,
                    this.Control.LinearSolver
                    );
                m_BDF_Timestepper.m_ResLogger = base.ResLogger;
                m_BDF_Timestepper.m_ResidualNames = this.CurrentResidual.Mapping.Fields.Select(f => f.Identification).ToArray();
                m_BDF_Timestepper.Timestepper_Init = (this.Control.TimesteppingMode == AppControl._TimesteppingMode.Transient) ? this.Control.Timestepper_BDFinit : TimeStepperInit.SingleInit;
                m_BDF_Timestepper.incrementTimesteps = this.Control.incrementTimesteps;
                m_BDF_Timestepper.PushLevelSet = this.PushLevelSetAndRelatedStuff;
                m_BDF_Timestepper.IterUnderrelax = this.Control.Timestepper_LevelSetHandling == LevelSetHandling.Coupled_Iterative ? this.Control.LSunderrelax : 1.0;

                m_BDF_Timestepper.Config_LevelSetConvergenceCriterion = this.Control.LevelSet_ConvergenceCriterion;
                //m_BDF_Timestepper.CustomIterationCallback += this.PlotOnIterationCallback;
                if (this.Control.useSolutionParamUpdate)
                    m_BDF_Timestepper.CustomIterationCallback += this.SolutionParamsUpdate;

                // solver 
                this.Control.NonLinearSolver.MinSolverIterations = (this.Control.Timestepper_LevelSetHandling == LevelSetHandling.Coupled_Iterative) ? 1 : this.Control.NonLinearSolver.MinSolverIterations; //m_BDF_Timestepper.config_NonLinearSolver.MinSolverIterations = (this.Control.Timestepper_LevelSetHandling == LevelSetHandling.Coupled_Iterative) ? 1 : this.Control.Solver_MinIterations;

                if (this.Control.NonLinearSolver.SolverCode == NonLinearSolverCode.Newton) {
                    m_BDF_Timestepper.XdgSolverFactory.Selfmade_precond =
                                        new Schwarz() {
                                            m_BlockingStrategy = new Schwarz.METISBlockingStrategy() {
                                                NoOfPartsOnCurrentProcess = this.CurrentSolution.Count / 10000,
                                            },
                                            Overlap = 1,
                                            CoarseSolver = new DirectSolver() { WhichSolver = DirectSolver._whichSolver.MUMPS }
                                        };
                } else {
                    //m_BDF_Timestepper.Config_linearSolver = new DirectSolver() { WhichSolver = this.Control.LinearSolver };
                }

                //Console.WriteLine("noofpartsperprocess = {0}", this.CurrentSolution.Count / 10000);   

            } else {

                throw new NotSupportedException();

                //m_RK_Timestepper = new XdgRKTimestepping(
                //    this.CurrentSolution.Mapping.Fields.ToArray(),
                //    this.CurrentResidual.Mapping.Fields.ToArray(),
                //    LsTrk,
                //    DelComputeOperatorMatrix, DelUpdateLevelSet, DelUpdateCutCellMetrics,
                //    rksch,
                //    this.Control.Timestepper_LevelSetHandling,
                //    mmsd,
                //    (this.Control.PhysicalParameters.IncludeConvection) ? SpatialOperatorType.Nonlinear : SpatialOperatorType.LinearTimeDependent,
                //    MassScale,
                //    this.MultigridOperatorConfig, base.MultigridSequence,
                //    this.Control.AdvancedDiscretizationOptions.CellAgglomerationThreshold, 
                //    true);
                //m_RK_Timestepper.m_ResLogger = base.ResLogger;
                //m_RK_Timestepper.m_ResidualNames = this.CurrentResidual.Mapping.Fields.Select(f => f.Identification).ToArray();
            }


            // additional timestepper for kinetic energy equation
            // ==================================================

            if(this.Control.solveKineticEnergyEquation)
                CreateTimestepperForKineticEnergySolve();

        }


        /// <summary>
        /// delegate for the initialization of previous timesteps from an analytic solution
        /// </summary>
        /// <param name="TimestepIndex"></param>
        /// <param name="Time"></param>
        /// <param name="St"></param>
        private void BDFDelayedInitSetIntial(int TimestepIndex, double Time, DGField[] St) {
            using (new FuncTrace()) {
                Console.WriteLine("Timestep index {0}, time {1} ", TimestepIndex, Time);

                // level-set
                // ---------
                this.DGLevSet.Current.ProjectField(X => this.Control.Phi(X, Time));
                this.LevSet.ProjectField(X => this.Control.Phi(X, Time));

                this.LsTrk.UpdateTracker(Time, incremental: true);

                // solution
                // --------
                int D = this.LsTrk.GridDat.SpatialDimension;

                for (int d = 0; d < D; d++) {
                    XDGField _u = (XDGField)St[d];
                    _u.Clear();
                    _u.GetSpeciesShadowField("A").ProjectField(X => this.Control.ExactSolutionVelocity["A"][d](X, Time));
                    _u.GetSpeciesShadowField("B").ProjectField((X => this.Control.ExactSolutionVelocity["B"][d](X, Time)));
                }
                XDGField _p = (XDGField)St[D];
                _p.Clear();
                _p.GetSpeciesShadowField("A").ProjectField(X => this.Control.ExactSolutionPressure["A"](X, Time));
                _p.GetSpeciesShadowField("B").ProjectField((X => this.Control.ExactSolutionPressure["B"](X, Time)));
            }
        }


        /// <summary>
        /// delegate for the initialization of previous timesteps from restart session
        /// </summary>
        /// <param name="TimestepIndex"></param>
        /// <param name="time"></param>
        /// <param name="St"></param>
        private void BDFDelayedInitLoadRestart(int TimestepIndex, double time, DGField[] St) {

            Console.WriteLine("Timestep index {0}, time {1} ", TimestepIndex, time);

            ITimestepInfo tsi_toLoad;
            if (TimestepIndex < 0) {
                throw new ArgumentOutOfRangeException("Not enough Timesteps to restart with desired Timestepper");
            } else {
                ISessionInfo reloadSession = GetDatabase().Controller.GetSessionInfo(this.CurrentSessionInfo.RestartedFrom);
                tsi_toLoad = reloadSession.Timesteps.Single(t => t.TimeStepNumber.Equals(new TimestepNumber(TimestepIndex)));
            }
            DatabaseDriver.LoadFieldData(tsi_toLoad, this.GridData, this.IOFields);

            // level-set
            // ---------
            this.DGLevSet.Current.Clear();
            this.DGLevSet.Current.AccLaidBack(1.0, this.LevSet);

            //this.LsTrk.UpdateTracker(incremental: true);

            // solution
            // --------
            int D = this.LsTrk.GridDat.SpatialDimension;

            for (int d = 0; d < D; d++) {
                St[d] = this.XDGvelocity.Velocity[d].CloneAs();
            }
            St[D] = this.Pressure.CloneAs();
        }


        #endregion



        //===================================================
        // application related members
        // (RunSolverOneStep, SetInitial, LoadRestart, etc.)
        //===================================================
        #region application

        int hack_TimestepIndex;
        double hack_Phystime;

        /// <summary>
        /// Depending on settings <see cref="AppControl.CompMode"/>, computes either one timestep or a steady-state solution.
        /// </summary>
        protected override double RunSolverOneStep(int TimestepInt, double phystime, double dt) {
            using(var tr = new FuncTrace()) {

                TimestepNumber TimestepNo = new TimestepNumber(TimestepInt, 0);
                int D = this.GridData.SpatialDimension;
                base.ResLogger.TimeStep = TimestepInt;
                hack_TimestepIndex = TimestepInt;
                hack_Phystime = phystime;


                //Preprocessing(TimestepInt, phystime, dt, TimestepNo);


                if (Control.SkipSolveAndEvaluateResidual) {
                    // +++++++++++++++++++++++++++++++++++++++++++++++++
                    // setup: project exact solution -- for consistency tests
                    // +++++++++++++++++++++++++++++++++++++++++++++++++

                    foreach(string spc in LsTrk.SpeciesNames) {
                        for(int d = 0; d < this.GridData.SpatialDimension; d++) {
                            ConventionalDGField Vel_d = ((XDGField)this.CurrentVel[d]).GetSpeciesShadowField(spc);
                            Vel_d.ProjectField(Control.ExactSolutionVelocity[spc][d].Convert_Xt2X(phystime + dt));
                        }
                        Pressure.GetSpeciesShadowField(spc).ProjectField(Control.ExactSolutionPressure[spc].Convert_Xt2X(phystime + dt));
                    }
                }


                // =====================================================
                // setup stationary 
                // =====================================================


                if(base.Control.TimesteppingMode == AppControl._TimesteppingMode.Steady) {
                    dt = 1.0e100;
                    Console.WriteLine("Steady-state solve ...", TimestepNo, dt);

                    if(this.Control.Option_LevelSetEvolution != LevelSetEvolution.None) {
                        throw new ApplicationException("For steady-state solutions, the only allowed level-set-evolution option is '" + LevelSetEvolution.None + "'.");
                    }



                // =====================================================
                // setup transient 
                // =====================================================
                } else if(base.Control.TimesteppingMode == AppControl._TimesteppingMode.Transient) {

                    // push stacks
                    // -----------

                    PushLevelSetAndRelatedStuff();


                    // backup old velocity/kinetic energy for energy checks
                    // -----------------------------------------------------
                    if (this.Control.ComputeEnergyProperties && this.Control.TimesteppingMode == AppControl._TimesteppingMode.Transient) {
                        for (int d = 0; d < D; d++) {
                            this.prevVel[d].Clear();
                            this.prevVel[d].Acc(1.0, this.CurrentVel[d]);
                        }
                        //if (TimestepInt > 1) {
                        //    this.pprevKineticEnergy.Clear();
                        //    this.pprevKineticEnergy.Acc(1.0, this.prevKineticEnergy);
                        //}
                        //this.prevKineticEnergy.Clear();
                        //this.prevKineticEnergy.Acc(1.0, this.DerivedKineticEnergy);
                    }


                    // fields setup
                    // ------------
                    for (int d = 0; d < D; d++) {
                        // Gravity must be set up like this to avoid regions of zero gravity when updating the level-set
                        this.XDGvelocity.Gravity[d].UpdateBehaviour = BehaveUnder_LevSetMoovement.AutoExtrapolate;
                    }


                    // +++++++++++++++++++++++++++++++++++++
                    // compute/check time step restrictions
                    // +++++++++++++++++++++++++++++++++++++

                    dt = base.Control.dtFixed;

                    // Level-Set motion-CFL
                    double LevSet_Deg2 = this.DGLevSet.Current.Basis.Degree;
                    LevSet_Deg2 = LevSet_Deg2 * LevSet_Deg2;
                    double dt_LevSetCFL = base.GridData.ComputeCFLTime(this.ExtensionVelocity.Current, dt * LevSet_Deg2);
                    dt_LevSetCFL = dt_LevSetCFL / LevSet_Deg2;
                    if(this.Control.Timestepper_LevelSetHandling == LevelSetHandling.Coupled_Iterative && this.Control.LSunderrelax == 1.0) {
                        if(dt / dt_LevSetCFL > 1.0) {
                            double underrelax = Math.Round(dt_LevSetCFL / dt, 1);
                            m_BDF_Timestepper.IterUnderrelax = underrelax;
                            Console.WriteLine("Exceeding Level-Set CFL: Setting underrelaxation factor to {0}", underrelax);
                            //if (this.Control.solveKineticEnergyEquation && (dt / (dt_LevSetCFL / 4.0)) > 1.0) {
                            //    Console.WriteLine("Exceeding Level-Set CFL for kinetic energy equation: dt = {0}, dt_sigma = {1}, frac = {2}", dt, dt_LevSetCFL/4.0, (dt / (dt_LevSetCFL / 4.0)));
                            //}
                        } else {
                            m_BDF_Timestepper.IterUnderrelax = 1.0;
                        }
                    }

                    //if (this.Control.solveKineticEnergyEquation) { 
                    //    double kinE_Deg2 = this.KineticEnergy.Basis.Degree;
                    //    kinE_Deg2 = kinE_Deg2 * kinE_Deg2;
                    //    double dt_kinECFL = base.GridData.ComputeCFLTime(this.KineticEnergy.ToEnumerable(), dt * kinE_Deg2);
                    //    dt_kinECFL = dt_kinECFL / kinE_Deg2;
                    //    if (dt / dt_kinECFL > 1.0) {
                    //        Console.WriteLine("Exceeding CFL-condition for kinetic energy equation: dt = {0}, dt_sigma = {1}, frac = {2}", dt, dt_kinECFL, dt / dt_kinECFL);
                    //    }
                    //}

                    //dt = Math.Min(dt, dt_LevSetCFL);

                    // Capillary Timestep restriction
                    if (this.Control.PhysicalParameters.Sigma != 0.0) {
                        MultidimensionalArray h_mins = ((GridData)this.GridData).Cells.h_min;
                        double h = h_mins.Min();
                        double LevSet_Deg = this.LevSet.Basis.Degree + 1;
                        h /= LevSet_Deg;
                        double dt_sigma = Math.Sqrt((this.Control.PhysicalParameters.rho_A + this.Control.PhysicalParameters.rho_B)
                            * Math.Pow(h, 3) / (2 * Math.PI * this.Control.PhysicalParameters.Sigma));
                        if(dt > dt_sigma)
                            Console.WriteLine("Warning: exceeding Capillary timestep: dt = {0}, dt_sigma = {1}, frac = {2}", dt, dt_sigma, dt / dt_sigma);
                    }


                    // elo
                    // ---

                    Console.WriteLine("Instationary solve, timestep #{0}, dt = {1} ...", TimestepNo, dt);

                } else {
                    throw new NotImplementedException("Option " + base.Control.TimesteppingMode + " not supported yet.");
                }

                // =======================================================================
                // call timestepper
                // =======================================================================

                //if ((m_BDF_Timestepper == null) == (m_RK_Timestepper == null))
                //    throw new ApplicationException();

                //CurvatureAlgorithms.CurvatureDriver(
                //    SurfaceStressTensor_IsotropicMode.Curvature_Projected,
                //    CurvatureAlgorithms.FilterConfiguration.NoFilter,
                //    this.Curvature, out VectorField<SinglePhaseField> LevSetGradient, this.LsTrk,
                //    this.m_HMForder, this.DGLevSet.Current);

                //double[] momBal_Norm = XNSEUtils.MomentumBalanceNormAtInterface(this.Pressure, this.XDGvelocity.Velocity, this.Curvature,
                //    this.Control.PhysicalParameters, this.Control.AdvancedDiscretizationOptions.SurfStressTensor, this.m_HMForder);

                //Console.WriteLine("x-momentum balance norm = {0}", momBal_Norm[0]);
                //Console.WriteLine("y-momentum balance norm = {0}", momBal_Norm[1]);



                // ++++++++++++++++++++++++++++++++++++++++++
                // The actual solution of the System
                // ++++++++++++++++++++++++++++++++++++++++++

                using (new BlockTrace("Solve", tr)) {

                    if(m_BDF_Timestepper != null) {

                        updateSolutionParams.SetAll(true);
                        lockUpdate = true;
                      
                        m_BDF_Timestepper.Solve(phystime, dt, Control.SkipSolveAndEvaluateResidual);

                    } else {
                        //m_RK_Timestepper.Solve(phystime, dt);
                    }

                }

                // solve kinetic energy equation
                // =============================

                if (this.Control.solveKineticEnergyEquation) {
                    this.KineticEnergyTimestepper.Solve(phystime, dt, Control.SkipSolveAndEvaluateResidual);


                    // derive kinetic Energy from flow solution
                    double[] rhoS = new double[] { this.Control.PhysicalParameters.rho_A, this.Control.PhysicalParameters.rho_B };
                    GeneratedKineticEnergy.Clear();
                    EnergyUtils.ProjectKineticEnergy(this.GeneratedKineticEnergy, this.LsTrk, this.XDGvelocity.Velocity.ToArray(), rhoS, this.m_HMForder);

                    // compute generated kinetic energy
                    GeneratedKineticEnergy.Acc(-1.0, this.KineticEnergy);
                }

                // evaluate kinetic energy
                // =======================

                //if (this.Control.solveKineticEnergyEquation) {

                //    // evaluate changerate from NSE-Solver
                //    // ===================================
                //    double[] OpAffine = new double[this.CurrentSolution.Length];

                //    var agg = this.LsTrk.GetAgglomerator(this.LsTrk.SpeciesIdS.ToArray(),
                //        this.KineticEnergy.Basis.Degree * (this.Control.PhysicalParameters.IncludeConvection ? 3 : 2),
                //        this.Control.AdvancedDiscretizationOptions.CellAgglomerationThreshold);

                //    this.DelComputeOperatorMatrix(null, OpAffine, this.CurrentSolution.Mapping, this.CurrentSolution.Fields.ToArray(), 
                //        agg.CellLengthScales, phystime + dt);

                //    int[] ptuIdx = this.CurrentSolution.Mapping.GetSubvectorIndices(true, 0);
                //    XDGField ptu = new XDGField(((XDGField)this.CurrentSolution.Fields[0]).Basis); //, "kinEchangerate_byNSE");
                //    double[] ptuAffine = new double[ptu.CoordinateVector.Length];
                //    ArrayTools.GetSubVector<int[], int[], double>(OpAffine, ptuAffine, ptuIdx);
                //    ptu.CoordinateVector.axpy<double[]>(ptuAffine, -1.0);

                //    //XDGField U01 = new XDGField(((XDGField)this.CurrentSolution.Fields[0]).Basis);
                //    //U01.Acc(0.5, this.prevVel[0]);
                //    //U01.Acc(0.5, this.CurrentSolution.Fields[0]);

                //    this.KineticEnergyNSEchangerate.Clear();
                //    this.KineticEnergyNSEchangerate.ProjectProduct(0.5, this.prevVel[0], ptu);
                //    this.KineticEnergyNSEchangerate.ProjectProduct(0.5, this.CurrentSolution.Fields[0], ptu);

                //    this.KineticEnergyNSE.Acc(dt, this.KineticEnergyNSEchangerate);


                //    // changerate by kinetic energy solver
                //    // ===================================

                //    double[] rhoS = new double[] { this.Control.PhysicalParameters.rho_A, this.Control.PhysicalParameters.rho_B };
                //    //EnergyUtils.ProjectKineticEnergy(this.KineticEnergy, this.LsTrk, this.XDGvelocity.Velocity.ToArray(), rhoS, this.m_HMForder);

                //    double[] flux = new double[this.KineticEnergy.CoordinateVector.Length];
                //    this.EvaluateKineticEnergy(phystime + dt, flux);
                //    //XDGField ptk = new XDGField(((XDGField)this.KineticEnergy).Basis, "kinEchangerate_byKinE");
                //    this.KineticEnergyChangerate.Clear();
                //    if (TimestepInt == 1) {
                //        this.KineticEnergyChangerate.CoordinateVector.axpy<double[]>(flux, -0.5);
                //    } else {
                //        this.KineticEnergyChangerate.CoordinateVector.axpy<double[]>(flux, -1.0);
                //    }

                //    //this.KineticEnergyChangerate.Acc(0.5, this.prevKineticEnergyChangerate);
                //    //this.KineticEnergyChangerate.CoordinateVector.axpy<double[]>(flux, -0.5);

                //    //this.prevKineticEnergyChangerate.Clear();
                //    //this.prevKineticEnergyChangerate.CoordinateVector.axpy<double[]>(flux, -1.0);

                //    this.KineticEnergy.Scale(2.0);
                //    this.KineticEnergy.Acc(dt, this.KineticEnergyChangerate);

                //    if (TimestepInt > 1) {
                //        this.KineticEnergy.Acc(-(1.0 / 2.0), this.pprevKineticEnergy);
                //        this.KineticEnergy.Scale(2.0 / 3.0);
                //    }


                //    // changerate by projection
                //    // ========================


                //    XDGBasis bs = ((XDGField)this.KineticEnergy).Basis;
                //    XDGField projectedKineticEnergyChangerate = new XDGField(bs, "projKinEchangerate");

                //    double[] muS = new double[] { this.Control.PhysicalParameters.mu_A, this.Control.PhysicalParameters.mu_B };
                //    EnergyUtils.ProjectKineticDissipation(this.KineticDissipation, this.LsTrk, this.XDGvelocity.Velocity.ToArray(), muS, this.m_HMForder);
                //    //EnergyUtils.ProjectPowerOfStresses(this.PowerOfStresses, this.LsTrk, this.Pressure, this.XDGvelocity.Velocity.ToArray(), muS, this.m_HMForder);
                //    //EnergyUtils.ProjectKineticEnergyChangerateNSE(projectedKineticEnergyChangerate, LsTrk, this.XDGvelocity.Velocity.ToArray(), muS, this.m_HMForder * 2 + 1);

                //    //projectedKineticEnergyChangerate.Acc(1.0, this.KineticDissipation);
                //    //projectedKineticEnergyChangerate.Acc(1.0, this.PowerOfStresses);
                //    //XDGField fu = new XDGField(((XDGField)this.KineticEnergy).Basis);
                //    //fu.ProjectProduct(1.0, this.XDGvelocity.Gravity[0], this.CurrentSolution.Fields[0]);    // rho!!
                //    //projectedKineticEnergyChangerate.Acc(1.0, fu);


                //    VectorField<DGField> GradVelX = new VectorField<DGField>(D, bs, "VelocityXGradient", XDGField.Factory);
                //    VectorField<DGField> GradVelY = new VectorField<DGField>(D, bs, "VelocityYGradient", XDGField.Factory);
                //    for (int d = 0; d < D; d++) {
                //        foreach (var Spc in this.LsTrk.SpeciesIdS) {
                //            SubGrid sf = this.LsTrk.Regions.GetSpeciesSubGrid(Spc);
                //            DGField f_Spc = ((this.CurrentSolution.Fields[0] as XDGField).GetSpeciesShadowField(Spc));
                //            (GradVelX[d] as XDGField).GetSpeciesShadowField(Spc).DerivativeByFlux(1.0, f_Spc, d, optionalSubGrid: sf);
                //            f_Spc = ((this.CurrentSolution.Fields[1] as XDGField).GetSpeciesShadowField(Spc));
                //            (GradVelY[d] as XDGField).GetSpeciesShadowField(Spc).DerivativeByFlux(1.0, f_Spc, d, optionalSubGrid: sf);
                //        }
                //    }
                //    GradVelX.ForEach(F => F.CheckForNanOrInf(true, true, true));
                //    GradVelY.ForEach(F => F.CheckForNanOrInf(true, true, true));

                //    VectorField<DGField> GradVelU = new VectorField<DGField>(D, bs, "GradUU", XDGField.Factory);
                //    VectorField<DGField> GradVelTU = new VectorField<DGField>(D, bs, "GradUTU", XDGField.Factory);
                //    for (int d = 0; d < D; d++) {
                //        GradVelU[0].ProjectProduct(1.0, GradVelX[d], this.CurrentSolution.Fields[d]);
                //        GradVelU[1].ProjectProduct(1.0, GradVelY[d], this.CurrentSolution.Fields[d]);
                //        GradVelTU[d].ProjectProduct(1.0, GradVelX[d], this.CurrentSolution.Fields[0]);
                //        GradVelTU[d].ProjectProduct(1.0, GradVelY[d], this.CurrentSolution.Fields[1]);
                //    }

                //    XDGField divDuU = new XDGField(bs);
                //    //divDuU.DivergenceByFlux(1.0, GradVelU);
                //    divDuU.DivergenceByFlux(1.0, GradVelTU);

                //    //this.KineticDissipation.ProjectProduct(1.0, this.XDGvelocity.Gravity[0], this.CurrentSolution.Fields[0]);
                //    projectedKineticEnergyChangerate.ProjectProduct(1.0, this.XDGvelocity.Gravity[0], this.CurrentSolution.Fields[0]);
                //    projectedKineticEnergyChangerate.Acc(1.0, divDuU);
                //    projectedKineticEnergyChangerate.Acc(1.0, this.KineticDissipation);


                //    // changerate by difference
                //    // ========================

                //    EnergyUtils.ProjectKineticEnergy(this.DerivedKineticEnergy, this.LsTrk, this.XDGvelocity.Velocity.ToArray(), rhoS, this.m_HMForder);

                //    XDGField diffKineticEnergyChangerate = new XDGField(((XDGField)this.KineticEnergy).Basis, "diffKinEchangerate");
                //    diffKineticEnergyChangerate.Acc(1.0, this.DerivedKineticEnergy);
                //    diffKineticEnergyChangerate.Acc(-1.0, this.prevKineticEnergy);
                //    diffKineticEnergyChangerate.Scale(1.0 / dt);


                //    // compute generated kinetic energy
                //    // ================================
                //    GeneratedKineticEnergy.Clear();
                //    GeneratedKineticEnergy.Acc(1.0, this.DerivedKineticEnergy);
                //    GeneratedKineticEnergy.Acc(-1.0, this.KineticEnergy);


                //    Tecplot.PlotFields(ArrayTools.Cat<DGField>(this.CurrentSolution.Fields.ToArray(), this.DerivedKineticEnergy, this.KineticEnergyNSE, this.KineticEnergy,
                //        this.KineticEnergyNSEchangerate, this.KineticEnergyChangerate, projectedKineticEnergyChangerate, diffKineticEnergyChangerate, this.GeneratedKineticEnergy),
                //        "kinEchangerates" + hack_TimestepIndex, phystime, 3);


                //    //Tecplot.PlotFields(ArrayTools.Cat<DGField>(this.CurrentSolution.Fields.ToArray(), this.DerivedKineticEnergy, this.prevKineticEnergy,
                //    //    this.KineticEnergy, this.KineticEnergyNSE,
                //    //    this.DerivedKineticEnergyChangerate, this.KineticEnergyChangerate, this.KineticEnergyNSEchangerate,
                //    //    projectedKineticEnergyChangerate, diffKineticEnergyChangerate), 
                //    //    "kinEchangerates"+hack_TimestepIndex, phystime, 3 );

                //}


                if (this.Control.solveCoupledHeatEquation && (this.Control.conductMode == ConductivityInSpeciesBulk.ConductivityMode.SIP))
                    this.ComputeHeatFlux();

#if !TEST
                Postprocessing(TimestepInt, phystime, dt, TimestepNo);

                //PlotCurrentState(phystime, TimestepNo, 2);
#endif
#if TEST

                //m_BDF_Timestepper.GetFAMatrices(Directory.GetCurrentDirectory());
                //WriteTrendToDatabase(m_BDF_Timestepper.TestSolverOnActualSolution(null));
                //m_BDF_Timestepper.ExecuteWaterfallAnalysis(Directory.GetCurrentDirectory()+@"\waterfall");
                //int Iter=-1;
                //m_BDF_Timestepper.ExecuteRandom(out Iter);
                //base.QueryHandler.ValueQuery("NoIter", Iter, false);
                var dict = OperatorAnalysis();
                foreach (KeyValuePair<string, double> kv in dict) {
                    Console.WriteLine(kv.Key + " : " + kv.Value);
                    base.QueryHandler.ValueQuery("OpAnalysis:"+kv.Key, kv.Value, false);
                }
#endif
                // ================
                // Good bye
                // ================
                if (this.Control.Option_LevelSetEvolution == LevelSetEvolution.ExtensionVelocity) {

                    if (this.Control.fullReInit) {
                        // 1. elliptic ReInit on cut-cells
                        //Console.WriteLine("elliptic reinit on cut-cells");
                        ReInitPDE.ReInitialize(Restriction: this.LsTrk.Regions.GetCutCellSubGrid());
                        //PlotCurrentState(hack_Phystime, new TimestepNumber(new int[] { hack_TimestepIndex, 10 }), 2); 
                        // 2. fast marching on non cut cells
                        //Console.WriteLine("fast march on non cut-cells");
                        if (this.Control.AdaptiveMeshRefinement) {
                            // in case of AMR fast marching on each refinement level separately 
                            List<CellMask> fastMarchMasks = new List<CellMask>();
                            var cDat = ((GridData)this.GridData).Cells;
                            int nC = cDat.Count;
                            BitArray[] fmBitA = new BitArray[this.Control.RefinementLevel + 1];
                            int[] cntCells = new int[this.Control.RefinementLevel + 1];
                            for (int rl = 0; rl <= this.Control.RefinementLevel; rl++) {
                                fmBitA[rl] = new BitArray(nC);
                            }
                            for (int cId = 0; cId < nC; cId++) {
                                int refinelvl = cDat.GetCell(cId).RefinementLevel;
                                fmBitA[refinelvl][cId] = true;
                                cntCells[refinelvl] = cntCells[refinelvl] + 1;
                            }
                            for (int rl = 0; rl <= this.Control.RefinementLevel; rl++) {
                                CellMask cm = new CellMask(this.GridData, fmBitA[rl]);
                                if (!cm.IsEmptyOnRank)
                                    fastMarchMasks.Add(cm);
                            }
                            fastMarchMasks.Reverse();   // start with finest refinement level
                            CellMask Accepeted = this.LsTrk.Regions.GetCutCellMask();
                            CellMask neg = LsTrk.Regions.GetSpeciesMask("A");
                            foreach (var cm in fastMarchMasks) {
                                //Console.WriteLine("fast march on refinement level");
                                try {
                                    FastMarchReinitSolver.FirstOrderReinit(DGLevSet.Current, Accepeted, neg, cm);
                                    //PlotCurrentState(hack_Phystime, new TimestepNumber(new int[] { hack_TimestepIndex, 11 }), 2);
                                } catch { }                    
                                Accepeted = Accepeted.Union(cm);
                            }
                        } else {
                            CellMask CC = this.LsTrk.Regions.GetCutCellMask();
                            CellMask neg = LsTrk.Regions.GetSpeciesMask("A");
                            FastMarchReinitSolver.FirstOrderReinit(DGLevSet.Current, CC, neg, CC.Complement());
                        }
                    }
                    // 3. elliptic ReInit on whole domain
                    //Console.WriteLine("elliptic reinit on whole domain");
                    ReInitPDE.ReInitialize();
                    //PlotCurrentState(hack_Phystime, new TimestepNumber(new int[] { hack_TimestepIndex, 12 }), 2);

                    //Console.WriteLine("finish time step");

                    ExtVelMover.FinishTimeStep();
                }
                
#if DEBUG
                // in case of Debugging Save first Timesteps
                //if(TimestepNo[1] <= 2) {
                //    this.SaveToDatabase(TimestepNo, phystime);
                //}
#endif

                Console.WriteLine("done.");
                return dt;
            }
        }



        protected override void SetInitial() {
            base.SetInitial();

            this.InitLevelSet();

            this.CreateEquationsAndSolvers(null);

            // =========================================
            // XDG BDF Timestepper initialization
            // =========================================

            if (m_BDF_Timestepper != null) {
                m_BDF_Timestepper.DelayedTimestepperInit(0.0, 0, this.Control.GetFixedTimestep(),
                    // delegate for the initialization of previous timesteps from an analytic solution
                    BDFDelayedInitSetIntial);
            }
            
            //After_SetInitialOrLoadRestart(0.0, 0);

        }


        protected override void ResetInitial() {
            base.SetInitial();

            this.InitLevelSet();


            if (this.Control.solveCoupledHeatEquation) {
                if (this.Control.conductMode == ConductivityInSpeciesBulk.ConductivityMode.SIP)
                    m_BDF_Timestepper.ResetDataAfterBalancing(ArrayTools.Cat<DGField>(this.XDGvelocity.Velocity.ToArray(), this.Pressure, this.Temperature));
                else
                    m_BDF_Timestepper.ResetDataAfterBalancing(ArrayTools.Cat<DGField>(this.XDGvelocity.Velocity.ToArray(), this.Pressure, this.Temperature, this.HeatFlux));
            } else {
                m_BDF_Timestepper.ResetDataAfterBalancing(ArrayTools.Cat<DGField>(this.XDGvelocity.Velocity.ToArray(), this.Pressure));
            }

            //m_BDF_Timestepper.DelayedTimestepperInit(0.0, 0, this.Control.GetFixedTimestep(),
            //    // delegate for the initialization of previous timesteps from an analytic solution
            //    BDFDelayedInitSetIntial);

            //if (this.Control.solveCoupledHeatEquation) {
            //    if (this.Control.conductMode == ConductivityInSpeciesBulk.ConductivityMode.SIP)
            //        m_BDF_coupledTimestepper.ResetDataAfterBalancing(this.Temperature.ToEnumerable());
            //    else
            //        m_BDF_coupledTimestepper.ResetDataAfterBalancing(ArrayTools.Cat<DGField>(this.Temperature.ToEnumerable(), this.HeatFlux.ToArray()));

            //    m_BDF_coupledTimestepper.SingleInit();
            //}

        }

        /*
        private void After_SetInitialOrLoadRestart(double PhysTime, int TimestepNo)
        {

            // =============================================
            // LogFile initialization
            // =============================================  

            if (this.Control.TestMode == true) {
                //LogQueryValue(PhysTime);
            } else {
                if (this.Control.LogValues != XNSE_Control.LoggingValues.None && this.CurrentSessionInfo.ID != Guid.Empty && base.MPIRank == 0) {
                    //InitLogFile(this.CurrentSessionInfo.ID);
                    //WriteLogLine(TimestepNo, PhysTime);
                }
            }
        }
        */

        protected override void LoadRestart(out double Time, out TimestepNumber TimestepNo) {
            base.LoadRestart(out Time, out TimestepNo);

            //this.InitLevelSet();
            //if(this.Control.ReInitPeriod > 0) {
            //    Console.WriteLine("FastMarchReInit performing FirstOrderReInit");
            //    FastMarchReinitSolver = new FastMarchReinit(DGLevSet.Current.Basis);
            //    CellMask Accepted = LsTrk.Regions.GetCutCellMask();
            //    CellMask ActiveField = LsTrk.Regions.GetNearFieldMask(1);
            //    CellMask NegativeField = LsTrk.Regions.GetSpeciesMask("A");
            //    FastMarchReinitSolver.FirstOrderReinit(DGLevSet.Current, Accepted, NegativeField, ActiveField);
            //}

            if (this.Control.ReInitOnRestart) {
                performReInit();
            }


            //// hack for restarting rising bubble
            //Console.WriteLine("Warning! set gravity for rising bubble restart");
            //this.XDGvelocity.Gravity[1].GetSpeciesShadowField("A").AccConstant(-9.81e-1);
            //this.XDGvelocity.Gravity[1].GetSpeciesShadowField("B").AccConstant(-9.81e-1);


            if (this.Control.ClearVelocitiesOnRestart) {
                Console.WriteLine("clearing all velocities");
                this.XDGvelocity.Velocity.Clear();
            }

            //this.LsTrk.UpdateTracker();

            this.CreateEquationsAndSolvers(null);


            ContinuityEnforcer = new ContinuityProjection(
                ContBasis: this.LevSet.Basis,
                DGBasis: this.DGLevSet.Current.Basis,
                gridData: GridData,
                Option: Control.LSContiProjectionMethod);

            if (this.Control.Option_LevelSetEvolution == LevelSetEvolution.ExtensionVelocity) {
                ReInitPDE = new EllipticReInit(this.LsTrk, this.Control.ReInitControl, DGLevSet.Current);
                FastMarchReinitSolver = new FastMarchReinit(DGLevSet.Current.Basis);
                ExtVelMover = new ExtensionVelocityBDFMover(LsTrk, DGLevSet.Current, DGLevSetGradient,
                    new VectorField<DGField>(XDGvelocity.Velocity.ToArray()),
                    Control.EllipticExtVelAlgoControl, BcMap, bdfOrder, ExtensionVelocity.Current,
                    new double[2] { Control.PhysicalParameters.rho_A, Control.PhysicalParameters.rho_B });
            }


            // Load the sample Points for the restart of the Fourier LevelSet
            if (this.Control.FourierLevSetControl != null) {

                Guid sessionGuid = this.Control.RestartInfo.Item1;
                string FourierLog_path = this.Control.DbPath;
                FourierLog_path = FourierLog_path + "/sessions/" + sessionGuid + "/Log_FourierLS.txt";

                IList<Guid> spUids = new List<Guid>();
                try {
                    using (StreamReader samplPLogReader = new StreamReader(FourierLog_path)) {

                        while (!samplPLogReader.EndOfStream) {
                            spUids.Add(Guid.Parse(samplPLogReader.ReadLine()));
                        }
                    }
                } catch (FileNotFoundException) {
                    spUids = new Guid[0];
                }
                Guid[] samplPUids = spUids.ToArray();

                TimestepNumber tsNmbr = this.Control.RestartInfo.Item2;
                Guid samplPUid_restart = Guid.Empty;
                if (tsNmbr == null) {
                    samplPUid_restart = samplPUids[samplPUids.Length - 1];
                } else {
                    samplPUid_restart = samplPUids[tsNmbr.MajorNumber];
                }
                Partitioning p = null;
                double[] samplP = base.DatabaseDriver.LoadVector<double>(samplPUid_restart, ref p).ToArray();

                if (this.Control.FourierLevSetControl.FType == FourierType.Polar) {
                    double[] center = samplP.GetSubVector(0, 2);
                    samplP = samplP.GetSubVector(2, samplP.Length - 2);
                    this.Control.FourierLevSetControl.center = center;
                    this.Control.FourierLevSetControl.samplP = samplP;
                } else {
                    this.Control.FourierLevSetControl.samplP = samplP;
                }

                InitFourier();
            }


            // =========================================
            // XDG BDF Timestepper initialization
            // =========================================

            if (m_BDF_Timestepper != null) {
                m_BDF_Timestepper.DelayedTimestepperInit(Time, TimestepNo.MajorNumber, this.Control.GetFixedTimestep(),
                    // delegate for the initialization of previous timesteps from restart session
                    BDFDelayedInitLoadRestart );
            }

            //After_SetInitialOrLoadRestart(Time, TimestepNo.MajorNumber);

        }


        public override void PostRestart(double time, TimestepNumber timestep) {
            base.PostRestart(time, timestep);

        }


        protected override void Bye() {
            base.Bye();
            if (EnergyLogger != null)
                EnergyLogger.Close();
        }

#endregion



        //==========================
        // adaptive mesh refinement
        //==========================
#region AMR

        CellMask NScm;

        CellMask NSbuffer;

        ///// <summary>
        ///// refinement indicator for a constant near band refinement
        ///// </summary>
        //int LevelIndicator(int j, int CurrentLevel) {

        //    if(this.Control.BaseRefinementLevel == 0)
        //        return 0;

        //    CellMask ccm = this.LsTrk.Regions.GetCutCellMask();
        //    CellMask near = this.LsTrk.Regions.GetNearFieldMask(1);
        //    CellMask nearBnd = near.AllNeighbourCells();
        //    CellMask buffer = nearBnd.AllNeighbourCells().Union(nearBnd).Except(near);


        //    int DesiredLevel_j = CurrentLevel;

        //    if(near.Contains(j)) {
        //        if(CurrentLevel < this.Control.BaseRefinementLevel) {
        //            DesiredLevel_j++;
        //        } else {
        //            // additional refinement
        //            switch(this.Control.RefineStrategy) {
        //                case XNSE_Control.RefinementStrategy.CurvatureRefined: {
        //                        double curv_max = 1.0 / (2.0 * ((GridData)this.GridData).Cells.h_min[j]);
        //                        double mean_curv = Math.Abs(this.Curvature.GetMeanValue(j));
        //                        double minCurv, maxCurv;
        //                        this.Curvature.GetExtremalValuesInCell(out minCurv, out maxCurv, j);
        //                        double max_AbsCurv = Math.Max(Math.Abs(minCurv), Math.Abs(maxCurv));

        //                        double curv_thrshld = mean_curv;
        //                        if(curv_thrshld > curv_max && CurrentLevel == this.Control.RefinementLevel) {
        //                            DesiredLevel_j++;
        //                        } else if(curv_thrshld < (curv_max / 2) && CurrentLevel == this.Control.RefinementLevel + 1) {
        //                            DesiredLevel_j--;
        //                        }
        //                        break;
        //                    }
        //                case XNSE_Control.RefinementStrategy.ContactLineRefined: {
        //                        CellMask BCells = ((GridData)this.GridData).BoundaryCells.VolumeMask;
        //                        if(ccm.Contains(j) && BCells.Contains(j) && CurrentLevel < this.Control.RefinementLevel) {
        //                            DesiredLevel_j++;
        //                        } else if(!BCells.Contains(j)) { // && CurrentLevel == this.Control.RefinementLevel + 1) {
        //                            DesiredLevel_j--;
        //                        }
        //                        break;
        //                    }
        //                case XNSE_Control.RefinementStrategy.constantInterface:
        //                default:
        //                    break;
        //            }
        //        }

        //    } else if(NScm.Contains(j)) {
        //        if(CurrentLevel < this.Control.BaseRefinementLevel)
        //            DesiredLevel_j++;

        //    } else if(buffer.Contains(j) || NSbuffer.Contains(j)) {
        //        if(CurrentLevel < this.Control.BaseRefinementLevel - 1)
        //            DesiredLevel_j++;
        //    } else {
        //        DesiredLevel_j = 0;
        //    }

        //    return DesiredLevel_j;

        //}
        bool flag = true;

        int LevelIndicator(int j, int CurrentLevel) {


            CellMask ccm = this.LsTrk.Regions.GetCutCellMask();
            CellMask near = this.LsTrk.Regions.GetNearFieldMask(1);
            CellMask nearHistory = this.LsTrk.Regions.GetNearFieldMask(1);
            for (int i = 0; i < this.LsTrk.PopulatedHistoryLength; i++) {
                nearHistory = nearHistory.Union(this.LsTrk.RegionsHistory[-i].GetNearFieldMask(1));
            }
            CellMask nearNbr = near.AllNeighbourCells();
            nearNbr = nearNbr.AllNeighbourCells().Except(nearHistory);

            int DesiredLevel_j = CurrentLevel;

            if (near.Contains(j)) {
                if (CurrentLevel < this.Control.BaseRefinementLevel) {
                    DesiredLevel_j++;
                } else {
                    // additional refinement
                    switch (this.Control.RefineStrategy) {
                        case XNSE_Control.RefinementStrategy.VelocityGradient: {
                                double minGrad, maxGrad;
                                this.GradMagnitudeVelocAbs.GetExtremalValuesInCell(out minGrad, out maxGrad, j);
                                double grdSz = ((GridData)this.GridData).Cells.h_min[j];
                                double gradThrshld = 1e3;
                                if ((maxGrad / grdSz) > gradThrshld && CurrentLevel < this.Control.RefinementLevel) {
                                    DesiredLevel_j++;
                                } else if ((maxGrad / grdSz) > (gradThrshld / 10.0) && CurrentLevel > this.Control.BaseRefinementLevel) {
                                    DesiredLevel_j--;
                                }
                                break;
                            }
                        case XNSE_Control.RefinementStrategy.CurvatureRefined: {
                                double curv_max = 1.0 / (2.0 * ((GridData)this.GridData).Cells.h_min[j]);
                                double mean_curv = Math.Abs(this.Curvature.GetMeanValue(j));
                                double minCurv, maxCurv;
                                this.Curvature.GetExtremalValuesInCell(out minCurv, out maxCurv, j);
                                double max_AbsCurv = Math.Max(Math.Abs(minCurv), Math.Abs(maxCurv));

                                double curv_thrshld = max_AbsCurv; // mean_curv;
                                if (curv_thrshld > curv_max && CurrentLevel < this.Control.RefinementLevel) {
                                    DesiredLevel_j++;
                                } else if (curv_thrshld < (curv_max / 2.0) && CurrentLevel > this.Control.BaseRefinementLevel) {
                                    DesiredLevel_j--;
                                }
                                break;
                            }
                        case XNSE_Control.RefinementStrategy.ContactLineRefined: {
                                CellMask BCells = ((GridData)this.GridData).BoundaryCells.VolumeMask;
                                if (near.Contains(j) && BCells.Contains(j) && CurrentLevel < this.Control.RefinementLevel) {
                                    DesiredLevel_j++;
                                } else if (!BCells.Contains(j)) { // && CurrentLevel == this.Control.RefinementLevel + 1) {
                                    DesiredLevel_j--;
                                }
                                break;
                            }
                        case XNSE_Control.RefinementStrategy.NavierSlipRefined:
                            //if (NScm.Contains(j) && CurrentLevel < this.Control.RefinementLevel) {
                            //    DesiredLevel_j++;
                            //}
                            if (NSbuffer.Contains(j) && CurrentLevel < this.Control.RefinementLevel + 2) {
                                DesiredLevel_j++;
                            }
                            break;
                        case XNSE_Control.RefinementStrategy.constantInterface:
                        case XNSE_Control.RefinementStrategy.PhaseARefined:
                        default:
                            break;
                    }
                }

            } else if (NScm.Contains(j)) {
                if (CurrentLevel < this.Control.RefinementLevel)
                    DesiredLevel_j++;

            } else if (nearNbr.Contains(j)) {
                if (CurrentLevel < this.Control.BaseRefinementLevel - 1)
                    DesiredLevel_j++;

            } else if (!nearHistory.Contains(j)) {
                if (CurrentLevel > 0) 
                    DesiredLevel_j--;

            } 
  
            //if (this.Control.RefineStrategy == XNSE_Control.RefinementStrategy.PhaseARefined) {
            //    if (neg.Contains(j) && CurrentLevel < this.Control.RefinementLevel)
            //        DesiredLevel_j = CurrentLevel + 1;
            //}

            //CellMask pos = this.LsTrk.Regions.GetSpeciesMask("B");
            //if ((pos.Contains(j))) {
            //    if (GradVelNorm.GetMeanValue(j) > 1000 && CurrentLevel < this.Control.RefinementLevel)
            //        DesiredLevel_j = CurrentLevel + 1;
            //}

            return DesiredLevel_j;

        }



        //int LevelIndicator(int j, int CurrentLevel) {

        //    CellMask spc = this.LsTrk.Regions.GetSpeciesMask("A");

        //    if(spc.Contains(j)) {
        //        return 2;
        //    } else {
        //        return 0;
        //    }

        //}


        ///// <summary>
        ///// refinement indicator
        ///// </summary>
        //int LevelIndicator(int j, int CurrentLevel) {

        //    int minRefineLevelLS = 1;
        //    int maxRefineLevelLS = 2;

        //    CellMask ccm = this.LsTrk.Regions.GetCutCellMask();
        //    CellMask near = this.LsTrk.Regions.GetNearFieldMask(1);

        //    double curv_max = 1.0 / this.GridData.Cells.h_min[j];

        //    int DesiredLevel_j = CurrentLevel;

        //    if(near.Contains(j)) {

        //        if(DesiredLevel_j < minRefineLevelLS) {
        //            // set minimum refinement level for the interface
        //            DesiredLevel_j = minRefineLevelLS;

        //        } else if (ccm.Contains(j)) {
        //            // further localized refinement

        //            // check for high curvature
        //            //int DesiredLevelj_highCurv = DesiredLevel_j;
        //            //this.Curvature.GetExtremalValuesInCell(out double curv_jMin, out double curv_jMax, j);
        //            //if((curv_jMax >= curv_max || Math.Abs(curv_jMin) >= curv_max) && DesiredLevel_j < maxRefineLevelLS) {
        //            //    DesiredLevelj_highCurv++;
        //            //} else if((curv_jMax < curv_max / 2) || (Math.Abs(curv_jMin) < curv_max / 2)) {
        //            //    DesiredLevelj_highCurv--;
        //            //}

        //            double mean_curv = Math.Abs(this.Curvature.GetMeanValue(j));
        //            if((mean_curv >= curv_max) && CurrentLevel < maxRefineLevelLS) {
        //                DesiredLevel_j++;
        //            } else if(mean_curv < curv_max / 2 && CurrentLevel > minRefineLevelLS) {
        //                DesiredLevel_j--;
        //            }

        //            //// check for small cut cells
        //            //int DesiredLevelj_agglom = DesiredLevel_j;
        //            //double cellVol = this.GridData.Cells.GetCellVolume(j);
        //            //var spcIds = this.LsTrk.SpeciesIdS.ToArray();
        //            //double ratioVolSpcMin = 1.0;
        //            //foreach(SpeciesId spc in this.LsTrk.SpeciesIdS) {
        //            //    double cellVolSpc = this.LsTrk.GetXDGSpaceMetrics(spcIds, m_HMForder, 1).CutCellMetrics.CutCellVolumes[spc][j];
        //            //    double ratioVolSpc = cellVolSpc / cellVol;
        //            //    if(ratioVolSpc < ratioVolSpcMin)
        //            //        ratioVolSpcMin = ratioVolSpc;
        //            //}
        //            //double thrshld = this.Control.AdvancedDiscretizationOptions.CellAgglomerationThreshold;
        //            //if(ratioVolSpcMin < thrshld && DesiredLevel_j < maxRefineLevelLS) {
        //            //    DesiredLevelj_agglom++;
        //            //} else if(ratioVolSpcMin > 4 * thrshld) {
        //            //    DesiredLevelj_agglom--;
        //            //}

        //            //// check for a change of sign in the curvature
        //            //int DesiredLevelj_inflection = DesiredLevel_j;
        //            ////this.Curvature.GetExtremalValuesInCell(out double curv_jMin, out double curv_jMax, j);
        //            //if(Math.Sign(curv_jMin) != Math.Sign(curv_jMax) && DesiredLevel_j < maxRefineLevelLS)
        //            //    DesiredLevelj_inflection++;

        //            //DesiredLevel_j = (new int[] { DesiredLevelj_highCurv, DesiredLevelj_agglom, DesiredLevelj_inflection }).Max();

        //        }

        //    } else {
        //        // non cut cells don't need to be refined
        //        DesiredLevel_j = 0;
        //    }

        //    return DesiredLevel_j;

        //}

        //CellMask refinedInterfaceCells;
        XDGField MagnitudeVeloc;
        VectorField<XDGField> GradMagnitudeVeloc;
        XDGField GradMagnitudeVelocAbs;

        protected override void AdaptMesh(int TimestepNo, out GridCommons newGrid, out GridCorrelation old2NewGrid) {
            using(new FuncTrace()) {

                if (this.Control.AdaptiveMeshRefinement) {

                    //PlotCurrentState(hack_Phystime, new TimestepNumber(TimestepNo, 0), 2);

                    // Check grid changes
                    // ==================

                    CellMask BlockedCells = this.LsTrk.Regions.GetCutCellMask();
                    //if (this.Control.Timestepper_LevelSetHandling == LevelSetHandling.Coupled_Once
                    //|| this.Control.Timestepper_LevelSetHandling == LevelSetHandling.Coupled_Iterative) {
                    //    int prevInd = LsTrk.PopulatedHistoryLength;
                    //    CellMask prevNear = LsTrk.RegionsHistory[-prevInd + 1].GetNearFieldMask(1);
                    //    BlockedCells = (TimestepNo > 1) ? prevNear : null; // CellMask.Union(currNear, prevNear);
                    //} else {
                    //    CellMask currNear = LsTrk.Regions.GetNearFieldMask(1);
                    //    BlockedCells = currNear;
                    //}

                    // compute curvature for levelindicator 
                    if (this.Control.RefineStrategy == XNSE_Control.RefinementStrategy.CurvatureRefined) {
                        CurvatureAlgorithms.FilterConfiguration curvFilter = CurvatureAlgorithms.FilterConfiguration.Default;
                        curvFilter.LevelSetSource = CurvatureAlgorithms.LevelSetSource.fromDG;
                        curvFilter.PatchRecoveryDomWidth = 1;
                        CurvatureAlgorithms.CurvatureDriver(
                            SurfaceStressTensor_IsotropicMode.Curvature_Projected, curvFilter,
                            this.Curvature, out VectorField<SinglePhaseField> LevSetGradient, this.LsTrk,
                            this.m_HMForder, this.DGLevSet.Current);

                        Tecplot.PlotFields(new DGField[] { this.Curvature }, "curvatureForAMR" + hack_TimestepIndex, hack_Phystime, 2);
                    }


                    // compute gradient norm for levelindicator 
                    if (this.Control.RefineStrategy == XNSE_Control.RefinementStrategy.VelocityGradient) {
                        int D = this.GridData.SpatialDimension;

                        MagnitudeVeloc = new XDGField(this.XDGvelocity.Velocity[0].Basis, "MagnitudeVelocity");
                        GradMagnitudeVeloc = new VectorField<XDGField>(D.ForLoop(d => new XDGField(this.XDGvelocity.Velocity[0].Basis, "MagnitudeVelocityGradient_" + d)));
                        GradMagnitudeVelocAbs = new XDGField(this.XDGvelocity.Velocity[0].Basis, "MagnitudeVelocityGradientAbs");

                        MagnitudeVeloc.ProjectAbs(1.0, null, this.XDGvelocity.Velocity.ToArray());
                        for (int d = 0; d < D; d++) { 
                            foreach (var spc in this.LsTrk.SpeciesIdS) {
                                DGField mv_spc = MagnitudeVeloc.GetSpeciesShadowField(spc); 
                                CellMask smsk = this.LsTrk.Regions.GetSpeciesMask(spc);
                                (GradMagnitudeVeloc[d] as XDGField).GetSpeciesShadowField(spc).Derivative(1.0, mv_spc, d, smsk);
                            }
                        }
                        GradMagnitudeVelocAbs.ProjectAbs(1.0, null, GradMagnitudeVeloc.ToArray());

                        //Tecplot.PlotFields(new DGField[] { this.LevSet, MagnitudeVeloc, GradMagnitudeVeloc[0], GradMagnitudeVeloc[1], GradMagnitudeVelocAbs }, "MagnitudeVelocity" + hack_TimestepIndex, hack_Phystime, 2);
                    }
                    

                    // navier slip boundary cells
                    NScm = new CellMask(this.GridData);
                    NSbuffer = new CellMask(this.GridData);
                    if(this.Control.RefineNavierSlipBoundary) {
                        BitArray NSc = new BitArray(((GridData)this.GridData).Cells.Count);
                        CellMask bnd = ((GridData)this.GridData).BoundaryCells.VolumeMask;
                        int[][] c2e = ((GridData)this.GridData).Cells.Cells2Edges;
                        foreach(Chunk cnk in bnd) {
                            for(int i = cnk.i0; i < cnk.JE; i++) {
                                foreach(int e in c2e[i]) {
                                    int eId = (e < 0) ? -e - 1 : e - 1;
                                    byte et = ((GridData)this.GridData).Edges.EdgeTags[eId];
                                    if(this.GridData.EdgeTagNames[et].Contains("navierslip_linear"))
                                        NSc[i] = true;
                                }
                            }
                        }
                        NScm = new CellMask(this.GridData, NSc);
                        CellMask bndNScm = NScm.AllNeighbourCells();
                        int bndLvl = 2;
                        for(int lvl = 1; lvl < bndLvl; lvl++) {
                            NScm = NScm.Union(bndNScm);
                            bndNScm = NScm.AllNeighbourCells();
                            NSbuffer = NScm.Union(bndNScm);
                        }
                        NSbuffer = NSbuffer.AllNeighbourCells();
                    }


                    //PlotCurrentState(hack_Phystime, new TimestepNumber(TimestepNo, 1), 2);

                    GridRefinementController gridRefinementController = new GridRefinementController((GridData)this.GridData, null, BlockedCells);
                    bool AnyChange = gridRefinementController.ComputeGridChange(LevelIndicator, out List<int> CellsToRefineList, out List<int[]> Coarsening);

                    //SinglePhaseField ok2CoarsenField = new SinglePhaseField(new Basis(this.GridData, 0));
                    //for (int j = 0; j < oK2Coarsen.Length; j++) {
                    //    if (oK2Coarsen[j])
                    //        ok2CoarsenField.SetMeanValue(j, 1);
                    //}
                    //Tecplot.PlotFields(new DGField[] { ok2CoarsenField }, "oK2Coarsen" + hack_TimestepIndex, hack_Phystime, 2);

                    int NoOfCellsToRefine = 0;
                    int NoOfCellsToCoarsen = 0;
                    if (AnyChange.MPIOr()) {
                    int[] glb = (new int[] { CellsToRefineList.Count, Coarsening.Sum(L => L.Length)}).MPISum();                        
                        NoOfCellsToRefine = glb[0];
                        NoOfCellsToCoarsen = glb[1];
                    }
                    long oldJ = this.GridData.CellPartitioning.TotalLength;

                    // Update Grid
                    // ===========
                    if (AnyChange.MPIOr()) {

                        //PlotCurrentState(hack_Phystime, new TimestepNumber(new int[] { hack_TimestepIndex, 1 }), 2);

                        Console.WriteLine("       Refining " + NoOfCellsToRefine + " of " + oldJ + " cells");
                        Console.WriteLine("       Coarsening " + NoOfCellsToCoarsen + " of " + oldJ + " cells");

                        newGrid = ((GridData)this.GridData).Adapt(CellsToRefineList, Coarsening, out old2NewGrid);

                        //PlotCurrentState(hack_Phystime, new TimestepNumber(new int[] { hack_TimestepIndex, 2 }), 2);


                    } else {

                        newGrid = null;
                        old2NewGrid = null;
                    }

                } else {

                    newGrid = null;
                    old2NewGrid = null;
                }

            }
        }


        public override void DataBackupBeforeBalancing(GridUpdateDataVaultBase L) {
            m_BDF_Timestepper.DataBackupBeforeBalancing(L);
            if (this.Control.solveKineticEnergyEquation)
                KineticEnergyTimestepper.DataBackupBeforeBalancing(L);
        }


#endregion



        //===========================
        // I/O (saving and plotting)
        //===========================
#region IO


        /// <summary>
        /// 
        /// </summary>
        protected override ITimestepInfo SaveToDatabase(TimestepNumber timestepno, double t) {
            var tsi = base.SaveToDatabase(timestepno, t);


            //if (tsi != null && m_BDF_Timestepper != null) {
            //    int S = m_BDF_Timestepper.GetNumberOfStages;

            //    SinglePhaseField LsBkUp = new SinglePhaseField(this.LevSet.Basis);
            //    LsBkUp.Acc(1.0, this.LevSet);

            //    ICollection<DGField>[] restartFields = m_BDF_Timestepper.GetRestartInfos();

            //    if (S > 1 && this.Control.saveperiod >= S && restartFields != null) {

            //        // save additional timesteps/information for restart
            //        // +++++++++++++++++++++++++++++++++++++++++++++++++

            //        for (int ti = 1; ti < S; ti++) {

            //            //SinglePhaseField LsBkUp = new SinglePhaseField(this.LevSet.Basis);
            //            //LsBkUp.Acc(1.0, this.LevSet);

            //            ICollection<DGField> restartIOFields = new List<DGField>();
            //            foreach (DGField f in this.IOFields) {

            //                int rfidx = restartFields[ti - 1].IndexWhere(rf => rf.Identification == f.Identification);
            //                if (rfidx > -1) {
            //                    DGField rf = restartFields[ti - 1].ElementAt(rfidx);
            //                    if (f.Identification == "Phi") {
            //                        this.LevSet.Clear();
            //                        this.LevSet.Acc(1.0, rf);
            //                        restartIOFields.Add(this.LevSet);
            //                    } else {
            //                        restartIOFields.Add(rf);
            //                    }
            //                } else {
            //                    DGField rf = f.CloneAs();
            //                    rf.Clear();
            //                    restartIOFields.Add(rf);
            //                }
            //            }

            //            //this.LevSet.Clear();
            //            //this.LevSet.Acc(1.0, LsBkUp);

            //            ITimestepInfo rtsi;
            //            TimestepNumber tsn = new TimestepNumber(timestepno.MajorNumber - ti);

            //            //Console.WriteLine("saving to Database ...");

            //            //Exception e = null;
            //            try {
            //                rtsi = new TimestepInfo(
            //                    t - ti * this.Control.GetFixedTimestep(),
            //                    this.CurrentSessionInfo,
            //                    tsn,
            //                    restartIOFields);
            //            } catch (Exception ee) {
            //                Console.Error.WriteLine(ee.GetType().Name + " on rank " + this.MPIRank + " saving time-step " + tsn + ": " + ee.Message);
            //                Console.Error.WriteLine(ee.StackTrace);
            //                //tsi = null;
            //                //e = ee;

            //                if (ContinueOnIOError) {
            //                    Console.WriteLine("Ignoring IO error: " + DateTime.Now);
            //                } else {
            //                    throw ee;
            //                }

            //                tsi = null;
            //            }
            //            // e.ExceptionBcast();
            //            csMPI.Raw.Barrier(csMPI.Raw._COMM.WORLD);
            //        }

            //    }

            //    this.LevSet.Clear();
            //    this.LevSet.Acc(1.0, LsBkUp);
            //}

#if DEBUG
            //Debug/Test code for XDG database interaction

            if(tsi != null) {
                // checking some necessary reference-equalities BEFORE serialization
                // ++++++++++++++++++++++++++++++++++++++++++++++++++++++++++++++++++

                LevelSet.LevelSetInitializer lsi_1 = (LevelSet.LevelSetInitializer)(tsi.FieldInitializers.Single(fi => fi.Identification == this.LevSet.Identification));
                XDGField.FieldInitializer pri = (XDGField.FieldInitializer)(tsi.FieldInitializers.Single(fi => fi.Identification == this.Pressure.Identification));

                LevelSetTracker.LevelSetTrackerInitializer trki = ((XDGBasis.XDGBasisInitializer)(pri.BasisInfo)).TrackerInitializer;

                LevelSet.LevelSetInitializer lsi_2 = trki.LevelSets[0];

                Debug.Assert(object.ReferenceEquals(lsi_1, lsi_2));

                foreach(XDGField.FieldInitializer fi in tsi.FieldInitializers.Where(fii => fii is XDGField.XDGFieldInitializer)) {
                    LevelSetTracker.LevelSetTrackerInitializer trki_alt = ((XDGBasis.XDGBasisInitializer)(fi.BasisInfo)).TrackerInitializer;
                    Debug.Assert(object.ReferenceEquals(trki, trki_alt));
                }
            }


            if(tsi != null) {
                // checking some necessary equalities AFTER serialization
                // +++++++++++++++++++++++++++++++++++++++++++++++++++++++
                

                var tsi_alt = this.DatabaseDriver.LoadTimestepInfo(tsi.ID, base.CurrentSessionInfo, base.GetDatabase());

                Debug.Assert(!object.ReferenceEquals(tsi, tsi_alt));


                LevelSet.LevelSetInitializer lsi_1 = (LevelSet.LevelSetInitializer)(tsi_alt.FieldInitializers.Single(fi => fi.Identification == "Phi"));
                XDGField.FieldInitializer pri = (XDGField.FieldInitializer)(tsi_alt.FieldInitializers.Single(fi => fi.Identification == this.Pressure.Identification));

                LevelSetTracker.LevelSetTrackerInitializer trki = ((XDGBasis.XDGBasisInitializer)(pri.BasisInfo)).TrackerInitializer;

                LevelSet.LevelSetInitializer lsi_2 = trki.LevelSets[0];

                Debug.Assert(lsi_1.Equals(lsi_2));

                foreach(XDGField.FieldInitializer fi in tsi_alt.FieldInitializers.Where(fii => fii is XDGField.XDGFieldInitializer)) {
                    LevelSetTracker.LevelSetTrackerInitializer trki_alt = ((XDGBasis.XDGBasisInitializer)(fi.BasisInfo)).TrackerInitializer;
                    Debug.Assert(trki.Equals(trki_alt));
                }


                var Fields = this.DatabaseDriver.LoadFields(tsi_alt, this.GridData);
                LevelSet Rphi_1 = (LevelSet)(Fields.Single(f => f.Identification.Equals(this.LevSet.Identification)));

                XDGField Rpressure = (XDGField)(Fields.Single(f => f.Identification.Equals(this.Pressure.Identification)));

                LevelSetTracker Rtracker = Rpressure.Basis.Tracker;
                Debug.Assert(!object.ReferenceEquals(this.LsTrk, Rtracker));
                Debug.Assert(object.ReferenceEquals(Rtracker.LevelSets[0], Rphi_1));

                foreach(XDGField xf in Fields.Where(fii => fii is XDGField)) {
                    Debug.Assert(object.ReferenceEquals(xf.Basis.Tracker, Rtracker));
                }
            }

#endif

            return tsi;
        }

        private void WriteTrendToDatabase(ConvergenceObserver CO) {
            CO.WriteTrendToSession(base.DatabaseDriver.FsDriver, this.CurrentSessionInfo);
        }

        protected override void PlotCurrentState(double physTime, TimestepNumber timestepNo, int superSampling = 1) {
            if (!this.Control.switchOffPlotting)
                Tecplot.PlotFields(base.m_RegisteredFields, "XNSE_Solver" + timestepNo, physTime, superSampling);
            //Tecplot.PlotFields(new DGField[] { this.LevSet }, "grid" + timestepNo, physTime, 0);
        }


        protected void PlotOnIterationCallback(int iterIndex, double[] currentSol, double[] currentRes, MultigridOperator Mgop) {
            if(!this.Control.switchOffPlotting)
                PlotCurrentState(hack_Phystime, new TimestepNumber(new int[] { hack_TimestepIndex, iterIndex }), 2);
        }

#endregion
    }
}<|MERGE_RESOLUTION|>--- conflicted
+++ resolved
@@ -73,18 +73,12 @@
         // Main file
         //===========
         static void Main(string[] args) {
-<<<<<<< HEAD
 
             //InitMPI();
             //DeleteOldPlotFiles();
             //BoSSS.Application.XNSE_Solver.Tests.ASUnitTest.MovingDropletTest_rel_p3_OneStepGaussAndStokes_FullySymmetric(0.1d,  true,SurfaceStressTensor_IsotropicMode.Curvature_Projected, 0.69711d, true, false);
             //BoSSS.Application.XNSE_Solver.Tests.ASUnitTest.SteadyStateEvaporationTest(0.0, 1, 0.0, true, XQuadFactoryHelper.MomentFittingVariants.Saye, SurfaceStressTensor_IsotropicMode.LaplaceBeltrami_Flux);
-=======
-            
-            InitMPI();
-            DeleteOldPlotFiles();
             //BoSSS.Application.XNSE_Solver.Tests.UnitTest.ASTestRayleighTaylorInstability();
->>>>>>> 0b5da4ad
             //BoSSS.Application.XNSE_Solver.Tests.UnitTest.MovingDropletTest_rel_p2_OneStepGaussAndStokes_FullySymmetric(2, 0.01, true, SurfaceStressTensor_IsotropicMode.Curvature_Projected, 0.69711, true, false);
             //BoSSS.Application.XNSE_Solver.Tests.ASUnitTest.MovingDropletTest_rel_p2_OneStepGaussAndStokes_FullySymmetric(0.01, true, SurfaceStressTensor_IsotropicMode.Curvature_Projected, 0.69711, true, false);
             //BoSSS.Application.XNSE_Solver.Tests.ASUnitTest.ChannelTest(2, 0.0, ViscosityMode.Standard, 0.0, XQuadFactoryHelper.MomentFittingVariants.OneStepGaussAndStokes);
