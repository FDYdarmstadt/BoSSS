--- conflicted
+++ resolved
@@ -107,10 +107,7 @@
 
             //return;
 
-<<<<<<< HEAD
-=======
-
->>>>>>> 0f0a187b
+
             _Main(args, false, delegate () {
                 var p = new XNSFE();
                 return p;
