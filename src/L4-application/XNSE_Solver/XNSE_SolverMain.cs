--- conflicted
+++ resolved
@@ -74,22 +74,14 @@
         //===========
         static void Main(string[] args) {
             
-<<<<<<< HEAD
-            InitMPI();
-            DeleteOldPlotFiles();
-            BoSSS.Application.XNSE_Solver.Tests.UnitTest.ASTestRayleighTaylorInstability();
+            //InitMPI();
+            //DeleteOldPlotFiles();
+
             //BoSSS.Application.XNSE_Solver.Tests.UnitTest.MovingDropletTest_rel_p2_OneStepGaussAndStokes_FullySymmetric(2, 0.01, true, SurfaceStressTensor_IsotropicMode.Curvature_Projected, 0.69711, true, false);
             //BoSSS.Application.XNSE_Solver.Tests.ASUnitTest.MovingDropletTest_rel_p2_OneStepGaussAndStokes_FullySymmetric(0.01, true, SurfaceStressTensor_IsotropicMode.Curvature_Projected, 0.69711, true, false);
             //BoSSS.Application.XNSE_Solver.Tests.ASUnitTest.ChannelTest(2, 0.0, ViscosityMode.Standard, 0.0, XQuadFactoryHelper.MomentFittingVariants.Saye);
             //BoSSS.Application.XNSE_Solver.Tests.ASUnitTest.ChannelTest(2, 0.0, ViscosityMode.Standard, 60.0 * Math.PI / 180.0, XQuadFactoryHelper.MomentFittingVariants.OneStepGaussAndStokes);
             //BoSSS.Application.XNSE_Solver.Tests.UnitTest.ChannelTest(2, 0.0, ViscosityMode.Standard, 60.0 * Math.PI / 180.0, XQuadFactoryHelper.MomentFittingVariants.OneStepGaussAndStokes);
-=======
-            //InitMPI();
-            //DeleteOldPlotFiles();
-
-            //BoSSS.Application.XNSE_Solver.Tests.UnitTest.MovingDropletTest_rel_p2_OneStepGaussAndStokes_FullySymmetric(2, 0.01, true, SurfaceStressTensor_IsotropicMode.Curvature_Projected, 0.69711, true, false);
-            //BoSSS.Application.XNSE_Solver.Tests.ASUnitTest.MovingDropletTest_rel_p2_OneStepGaussAndStokes_FullySymmetric(0.01, true, SurfaceStressTensor_IsotropicMode.Curvature_Projected, 0.69711, true, false);
->>>>>>> 17872e1d
 
             //BatchmodeConnector.Flav = BatchmodeConnector.Flavor.Octave;
             //BatchmodeConnector.MatlabExecuteable = @"C:\Octave\Octave-5.2.0\mingw64\bin\octave-cli.exe";
@@ -117,7 +109,7 @@
             throw new Exception("REmove me");
 
             _Main(args, false, delegate () {
-                var p = new XNSE_SolverMain();
+                var p = new XNSFE();
                 return p;
             });
         }
