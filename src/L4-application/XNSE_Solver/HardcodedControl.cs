/* =======================================================================
Copyright 2017 Technische Universitaet Darmstadt, Fachgebiet fuer Stroemungsdynamik (chair of fluid dynamics)

Licensed under the Apache License, Version 2.0 (the "License");
you may not use this file except in compliance with the License.
You may obtain a copy of the License at

    http://www.apache.org/licenses/LICENSE-2.0

Unless required by applicable law or agreed to in writing, software
distributed under the License is distributed on an "AS IS" BASIS,
WITHOUT WARRANTIES OR CONDITIONS OF ANY KIND, either express or implied.
See the License for the specific language governing permissions and
limitations under the License.
*/

using System;
using System.Collections.Generic;
using System.Linq;
using System.Text;
using BoSSS.Solution.NSECommon;
using ilPSP;
using BoSSS.Solution.Control;
using BoSSS.Foundation.Grid;
using System.Diagnostics;
using BoSSS.Solution.AdvancedSolvers;
using ilPSP.Utils;
using BoSSS.Platform.Utils.Geom;
using BoSSS.Solution.XNSECommon;
using BoSSS.Foundation.IO;
using BoSSS.Solution.LevelSetTools;
using BoSSS.Solution.XdgTimestepping;
using BoSSS.Solution.LevelSetTools.FourierLevelSet;
using BoSSS.Foundation.Grid.Classic;
using BoSSS.Solution.Timestepping;
using BoSSS.Solution.LevelSetTools.SolverWithLevelSetUpdater;
using BoSSS.Foundation.XDG;
using BoSSS.Application.XNSE_Solver.Loadbalancing;

namespace BoSSS.Application.XNSE_Solver {

    /// <summary>
    /// A few example configurations.
    /// </summary>
    public static class HardcodedControl {
       

        /// <summary>
        /// Maintainer: kummer
        /// </summary>
        public static XNSE_Control TransientDroplet(
            //string _DbPath = @"\\fdyprime\userspace\kummer\BoSSS-db-XNSE",
            string _DbPath = null,
            int degree = 2,
            double dt = 2e-4,
            double elipsDelta = 0.1,
            int NoOfTs = 100000) {


            XNSE_Control C = new XNSE_Control();


            // basic database options
            // ======================

            C.DbPath = _DbPath;
            C.savetodb = _DbPath != null;
            C.ProjectName = "XNSE/Droplet";
            C.ProjectDescription = "Multiphase Droplet";
            C.Tags.Add("oscillating");
            C.Tags.Add("fourier");

            // DG degrees
            // ==========

            C.SetFieldOptions(degree, 2);

            // grid and boundary conditions
            // ============================

            const double BaseSize = 1.0;
            const bool xPeriodic = false;
            const double VelXBase = 0.0;

            int xkelem = 54;
            int ykelem = 54;
            double xSize = -4.5 * BaseSize;
            double ySize = -4.5 * BaseSize;

            double hMin = Math.Min(2 * xSize / (xkelem), 2 * ySize / (ykelem));


            C.GridFunc = delegate {
                double[] Xnodes = GenericBlas.Linspace(-4.5 * BaseSize, 4.5 * BaseSize, 55);
                double[] Ynodes = GenericBlas.Linspace(-4.5 * BaseSize, 4.5 * BaseSize, 55);
                var grd = Grid2D.Cartesian2DGrid(Xnodes, Ynodes, periodicX: xPeriodic);
                grd.EdgeTagNames.Add(1, "wall_lower");
                grd.EdgeTagNames.Add(2, "wall_upper");
                if (!xPeriodic) {
                    grd.EdgeTagNames.Add(3, "wall_left");
                    grd.EdgeTagNames.Add(4, "wall_right");
                }

                grd.DefineEdgeTags(delegate (double[] X) {
                    byte et = 0;
                    if (Math.Abs(X[1] - (-4.5 * BaseSize)) <= 1.0e-8)
                        et = 1;
                    if (Math.Abs(X[1] - (+4.5 * BaseSize)) <= 1.0e-8)
                        et = 2;
                    if (!xPeriodic && Math.Abs(X[0] - (-4.5 * BaseSize)) <= 1.0e-8)
                        et = 3;
                    if (!xPeriodic && Math.Abs(X[0] - (+4.5 * BaseSize)) <= 1.0e-8)
                        et = 4;


                    Debug.Assert(et != 0);
                    return et;
                });

                return grd;
            };

            C.AddBoundaryValue("wall_lower", "VelocityX#A", (x, t) => VelXBase);
            C.AddBoundaryValue("wall_upper", "VelocityX#A", (x, t) => VelXBase);
            C.AddBoundaryValue("wall_lower", "VelocityX#B", (x, t) => VelXBase);
            C.AddBoundaryValue("wall_upper", "VelocityX#B", (x, t) => VelXBase);
            if (!xPeriodic) {
                C.AddBoundaryValue("wall_left", "VelocityX#A", (x, t) => VelXBase);
                C.AddBoundaryValue("wall_right", "VelocityX#A", (x, t) => VelXBase);
                C.AddBoundaryValue("wall_left", "VelocityX#B", (x, t) => VelXBase);
                C.AddBoundaryValue("wall_right", "VelocityX#B", (x, t) => VelXBase);

            }

            // Initial Values
            // ==============

            //var database = new DatabaseInfo(_DbPath);

            //var latestSession = database.Sessions.OrderByDescending(e => e.CreationTime)
            //    .First(sess => sess.ProjectName == "XNSE/Droplet" && (sess.Timesteps.Last().TimeStepNumber.MajorNumber - sess.Timesteps.First().TimeStepNumber.MajorNumber) > 50);

            //C.RestartInfo = new Tuple<Guid, Foundation.IO.TimestepNumber>(latestSession.ID, null);

            //ISessionInfo latestSession = database.Sessions.OrderByDescending(e => e.CreationTime)
            //    .FirstOrDefault(sess => sess.ProjectName == "XNSE/Droplet" && sess.Timesteps.Count > 50 && sess.Tags.Contains("highPenalty"));

            //if (latestSession == null) {
            //    C.RestartInfo = new Tuple<Guid, Foundation.IO.TimestepNumber>(new Guid("6c567939-b310-44a8-b45c-d94880e04cbf"), new TimestepNumber(500));
            //} else {
            //    C.RestartInfo = new Tuple<Guid, Foundation.IO.TimestepNumber>(latestSession.ID, null);
            //}





            double radius = 0.835;

            C.InitialValues_Evaluators.Add("Phi",
                (X => (X[0] / (radius * BaseSize * (1.0 + elipsDelta))).Pow2() + (X[1] / (radius * BaseSize * (1.0 - elipsDelta))).Pow2() - 1.0)   // quadratic form
                );
            C.InitialValues_Evaluators.Add("VelocityX", X => VelXBase);

            // Physical Parameters
            // ===================


            // Air-Water (lenght scale == centimeters, 3D space)
            C.PhysicalParameters.rho_A = 1e-3; //     kg / cm³
            C.PhysicalParameters.rho_B = 1.2e-6; //   kg / cm³
            C.PhysicalParameters.mu_A = 1e-5; //      kg / cm / sec
            C.PhysicalParameters.mu_B = 17.1e-8; //   kg / cm / sec
            C.PhysicalParameters.Sigma = 72.75e-3; // kg / sec²     
            //*/

            /*
            // Air-Water (lenght scale == centimeters, 2D space i.e. pressure = Force/Len, density = mass/Len/Len, etc.)
            // Dimensions are different, therefore different scaling. hovever, results scale the same way.
            C.PhysicalParameters.rho_A = 1e-1; //     kg / cm²
            C.PhysicalParameters.rho_B = 1.2e-4; //   kg / cm²
            C.PhysicalParameters.mu_A = 1e-3; //      kg / sec
            C.PhysicalParameters.mu_B = 17.1e-6; //   kg / sec
            C.PhysicalParameters.Sigma = 72.75e-1; // kg cm / sec²     
            */

            /*
            // Air-Water (lenght scale == millimeters, 3D space)
            C.PhysicalParameters.rho_A = 1e-6; //     kg / mm³
            C.PhysicalParameters.rho_B = 1.2e-9; //   kg / mm³
            C.PhysicalParameters.mu_A = 1e-6; //      kg / mm / sec
            C.PhysicalParameters.mu_B = 17.1e-9; //   kg / mm / sec
            C.PhysicalParameters.Sigma = 72.75e-3; // kg / sec²     
            */

            C.PhysicalParameters.IncludeConvection = false;
            C.PhysicalParameters.Material = true;

            // misc. solver options
            // ====================

            //C.VelocityBlockPrecondMode = MultigridOperator.Mode.SymPart_DiagBlockEquilib;

            //C.Solver_ConvergenceCriterion = 1.0e-6;
            C.LevelSet_ConvergenceCriterion = 1.0e-6;


            bool useFourierLevelSet = false;
            if (useFourierLevelSet) {
                // Fourier -- level-set

                Func<double, double> radius_of_alpha = delegate (double alpha) {
                    double ret = radius + Math.Cos(2.0 * alpha) * radius * elipsDelta;
                    return ret;
                };

                C.FourierLevSetControl = new FourierLevSetControl() { 
                    FType = FourierType.Polar,
                    numSp = 1024,
                    DomainSize = 2 * Math.PI,
                    PeriodicFunc = radius_of_alpha,
                    //FilterWidth = 0.5,
                    UnderRelax = 0.5,
                    InterpolationType = Interpolationtype.LinearSplineInterpolation};

                C.Option_LevelSetEvolution = LevelSetEvolution.Fourier;
                C.AdvancedDiscretizationOptions.SST_isotropicMode = Solution.XNSECommon.SurfaceStressTensor_IsotropicMode.Curvature_Fourier;
            } else {

                C.Option_LevelSetEvolution = LevelSetEvolution.FastMarching;
                C.AdvancedDiscretizationOptions.FilterConfiguration = CurvatureAlgorithms.FilterConfiguration.Default;
                C.AdvancedDiscretizationOptions.SST_isotropicMode = Solution.XNSECommon.SurfaceStressTensor_IsotropicMode.Curvature_Projected;
                C.AdvancedDiscretizationOptions.FilterConfiguration.FilterCurvatureCycles = 2;
            }

            C.ComputeEnergyProperties = true;

            // Timestepping
            // ============

            C.TimesteppingMode = AppControl._TimesteppingMode.Transient;
            C.dtMax = dt;
            C.dtMin = dt;
            C.Endtime = 100;
            C.NoOfTimesteps = NoOfTs;

            // haben fertig...
            // ===============

            return C;
        }

        public static XNSE_Control ManufacturedDroplet() {
            XNSE_Control C = new XNSE_Control();


            C.DbPath = null;
            C.savetodb = false;

            C.ProjectName = "XNSE/Droplet";
            C.ProjectDescription = "Multiphase Droplet";

            C.SetFieldOptions(3, 4);

            C.GridFunc = delegate {
                //double[] Xnodes = GenericBlas.Linspace(-1.5, 1.5, 18);
                //double[] Ynodes = GenericBlas.Linspace(-1.5, 1.5, 18);
                double[] Xnodes = GenericBlas.Linspace(-2, 2, 7);
                double[] Ynodes = GenericBlas.Linspace(-2, 2, 8);

                var grd = Grid2D.Cartesian2DGrid(Xnodes, Ynodes);
                grd.EdgeTagNames.Add(1, "velocity_inlet");

                grd.DefineEdgeTags(delegate (double[] X) {
                    byte et = 1;
                    return et;
                });

                return grd;
            };

            const double dt = 0.3;
            const double CC_A = 1.0;
            const double CC_B = 0.0;
            const double RHO_A = 1.2;
            const double RHO_B = 0.1;
            const double MU_A = 0.1;
            const double MU_B = 0.01;
            const double a0 = 1.0; // Parameter fuer Ellipse
            const double b0 = 0.5; // Parameter fuer Ellipse


            C.InitialValues_Evaluators.Add("Phi",
                X => -1.0 + (X[0] / a0).Pow2() + (X[1] / b0).Pow2()
                //X => -1.0 + ((X[0] / a0).Pow2() + (X[1] / b0).Pow2()).Sqrt()
                );
            C.InitialValues_Evaluators.Add("VelocityX", X => 0.0);
            C.InitialValues_Evaluators.Add("VelocityY", X => 0.0);
            C.InitialValues_Evaluators.Add("GravityX#A", X => -(-2.0 * X[0] * CC_A / RHO_A - (1.0 / dt) * (-X[0])));
            C.InitialValues_Evaluators.Add("GravityX#B", X => -(-2.0 * X[0] * CC_B / RHO_B - (1.0 / dt) * (-X[0])));
            C.InitialValues_Evaluators.Add("GravityY#A", X => +((1.0 / dt) * (+X[1])));
            C.InitialValues_Evaluators.Add("GravityY#B", X => +((1.0 / dt) * (+X[1])));



            C.InitialValues_Evaluators.Add("SurfaceForceX", X => -((CC_A - CC_B) * (1 + X[0].Pow2()) + 2.0 * (MU_A - MU_B)));
            C.InitialValues_Evaluators.Add("SurfaceForceY", X => -((CC_A - CC_B) * (1 + X[0].Pow2()) - 2.0 * (MU_A - MU_B)));

            C.AddBoundaryValue("velocity_inlet", "VelocityX#A", (X, t) => -X[0]);
            C.AddBoundaryValue("velocity_inlet", "VelocityY#A", (X, t) => X[1]);
            C.AddBoundaryValue("velocity_inlet", "VelocityX#B", (X, t) => -X[0]);
            C.AddBoundaryValue("velocity_inlet", "VelocityY#B", (X, t) => X[1]);


            C.AgglomerationThreshold = 0.0;

            C.PhysicalParameters.useArtificialSurfaceForce = true;
            C.PhysicalParameters.rho_A = RHO_A;
            C.PhysicalParameters.rho_B = RHO_B;
            C.PhysicalParameters.mu_A = MU_A;
            C.PhysicalParameters.mu_B = MU_B;
            C.PhysicalParameters.Sigma = 0.0;

            C.PhysicalParameters.IncludeConvection = false;
            C.PhysicalParameters.Material = true;

            C.AdvancedDiscretizationOptions.ViscosityMode = Solution.XNSECommon.ViscosityMode.Standard;


            //C.LevelSetSmoothing = false;
            C.TimesteppingMode = AppControl._TimesteppingMode.Transient;
            //C.LevelSetOptions.CutCellVelocityProjectiontype = Solution.LevelSetTools.Advection.NonconservativeAdvection.CutCellVelocityProjectiontype.L2_plain;
            C.dtMax = dt;
            C.dtMin = dt;
            C.Endtime = 2 * dt;
            C.NoOfTimesteps = 1;


            return C;
        }


        /// <summary>
        /// See publication, Section 6.3:
        /// Extended discontinuous Galerkin methods for two-phase flows: the spatial discretization, F. Kummer, IJNME 109 (2), 2017. 
        /// </summary>
        public static XNSE_Control TaylorCouette(string _DbPath = null, int k = 3, int sizeFactor = 4) {
            XNSE_Control C = new XNSE_Control();


            // basic database options
            // ======================

            C.DbPath = _DbPath;
            C.savetodb = _DbPath != null;
            C.ProjectName = "XNSE/Droplet";
            C.ProjectDescription = "Multiphase Droplet";
            C.Tags.Add("oscillating");

            // DG degrees
            // ==========

            C.SetFieldOptions(k, 2);

            // grid and boundary conditions
            // ============================

            string innerWallTag = IncompressibleBcType.Velocity_Inlet.ToString() + "_inner";
            string outerWallTag = IncompressibleBcType.Velocity_Inlet.ToString() + "_outer";


            C.GridFunc = delegate {
                double[] Xnodes = GenericBlas.Linspace(-2, 2, 8 * sizeFactor + 1);
                double[] Ynodes = GenericBlas.Linspace(-2, 2, 8 * sizeFactor + 1);
                var cutOut = new BoundingBox(new double[] { -0.5, -0.5 }, new double[] { +0.5, +0.5 });
                var grd = Grid2D.Cartesian2DGrid(Xnodes, Ynodes, CutOuts: cutOut);
                grd.EdgeTagNames.Add(1, innerWallTag);
                grd.EdgeTagNames.Add(2, outerWallTag);

                grd.DefineEdgeTags(delegate (double[] X) {
                    byte et = 0;
                    if (Math.Abs(X[0] - (-0.5)) <= 1.0e-8 || Math.Abs(X[0] - (+0.5)) <= 1.0e-8
                        || Math.Abs(X[1] - (-0.5)) <= 1.0e-8 || Math.Abs(X[1] - (+0.5)) <= 1.0e-8)
                        et = 1;
                    if (Math.Abs(X[0] - (-2)) <= 1.0e-8 || Math.Abs(X[0] - (+2)) <= 1.0e-8
                        || Math.Abs(X[1] - (-2)) <= 1.0e-8 || Math.Abs(X[1] - (+2)) <= 1.0e-8)
                        et = 2;

                    if (et == 0)
                        throw new ApplicationException("error in DefineEdgeTags");
                    return et;
                });

                return grd;
            };


            // Physical Parameters
            // ===================

            const double Ui = 2;
            const double Ua = 1;
            const double rhoA = 0.1;
            const double rhoB = 1.3;
            const double muA = 0.01;
            const double muB = 0.2;
            const double sigma = 0.9;
            double Ri = Math.Sqrt(2) / 2, Ra = 2, Rm = (Ri + Ra) / 2;



            C.PhysicalParameters.IncludeConvection = true;
            C.PhysicalParameters.Material = true;
            C.PhysicalParameters.rho_A = rhoA;
            C.PhysicalParameters.rho_B = rhoB;
            C.PhysicalParameters.mu_A = muA;
            C.PhysicalParameters.mu_B = muB;
            C.PhysicalParameters.Sigma = sigma;

            // Exact solution
            // ==============

            //const double _C1A = 1.119266055, _C1B = 1.328440367, _C2A = .2201834863, _C2B = 0.1100917431e-1, _C3A = .9221025166, _C3B = 0;

            //double _C1A = (2*(12*Ua*muB+5*Ui*muA-9*Ui*muB))/(5*muA+27*muB),
            //    _C1B = (2*(3*Ua*muA+9*Ua*muB-4*Ui*muA))/(5*muA+27*muB),
            //    _C2A = -6*muB*(Ua-3*Ui)/(5*muA+27*muB),
            //    _C2B = -6*muA*(Ua-3*Ui)/(5*muA+27*muB),
            //    _C3A = (108*Ua.Pow2()*muA*muB*rhoB-270*Ua.Pow2()*muB.Pow2()*rhoA+162*Ua.Pow2()*muB.Pow2()*rhoB+60*Ua*Ui*muA.Pow2()*rhoB-240*Ua*Ui*muA*muB*rhoA-144*Ua*Ui*muA*muB*rhoB+324*Ua*Ui*muB.Pow2()*rhoA-50*Ui.Pow2()*muA.Pow2()*rhoA-130*Ui.Pow2()*muA.Pow2()*rhoB+180*Ui.Pow2()*muA*muB*rhoA+25*muA.Pow2()*sigma+270*muA*muB*sigma+729*muB.Pow2()*sigma)/(5*muA+27*muB).Pow2(),
            //    _C3B = 0;

            double
               _C1A = (Ra.Pow2() * Ri * Ui * muA - Ra.Pow2() * Ri * Ui * muB + Ra * Rm.Pow2() * Ua * muB - Ri * Rm.Pow2() * Ui * muA) / (Ra.Pow2() * Ri.Pow2() * muA - Ra.Pow2() * Ri.Pow2() * muB + Ra.Pow2() * Rm.Pow2() * muB - Ri.Pow2() * Rm.Pow2() * muA),
               _C1B = (Ra * Ri.Pow2() * Ua * muA - Ra * Ri.Pow2() * Ua * muB + Ra * Rm.Pow2() * Ua * muB - Ri * Rm.Pow2() * Ui * muA) / (Ra.Pow2() * Ri.Pow2() * muA - Ra.Pow2() * Ri.Pow2() * muB + Ra.Pow2() * Rm.Pow2() * muB - Ri.Pow2() * Rm.Pow2() * muA),
               _C2A = Ri * Ra * Rm.Pow2() * muB * (Ra * Ui - Ri * Ua) / (Ra.Pow2() * Ri.Pow2() * muA - Ra.Pow2() * Ri.Pow2() * muB + Ra.Pow2() * Rm.Pow2() * muB - Ri.Pow2() * Rm.Pow2() * muA),
               _C2B = Ra * Ri * Rm.Pow2() * muA * (Ra * Ui - Ri * Ua) / (Ra.Pow2() * Ri.Pow2() * muA - Ra.Pow2() * Ri.Pow2() * muB + Ra.Pow2() * Rm.Pow2() * muB - Ri.Pow2() * Rm.Pow2() * muA),
               _C3A = (1.0 / 2.0) * (-Ra.Pow(4) * Ri.Pow2() * Rm.Pow(3) * Ui.Pow2() * muA.Pow2() * rhoA - Ra.Pow(4) * Ri.Pow2() * Rm.Pow(3) * Ui.Pow2() * muA.Pow2() * rhoB + Ra.Pow2() * Ri.Pow(4) * Rm.Pow(3) * Ua.Pow2() * muB.Pow2() * rhoA + Ra.Pow2() * Ri.Pow(4) * Rm.Pow(3) * Ua.Pow2() * muB.Pow2() * rhoB - 2 * Ra.Pow2() * Ri.Pow2() * Rm.Pow(5) * Ua.Pow2() * muB.Pow2() * rhoB + 2 * Ra.Pow2() * Ri.Pow2() * Rm.Pow(5) * Ui.Pow2() * muA.Pow2() * rhoA + 4 * Ra.Pow(4) * Ri.Pow2() * Rm.Pow2() * muA * muB * sigma + 4 * Ra.Pow2() * Ri.Pow(4) * Rm.Pow2() * muA * muB * sigma - 4 * Ra.Pow2() * Ri.Pow2() * Rm.Pow(4) * muA * muB * sigma - Ra.Pow2() * Rm.Pow(7) * Ua.Pow2() * muB.Pow2() * rhoA + Ra.Pow2() * Rm.Pow(7) * Ua.Pow2() * muB.Pow2() * rhoB - Ri.Pow2() * Rm.Pow(7) * Ui.Pow2() * muA.Pow2() * rhoA + Ri.Pow2() * Rm.Pow(7) * Ui.Pow2() * muA.Pow2() * rhoB - 4 * Ra.Pow(4) * Ri.Pow(4) * muA * muB * sigma - 4 * Ra.Pow(4) * Ri.Pow2() * Rm.Pow2() * muB.Pow2() * sigma - 4 * Ra.Pow2() * Ri.Pow(4) * Rm.Pow2() * muA.Pow2() * sigma + 2 * Ra.Pow(4) * Ri.Pow(4) * muA.Pow2() * sigma + 2 * Ra.Pow(4) * Ri.Pow(4) * muB.Pow2() * sigma + 2 * Ra.Pow(4) * Rm.Pow(4) * muB.Pow2() * sigma + 2 * Ri.Pow(4) * Rm.Pow(4) * muA.Pow2() * sigma + 4 * Ra.Pow(3) * Ri.Pow(3) * Rm.Pow(3) * Ua * Ui * muA.Pow2() * rhoB * Math.Log(Rm) - 4 * Ra.Pow(3) * Ri.Pow(3) * Rm.Pow(3) * Ua * Ui * muB.Pow2() * rhoA * Math.Log(Rm) - 4 * Ra.Pow(3) * Ri * Rm.Pow(5) * Ua * Ui * muB.Pow2() * rhoA * Math.Log(Rm) + 4 * Ra.Pow2() * Ri.Pow(4) * Rm.Pow(3) * Ua.Pow2() * muA * muB * rhoB * Math.Log(Rm) - 4 * Ra.Pow2() * Ri.Pow2() * Rm.Pow(5) * Ua.Pow2() * muA * muB * rhoB * Math.Log(Rm) + 4 * Ra.Pow2() * Ri.Pow2() * Rm.Pow(5) * Ui.Pow2() * muA * muB * rhoA * Math.Log(Rm) + 4 * Ra * Ri.Pow(3) * Rm.Pow(5) * Ua * Ui * muA.Pow2() * rhoB * Math.Log(Rm) - 2 * Ra.Pow(3) * Ri * Rm.Pow(5) * Ua * Ui * muA * muB * rhoA + 2 * Ra * Ri.Pow(3) * Rm.Pow(5) * Ua * Ui * muA * muB * rhoB + 2 * Ra * Ri * Rm.Pow(7) * Ua * Ui * muA * muB * rhoA - 2 * Ra * Ri * Rm.Pow(7) * Ua * Ui * muA * muB * rhoB - 4 * Ra.Pow(4) * Ri.Pow2() * Rm.Pow(3) * Ui.Pow2() * muA * muB * rhoA * Math.Log(Rm) + 4 * Ra.Pow(3) * Ri.Pow(3) * Rm.Pow(3) * Ua * Ui * muA * muB * rhoA * Math.Log(Rm) - 4 * Ra.Pow(3) * Ri.Pow(3) * Rm.Pow(3) * Ua * Ui * muA * muB * rhoB * Math.Log(Rm) + 4 * Ra.Pow(3) * Ri * Rm.Pow(5) * Ua * Ui * muA * muB * rhoB * Math.Log(Rm) - 4 * Ra * Ri.Pow(3) * Rm.Pow(5) * Ua * Ui * muA * muB * rhoA * Math.Log(Rm) + 4 * Ra.Pow(4) * Ri.Pow2() * Rm.Pow(3) * Ui.Pow2() * muB.Pow2() * rhoA * Math.Log(Rm) - 4 * Ra.Pow2() * Ri.Pow(4) * Rm.Pow(3) * Ua.Pow2() * muA.Pow2() * rhoB * Math.Log(Rm) + 4 * Ra.Pow2() * Ri.Pow2() * Rm.Pow(5) * Ua.Pow2() * muB.Pow2() * rhoA * Math.Log(Rm) - 4 * Ra.Pow2() * Ri.Pow2() * Rm.Pow(5) * Ui.Pow2() * muA.Pow2() * rhoB * Math.Log(Rm) + 2 * Ra.Pow(4) * Ri.Pow2() * Rm.Pow(3) * Ui.Pow2() * muA * muB * rhoA + 2 * Ra.Pow(3) * Ri.Pow(3) * Rm.Pow(3) * Ua * Ui * muA.Pow2() * rhoB - 2 * Ra.Pow(3) * Ri.Pow(3) * Rm.Pow(3) * Ua * Ui * muB.Pow2() * rhoA + 2 * Ra.Pow(3) * Ri * Rm.Pow(5) * Ua * Ui * muB.Pow2() * rhoA - 2 * Ra.Pow2() * Ri.Pow(4) * Rm.Pow(3) * Ua.Pow2() * muA * muB * rhoB + 2 * Ra.Pow2() * Ri.Pow2() * Rm.Pow(5) * Ua.Pow2() * muA * muB * rhoB - 2 * Ra.Pow2() * Ri.Pow2() * Rm.Pow(5) * Ui.Pow2() * muA * muB * rhoA - 2 * Ra * Ri.Pow(3) * Rm.Pow(5) * Ua * Ui * muA.Pow2() * rhoB) / (Rm * (Ra.Pow2() * Ri.Pow2() * muA - Ra.Pow2() * Ri.Pow2() * muB + Ra.Pow2() * Rm.Pow2() * muB - Ri.Pow2() * Rm.Pow2() * muA).Pow2()),
               _C3B = 0;


            Func<double, double> vA = r => _C1A * r + _C2A / r;
            Func<double, double> vB = r => _C1B * r + _C2B / r;
            Func<double, double> psiA = r => 0.5 * rhoA * _C1A.Pow2() * r.Pow2() - 0.5 * rhoA * _C2A.Pow2() / (r.Pow2()) + 2 * rhoA * _C1A * _C2A * Math.Log(r) + _C3A;
            Func<double, double> psiB = r => 0.5 * rhoB * _C1B.Pow2() * r.Pow2() - 0.5 * rhoB * _C2B.Pow2() / (r.Pow2()) + 2 * rhoB * _C1B * _C2B * Math.Log(r) + _C3B;
            //Func<double,double> _psiA = r => 0.5838609245e-2 * r.Pow2() - .1256228666 / r.Pow2() - .1083300757 * Math.Log(r) + .4668609891;
            //Func<double,double> _psiB = r => .1498764510 * r.Pow2() - 0.4082743166e-2 / r.Pow2() + 0.9894702064e-1 * Math.Log(r);

            //Console.WriteLine("Errors: {0}, {1}", psiA(0.7) - _psiA(0.7), psiB(1.7) - _psiB(1.7));
            //Console.WriteLine("Drücke: {0}, {1}", psiA(Rm), psiB(Rm));


            Func<double[], double, double> UA1 = (X, t) => (-X[1] / X.L2Norm()) * vA(X.L2Norm());
            Func<double[], double, double> UA2 = (X, t) => (+X[0] / X.L2Norm()) * vA(X.L2Norm());
            Func<double[], double, double> UB1 = (X, t) => (-X[1] / X.L2Norm()) * vB(X.L2Norm());
            Func<double[], double, double> UB2 = (X, t) => (+X[0] / X.L2Norm()) * vB(X.L2Norm());

            Func<double[], double, double> PsiA = (X, t) => psiA(X.L2Norm());
            Func<double[], double, double> PsiB = (X, t) => psiB(X.L2Norm());


            C.ExactSolutionVelocity = new Dictionary<string, Func<double[], double, double>[]>();
            C.ExactSolutionVelocity.Add("A", new Func<double[], double, double>[] { UA1, UA2 });
            C.ExactSolutionVelocity.Add("B", new Func<double[], double, double>[] { UB1, UB2 });

            C.ExactSolutionPressure = new Dictionary<string, Func<double[], double, double>>();
            C.ExactSolutionPressure.Add("A", PsiA);
            C.ExactSolutionPressure.Add("B", PsiB);


            // Boundary condition
            // ==================

            C.AddBoundaryValue(innerWallTag, "VelocityX#A", UA1);
            C.AddBoundaryValue(innerWallTag, "VelocityY#A", UA2);
            C.AddBoundaryValue(innerWallTag, "VelocityX#B", (X, t) => double.NaN);
            C.AddBoundaryValue(innerWallTag, "VelocityY#B", (X, t) => double.NaN);

            C.AddBoundaryValue(outerWallTag, "VelocityX#A", (X, t) => double.NaN);
            C.AddBoundaryValue(outerWallTag, "VelocityY#A", (X, t) => double.NaN);
            C.AddBoundaryValue(outerWallTag, "VelocityX#B", UB1);
            C.AddBoundaryValue(outerWallTag, "VelocityY#B", UB2);


            // Initial Values
            // ==============


            C.InitialValues_Evaluators.Add("Phi",
                (X => X.L2NormPow2() - Rm.Pow2())  // quadratic form
                );

            C.InitialValues_Evaluators.Add("VelocityX#A", x => UA1(x, 0));
            C.InitialValues_Evaluators.Add("VelocityY#A", x => UA2(x, 0));
            C.InitialValues_Evaluators.Add("VelocityX#B", x => UB1(x, 0));
            C.InitialValues_Evaluators.Add("VelocityY#B", x => UB2(x, 0));

            C.InitialValues_Evaluators.Add("Pressure#A", x => PsiA(x, 0));
            C.InitialValues_Evaluators.Add("Pressure#B", x => PsiB(x, 0));



            // misc. solver options
            // ====================

            C.AgglomerationThreshold = 0.1;
            C.AdvancedDiscretizationOptions.ViscosityMode = Solution.XNSECommon.ViscosityMode.FullySymmetric;
            C.Option_LevelSetEvolution = LevelSetEvolution.None;
            C.Timestepper_LevelSetHandling = LevelSetHandling.None;
            //C.VelocityBlockPrecondMode = MultigridOperator.Mode.SymPart_DiagBlockEquilib;
            C.LinearSolver.NoOfMultigridLevels = 3;
            C.LinearSolver.MaxSolverIterations = 20;
            C.NonLinearSolver.MaxSolverIterations = 20;
            //C.Solver_MaxIterations = 20;

            // Timestepping
            // ============

            C.TimesteppingMode = AppControl._TimesteppingMode.Steady;

            // haben fertig...
            // ===============

            return C;
        }

        public static XNSE_Control Rotating_Cube(int k = 1, int Res = 20, int SpaceDim = 2, bool useAMR = true, int NoOfTimesteps = 100, bool writeToDB = false, bool tracing = false, bool loadbalancing = true) {
            XNSE_Control C = new XNSE_Control();
            // basic database options
            // ======================

            if (writeToDB) {
                var thisOS = System.Environment.OSVersion.Platform;
                var MachineName = System.Environment.MachineName;
                switch(thisOS) {
                    case PlatformID.Unix:
                    C.AlternateDbPaths = new[] {
                        (@" / work/scratch/jw52xeqa/DB_IBM_test", ""),
                        (@"W:\work\scratch\jw52xeqa\DB_IBM_test","")};
                    break;
                    case PlatformID.Win32NT:
                    if(MachineName == "PCMIT32")
                        C.DbPath = @"D:\trash_db";
                    else
                        C.DbPath = @"\\hpccluster\hpccluster-scratch\weber\DB_IBM_test";
                    break;
                    default:
<<<<<<< HEAD
                        throw new Exception("No Db-path specified. You stupid?");
                }
=======
                    throw new Exception("No Db-path specified. You stupid?");
                }               
>>>>>>> ea751684
                (@"C:\Users\flori\default_bosss_db", "stormbreaker").AddToArray(ref C.AlternateDbPaths);
            }
            C.savetodb = writeToDB;
            C.ProjectName = "XNSE/IBM_benchmark";
            C.ProjectDescription = "rotating cube";
            C.Tags.Add("rotating");
            C.Tags.Add("tracing");

            // DG degrees
            // ==========

            C.SetFieldOptions(k, Math.Max(6, k * 2));
            C.SessionName = "XNSE_rotsphere";
            C.saveperiod = 1;
            if (tracing) 
                C.TracingNamespaces = "*";
            //IBMCestimator = new 
            //C.DynamicLoadBalancing_CellCostEstimatorFactories = new List<Func<IApplication, int, ICellCostEstimator>>();

            // grid and boundary conditions
            // ============================

            //// Create Grid
            Console.WriteLine("...generating grid");
            double xMin = -1, yMin = -1, zMin = -1;
            double xMax = 1, yMax = 1, zMax = 1;

            Func<double[], int> MakeDebugPart = delegate (double[] X) {
                double x = X[0];

                double range = xMax - xMin;
                double interval = range / ilPSP.Environment.MPIEnv.MPI_Size;

                return (int)((x - xMin) / interval);
            };

            C.GridFunc = delegate {

                // x-direction
                
                var _xNodes = GenericBlas.Linspace(xMin, xMax, Res + 1);
                //var _xNodes = GenericBlas.Logspace(0, 3, cells_x + 1);
                // y-direction
                var _yNodes = GenericBlas.Linspace(yMin, yMax, Res + 1);
                // z-direction
                var _zNodes = GenericBlas.Linspace(zMin, zMax, Res + 1);


                GridCommons grd;
                switch (SpaceDim) {
                    case 2:
                    grd = Grid2D.Cartesian2DGrid(_xNodes, _yNodes);
                    break;

                    case 3:
                    grd = Grid3D.Cartesian3DGrid(_xNodes, _yNodes, _zNodes, Foundation.Grid.RefElements.CellType.Cube_Linear, false, false, false);
                    break;

                    default:
                    throw new ArgumentOutOfRangeException();
                }

                //grd.AddPredefinedPartitioning("debug", MakeDebugPart);

                grd.EdgeTagNames.Add(1, "Velocity_inlet");
                grd.EdgeTagNames.Add(2, "Wall");
                grd.EdgeTagNames.Add(3, "Pressure_Outlet");

                grd.DefineEdgeTags(delegate (double[] _X) {
                    var X = _X;
                    double x, y, z;
                    x = X[0];
                    y = X[1];
                    if (SpaceDim == 3)
                        z = X[2];

                    return 2;
                });

                return grd;

            };
            //C.GridPartType = GridPartType.Predefined;
            //C.GridPartOptions = "debug";
            C.GridPartType = GridPartType.clusterHilbert;

            C.DynamicLoadBalancing_On = loadbalancing;
            C.DynamicLoadBalancing_RedistributeAtStartup = true;
            C.DynamicLoadBalancing_Period = 1;
<<<<<<< HEAD
            C.DynamicLoadBalancing_CellCostEstimatorFactories=Loadbalancing.XNSECellCostEstimator.Factory().ToList();
            C.DynamicLoadBalancing_ImbalanceThreshold = -0.1;



=======
            C.DynamicLoadBalancing_CellCostEstimatorFactories = Loadbalancing.XNSECellCostEstimator.Factory().ToList();
            C.DynamicLoadBalancing_ImbalanceThreshold = -0.1;
>>>>>>> ea751684

            //// Set Initial Conditions
            //C.InitialValues_Evaluators.Add("VelocityX", X => 0);
            //C.InitialValues_Evaluators.Add("VelocityY", X => 0);
            //if (SpaceDim == 3)
            //    C.InitialValues_Evaluators.Add("VelocityZ", X => 0);


            // Phi (X,t): p-norm cube with forced rotation

            // Physical Parameters
            // ===================
            const double rhoA = 1;
            const double muA = 1;

            C.PhysicalParameters.IncludeConvection = false;
            C.PhysicalParameters.Material = true;
            C.PhysicalParameters.rho_A = rhoA;
            C.PhysicalParameters.mu_A = muA;
            double anglev = 10;
            double[] pos = new double[SpaceDim];
            double particleRad = 0.261;



            Func<double[], double, double> PhiFunc = delegate (double[] X, double t) {
                double power = 10;
                //anglev *= t < 0.005 ? Math.Sin(2000 * Math.PI * t - Math.PI / 2) / 2 + 0.5 : 1;
                double angle = -(anglev * t) % (2 * Math.PI);
                switch (SpaceDim) {
                    case 2:
                    // Inf-Norm square
                    return -Math.Max(Math.Abs((X[0] - pos[0]) * Math.Cos(angle) - (X[1] - pos[1]) * Math.Sin(angle)),
                        Math.Abs((X[0] - pos[0]) * Math.Sin(angle) + (X[1] - pos[1]) * Math.Cos(angle)))
                        + particleRad;

                    // p-Norm square
                    //return -Math.Pow((Math.Pow((X[0] - pos[0]) * Math.Cos(angle) - (X[1] - pos[1]) * Math.Sin(angle), power)
                    //+ Math.Pow((X[0] - pos[0]) * Math.Sin(angle) + (X[1] - pos[1]) * Math.Cos(angle), power)), 1.0/power)
                    //+ particleRad; // 1e6

                    // 0-Norm square
                    //return -Math.Abs((X[0] - pos[0]) * Math.Cos(angle) - (X[1] - pos[1]) * Math.Sin(angle))
                    //- Math.Abs((X[0] - pos[0]) * Math.Sin(angle) + (X[1] - pos[1]) * Math.Cos(angle))
                    //+ Math.Abs(particleRad);

                    // circle
                    //return -X[0] * X[0] - X[1] * X[1] + particleRad * particleRad;

                    case 3:
                    // Inf-Norm cube
                    //return -Math.Max(Math.Abs((X[0] - pos[0]) * Math.Cos(angle) - (X[1] - pos[1]) * Math.Sin(angle)),
                    //                        Math.Max(Math.Abs((X[0] - pos[0]) * Math.Sin(angle) + (X[1] - pos[1]) * Math.Cos(angle)),
                    //                        Math.Abs(X[2] - pos[2])))
                    //                        + particleRad;

                    // p-Norm cube
                    //return -Math.Pow(Math.Pow((X[0] - pos[0]) * Math.Cos(angle) - (X[1] - pos[1]) * Math.Sin(angle), power)
                    //+ Math.Pow((X[0] - pos[0]) * Math.Sin(angle) + (X[1] - pos[1]) * Math.Cos(angle), power)
                    //+ Math.Pow(X[2] - pos[2], power),1.0/power)
                    //+ particleRad;

                    // 0-Norm cube
                    //return -Math.Abs((X[0] - pos[0]) * Math.Cos(angle) - (X[1] - pos[1]) * Math.Sin(angle))
                    //- Math.Abs((X[0] - pos[0]) * Math.Sin(angle) + (X[1] - pos[1]) * Math.Cos(angle))
                    //- Math.Abs(X[2] - pos[2])
                    //+ Math.Abs(particleRad);

                    // sphere
                    return -X[0] * X[0] - X[1] * X[1] - X[2] * X[2] + particleRad * particleRad;
<<<<<<< HEAD

=======
>>>>>>> ea751684
                    default:
                    throw new NotImplementedException();
                }
            };

            Func<double[], double, double[]> VelocityAtIB = delegate (double[] X, double time) {

                if (pos.Length != X.Length)
                    throw new ArgumentException("check dimension of center of mass");

                Vector angVelo = new Vector(new double[] { 0, 0, anglev });
                Vector CenterofMass = new Vector(pos);
                Vector radialVector = new Vector(X) - CenterofMass;
                Vector transVelocity = new Vector(new double[SpaceDim]);
                Vector pointVelocity;

                switch (SpaceDim) {
                    case 2:
                    pointVelocity = new Vector(transVelocity[0] - angVelo[2] * radialVector[1], transVelocity[1] + angVelo[2] * radialVector[0]);
                    break;
                    case 3:
                    pointVelocity = transVelocity + angVelo.CrossProduct(radialVector);
                    break;
                    default:
                    throw new NotImplementedException("this number of dimensions is not supported");
                }

                return pointVelocity;
            };

            Func<double[], double, double> VelocityX = delegate (double[] X, double time) { return VelocityAtIB(X, time)[0]; };
            Func<double[], double, double> VelocityY = delegate (double[] X, double time) { return VelocityAtIB(X, time)[1]; };
            Func<double[], double, double> VelocityZ = delegate (double[] X, double time) { return VelocityAtIB(X, time)[2]; };

            var PhiFuncDelegate = BoSSS.Solution.Utils.NonVectorizedScalarFunction.Vectorize(PhiFunc);

            C.InitialValues_Evaluators.Add(VariableNames.LevelSetCGidx(0), X => -1);
            C.UseImmersedBoundary = true;
            if (C.UseImmersedBoundary) {
                //C.InitialValues_Evaluators_TimeDep.Add(VariableNames.LevelSetCGidx(1), PhiFunc);
                C.InitialValues_EvaluatorsVec.Add(VariableNames.LevelSetCGidx(1), PhiFuncDelegate);
                C.InitialValues_Evaluators_TimeDep.Add("VelocityX@Phi2", VelocityX);
                C.InitialValues_Evaluators_TimeDep.Add("VelocityY@Phi2", VelocityY);
                if (SpaceDim == 3)
                    C.InitialValues_Evaluators_TimeDep.Add("VelocityZ@Phi2", VelocityZ);
            }
            C.InitialValues_Evaluators.Add("Pressure", X => 0);
            C.AddBoundaryValue("Wall");

            //C.OperatorMatrixAnalysis = false;

            // misc. solver options
            // ====================

            //C.EqualOrder = false;
            //C.PressureStabilizationFactor = 1;
            C.CutCellQuadratureType = Foundation.XDG.XQuadFactoryHelper.MomentFittingVariants.Saye;

            C.UseSchurBlockPrec = true;
            //C.VelocityBlockPrecondMode = MultigridOperator.Mode.SymPart_DiagBlockEquilib_DropIndefinite;
            //C.PressureBlockPrecondMode = MultigridOperator.Mode.SymPart_DiagBlockEquilib_DropIndefinite;
            C.AgglomerationThreshold = 0.1;
            C.AdvancedDiscretizationOptions.ViscosityMode = ViscosityMode.Standard;
            C.Option_LevelSetEvolution2 = LevelSetEvolution.Prescribed;
            C.Option_LevelSetEvolution = LevelSetEvolution.None;
            C.Timestepper_LevelSetHandling = LevelSetHandling.LieSplitting;
            C.LinearSolver.NoOfMultigridLevels = 5;
            C.LinearSolver.ConvergenceCriterion = 1E-8;
<<<<<<< HEAD
            C.LinearSolver.MaxSolverIterations = 4;
=======
            C.LinearSolver.MaxSolverIterations = 3;
>>>>>>> ea751684
            C.LinearSolver.MaxKrylovDim = 30;
            C.LinearSolver.TargetBlockSize = 10000;
            C.LinearSolver.verbose = true;
            C.LinearSolver.SolverCode = LinearSolverCode.exp_Kcycle_schwarz;
            C.NonLinearSolver.SolverCode = NonLinearSolverCode.Picard;
            C.NonLinearSolver.MaxSolverIterations = 50;
            C.NonLinearSolver.verbose = true;
            
            C.AdaptiveMeshRefinement = useAMR;
            if (useAMR) {
                C.activeAMRlevelIndicators.Add(new AMRonNarrowband() { maxRefinementLevel = 2 });
                C.AMR_startUpSweeps = 1;
            }

            // Timestepping
            // ============

            //C.TimesteppingMode = AppControl._TimesteppingMode.Steady;
            C.TimesteppingMode = AppControl._TimesteppingMode.Transient;
            C.TimeSteppingScheme = TimeSteppingScheme.ImplicitEuler;
            double dt = 0.01;
            //C.dtMax = dt;
            //C.dtMin = dt*1E-2;
            C.dtFixed = dt;
            C.NoOfTimesteps = NoOfTimesteps;

            // haben fertig...
            // ===============

            C.SkipSolveAndEvaluateResidual = true;
            return C;

        }



        public static XNSE_Control CouettePoiseuille(string _DbPath = null, int p = 2) {

            XNSE_Control C = new XNSE_Control();

            //const double pSize = 1.0;
            bool xPeriodic = true;

            // basic database options
            // ======================
            #region db

            C.DbPath = _DbPath;
            C.savetodb = _DbPath != null;
            C.ProjectName = "XNSE/CouettePoiseuille";
            C.ProjectDescription = "Static Multiphase";

            #endregion

            // DG degrees
            // ==========
            #region degrees

            C.FieldOptions.Add("VelocityX", new FieldOpts() {
                Degree = p,
                SaveToDB = FieldOpts.SaveToDBOpt.TRUE
            });
            C.FieldOptions.Add("VelocityY", new FieldOpts() {
                Degree = p,
                SaveToDB = FieldOpts.SaveToDBOpt.TRUE
            });
            C.FieldOptions.Add("Pressure", new FieldOpts() {
                Degree = p - 1,
                SaveToDB = FieldOpts.SaveToDBOpt.TRUE
            });
            C.FieldOptions.Add("PhiDG", new FieldOpts() {
                SaveToDB = FieldOpts.SaveToDBOpt.TRUE
            });
            C.FieldOptions.Add("Phi", new FieldOpts() {
                Degree = 4,
                SaveToDB = FieldOpts.SaveToDBOpt.TRUE
            });
            C.FieldOptions.Add("Curvature", new FieldOpts() {
                Degree = 8,
                SaveToDB = FieldOpts.SaveToDBOpt.TRUE
            });

            #endregion


            // physical parameters
            // ===================
            #region physics

            const double rhoA = 20;
            const double rhoB = 10;
            const double muA = 3;
            const double muB = 1;
            const double sigma = 0.0;

            C.PhysicalParameters.rho_A = rhoA;
            C.PhysicalParameters.rho_B = rhoB;
            C.PhysicalParameters.mu_A = muA;
            C.PhysicalParameters.mu_B = muB;
            C.PhysicalParameters.Sigma = sigma;

            C.PhysicalParameters.IncludeConvection = true;
            C.PhysicalParameters.Material = true;

            #endregion


            // grid genration
            // ==============
            #region grid

            double H = 1;
            double L = 2 * H;

            int ykelem = 5;
            int xkelem = 2 * ykelem;

            C.GridFunc = delegate () {
                double[] Xnodes = GenericBlas.Linspace(-L / 2, L / 2, xkelem);
                double[] Ynodes = GenericBlas.Linspace(0, H, ykelem);
                var grd = Grid2D.Cartesian2DGrid(Xnodes, Ynodes, periodicX: xPeriodic);
                grd.EdgeTagNames.Add(1, "Velocity_inlet_lower");
                grd.EdgeTagNames.Add(2, "Velocity_inlet_upper");

                grd.DefineEdgeTags(delegate (double[] X) {
                    byte et = 0;
                    if (Math.Abs(X[1]) <= 1.0e-8)
                        et = 1;
                    if (Math.Abs(X[1] - H) <= 1.0e-8)
                        et = 2;

                    return et;
                });
                return grd;
            };

            #endregion


            // boundary conditions
            // ===================
            #region BC

            const double u_w = 0.5;

            C.AddBoundaryValue("Velocity_inlet_lower", "VelocityX#A", (X, t) => 0.0);
            C.AddBoundaryValue("Velocity_inlet_lower", "VelocityX#B", (X, t) => 0.0);
            C.AddBoundaryValue("Velocity_inlet_upper", "VelocityX#A", (X, t) => u_w);
            C.AddBoundaryValue("Velocity_inlet_upper", "VelocityX#B", (X, t) => u_w);

            #endregion


            // initial values
            // ==================
            #region init

            double y_s = 3.0 / 5.0;

            C.InitialValues_Evaluators.Add("Phi",
                (X => X[1] - y_s)
                );

            double eps = muA / muB;
            double Re = rhoA * H * u_w / muA;

            Func<double[], double> u0_A = X => u_w * (Math.Exp(Re * X[1]) - 1.0) / (Math.Exp(Re * y_s) - 1.0 - Math.Exp(Re * y_s * (1.0 - eps)) * (Math.Exp(eps * Re * y_s) - Math.Exp(eps * Re)));
            Func<double[], double> u0_B = X => u_w + u_w * Math.Exp(Re * y_s * (1.0 - eps)) * (Math.Exp(eps * Re * X[1]) - Math.Exp(eps * Re)) / (Math.Exp(Re * y_s) - 1.0 - Math.Exp(Re * y_s * (1.0 - eps)) * (Math.Exp(eps * Re * y_s) - Math.Exp(eps * Re)));

            C.InitialValues_Evaluators.Add("VelocityX#A", u0_A);
            C.InitialValues_Evaluators.Add("VelocityX#B", u0_B);

            #endregion


            // misc. solver options
            // ====================
            #region solver

            C.Option_LevelSetEvolution = LevelSetEvolution.None;
            C.ComputeEnergyProperties = false;

            //C.VelocityBlockPrecondMode = MultigridOperator.Mode.SymPart_DiagBlockEquilib;
            C.LinearSolver.NoOfMultigridLevels = 1;
            C.LinearSolver.MaxSolverIterations = 100;
            C.NonLinearSolver.MaxSolverIterations = 100;
            //C.Solver_MaxIterations = 100;
            C.LinearSolver.ConvergenceCriterion = 1e-8;
            C.NonLinearSolver.ConvergenceCriterion = 1e-8;
            //C.Solver_ConvergenceCriterion = 1e-8;

            #endregion


            // Timestepping
            // ===============
            #region time

            C.TimeSteppingScheme = TimeSteppingScheme.ImplicitEuler;
            C.TimesteppingMode = AppControl._TimesteppingMode.Transient;
            //C.TimeStepper = XNSE_Control._Timestepper.BDF2;
            double dt = 0.1;
            C.dtMax = dt;
            C.dtMin = dt;
            C.Endtime = 1000;
            C.NoOfTimesteps = 15;

            #endregion

            return C;
        }


        public static XNSE_Control TranspiratingChannel(string _DbPath = null, int p = 2) {

            XNSE_Control C = new XNSE_Control();

            const int kelem = 9;
            const double pSize = 1;
            bool xPeriodic = true;
            // const double y_0 = 0.1; // has to be also changed in XNSE_SolverMain

            // basic database options
            // ======================
            #region db

            C.DbPath = _DbPath;
            C.savetodb = _DbPath != null;
            C.ProjectName = "XNSE/TranspiratingChannel";
            C.ProjectDescription = "Manufactured Solution";

            #endregion

            // DG degrees
            // ==========
            #region degrees

            C.FieldOptions.Add("VelocityX", new FieldOpts() {
                Degree = p,
                SaveToDB = FieldOpts.SaveToDBOpt.TRUE
            });
            C.FieldOptions.Add("VelocityY", new FieldOpts() {
                Degree = p,
                SaveToDB = FieldOpts.SaveToDBOpt.TRUE
            });
            C.FieldOptions.Add("Pressure", new FieldOpts() {
                Degree = p - 1,
                SaveToDB = FieldOpts.SaveToDBOpt.TRUE
            });
            C.FieldOptions.Add("PhiDG", new FieldOpts() {
                SaveToDB = FieldOpts.SaveToDBOpt.TRUE
            });
            C.FieldOptions.Add("Phi", new FieldOpts() {
                Degree = 4,
                SaveToDB = FieldOpts.SaveToDBOpt.TRUE
            });
            C.FieldOptions.Add("Curvature", new FieldOpts() {
                Degree = 8,
                SaveToDB = FieldOpts.SaveToDBOpt.TRUE
            });

            #endregion

            // grid genration
            // ==============
            #region grid

            double xSize = 2 * pSize;
            double ySize = pSize;

            C.GridFunc = delegate () {
                double[] Xnodes = GenericBlas.Linspace(-xSize, xSize, 2 * kelem + 1);
                double[] Ynodes = GenericBlas.Linspace(-ySize, ySize, kelem + 1);
                var grd = Grid2D.Cartesian2DGrid(Xnodes, Ynodes, periodicX: xPeriodic);
                grd.EdgeTagNames.Add(1, "Velocity_inlet_lower");
                grd.EdgeTagNames.Add(2, "Velocity_inlet_upper");
                if (!xPeriodic) {
                    grd.EdgeTagNames.Add(3, "Pressure_Dirichlet_left");
                    grd.EdgeTagNames.Add(4, "Pressure_Dirichlet_right");
                }

                grd.DefineEdgeTags(delegate (double[] X) {
                    byte et = 0;
                    if (Math.Abs(X[1] + ySize) <= 1.0e-8)
                        et = 1;
                    if (Math.Abs(X[1] - ySize) <= 1.0e-8)
                        et = 2;
                    if (!xPeriodic) {
                        if (Math.Abs(X[0] + xSize) <= 1.0e-8)
                            et = 3;
                        if (Math.Abs(X[0] - xSize) <= 1.0e-8)
                            et = 4;
                    }

                    return et;
                });

                return grd;
            };

            #endregion

            // physical parameters
            // ===================
            #region physics

            const double rhoA = 1;
            const double rhoB = 2;
            const double muA = 1;
            const double muB = 2;
            const double sigma = 1;

            C.PhysicalParameters.rho_A = rhoA;
            C.PhysicalParameters.rho_B = rhoB;
            C.PhysicalParameters.mu_A = muA;
            C.PhysicalParameters.mu_B = muB;
            C.PhysicalParameters.Sigma = sigma;

            C.PhysicalParameters.IncludeConvection = false;
            C.PhysicalParameters.Material = true;

            #endregion

            // exact solution
            // ==============
            #region solution

            const double v0 = 0.1;
            const double psi0 = -0.1;

            Func<double, double> a_A = t => (-1 / rhoA) * psi0 * t;
            Func<double, double> a_B = t => (-1 / rhoB) * psi0 * t;
            double b_A = -(psi0 / v0) * (((1 / rhoB) - (1 / rhoA)) / (1 - (muA / muB)));
            double b_B = (muA / muB) * b_A;

            Func<double[], double, double> u_A = (X, t) => a_A(t) + b_A * X[1];
            Func<double[], double, double> u_B = (X, t) => a_B(t) + b_B * X[1];
            Func<double[], double, double> v_0 = (X, t) => v0;

            Func<double[], double, double> psi_0 = (X, t) => psi0 * X[0] + (xSize * psi0 + 1);

            //Func<double, double> phi = t => t * v0;

            C.ExactSolutionVelocity = new Dictionary<string, Func<double[], double, double>[]>();
            C.ExactSolutionVelocity.Add("A", new Func<double[], double, double>[] { u_A, v_0 });
            C.ExactSolutionVelocity.Add("B", new Func<double[], double, double>[] { u_B, v_0 });

            C.ExactSolutionPressure = new Dictionary<string, Func<double[], double, double>>();
            C.ExactSolutionPressure.Add("A", psi_0);
            C.ExactSolutionPressure.Add("B", psi_0);

            //double[] X_test = new double[] {0,1};
            //double u_B_test = u_B(X_test,0);
            //Console.WriteLine("u_B = {0}", u_B_test);
            //u_B_test = u_B(X_test, 1);
            //Console.WriteLine("u_B = {0}", u_B_test);

            #endregion

            // boundary conditions
            // ===================
            #region BC

            C.AddBoundaryValue("Velocity_inlet_lower", "VelocityX#A", u_A);
            C.AddBoundaryValue("Velocity_inlet_lower", "VelocityX#B", (X, t) => double.NaN);
            C.AddBoundaryValue("Velocity_inlet_lower", "VelocityY#A", v_0);
            C.AddBoundaryValue("Velocity_inlet_lower", "VelocityY#B", (X, t) => double.NaN);


            C.AddBoundaryValue("Velocity_inlet_upper", "VelocityX#A", (X, t) => double.NaN);
            C.AddBoundaryValue("Velocity_inlet_upper", "VelocityX#B", u_B);
            C.AddBoundaryValue("Velocity_inlet_upper", "VelocityY#A", (X, t) => double.NaN);
            C.AddBoundaryValue("Velocity_inlet_upper", "VelocityY#B", v_0);


            if (!xPeriodic) {
                C.AddBoundaryValue("Pressure_Dirichlet_left", "Pressure#A", psi_0);
                C.AddBoundaryValue("Pressure_Dirichlet_left", "Pressure#B", psi_0);
                C.AddBoundaryValue("Pressure_Dirichlet_right", "Pressure#A", psi_0);
                C.AddBoundaryValue("Pressure_Dirichlet_right", "Pressure#B", psi_0);
            }


            #endregion

            // initial values
            // ==================
            #region init

            C.InitialValues_Evaluators.Add("Phi",
                (X => X[1])
                );
            C.InitialValues_Evaluators.Add("VelocityX#A", X => u_A(X, 0));
            C.InitialValues_Evaluators.Add("VelocityX#B", X => u_B(X, 0));
            C.InitialValues_Evaluators.Add("VelocityY#A", X => v_0(X, 0));
            C.InitialValues_Evaluators.Add("VelocityY#B", X => v_0(X, 0));


            C.InitialValues_Evaluators.Add("Pressure#A", X => psi_0(X, 0));
            C.InitialValues_Evaluators.Add("Pressure#B", X => psi_0(X, 0));


            #endregion

            // misc. solver options
            // ====================
            #region solver

            C.AgglomerationThreshold = 0.2;
            C.AdvancedDiscretizationOptions.ViscosityMode = Solution.XNSECommon.ViscosityMode.FullySymmetric;

            C.Option_LevelSetEvolution = LevelSetEvolution.None;


            C.LinearSolver.NoOfMultigridLevels = 1;

            
            #endregion

            // Timestepping
            // ============
            #region time

            C.TimeSteppingScheme = TimeSteppingScheme.ImplicitEuler;

            C.TimesteppingMode = AppControl._TimesteppingMode.Transient;
            double dt = 0.1;
            C.dtMax = dt;
            C.dtMin = dt;
            C.Endtime = 1000;
            C.NoOfTimesteps = 10;

            #endregion

            return C;
        }

        /*
        /// <summary>
        /// 
        /// </summary>
        /// <remarks>
        /// Maintainer: Florian 
        /// </remarks>
        public static XNSE_Control OscillatingDroplet(int p = 2, int kelem = 54) {

            XNSE_Control C = new XNSE_Control();

            // basic database options
            // ======================
            #region db

            C.DbPath = @"\\fdyprime\userspace\kummer\BoSSS-db-XNSE";
            C.savetodb = false;
            C.ProjectName = "XNSE/Droplet";
            C.ProjectDescription = "Oscillating Droplet";

            #endregion


            // DG degrees
            // ==========
            #region degrees

            C.FieldOptions.Add("VelocityX", new AppControl.BaseConfig.FieldOpts() {
                Degree = p,
                SaveToDB = AppControl.BaseConfig.FieldOpts.SaveToDBOpt.TRUE
            });
            C.FieldOptions.Add("VelocityY", new AppControl.BaseConfig.FieldOpts() {
                Degree = p,
                SaveToDB = AppControl.BaseConfig.FieldOpts.SaveToDBOpt.TRUE
            });
            C.FieldOptions.Add("Pressure", new AppControl.BaseConfig.FieldOpts() {
                Degree = p - 1,
                SaveToDB = AppControl.BaseConfig.FieldOpts.SaveToDBOpt.TRUE
            });
            C.FieldOptions.Add("PhiDG", new AppControl.BaseConfig.FieldOpts() {
                SaveToDB = AppControl.BaseConfig.FieldOpts.SaveToDBOpt.TRUE
            });
            C.FieldOptions.Add("Phi", new AppControl.BaseConfig.FieldOpts() {
                Degree = 4,
                SaveToDB = AppControl.BaseConfig.FieldOpts.SaveToDBOpt.TRUE
            });
            C.FieldOptions.Add("Curvature", new AppControl.BaseConfig.FieldOpts() {
                Degree = 8,
                SaveToDB = AppControl.BaseConfig.FieldOpts.SaveToDBOpt.TRUE
            });

            #endregion


            // grid genration
            // ==============
            #region grid

            double sizeFactor = 1.0;
                        double xSize = sizeFactor * 4.5;
            double ySize = sizeFactor * 4.5;

            
            int xkelem = kelem * 1;
            int ykelem = kelem * 1;

            double hMin = Math.Min(2 * xSize / (xkelem), 2 * ySize / (ykelem));


            C.GridFunc = delegate() {
                double[] Xnodes = GenericBlas.Linspace(-xSize, xSize, xkelem + 1);
                double[] Ynodes = GenericBlas.Linspace(-ySize, ySize, ykelem + 1);
                var grd = Grid2D.Cartesian2DGrid(Xnodes, Ynodes);

                grd.EdgeTagNames.Add(1, "wall_lower");
                grd.EdgeTagNames.Add(2, "wall_upper");
                grd.EdgeTagNames.Add(3, "wall_left");
                grd.EdgeTagNames.Add(4, "wall_right");
                
                grd.DefineEdgeTags(delegate(double[] X) {
                    byte et = 0;
                    if (Math.Abs(X[1] + ySize) <= 1.0e-8)
                        et = 1;
                    if (Math.Abs(X[1] - ySize) <= 1.0e-8)
                        et = 2;
                    if (Math.Abs(X[0] + xSize) <= 1.0e-8)
                        et = 3;
                    if (Math.Abs(X[0] - xSize) <= 1.0e-8)
                        et = 4;
                    return et;
                });

                return grd;
            };

            #endregion


            // boundary conditions
            // ===================
            #region BC

            C.AddBoundaryValue("wall_lower", "VelocityX#A", (X, t) => 0.0);
            C.AddBoundaryValue("wall_lower", "VelocityX#B", (X, t) => 0.0);
            C.AddBoundaryValue("wall_upper", "VelocityX#A", (X, t) => 0.0);
            C.AddBoundaryValue("wall_upper", "VelocityX#B", (X, t) => 0.0);
            C.AddBoundaryValue("wall_left", "VelocityX#A", (X, t) => 0.0);
            C.AddBoundaryValue("wall_left", "VelocityX#B", (X, t) => 0.0);
            C.AddBoundaryValue("wall_right", "VelocityX#A", (X, t) => 0.0);
            C.AddBoundaryValue("wall_right", "VelocityX#B", (X, t) => 0.0);
 
            #endregion


            // Initial Values
            // ==============
            #region init

            double baseSize = 1.0;
            double elipsDelta = 0.1;
            double radius = 0.835;

            C.InitialValues_Evaluators.Add("Phi",
                //(X => (X[0].Pow2() / (0.8 * 0.8) * 1.25 + X[1].Pow2() / (0.8 * 0.8) * 0.8) - 1.0 + 0.2 * Math.Sin(10 * X[0] * X[1])) // Kartoffel
                (X => (X[0] / (radius * baseSize * (1.0 + elipsDelta))).Pow2() + (X[1] / (radius * baseSize * (1.0 - elipsDelta))).Pow2() - 1.0)   // quadratic form
                //(X => ((X[0] / (radius * baseSize * (1.0 + elipsDelta))).Pow2() + (X[1] / (radius * baseSize * (1.0 - elipsDelta))).Pow2()).Sqrt() - 1.0)  // signed-distance form
                //(X => ((X[0] / (0.8 * BaseSize)).Abs().Pow(1.2) + (X[1] / (0.8 * BaseSize)).Abs().Pow(1.2)) - 1.0.Abs().Pow(1.2))
                );
            C.InitialValues_Evaluators.Add("VelocityX#A", X => 0.0);
            C.InitialValues_Evaluators.Add("VelocityX#B", X => 0.0);

            #endregion


            // Physical Parameters
            // ===================
            #region physics

            // Air-Water (lenght scale == centimeters, 3D space)
            C.PhysicalParameters.rho_A = 1e-3;      // kg / cm^3
            C.PhysicalParameters.rho_B = 1.2e-6;    // kg / cm^3
            C.PhysicalParameters.mu_A = 1e-5;       // kg / cm * sec
            C.PhysicalParameters.mu_B = 17.1e-8;    // kg / cm * sec
            C.PhysicalParameters.Sigma = 72.75e-3;  // kg / sec^2     
            

            C.PhysicalParameters.IncludeConvection = false;
            C.PhysicalParameters.Material = true;

            #endregion


            // misc. solver options
            // ====================
            #region solver

            C.AdvancedDiscretizationOptions.CellAgglomerationThreshold = 0.1;
            C.AdvancedDiscretizationOptions.ViscosityImplementation = ViscosityImplementation.H;
            C.AdvancedDiscretizationOptions.ViscosityMode = Solution.XNSECommon.ViscosityMode.FullySymmetric;
            C.AdvancedDiscretizationOptions.UseGhostPenalties = false;
            C.EnforceLevelSetContinuity  = true;
            //C.Option_LevelSetEvolution = LevelSetEvolution.Outer_Loop;
            C.Option_LevelSetEvolution = LevelSetEvolution.Inner_Loop;
            C.option_solver = "direct";
            C.VelocityBlockPrecondMode = MultigridOperator.Mode.SymPart_DiagBlockEquilib;
            C.NoOfMultigridLevels = 1;
            C.Solver_MaxIterations = 300;
            C.ConvergenceCriterion = 1.0e-6;
            C.LevelSet_ConvergenceCriterion = 1.0e-6;

            // extension-velocity -- level-set
            //C.AdvancedDiscretizationOptions.FilterConfiguration = CurvatureAlgorithms.FilterConfiguration.Default;
            //C.AdvancedDiscretizationOptions.surfTensionMode = Solution.XNSECommon.SurfaceTensionMode.Curvature_ClosestPoint;
            //C.AdvancedDiscretizationOptions.FilterConfiguration.FilterCurvatureCycles = 0;

            // Fourier -- level-set
            C.FourierLevSetControl = new FourierLevSetControl(
                FourierType.Cylindrical,
                1024,
                2 * Math.PI,
                hMin,
                alpha => radius + Math.Cos(alpha)*radius*elipsDelta,
                Interpolationtype.LinearSplineInterpolation,
                0.5);

            C.ComputeEnergy = true;

            #endregion


            // Timestepping
            // ============
            #region time

            C.CompMode = AppControl._CompMode.Transient;
            double dt = 2e-4;
            C.dtMax = dt;
            C.dtMin = dt;
            C.Endtime = 1e12;
            C.NoOfTimesteps = 3;

            #endregion

            return C;
        }
        */

        public static XNSE_Control SloshingTank2(string _DbPath = @"\\fdyprime\userspace\smuda\Databases\test_db", int p = 2) {

            XNSE_Control C = new XNSE_Control();

            _DbPath = @"D:\local\local_test_db";

            // basic database options
            // ======================
            #region db

            C.DbPath = _DbPath;
            C.savetodb = C.DbPath != null;
            C.ProjectName = "XNSE/Tank";
            C.ProjectDescription = "Sloshing Tank";
            C.Tags.Add("freeslip boundary condition");

            #endregion

            // DG degrees
            // ==========
            #region degrees

            C.FieldOptions.Add("VelocityX", new FieldOpts() {
                Degree = p,
                SaveToDB = FieldOpts.SaveToDBOpt.TRUE
            });
            C.FieldOptions.Add("VelocityY", new FieldOpts() {
                Degree = p,
                SaveToDB = FieldOpts.SaveToDBOpt.TRUE
            });
            C.FieldOptions.Add("FilteredVelocityX", new FieldOpts() {
                SaveToDB = FieldOpts.SaveToDBOpt.TRUE
            });
            C.FieldOptions.Add("FilteredVelocityY", new FieldOpts() {
                SaveToDB = FieldOpts.SaveToDBOpt.TRUE
            });
            C.FieldOptions.Add("GravityY", new FieldOpts() {
                SaveToDB = FieldOpts.SaveToDBOpt.TRUE
            });
            C.FieldOptions.Add("Pressure", new FieldOpts() {
                Degree = p - 1,
                SaveToDB = FieldOpts.SaveToDBOpt.TRUE
            });
            C.FieldOptions.Add("PhiDG", new FieldOpts() {
                SaveToDB = FieldOpts.SaveToDBOpt.TRUE
            });
            C.FieldOptions.Add("Phi", new FieldOpts() {
                Degree = 4,
                SaveToDB = FieldOpts.SaveToDBOpt.TRUE
            });
            C.FieldOptions.Add("Curvature", new FieldOpts() {
                Degree = 8,
                SaveToDB = FieldOpts.SaveToDBOpt.TRUE
            });


            #endregion

            // grid genration
            // ==============
            #region grid

            double L = 1;
            double H = 0.5 * L;

            bool xPeriodic = false;

            int xkelem = 16;
            int ykelem_Interface = 10 * xkelem + 1;
            int ykelem_outer = 2 * xkelem;

            C.GridFunc = delegate () {
                double[] Xnodes = GenericBlas.Linspace(-L / 2, L / 2, xkelem + 1);
                double[] Ynodes_Interface = GenericBlas.Linspace(-L, L, ykelem_Interface + 1);
                Ynodes_Interface = Ynodes_Interface.GetSubVector(1, Ynodes_Interface.GetLength(0) - 2);
                double[] Ynodes_lower = GenericBlas.Linspace(-(H + L), -L, ykelem_outer + 1);
                double[] Ynodes_upper = GenericBlas.Linspace(L, (H + L), ykelem_outer + 1);
                double[] Ynodes = Ynodes_lower.Concat(Ynodes_Interface).ToArray().Concat(Ynodes_upper).ToArray();

                var grd = Grid2D.Cartesian2DGrid(Xnodes, Ynodes, periodicX: xPeriodic);

                grd.EdgeTagNames.Add(1, "wall_lower");
                grd.EdgeTagNames.Add(2, "wall_upper");

                if (!xPeriodic) {
                    grd.EdgeTagNames.Add(3, "freeslip_left");
                    grd.EdgeTagNames.Add(4, "freeslip_right");
                    //grd.EdgeTagNames.Add(3, "wall_left");
                    //grd.EdgeTagNames.Add(4, "wall_right");
                }

                grd.DefineEdgeTags(delegate (double[] X) {
                    byte et = 0;
                    if (Math.Abs(X[1] + (H + L)) <= 1.0e-8)
                        et = 1;
                    if (Math.Abs(X[1] - (H + L)) <= 1.0e-8)
                        et = 2;
                    if (Math.Abs(X[0] + L / 2) <= 1.0e-8)
                        et = 3;
                    if (Math.Abs(X[0] - L / 2) <= 1.0e-8)
                        et = 4;

                    return et;
                });

                return grd;
            };

            #endregion

            // boundary conditions
            // ===================
            #region BC

            C.AddBoundaryValue("wall_lower");
            C.AddBoundaryValue("wall_upper");
            if (!xPeriodic) {
                C.AddBoundaryValue("freeslip_left");
                C.AddBoundaryValue("freeslip_right");
                //C.AddBoundaryCondition("wall_left");
                //C.AddBoundaryCondition("wall_right");
            }


            #endregion

            // Initial Values
            // ==============
            #region init

            //double sigma = 0.1;
            //Func<double, double> gaussbump = x => ((1 / Math.Sqrt(2 * Math.PI * sigma.Pow2())) * Math.Exp(-x.Pow2() / (2 * sigma.Pow2())));
            Func<double, double> wave = x => 0.01 * Math.Cos(x * 2 * Math.PI);

            C.InitialValues_Evaluators.Add("Phi",
                (X => (X[1] - wave(X[0]))));

            C.InitialValues_Evaluators.Add("VelocityY#A", X => 0.0);
            C.InitialValues_Evaluators.Add("VelocityY#B", X => 0.0);

            C.InitialValues_Evaluators.Add("GravityY#A", X => -9.81e2);
            C.InitialValues_Evaluators.Add("GravityY#B", X => -9.81e2);


            //var database = new DatabaseInfo(_DbPath);
            //var sessTank = database.Sessions.Where(s => s.Name.ToLower().Contains("tank"));
            //var latestSession = sessTank.OrderByDescending(e => e.CreationTime).First();
            //C.RestartInfo = new Tuple<Guid, Foundation.IO.TimestepNumber>(latestSession.ID, null);


            #endregion

            // Physical Parameters
            // ===================
            #region physics


            // Air-Water (length scale: meters)
            //C.PhysicalParameters.rho_A = 1000;      // kg / m^3
            //C.PhysicalParameters.rho_B = 1.2;       // kg / m^3
            //C.PhysicalParameters.mu_A = 1.0e-3;     // kg / m * s
            //C.PhysicalParameters.mu_B = 17.1e-6;    // kg / m * s
            //C.PhysicalParameters.Sigma = 72.75e-3;  // kg / s^2     


            // Air-Water (length scale: centimeters)
            C.PhysicalParameters.rho_A = 1e-3;      // kg / cm^3
            C.PhysicalParameters.rho_B = 1.2e-6;    // kg / cm^3
            C.PhysicalParameters.mu_A = 1e-5;       // kg / cm * s
            C.PhysicalParameters.mu_B = 17.1e-8;    // kg / cm * s
            C.PhysicalParameters.Sigma = 72.75e-3;  // kg / s^2     


            // 
            //C.PhysicalParameters.rho_A = 1;
            //C.PhysicalParameters.rho_B = 0.1;
            //C.PhysicalParameters.mu_A = 1e-3;
            //C.PhysicalParameters.mu_B = 1e-4;

            C.PhysicalParameters.Sigma = 0.0;   // free surface boundary condition

            C.PhysicalParameters.IncludeConvection = true;
            C.PhysicalParameters.Material = true;

            #endregion

            // misc. solver options
            // ====================
            #region solver

            C.AgglomerationThreshold = 0.1;
            C.AdvancedDiscretizationOptions.ViscosityMode = Solution.XNSECommon.ViscosityMode.FullySymmetric;
            C.LinearSolver.MaxSolverIterations = 100;
            C.NonLinearSolver.MaxSolverIterations = 100;
            C.LinearSolver.NoOfMultigridLevels = 1;

            C.ComputeEnergyProperties = false;

            C.AdvancedDiscretizationOptions.FilterConfiguration = CurvatureAlgorithms.FilterConfiguration.Default;
            C.AdvancedDiscretizationOptions.SST_isotropicMode = Solution.XNSECommon.SurfaceStressTensor_IsotropicMode.Curvature_Projected;
            C.AdvancedDiscretizationOptions.FilterConfiguration.FilterCurvatureCycles = 0;

            #endregion


            // Timestepping
            // ============
            #region time

            C.TimesteppingMode = AppControl._TimesteppingMode.Transient;
            double dt = 1e-3;
            C.dtMax = dt;
            C.dtMin = dt;
            C.Endtime = 1000;
            C.NoOfTimesteps = 1000;

            #endregion


            return C;
        }


        public static XNSE_Control ForcedSloshingTank(string _DbPath = null, int p = 2) {

            XNSE_Control C = new XNSE_Control();

            // basic database options
            // ======================
            #region db

            C.DbPath = _DbPath;
            C.savetodb = _DbPath != null;
            C.ProjectName = "XNSE/Tank";
            C.ProjectDescription = "Forced Sloshing Tank";

            #endregion

            // DG degrees
            // ==========
            #region degrees

            C.FieldOptions.Add("VelocityX", new FieldOpts() {
                Degree = p,
                SaveToDB = FieldOpts.SaveToDBOpt.TRUE
            });
            C.FieldOptions.Add("VelocityY", new FieldOpts() {
                Degree = p,
                SaveToDB = FieldOpts.SaveToDBOpt.TRUE
            });
            C.FieldOptions.Add("Pressure", new FieldOpts() {
                Degree = p - 1,
                SaveToDB = FieldOpts.SaveToDBOpt.TRUE
            });
            C.FieldOptions.Add("PhiDG", new FieldOpts() {
                SaveToDB = FieldOpts.SaveToDBOpt.TRUE
            });
            C.FieldOptions.Add("Phi", new FieldOpts() {
                Degree = 4,
                SaveToDB = FieldOpts.SaveToDBOpt.TRUE
            });
            C.FieldOptions.Add("Curvature", new FieldOpts() {
                Degree = 8,
                SaveToDB = FieldOpts.SaveToDBOpt.TRUE
            });

            #endregion

            // grid genration
            // ==============
            #region grid

            double xSize = 100;
            double ySize = 120;

            int xkelem = 20;
            int ykelem = 25;

            C.GridFunc = delegate () {
                double[] Xnodes = GenericBlas.Linspace(-xSize / 2, xSize / 2, xkelem + 1);
                double[] Ynodes = GenericBlas.Linspace(0, ySize, ykelem + 1);
                var grd = Grid2D.Cartesian2DGrid(Xnodes, Ynodes);


                // oscillation induced by wall motion
                //grd.EdgeTagNames.Add(1, "velocity_inlet_lower");
                //grd.EdgeTagNames.Add(2, "velocity_inlet_upper");
                //grd.EdgeTagNames.Add(3, "velocity_inlet_left");
                //grd.EdgeTagNames.Add(4, "velocity_inlet_right");

                // oscillation induced by body force
                grd.EdgeTagNames.Add(1, "wall_lower");
                grd.EdgeTagNames.Add(2, "wall_upper");
                grd.EdgeTagNames.Add(3, "wall_left");
                grd.EdgeTagNames.Add(4, "wall_right");


                grd.DefineEdgeTags(delegate (double[] X) {
                    byte et = 0;
                    if (Math.Abs(X[1]) <= 1.0e-8)
                        et = 1;
                    if (Math.Abs(X[1] - ySize) <= 1.0e-8)
                        et = 2;
                    if (Math.Abs(X[0] + xSize / 2) <= 1.0e-8)
                        et = 3;
                    if (Math.Abs(X[0] - xSize / 2) <= 1.0e-8)
                        et = 4;

                    return et;
                });

                return grd;
            };

            #endregion

            // boundary conditions
            // ===================
            #region BC


            //double A = 0.93;
            //double omega = 1 / 1.183;

            // oscillation induced by wall motion
            //C.AddBoundaryCondition("velocity_inlet_lower", "VelocityX#A", (X, t) => A * omega * Math.Sin(omega * t));
            //C.AddBoundaryCondition("velocity_inlet_lower", "VelocityX#B", (X, t) => A * omega * Math.Sin(omega * t));
            //C.AddBoundaryCondition("velocity_inlet_upper", "VelocityX#A", (X, t) => A * omega * Math.Sin(omega * t));
            //C.AddBoundaryCondition("velocity_inlet_upper", "VelocityX#B", (X, t) => A * omega * Math.Sin(omega * t));

            //C.AddBoundaryCondition("velocity_inlet_left", "VelocityX#A", (X, t) => A * omega * Math.Sin(omega * t));
            //C.AddBoundaryCondition("velocity_inlet_left", "VelocityX#B", (X, t) => A * omega * Math.Sin(omega * t));
            //C.AddBoundaryCondition("velocity_inlet_right", "VelocityX#A", (X, t) => A * omega * Math.Sin(omega * t));
            //C.AddBoundaryCondition("velocity_inlet_right", "VelocityX#B", (X, t) => A * omega * Math.Sin(omega * t));


            // oscillation induced by body force
            C.AddBoundaryValue("wall_lower", "VelocityX#A", (X, t) => 0.0);
            C.AddBoundaryValue("wall_upper", "VelocityX#A", (X, t) => 0.0);
            C.AddBoundaryValue("wall_lower", "VelocityX#B", (X, t) => 0.0);
            C.AddBoundaryValue("wall_upper", "VelocityX#B", (X, t) => 0.0);

            C.AddBoundaryValue("wall_left", "VelocityX#A", (X, t) => 0.0);
            C.AddBoundaryValue("wall_right", "VelocityX#A", (X, t) => 0.0);
            C.AddBoundaryValue("wall_left", "VelocityX#B", (X, t) => 0.0);
            C.AddBoundaryValue("wall_right", "VelocityX#B", (X, t) => 0.0);


            #endregion

            // Initial Values
            // ==============
            #region init

            C.InitialValues_Evaluators.Add("Phi",
                (X => (X[1] - 50))
                );

            C.InitialValues_Evaluators.Add("VelocityX#A", X => 0.0);
            C.InitialValues_Evaluators.Add("VelocityX#B", X => 0.0);

            C.InitialValues_Evaluators.Add("GravityY#A", X => -9.81e2);
            C.InitialValues_Evaluators.Add("GravityY#B", X => -9.81e2);


            #endregion

            // Physical Parameters
            // ===================
            #region physics

            // Air-Water (length scale: centimeters)
            C.PhysicalParameters.rho_A = 1e-3;      // kg / cm^3
            C.PhysicalParameters.rho_B = 1.2e-6;    // kg / cm^3
            C.PhysicalParameters.mu_A = 1e-5;       // kg / cm * s
            C.PhysicalParameters.mu_B = 17.1e-8;    // kg / cm * s
            C.PhysicalParameters.Sigma = 72.75e-3;  // kg / s^2   

            C.PhysicalParameters.Sigma = 0.0;       // free surface condition

            C.PhysicalParameters.IncludeConvection = false;
            C.PhysicalParameters.Material = true;

            #endregion

            // misc. solver options
            // ====================
            #region solver

            C.AgglomerationThreshold = 0.1;
            C.AdvancedDiscretizationOptions.ViscosityMode = Solution.XNSECommon.ViscosityMode.FullySymmetric;
            C.LinearSolver.NoOfMultigridLevels = 1;

            #endregion


            // Timestepping
            // ============
            #region time

            C.TimesteppingMode = AppControl._TimesteppingMode.Transient;
            double dt = 1e-4;
            C.dtMax = dt;
            C.dtMin = dt;
            C.Endtime = 1000;
            C.NoOfTimesteps = 10;

            #endregion


            return C;
        }


        public static XNSE_Control Test_PlanarFourierLS(string _DbPath = @"\\fdyprime\userspace\smuda\Databases\test_db", int p = 2) {

            XNSE_Control C = new XNSE_Control();

            // basic database options
            // ======================
            #region db

            C.DbPath = null; // _DbPath;
            C.savetodb = C.DbPath != null;
            C.ProjectName = "XNSE/PlanarFourierLS_test";

            #endregion

            // DG degrees
            // ==========
            #region degrees

            C.FieldOptions.Add("VelocityX", new FieldOpts() {
                Degree = p,
                SaveToDB = FieldOpts.SaveToDBOpt.TRUE
            });
            C.FieldOptions.Add("VelocityY", new FieldOpts() {
                Degree = p,
                SaveToDB = FieldOpts.SaveToDBOpt.TRUE
            });
            C.FieldOptions.Add("Pressure", new FieldOpts() {
                Degree = p - 1,
                SaveToDB = FieldOpts.SaveToDBOpt.TRUE
            });
            C.FieldOptions.Add("GravityY", new FieldOpts() {
                SaveToDB = FieldOpts.SaveToDBOpt.TRUE
            });
            C.FieldOptions.Add("PhiDG", new FieldOpts() {
                SaveToDB = FieldOpts.SaveToDBOpt.TRUE
            });
            C.FieldOptions.Add("Phi", new FieldOpts() {
                Degree = p,
                SaveToDB = FieldOpts.SaveToDBOpt.TRUE
            });
            C.FieldOptions.Add("Curvature", new FieldOpts() {
                Degree = p,
                SaveToDB = FieldOpts.SaveToDBOpt.TRUE
            });

            #endregion


            // Physical Parameters
            // ===================
            #region physics  

            C.PhysicalParameters.rho_A = 1.0;
            C.PhysicalParameters.rho_B = 1.0;
            C.PhysicalParameters.mu_A = 1.0;
            C.PhysicalParameters.mu_B = 1.0;
            C.PhysicalParameters.Sigma = 0.0;


            C.PhysicalParameters.IncludeConvection = true;
            C.PhysicalParameters.Material = true;

            #endregion


            // grid generation
            // ==============
            #region grid

            double lambda = 1;

            double L = lambda;
            double H = 2 * L;

            int xkelem = 9;
            int ykelem_Interface = 10 * xkelem + 1;
            int ykelem_outer = 1 * xkelem;

            double grdSize = L / (double)xkelem;

            C.GridFunc = delegate () {
                //double[] Xnodes = GenericBlas.Linspace(0, L, xkelem + 1);
                //double[] Ynodes = GenericBlas.Linspace(-L / 2, L / 2, xkelem);
                //var grd = Grid2D.Cartesian2DGrid(Xnodes, Ynodes, periodicX: true);

                //grd.EdgeTagNames.Add(1, "velocity_inlet_lower");
                //grd.EdgeTagNames.Add(2, "velocity_inlet_upper");
                //grd.EdgeTagNames.Add(3, "velocity_inlet_left");
                //grd.EdgeTagNames.Add(4, "velocity_inlet_right");

                //grd.DefineEdgeTags(delegate (double[] X) {
                //    byte et = 0;
                //    if (Math.Abs(X[1] + (L/2)) <= 1.0e-8)
                //        et = 1;
                //    if (Math.Abs(X[1] - (L/2)) <= 1.0e-8)
                //        et = 2;
                //    if (Math.Abs(X[0]) <= 1.0e-8)
                //        et = 3;
                //    if (Math.Abs(X[0] - L) <= 1.0e-8)
                //        et = 4;

                //    return et;
                //});

                double[] Xnodes = GenericBlas.Linspace(0, 6, 2 * xkelem + 1);
                double[] Ynodes = GenericBlas.Linspace(0, 3, xkelem + 1);
                var grd = Grid2D.Cartesian2DGrid(Xnodes, Ynodes);

                grd.EdgeTagNames.Add(1, "velocity_inlet_lower");
                grd.EdgeTagNames.Add(2, "velocity_inlet_upper");
                grd.EdgeTagNames.Add(3, "velocity_inlet_left");
                grd.EdgeTagNames.Add(4, "velocity_inlet_right");

                grd.DefineEdgeTags(delegate (double[] X) {
                    byte et = 0;
                    if (Math.Abs(X[1] + 0) <= 1.0e-8)
                        et = 1;
                    if (Math.Abs(X[1] - 3) <= 1.0e-8)
                        et = 2;
                    if (Math.Abs(X[0]) <= 1.0e-8)
                        et = 3;
                    if (Math.Abs(X[0] - 6) <= 1.0e-8)
                        et = 4;

                    return et;
                });

                return grd;
            };


            #endregion


            // boundary conditions
            // ===================
            #region BC

            double Yvel = 1.0;

            C.AddBoundaryValue("velocity_inlet_lower", "VelocityY#A", X => Yvel);
            C.AddBoundaryValue("velocity_inlet_lower", "VelocityY#B", X => Yvel);
            C.AddBoundaryValue("velocity_inlet_upper", "VelocityY#A", X => Yvel);
            C.AddBoundaryValue("velocity_inlet_upper", "VelocityY#B", X => Yvel);

            C.AddBoundaryValue("velocity_inlet_left", "VelocityY#A", X => Yvel);
            C.AddBoundaryValue("velocity_inlet_left", "VelocityY#B", X => Yvel);
            C.AddBoundaryValue("velocity_inlet_right", "VelocityY#A", X => Yvel);
            C.AddBoundaryValue("velocity_inlet_right", "VelocityY#B", X => Yvel);

            //double yVel_max = 1.0;
            //Func<double[], double, double> yVel_seesaw = (X, t) => yVel_max * Math.Sin(2*Math.PI*t);

            //C.AddBoundaryCondition("velocity_inlet_lower", "VelocityY#A", (X,t) => yVel_seesaw(X, -t));
            //C.AddBoundaryCondition("velocity_inlet_upper", "VelocityY#B", yVel_seesaw);

            #endregion


            // Initial Values
            // ==============
            #region init

            double h0 = 0.0;

            double A0 = 0.1; // lambda / 10;
            Func<double, double> PeriodicFunc = x => h0 + A0 * Math.Sin(x * 2 * Math.PI / lambda);

            C.InitialValues_Evaluators.Add("Phi", (X => X[1] - 1)); // Math.Sin(X[0]) + Math.Cos(X[0]) + X[0] - (X[1] + 1))); 

            C.InitialValues_Evaluators.Add("VelocityY#A", X => Yvel);
            C.InitialValues_Evaluators.Add("VelocityY#B", X => Yvel);


            //var database = new DatabaseInfo(_DbPath);
            //var sessProjName = database.Sessions.Where(s => s.Name.ToLower().Contains("test"));
            //var latestSession = sessProjName.OrderByDescending(e => e.CreationTime).First();
            //C.RestartInfo = new Tuple<Guid, Foundation.IO.TimestepNumber>(latestSession.ID, null);

            #endregion


            // exact solution
            // ==============

            //C.Phi = (X, t) => (X[1] - (h0 + Yvel * t));

            //C.ExSol_Velocity = new Dictionary<string, Func<double[], double, double>[]>();
            //C.ExSol_Velocity.Add("A", new Func<double[], double, double>[] { (X, t) => 0.0, (X, t) => 1.0 });
            //C.ExSol_Velocity.Add("B", new Func<double[], double, double>[] { (X, t) => 0.0, (X, t) => 1.0 });

            //C.ExSol_Pressure = new Dictionary<string, Func<double[], double, double>>();
            //C.ExSol_Pressure.Add("A", (X, t) => 0.0);
            //C.ExSol_Pressure.Add("B", (X, t) => 0.0);


            // Fourier Level-Set
            // =================
            #region Fourier

            //int numSp = 64;
            //double[] FourierP = new double[numSp];
            //double[] samplP = new double[numSp];
            //for (int sp = 0; sp < numSp; sp++) {
            //    FourierP[sp] = sp * (L / (double)numSp);
            //    samplP[sp] = PeriodicFunc(FourierP[sp]);
            //}

            //C.FourierLevSetControl = new FourierLevSetControl(FourierType.Planar, L, FourierP, samplP, 1.0 / (double)xkelem) {
            //    FourierEvolve = Fourier_Evolution.MaterialPoints,
            //};


            #endregion

            // misc. solver options
            // ====================
            #region solver

            C.ComputeEnergyProperties = false;

            //C.AdvancedDiscretizationOptions.CellAgglomerationThreshold = 0.3;
            //C.AdvancedDiscretizationOptions.PenaltySafety = 40;

            C.LSContiProjectionMethod = ContinuityProjectionOption.ConstrainedDG;
            C.LinearSolver.NoOfMultigridLevels = 1;
            C.LinearSolver.MaxSolverIterations = 100;
            C.NonLinearSolver.MaxSolverIterations = 100;
            //C.Solver_MaxIterations = 100;
            C.NonLinearSolver.ConvergenceCriterion = 1e-8;
            C.LinearSolver.ConvergenceCriterion = 1e-8;
            //C.Solver_ConvergenceCriterion = 1e-8;
            C.LevelSet_ConvergenceCriterion = 1e-8;

            //C.Option_LevelSetEvolution = LevelSetEvolution.Fourier;
            //C.AdvancedDiscretizationOptions.surfTensionMode = SurfaceTensionMode.Curvature_Fourier;

            C.AdvancedDiscretizationOptions.FilterConfiguration = CurvatureAlgorithms.FilterConfiguration.Default;
            C.AdvancedDiscretizationOptions.SST_isotropicMode = Solution.XNSECommon.SurfaceStressTensor_IsotropicMode.Curvature_Projected;
            C.AdvancedDiscretizationOptions.FilterConfiguration.FilterCurvatureCycles = 1;

            #endregion


            // Timestepping
            // ============
            #region time

            C.TimeSteppingScheme = TimeSteppingScheme.ImplicitEuler;
            C.Timestepper_BDFinit = TimeStepperInit.SingleInit;
            C.Timestepper_LevelSetHandling = LevelSetHandling.Coupled_Iterative;
            C.LSunderrelax = 0.7;

            C.TimesteppingMode = AppControl._TimesteppingMode.Transient;
            double dt = 1e-2;
            C.dtMax = dt;
            C.dtMin = dt;
            C.Endtime = 1000;
            C.NoOfTimesteps = 50;

            #endregion


            return C;
        }


        public static XNSE_Control Test_PolarFourierLS(string _DbPath = null, int p = 2) {

            XNSE_Control C = new XNSE_Control();

            // basic database options
            // ======================
            #region db

            C.DbPath = null;  //@"D:\local\local_test_db";
            C.savetodb = C.DbPath != null;
            C.ProjectName = "XNSE/PolarFourierLS_test";

            #endregion

            // DG degrees
            // ==========
            #region degrees

            C.FieldOptions.Add("VelocityX", new FieldOpts() {
                Degree = p,
                SaveToDB = FieldOpts.SaveToDBOpt.TRUE
            });
            C.FieldOptions.Add("VelocityY", new FieldOpts() {
                Degree = p,
                SaveToDB = FieldOpts.SaveToDBOpt.TRUE
            });
            C.FieldOptions.Add("Pressure", new FieldOpts() {
                Degree = p - 1,
                SaveToDB = FieldOpts.SaveToDBOpt.TRUE
            });
            C.FieldOptions.Add("GravityY", new FieldOpts() {
                SaveToDB = FieldOpts.SaveToDBOpt.TRUE
            });
            C.FieldOptions.Add("PhiDG", new FieldOpts() {
                SaveToDB = FieldOpts.SaveToDBOpt.TRUE
            });
            C.FieldOptions.Add("Phi", new FieldOpts() {
                Degree = p,
                SaveToDB = FieldOpts.SaveToDBOpt.TRUE
            });
            C.FieldOptions.Add("Curvature", new FieldOpts() {
                Degree = p,
                SaveToDB = FieldOpts.SaveToDBOpt.TRUE
            });

            #endregion


            // Physical Parameters
            // ===================
            #region physics  

            C.PhysicalParameters.rho_A = 1.0;
            C.PhysicalParameters.rho_B = 1.0;
            C.PhysicalParameters.mu_A = 1.0;
            C.PhysicalParameters.mu_B = 1.0;
            C.PhysicalParameters.Sigma = 0.0;

            //C.Tags.Add("Bubble");
            //C.PhysicalParameters.rho_A = 100;
            //C.PhysicalParameters.rho_B = 1000;
            //C.PhysicalParameters.mu_A = 1;
            //C.PhysicalParameters.mu_B = 10;
            //C.PhysicalParameters.Sigma = 24.5;

            //C.Tags.Add("Droplet");
            //C.PhysicalParameters.rho_A = 1000;
            //C.PhysicalParameters.rho_B = 100;
            //C.PhysicalParameters.mu_A = 10;
            //C.PhysicalParameters.mu_B = 1;
            //C.PhysicalParameters.Sigma = 0;

            C.PhysicalParameters.IncludeConvection = false;
            C.PhysicalParameters.Material = true;

            #endregion


            // grid generation
            // ==============
            #region grid

            double L = 1.0;
            double ch_fac = 3;
            int k = 20;

            C.GridFunc = delegate () {
                double[] Xnodes = GenericBlas.Linspace(-L, ch_fac * L, ((int)ch_fac + 1) * k + 1);
                double[] Ynodes = GenericBlas.Linspace(-L, L, 2 * k + 1);

                var grd = Grid2D.Cartesian2DGrid(Xnodes, Ynodes, periodicX: true);

                //grd.EdgeTagNames.Add(1, "velocity_inlet_lower");
                //grd.EdgeTagNames.Add(2, "velocity_inlet_upper");
                //grd.EdgeTagNames.Add(3, "velocity_inlet_left");
                //grd.EdgeTagNames.Add(4, "velocity_inlet_right");
                grd.EdgeTagNames.Add(1, "freeslip_lower");
                grd.EdgeTagNames.Add(2, "freeslip_upper");
                grd.EdgeTagNames.Add(3, "velocity_inlet_left");
                grd.EdgeTagNames.Add(4, "pressure_outlet_right");


                grd.DefineEdgeTags(delegate (double[] X) {
                    byte et = 0;
                    if (Math.Abs(X[1] + (L)) <= 1.0e-8)
                        et = 1;
                    if (Math.Abs(X[1] - (L)) <= 1.0e-8)
                        et = 2;
                    if (Math.Abs(X[0] + (L)) <= 1.0e-8)
                        et = 3;
                    if (Math.Abs(X[0] - (ch_fac * L)) <= 1.0e-8)
                        et = 4;

                    return et;
                });

                return grd;
            };


            #endregion


            // boundary conditions
            // ===================
            #region BC

            double Xvel = 1.0;

            //C.AddBoundaryCondition("velocity_inlet_lower", "VelocityX#A", X => Xvel);
            //C.AddBoundaryCondition("velocity_inlet_lower", "VelocityX#B", X => Xvel);
            //C.AddBoundaryCondition("velocity_inlet_upper", "VelocityX#A", X => Xvel);
            //C.AddBoundaryCondition("velocity_inlet_upper", "VelocityX#B", X => Xvel);

            C.AddBoundaryValue("freeslip_lower");
            C.AddBoundaryValue("freeslip_upper");

            //C.AddBoundaryCondition("velocity_inlet_left", "VelocityX#A", X => Xvel);
            //C.AddBoundaryCondition("velocity_inlet_left", "VelocityX#B", X => Xvel);
            //C.AddBoundaryCondition("velocity_inlet_right", "VelocityX#A", X => Xvel);
            //C.AddBoundaryCondition("velocity_inlet_right", "VelocityX#B", X => Xvel);

            C.AddBoundaryValue("pressure_outlet_right");
            C.AddBoundaryValue("velocity_inlet_left", "VelocityX#A", X => Xvel);


            #endregion


            // Initial Values
            // ==============
            #region init

            double[] center = new double[] { 0.0, 0.0 };
            //double a = 0.3;
            //double b = 0.15;
            //Func<double, double> radius = phi => a * b / Math.Sqrt(a.Pow2() * Math.Sin(phi).Pow2() + b.Pow2() * Math.Cos(phi).Pow2());
            double radius = 0.25;


            C.InitialValues_Evaluators.Add("Phi",
                //(X => (X[0] - center[0]).Pow2() + (X[1] - center[1]).Pow2() - radius.Pow2())   // quadratic form
                (X => ((X[0] - center[0]).Pow2() + (X[1] - center[1]).Pow2()).Sqrt() - radius)  // signed-distance form
                                                                                                //(X => (X[0].Pow2() / a.Pow2() + X[1].Pow2() / b.Pow2()) - 1)                    // ellipsoid
                );

            C.InitialValues_Evaluators.Add("VelocityX#A", X => Xvel);
            C.InitialValues_Evaluators.Add("VelocityX#B", X => Xvel);

            C.InitialValues_Evaluators.Add("Pressure#A", X => 0.0);
            C.InitialValues_Evaluators.Add("Pressure#B", X => 0.0);

            //C.InitialValues_Evaluators.Add("GravityX#A", X => 3); //0.1
            //C.InitialValues_Evaluators.Add("GravityX#B", X => 3);


            //var database = new DatabaseInfo(_DbPath);
            //Guid restartID = new Guid("7b94348f-5133-48aa-88c0-be625a70ff92");
            //C.RestartInfo = new Tuple<Guid, Foundation.IO.TimestepNumber>(restartID, null);

            #endregion


            // exact solution
            // ==============


            C.Phi = ((X, t) => ((X[0] - (center[0] + Xvel * t)).Pow2() + (X[1] - (center[1])).Pow2()).Sqrt() - radius);

            C.ExactSolutionVelocity = new Dictionary<string, Func<double[], double, double>[]>();
            C.ExactSolutionVelocity.Add("A", new Func<double[], double, double>[] { (X, t) => Xvel, (X, t) => 0.0 });
            C.ExactSolutionVelocity.Add("B", new Func<double[], double, double>[] { (X, t) => Xvel, (X, t) => 0.0 });

            C.ExactSolutionPressure = new Dictionary<string, Func<double[], double, double>>();
            C.ExactSolutionPressure.Add("A", (X, t) => 0.0);
            C.ExactSolutionPressure.Add("B", (X, t) => 0.0);


            // Fourier Level-Set
            // =================
            #region Fourier

            int numSp = 640;
            double[] FourierP = new double[numSp];
            double[] samplP = new double[numSp];
            for (int sp = 0; sp < numSp; sp++) {
                FourierP[sp] = sp * (2 * Math.PI / (double)numSp);
                samplP[sp] = radius;
            }

            //C.FourierLevSetControl = new FourierLevSetControl(FourierType.Polar, 2 * Math.PI, FourierP, samplP, 1.0 / (double)k) {
            //    center = center,
            //    FourierEvolve = Fourier_Evolution.MaterialPoints,
            //    centerMove = CenterMovement.Reconstructed,
            //};


            #endregion

            // misc. solver options
            // ====================
            #region solver

            //C.AdvancedDiscretizationOptions.CellAgglomerationThreshold = 0.2;
            //C.AdvancedDiscretizationOptions.PenaltySafety = 40;

            C.LSContiProjectionMethod = ContinuityProjectionOption.SpecFEM;
            C.LinearSolver.NoOfMultigridLevels = 1;
            C.LinearSolver.MaxSolverIterations = 100;
            C.NonLinearSolver.MaxSolverIterations = 100;
            //C.Solver_MaxIterations = 100;
            C.NonLinearSolver.ConvergenceCriterion = 1e-8;
            C.LinearSolver.ConvergenceCriterion = 1e-8;
            //C.Solver_ConvergenceCriterion = 1e-8;
            C.LevelSet_ConvergenceCriterion = 1e-6;

            //C.Option_LevelSetEvolution = LevelSetEvolution.Fourier;
            //C.AdvancedDiscretizationOptions.surfTensionMode = SurfaceTensionMode.Curvature_Fourier;
            //C.FourierLevSetControl.Timestepper = FourierLevelSet_Timestepper.ExplicitEuler;

            C.AdvancedDiscretizationOptions.FilterConfiguration = CurvatureAlgorithms.FilterConfiguration.Default;
            C.AdvancedDiscretizationOptions.SST_isotropicMode = Solution.XNSECommon.SurfaceStressTensor_IsotropicMode.Curvature_Projected;
            C.AdvancedDiscretizationOptions.FilterConfiguration.FilterCurvatureCycles = 1;

            #endregion


            // Timestepping
            // ============
            #region time

            C.TimeSteppingScheme = TimeSteppingScheme.ImplicitEuler;
            C.Timestepper_BDFinit = TimeStepperInit.SingleInit;
            //C.dt_increment = 4;
            C.Timestepper_LevelSetHandling = LevelSetHandling.LieSplitting;
 
            C.TimesteppingMode = AppControl._TimesteppingMode.Transient;

            double dt = 1e-2;
            C.dtMax = dt;
            C.dtMin = dt;
            C.Endtime = 1000;
            C.NoOfTimesteps = 10;

            #endregion


            return C;

        }


        public static XNSE_Control Test_ChannelFlow(int degree = 2) {

            XNSE_Control C = new XNSE_Control();


            // basic database options
            // ======================
            #region db
            C.DbPath = null;
            C.savetodb = false;

            #endregion

            // DG degrees
            // ==========
            #region degrees

            C.FieldOptions.Add("VelocityX", new FieldOpts() {
                Degree = degree,
                SaveToDB = FieldOpts.SaveToDBOpt.TRUE
            });
            C.FieldOptions.Add("VelocityY", new FieldOpts() {
                Degree = degree,
                SaveToDB = FieldOpts.SaveToDBOpt.TRUE
            });
            C.FieldOptions.Add("Pressure", new FieldOpts() {
                Degree = degree - 1,
                SaveToDB = FieldOpts.SaveToDBOpt.TRUE
            });
            C.FieldOptions.Add("PhiDG", new FieldOpts() {
                SaveToDB = FieldOpts.SaveToDBOpt.TRUE
            });
            C.FieldOptions.Add("Phi", new FieldOpts() {
                Degree = degree + 1,
                SaveToDB = FieldOpts.SaveToDBOpt.TRUE
            });
            C.FieldOptions.Add("Curvature", new FieldOpts() {
                Degree = degree + 1,
                SaveToDB = FieldOpts.SaveToDBOpt.TRUE
            });

            #endregion

            // grid genration
            // ==============
            #region grid

            double L = 2;
            double H = 1;
            bool xPeriodic = false;

            int wall_bc = 3; // 1 = wall, 2 = freeslip, 3 = velocity_inlet, 4 = mixed

            C.GridFunc = delegate () {
                double[] Xnodes = GenericBlas.Linspace(0, L, 22);
                double[] Ynodes = GenericBlas.Linspace(0, H, 15);
                var grd = Grid2D.Cartesian2DGrid(Xnodes, Ynodes, periodicX: xPeriodic);
                switch (wall_bc) {
                    case 1: {
                            grd.EdgeTagNames.Add(1, "wall_lower");
                            grd.EdgeTagNames.Add(2, "wall_upper");
                            break;
                        }
                    case 2: {
                            grd.EdgeTagNames.Add(1, "freeslip_lower");
                            grd.EdgeTagNames.Add(2, "freeslip_upper");
                            break;
                        }
                    case 3: {
                            grd.EdgeTagNames.Add(1, "Velocity_inlet_lower");
                            grd.EdgeTagNames.Add(2, "Velocity_inlet_upper");
                            break;
                        }
                    case 4:
                        {
                            grd.EdgeTagNames.Add(1, "freeslip_lower");
                            grd.EdgeTagNames.Add(2, "Velocity_inlet_upper");
                            //grd.EdgeTagNames.Add(1, "Velocity_inlet_lower");
                            //grd.EdgeTagNames.Add(2, "freeslip_upper");
                            break;
                        }
                }

                if (!xPeriodic) {
                    grd.EdgeTagNames.Add(3, "Velocity_inlet_left");
                    grd.EdgeTagNames.Add(4, "pressure_outlet_right");
                }

                grd.DefineEdgeTags(delegate (double[] X) {
                    byte et = 0;
                    if (Math.Abs(X[1]) <= 1.0e-8)
                        et = 1;
                    if (Math.Abs(X[1] - H) <= 1.0e-8)
                        et = 2;
                    if (!xPeriodic) {
                        if (Math.Abs(X[0]) <= 1.0e-8)
                            et = 3;
                        if (Math.Abs(X[0] - L) <= 1.0e-8)
                            et = 4;
                    }

                    return et;
                });

                return grd;
            };

            #endregion

            // physical parameters
            // ===================
            #region physics

            const double rhoA = 1;
            const double rhoB = 1;
            const double muA = 1;
            const double muB = 1;
            const double sigma = 1;

            C.PhysicalParameters.rho_A = rhoA;
            C.PhysicalParameters.rho_B = rhoB;
            C.PhysicalParameters.mu_A = muA;
            C.PhysicalParameters.mu_B = muB;
            C.PhysicalParameters.Sigma = sigma;

            C.PhysicalParameters.IncludeConvection = true;
            C.PhysicalParameters.Material = true;

            #endregion


            // boundary conditions
            // ===================
            #region BC

            double velX = 1.0;

            switch (wall_bc) {
                case 1:
                    {
                        C.AddBoundaryValue("wall_lower");
                        C.AddBoundaryValue("wall_upper");
                        break;
                    }
                case 2:
                    {
                        C.AddBoundaryValue("freeslip_lower");
                        C.AddBoundaryValue("freeslip_upper");
                        break;
                    }
                case 3:
                    {
                        C.AddBoundaryValue("Velocity_inlet_lower", "VelocityX#A", (X, t) => velX);
                        C.AddBoundaryValue("Velocity_inlet_lower", "VelocityX#B", (X, t) => velX);
                        C.AddBoundaryValue("Velocity_inlet_upper", "VelocityX#A", (X, t) => velX);
                        C.AddBoundaryValue("Velocity_inlet_upper", "VelocityX#B", (X, t) => velX);
                        //C.AddBoundaryCondition("Velocity_inlet_lower", "VelocityX#A", (X, t) => 0.0);
                        //C.AddBoundaryCondition("Velocity_inlet_lower", "VelocityX#B", (X, t) => 0.0);
                        //C.AddBoundaryCondition("Velocity_inlet_upper", "VelocityX#A", (X, t) => 0.0);
                        //C.AddBoundaryCondition("Velocity_inlet_upper", "VelocityX#B", (X, t) => 0.0);
                        break;
                    }
                case 4:
                    {
                        C.AddBoundaryValue("freeslip_lower");
                        C.AddBoundaryValue("Velocity_inlet_upper", "VelocityX#A", (X, t) => velX);
                        C.AddBoundaryValue("Velocity_inlet_upper", "VelocityX#B", (X, t) => velX);
                        //C.AddBoundaryCondition("Velocity_inlet_lower", "VelocityX#A", (X, t) => velX);
                        //C.AddBoundaryCondition("Velocity_inlet_lower", "VelocityX#B", (X, t) => velX);
                        //C.AddBoundaryCondition("freeslip_upper");
                        break;
                    }
            }

            if (!xPeriodic) {
                C.AddBoundaryValue("Velocity_inlet_left", "VelocityX#A", (X, t) => velX);
                C.AddBoundaryValue("Velocity_inlet_left", "VelocityX#B", (X, t) => velX);
                C.AddBoundaryValue("Pressure_outlet_right");
            }


            #endregion


            // initial values
            // ==============
            #region init


            double fx = 1.0;

            if(xPeriodic)
                C.InitialValues_Evaluators.Add("GravityX", X => fx);


            // exact solution for periodic testcase with lower freeslip and upper velocity inlet
            //Func<double[], double, double> u = (X, t) => 0.5 * fx * (H.Pow2() - X[1].Pow2()) + velX;

            //C.ExactSolutionVelocity = new Dictionary<string, Func<double[], double, double>[]>();
            //C.ExactSolutionVelocity.Add("A", new Func<double[], double, double>[] { u, (X, t) => 0.0 });

            C.InitialValues_Evaluators.Add("Phi",
                (X => X[0] - 1)
                );
            C.InitialValues_Evaluators.Add("VelocityX#A", X => velX);
            C.InitialValues_Evaluators.Add("VelocityX#B", X => velX);

            #endregion


            // misc. solver options
            // ====================
            #region solver


            C.Option_LevelSetEvolution = LevelSetEvolution.FastMarching;

            C.LinearSolver.MaxSolverIterations = 100;
            C.NonLinearSolver.MaxSolverIterations = 100;
            C.LinearSolver.NoOfMultigridLevels = 1;

            C.ComputeEnergyProperties = false;

            #endregion

            // Timestepping
            // ============
            #region time

            C.TimesteppingMode = AppControl._TimesteppingMode.Transient;
            double dt = 0.001;
            C.dtMax = dt;
            C.dtMin = dt;
            C.Endtime = 1000;
            C.NoOfTimesteps = 100;

            #endregion

            return C;
        }


        public static XNSE_Control Test_StagnationPointFlow(int degree = 2) {

            XNSE_Control C = new XNSE_Control();


            // basic database options
            // ======================
            #region db
            C.DbPath = null;
            C.savetodb = false;

            #endregion

            // DG degrees
            // ==========
            #region degrees

            C.FieldOptions.Add("VelocityX", new FieldOpts() {
                Degree = degree,
                SaveToDB = FieldOpts.SaveToDBOpt.TRUE
            });
            C.FieldOptions.Add("VelocityY", new FieldOpts() {
                Degree = degree,
                SaveToDB = FieldOpts.SaveToDBOpt.TRUE
            });
            C.FieldOptions.Add("Pressure", new FieldOpts() {
                Degree = degree - 1,
                SaveToDB = FieldOpts.SaveToDBOpt.TRUE
            });
            C.FieldOptions.Add("PhiDG", new FieldOpts() {
                SaveToDB = FieldOpts.SaveToDBOpt.TRUE
            });
            C.FieldOptions.Add("Phi", new FieldOpts() {
                Degree = degree,
                SaveToDB = FieldOpts.SaveToDBOpt.TRUE
            });
            C.FieldOptions.Add("Curvature", new FieldOpts() {
                Degree = degree,
                SaveToDB = FieldOpts.SaveToDBOpt.TRUE
            });

            #endregion

            // grid genration
            // ==============
            #region grid

            double L = 2;
            double H = 1;

            int kelem = 10;

            C.GridFunc = delegate () {
                double[] Xnodes = GenericBlas.Linspace(-L/2.0, L/2.0, 2 * kelem +1);
                double[] Ynodes = GenericBlas.Linspace(0, H, kelem);
                var grd = Grid2D.Cartesian2DGrid(Xnodes, Ynodes, periodicX: false);

                grd.EdgeTagNames.Add(1, "freeslip_lower");
                grd.EdgeTagNames.Add(2, "velocity_inlet_upper");
                grd.EdgeTagNames.Add(3, "pressure_outlet_left");
                grd.EdgeTagNames.Add(4, "pressure_outlet_right");

                grd.DefineEdgeTags(delegate (double[] X) {
                    byte et = 0;
                    if (Math.Abs(X[1]) <= 1.0e-8)
                        et = 1;
                    if (Math.Abs(X[1] - H) <= 1.0e-8)
                        et = 2;
                    if (Math.Abs(X[0] + (L / 2.0)) <= 1.0e-8)
                        et = 3;
                    if (Math.Abs(X[0] - (L / 2.0)) <= 1.0e-8)
                        et = 4;
                    return et;
                });

                return grd;
            };

            #endregion

            // physical parameters
            // ===================
            #region physics

            const double rhoA = 1;
            const double rhoB = 1;
            const double muA = 1;
            const double muB = 1;
            const double sigma = 1;

            C.PhysicalParameters.rho_A = rhoA;
            C.PhysicalParameters.rho_B = rhoB;
            C.PhysicalParameters.mu_A = muA;
            C.PhysicalParameters.mu_B = muB;
            C.PhysicalParameters.Sigma = sigma;

            C.PhysicalParameters.IncludeConvection = true;
            C.PhysicalParameters.Material = true;

            #endregion


            // boundary conditions
            // ===================
            #region BC

            double a = 1.0;

            C.AddBoundaryValue("freeslip_lower");

            C.AddBoundaryValue("Velocity_inlet_upper", "VelocityX#A", (X, t) => a * X[0]);
            C.AddBoundaryValue("Velocity_inlet_upper", "VelocityY#A", (X, t) => - a * X[1]);

            C.AddBoundaryValue("pressure_outlet_left");
            C.AddBoundaryValue("Pressure_outlet_right");

            #endregion


            // initial values
            // ==============
            #region init

            C.InitialValues_Evaluators.Add("Phi",
                (X => -1)
                );
            C.InitialValues_Evaluators.Add("VelocityX#A", X => a * X[0]);
            C.InitialValues_Evaluators.Add("VelocityY#A", X => - a * X[1]);

            #endregion


            // misc. solver options
            // ====================
            #region solver


            C.Option_LevelSetEvolution = LevelSetEvolution.None;
            C.Timestepper_LevelSetHandling = LevelSetHandling.None;

            C.LinearSolver.MaxSolverIterations = 100;
            C.NonLinearSolver.MaxSolverIterations = 100;
            C.LinearSolver.NoOfMultigridLevels = 1;

            C.ComputeEnergyProperties = false;

            #endregion

            // Timestepping
            // ============
            #region time

            C.TimesteppingMode = AppControl._TimesteppingMode.Steady;
            double dt = 0.1;
            C.dtMax = dt;
            C.dtMin = dt;
            C.Endtime = 1000;
            C.NoOfTimesteps = 10;

            #endregion

            return C;
        }


        public static XNSE_Control FallingDropletOnSurface(int p = 2, int kelem = 40, string _DbPath = null) {

            XNSE_Control C = new XNSE_Control();

            //_DbPath = @"D:\local\local_Testcase_databases\Testcase_RisingBubble";
            _DbPath = @"D:\local\local_test_db";
            //_DbPath = @"\\fdyprime\userspace\smuda\cluster\cluster_db";


            // basic database options
            // ======================
            #region db

            C.DbPath = _DbPath;
            C.savetodb = C.DbPath != null;
            C.ProjectName = "XNSE/Droplet";
            C.ProjectDescription = "falling droplet";

            #endregion


            // DG degrees
            // ==========
            #region degrees

            C.FieldOptions.Add("VelocityX", new FieldOpts() {
                Degree = p,
                SaveToDB = FieldOpts.SaveToDBOpt.TRUE
            });
            C.FieldOptions.Add("VelocityY", new FieldOpts() {
                Degree = p,
                SaveToDB = FieldOpts.SaveToDBOpt.TRUE
            });
            C.FieldOptions.Add("GravityY", new FieldOpts() {
                SaveToDB = FieldOpts.SaveToDBOpt.TRUE
            });
            C.FieldOptions.Add("Pressure", new FieldOpts() {
                Degree = p - 1,
                SaveToDB = FieldOpts.SaveToDBOpt.TRUE
            });
            C.FieldOptions.Add("PhiDG", new FieldOpts() {
                SaveToDB = FieldOpts.SaveToDBOpt.TRUE
            });
            C.FieldOptions.Add("Phi", new FieldOpts() {
                Degree = p,
                SaveToDB = FieldOpts.SaveToDBOpt.TRUE
            });
            C.FieldOptions.Add("Curvature", new FieldOpts() {
                Degree = p,
                SaveToDB = FieldOpts.SaveToDBOpt.TRUE
            });
            C.FieldOptions.Add("DivergenceVelocity", new FieldOpts() {
                Degree = p,
                SaveToDB = FieldOpts.SaveToDBOpt.TRUE
            });

            #endregion


            // Physical Parameters
            // ===================
            #region physics

            C.Tags.Add("Testcase 1");
            C.PhysicalParameters.rho_A = 1000;
            C.PhysicalParameters.rho_B = 100;
            C.PhysicalParameters.mu_A = 10;
            C.PhysicalParameters.mu_B = 1;
            C.PhysicalParameters.Sigma = 24.5;


            //C.Tags.Add("Testcase 1 - higher parameters");
            //C.PhysicalParameters.rho_A = 1000;
            //C.PhysicalParameters.rho_B = 10000;
            //C.PhysicalParameters.mu_A = 10;
            //C.PhysicalParameters.mu_B = 100;
            //C.PhysicalParameters.Sigma = 245;

            //C.Tags.Add("Testcase 2");
            //C.PhysicalParameters.rho_A = 1;
            //C.PhysicalParameters.rho_B = 1000;
            //C.PhysicalParameters.mu_A = 0.1;
            //C.PhysicalParameters.mu_B = 10;
            //C.PhysicalParameters.Sigma = 1.96;

            // Re = 3.5 ; Bo(Eo) = 1
            //C.PhysicalParameters.rho_A = 1;
            //C.PhysicalParameters.rho_B = 1000;
            //C.PhysicalParameters.mu_A = 1;
            //C.PhysicalParameters.mu_B = 100;
            //C.PhysicalParameters.Sigma = 245;

            //// Re = 35 ; Bo(Eo) = 100
            //C.PhysicalParameters.rho_A = 1;
            //C.PhysicalParameters.rho_B = 1000;
            //C.PhysicalParameters.mu_A = 0.1;
            //C.PhysicalParameters.mu_B = 10;
            //C.PhysicalParameters.Sigma = 2.45;

            //// Re = 70 ; Bo(Eo) = 10
            //C.PhysicalParameters.rho_A = 1;
            //C.PhysicalParameters.rho_B = 1000;
            //C.PhysicalParameters.mu_A = 0.05;
            //C.PhysicalParameters.mu_B = 5;
            //C.PhysicalParameters.Sigma = 24.5;


            C.PhysicalParameters.IncludeConvection = true;
            C.PhysicalParameters.Material = true;

            #endregion

            // grid generation
            // ===============
            #region grid


            double xSize = 1.0;
            double ySize = 2.0;

            //int kelem = 160;

            C.GridFunc = delegate () {
                double[] Xnodes = GenericBlas.Linspace(0, xSize, kelem + 1);
                double[] Ynodes = GenericBlas.Linspace(0, ySize, 2 * kelem + 1);
                var grd = Grid2D.Cartesian2DGrid(Xnodes, Ynodes, periodicX: false);


                grd.EdgeTagNames.Add(1, "wall_lower");
                grd.EdgeTagNames.Add(2, "wall_upper");
                grd.EdgeTagNames.Add(3, "freeslip_left");
                grd.EdgeTagNames.Add(4, "freeslip_right");

                grd.DefineEdgeTags(delegate (double[] X) {
                    byte et = 0;
                    if (Math.Abs(X[1]) <= 1.0e-8)
                        et = 1;
                    if (Math.Abs(X[1] - ySize) <= 1.0e-8)
                        et = 2;
                    if (Math.Abs(X[0]) <= 1.0e-8)
                        et = 3;
                    if (Math.Abs(X[0] - xSize) <= 1.0e-8)
                        et = 4;

                    return et;
                });

                return grd;
            };

            #endregion



            // Initial Values
            // ==============
            #region init

            double[] center = new double[] { 0.5, 1.5 }; //0.5,0.5
            double radius = 0.25;
            Func<double[], double> droplet = (X => ((X[0] - center[0]).Pow2() + (X[1] - center[1]).Pow2()).Sqrt() - radius); // signed-distance form

            Func<double[], double> surface = (X => (X[1] - 1.0));

            Func<double[], double> PhiFunc = X => Math.Min( droplet(X), surface(X));
            C.InitialValues_Evaluators.Add("Phi", PhiFunc);

            C.InitialValues_Evaluators.Add("VelocityX#A", X => 0.0);
            C.InitialValues_Evaluators.Add("VelocityX#B", X => 0.0);

            C.InitialValues_Evaluators.Add("GravityY#A", X => -9.81e-1);
            C.InitialValues_Evaluators.Add("GravityY#B", X => -9.81e-1);


            //var database = new DatabaseInfo(_DbPath);
            //Guid restartID = new Guid("58745416-3320-4e0c-a5fa-fc3a2c5203c7");
            //C.RestartInfo = new Tuple<Guid, Foundation.IO.TimestepNumber>(restartID, null);

            #endregion

            // boundary conditions
            // ===================
            #region BC

            C.AddBoundaryValue("wall_lower");
            C.AddBoundaryValue("wall_upper");
            C.AddBoundaryValue("freeslip_left");
            C.AddBoundaryValue("freeslip_right");

            #endregion


            // misc. solver options
            // ====================
            #region solver

            C.LinearSolver.NoOfMultigridLevels = 1;
            C.LinearSolver.MaxSolverIterations = 50;
            C.NonLinearSolver.MaxSolverIterations = 50;
            //C.Solver_MaxIterations = 50;
            C.NonLinearSolver.ConvergenceCriterion = 1e-8;
            C.LinearSolver.ConvergenceCriterion = 1e-8;
            //C.Solver_ConvergenceCriterion = 1e-8;
            C.LevelSet_ConvergenceCriterion = 1e-6;

            C.AdvancedDiscretizationOptions.ViscosityMode = ViscosityMode.Standard;


            C.Option_LevelSetEvolution = LevelSetEvolution.FastMarching;
            C.AdvancedDiscretizationOptions.FilterConfiguration = CurvatureAlgorithms.FilterConfiguration.Default;
            C.AdvancedDiscretizationOptions.SST_isotropicMode = Solution.XNSECommon.SurfaceStressTensor_IsotropicMode.Curvature_Projected;
            C.AdvancedDiscretizationOptions.FilterConfiguration.FilterCurvatureCycles = 1;

            #endregion


            // Timestepping
            // ============
            #region time

            C.TimeSteppingScheme = TimeSteppingScheme.ImplicitEuler;
            C.Timestepper_BDFinit = TimeStepperInit.SingleInit;
            C.Timestepper_LevelSetHandling = LevelSetHandling.LieSplitting;

            C.TimesteppingMode = AppControl._TimesteppingMode.Transient;
            double dt = 1e-3; // (1.0 / (double)kelem) / 16.0;
            C.dtMax = dt;
            C.dtMin = dt;
            C.Endtime = 1000;
            C.NoOfTimesteps = 3000; // (int)(3 / dt);
            C.saveperiod = 30;

            #endregion

            return C;

        }


        public static XNSE_Control OscillatingSphere(int p = 1, int kelem = 19, string _DbPath = null) {

            XNSE_Control C = new XNSE_Control();

            //_DbPath = @"D:\local\local_Testcase_databases\Testcase_OscillatingSphere";

            // basic database options
            // ======================
            #region db

            C.DbPath = _DbPath;
            C.savetodb = C.DbPath != null;
            C.ProjectName = "XNSE/OscillatingSphere";
            C.ProjectDescription = "static droplet";
            C.Tags.Add("hysing");

            #endregion


            // DG degrees
            // ==========
            #region degrees

            C.FieldOptions.Add("VelocityX", new FieldOpts() {
                Degree = p,
                SaveToDB = FieldOpts.SaveToDBOpt.TRUE
            });
            C.FieldOptions.Add("VelocityY", new FieldOpts() {
                Degree = p,
                SaveToDB = FieldOpts.SaveToDBOpt.TRUE
            });
            C.FieldOptions.Add("GravityY", new FieldOpts() {
                SaveToDB = FieldOpts.SaveToDBOpt.TRUE
            });
            C.FieldOptions.Add("Pressure", new FieldOpts() {
                Degree = p - 1,
                SaveToDB = FieldOpts.SaveToDBOpt.TRUE
            });
            C.FieldOptions.Add("PhiDG", new FieldOpts() {
                SaveToDB = FieldOpts.SaveToDBOpt.TRUE
            });
            C.FieldOptions.Add("Phi", new FieldOpts() {
                Degree = p,
                SaveToDB = FieldOpts.SaveToDBOpt.TRUE
            });
            C.FieldOptions.Add("Curvature", new FieldOpts() {
                Degree = p,
                SaveToDB = FieldOpts.SaveToDBOpt.TRUE
            });

            #endregion


            // grid genration
            // ==============
            #region grid

            //double L = 4.5;

            //double h_min = L / (double)kelem;

            //C.GridFunc = delegate () {
            //    double[] Xnodes = GenericBlas.Linspace(-L, L, kelem + 1);
            //    double[] Ynodes = GenericBlas.Linspace(-L, L, kelem + 1);
            //    var grd = Grid2D.Cartesian2DGrid(Xnodes, Ynodes, periodicX: false);

            //    grd.EdgeTagNames.Add(1, "wall_lower");
            //    grd.EdgeTagNames.Add(2, "wall_upper");
            //    grd.EdgeTagNames.Add(3, "wall_left");
            //    grd.EdgeTagNames.Add(4, "wall_right");

            //    grd.DefineEdgeTags(delegate (double[] X) {
            //        byte et = 0;
            //        if (Math.Abs(X[1] + L) <= 1.0e-8)
            //            et = 1;
            //        if (Math.Abs(X[1] - L) <= 1.0e-8)
            //            et = 2;
            //        if (Math.Abs(X[0] + L) <= 1.0e-8)
            //            et = 3;
            //        if (Math.Abs(X[0] - L) <= 1.0e-8)
            //            et = 4;
            //        return et;
            //    });
            //    return grd;
            //};

            // smolianski
            double L = 1.0;

            C.GridFunc = delegate () {
                double[] Xnodes = GenericBlas.Linspace(0, L, kelem + 1);
                double[] Ynodes = GenericBlas.Linspace(0, L, kelem + 1);
                var grd = Grid2D.Cartesian2DGrid(Xnodes, Ynodes, periodicX: false);

                grd.EdgeTagNames.Add(1, "wall_lower");
                grd.EdgeTagNames.Add(2, "wall_upper");
                grd.EdgeTagNames.Add(3, "wall_left");
                grd.EdgeTagNames.Add(4, "wall_right");

                grd.DefineEdgeTags(delegate (double[] X) {
                    byte et = 0;
                    if (Math.Abs(X[1]) <= 1.0e-8)
                        et = 1;
                    if (Math.Abs(X[1] - L) <= 1.0e-8)
                        et = 2;
                    if (Math.Abs(X[0]) <= 1.0e-8)
                        et = 3;
                    if (Math.Abs(X[0] - L) <= 1.0e-8)
                        et = 4;
                    return et;
                });
                return grd;
            };


            #endregion


            // Physical Parameters
            // ===================
            #region physics

            //C.Tags.Add("Bubble");
            //C.PhysicalParameters.rho_A = 100;
            //C.PhysicalParameters.rho_B = 1000;
            //C.PhysicalParameters.mu_A = 1;
            //C.PhysicalParameters.mu_B = 10;
            //C.PhysicalParameters.Sigma = 24.5;

            //C.Tags.Add("Droplet");
            //C.PhysicalParameters.rho_A = 1000;
            //C.PhysicalParameters.rho_B = 100;
            //C.PhysicalParameters.mu_A = 10;
            //C.PhysicalParameters.mu_B = 1;
            //C.PhysicalParameters.Sigma = 24.5;

            //C.PhysicalParameters.rho_A = 1.0;
            //C.PhysicalParameters.rho_B = 1.0;
            //C.PhysicalParameters.mu_A = 1.0;
            //C.PhysicalParameters.mu_B = 1.0;
            //C.PhysicalParameters.Sigma = 1.0;

            //// Air-Water (lenght scale == centimeters, 3D space)
            //C.PhysicalParameters.rho_A = 1e-3; //     kg / cm³
            //C.PhysicalParameters.rho_B = 1.2e-6; //   kg / cm³
            //C.PhysicalParameters.mu_A = 1e-5; //      kg / cm / sec
            //C.PhysicalParameters.mu_B = 17.1e-8; //   kg / cm / sec
            //C.PhysicalParameters.Sigma = 72.75e-3; // kg / sec²   

            // La = 5000
            C.PhysicalParameters.rho_A = 1.0;
            C.PhysicalParameters.rho_B = 1.0;
            C.PhysicalParameters.mu_A = 1.0;
            C.PhysicalParameters.mu_B = 1.0e-4;
            C.PhysicalParameters.Sigma = 1.0;


            C.PhysicalParameters.IncludeConvection = true;
            C.PhysicalParameters.Material = true;

            #endregion


            // Initial Values
            // ==============
            #region init


            double[] center = new double[] { 0.5, 0.5 };
            //double a = 2.4;
            //double b = 2.4;
            //Func<double, double> radius = phi => a * b / Math.Sqrt(a.Pow2() * Math.Sin(phi).Pow2() + b.Pow2() * Math.Cos(phi).Pow2());
            double radius = 0.25;
            Func<double, double> radiusFunc = phi => radius;

            //double delta = 0.0;
            C.InitialValues_Evaluators.Add("Phi",
                //(X => (X[0].Pow2() / a.Pow2() + X[1].Pow2() / b.Pow2()) - 1)
                (X => ((X[0] - center[0]).Pow2() + (X[1] - center[1]).Pow2()).Sqrt() - radius)  // signed distance
                //(X => ((1 + delta) * (X[0] - center[0])).Pow2() + ((1.0 - delta) * (X[1] - center[1])).Pow2() - radius.Pow2())   // quadratic form
                );

            C.InitialValues_Evaluators.Add("VelocityX#A", X => 0.0);
            C.InitialValues_Evaluators.Add("VelocityX#B", X => 0.0);


            //double pressureJump = C.PhysicalParameters.Sigma / radius;
            //C.InitialValues_Evaluators.Add("Pressure#A", X => pressureJump);
            //C.InitialValues_Evaluators.Add("Pressure#B", X => 0.0);


            //var database = new DatabaseInfo(_DbPath);
            //Guid restartID = new Guid("fb857c4c-c060-4d10-a86a-e4ef6a93f5c8");
            //C.RestartInfo = new Tuple<Guid, Foundation.IO.TimestepNumber>(restartID, 180);

            #endregion


            // boundary conditions
            // ===================
            #region BC

            C.AddBoundaryValue("wall_lower");
            C.AddBoundaryValue("wall_upper");
            C.AddBoundaryValue("wall_left");
            C.AddBoundaryValue("wall_right");

            #endregion


            // exact solution
            // ==============
            #region exact

            //C.Phi = ((X, t) => ((X[0] - center[0]).Pow2() + (X[1] - center[1]).Pow2()).Sqrt() - radius);

            //C.ExactSolutionVelocity = new Dictionary<string, Func<double[], double, double>[]>();
            //C.ExactSolutionVelocity.Add("A", new Func<double[], double, double>[] { (X, t) => 0.0, (X, t) => 0.0 });
            //C.ExactSolutionVelocity.Add("B", new Func<double[], double, double>[] { (X, t) => 0.0, (X, t) => 0.0 });

            //C.ExactSolutionPressure = new Dictionary<string, Func<double[], double, double>>();
            //C.ExactSolutionPressure.Add("A", (X, t) => pressureJump);
            //C.ExactSolutionPressure.Add("B", (X, t) => 0.0);

            #endregion


            // Fourier Level-Set
            // =================
            #region Fourier

            int numSp = 640;
            double[] FourierP = new double[numSp];
            double[] samplP = new double[numSp];
            for (int sp = 0; sp < numSp; sp++) {
                FourierP[sp] = sp * (2 * Math.PI / (double)numSp);
                samplP[sp] = radius;
            }

            C.FourierLevSetControl = new FourierLevSetControl(FourierType.Polar, 2 * Math.PI, FourierP, samplP, L / (double)kelem) {
                center = center,
                FourierEvolve = Fourier_Evolution.MaterialPoints,
                centerMove = CenterMovement.Reconstructed,
            };


            #endregion


            // misc. solver options
            // ====================
            #region solver

            C.ComputeEnergyProperties = true;

            //C.AdvancedDiscretizationOptions.CellAgglomerationThreshold = 0.2;
            //C.AdvancedDiscretizationOptions.PenaltySafety = 40;
            //C.AdvancedDiscretizationOptions.UseGhostPenalties = true;

            //C.ContiField = XNSE_Control.ContinuityProjection.ContinuousDG;
            C.LinearSolver.NoOfMultigridLevels = 2;
            C.LinearSolver.MaxSolverIterations = 50;
            C.NonLinearSolver.MaxSolverIterations = 50;
            //C.Solver_MaxIterations = 50;
            C.NonLinearSolver.ConvergenceCriterion = 1e-8;
            C.LinearSolver.ConvergenceCriterion = 1e-8;
            //C.Solver_ConvergenceCriterion = 1e-8;
            C.LevelSet_ConvergenceCriterion = 1e-6;

            C.Option_LevelSetEvolution = LevelSetEvolution.FastMarching;
            C.AdvancedDiscretizationOptions.SST_isotropicMode = SurfaceStressTensor_IsotropicMode.Curvature_Projected;

            C.AdvancedDiscretizationOptions.ViscosityMode = ViscosityMode.Standard;

            //C.AdvancedDiscretizationOptions.surfTensionMode = Solution.XNSECommon.SurfaceTensionMode.LaplaceBeltrami_Local;
            C.AdvancedDiscretizationOptions.FilterConfiguration = CurvatureAlgorithms.FilterConfiguration.NoFilter;
            //C.AdvancedDiscretizationOptions.FilterConfiguration.FilterCurvatureCycles = 1;

            C.LinearSolver.SolverCode=LinearSolverCode.classic_pardiso;

            #endregion


            // Timestepping
            // ============
            #region time

            C.TimeSteppingScheme = TimeSteppingScheme.ImplicitEuler;
            C.Timestepper_BDFinit = TimeStepperInit.SingleInit;
            C.Timestepper_LevelSetHandling = LevelSetHandling.Coupled_Once;
            C.TimesteppingMode = AppControl._TimesteppingMode.Transient;

            double dt = 5e-5;
            C.dtMax = dt;
            C.dtMin = dt;
            C.Endtime = 125;
            C.NoOfTimesteps = 20;
            C.saveperiod = 10;

            #endregion

            return C;

        }

        /// <summary>
        /// Benchmark. Do not change!
        /// </summary>
        /// <param name="p"></param>
        /// <param name="kelem"></param>
        /// <param name="_DbPath"></param>
        /// <param name="D">2D or 3D</param>
        /// <returns></returns>
        public static XNSE_Control StokesSphere(int p = 4, int kelem =32, string _DbPath = null, int D = 2) {

            XNSE_Control C = new XNSE_Control();

            // basic database options
            // ======================
            #region db
            //_DbPath = @"D:\trash_DB";
            C.DbPath = _DbPath;
            C.savetodb = C.DbPath != null;
            C.ProjectName = "XNSE/StokesSphere";
            C.ProjectDescription = "static droplet";

            #endregion


            // DG degrees
            // ==========
            #region degrees

            C.FieldOptions.Add("Velocity*", new FieldOpts() {
                Degree = p,
                SaveToDB = FieldOpts.SaveToDBOpt.TRUE
            });
            C.FieldOptions.Add("Pressure", new FieldOpts() {
                Degree = p - 1,
                SaveToDB = FieldOpts.SaveToDBOpt.TRUE
            });

            C.FieldOptions.Add("GravityY", new FieldOpts() {
                SaveToDB = FieldOpts.SaveToDBOpt.TRUE
            });
            C.FieldOptions.Add("PhiDG", new FieldOpts() {
                SaveToDB = FieldOpts.SaveToDBOpt.TRUE
            });
            C.FieldOptions.Add("Phi", new FieldOpts() {
                Degree = 2,
                SaveToDB = FieldOpts.SaveToDBOpt.TRUE
            });
            C.FieldOptions.Add("Curvature", new FieldOpts() {
                Degree = Math.Max(4, 2 * p + 2),
                //Degree = 4,
                SaveToDB = FieldOpts.SaveToDBOpt.TRUE
            });

            #endregion


            // grid generation
            // ===============
            #region grid



            C.GridFunc = delegate () {
                double[] Xnodes = GenericBlas.Linspace(-1, 1, kelem + 1);
                double[] Ynodes = GenericBlas.Linspace(-1, 1, kelem + 1);
                double[] Znodes = GenericBlas.Linspace(-1, 1, kelem + 1);

                GridCommons grd;
                switch(D) {
                    case 2:
                    grd = Grid2D.Cartesian2DGrid(Xnodes, Ynodes);
                    break;

                    case 3:
                    grd = Grid3D.Cartesian3DGrid(Xnodes, Ynodes, Znodes);
                    break;

                    default:
                    throw new ArgumentOutOfRangeException();
                }


                grd.DefineEdgeTags(delegate (double[] X) {
                    if (Math.Abs(X[0] - (-1)) <= 1.0e-8)
                        return "wall_left";
                    if (Math.Abs(X[0] - (+1)) <= 1.0e-8)
                        return "wall_right";
                    if (Math.Abs(X[1] - (-1)) <= 1.0e-8)
                        return "wall_front";
                    if (Math.Abs(X[1] - (+1)) <= 1.0e-8)
                        return "wall_back";
                    if(D > 2) {
                        if(Math.Abs(X[2] - (-1)) <= 1.0e-8)
                            return "wall_top";
                        if(Math.Abs(X[2] - (+1)) <= 1.0e-8)
                            return "wall_bottom";
                    }

                    throw new ArgumentException("unknown wall");
                });
                return grd;
            };


            #endregion


            // Physical Parameters
            // ===================
            #region physics


            // Air-Water (lenght scale == centimeters, 3D space)
            C.PhysicalParameters.rho_A = 1e-3; //     kg / cm³
            C.PhysicalParameters.rho_B = 1.2e-6; //   kg / cm³
            C.PhysicalParameters.mu_A = 1e-5; //      kg / cm / sec
            C.PhysicalParameters.mu_B = 17.1e-8; //   kg / cm / sec
            C.PhysicalParameters.Sigma = 72.75e-3; // kg / sec²   



            C.PhysicalParameters.IncludeConvection = false;
            C.PhysicalParameters.Material = true;

            #endregion


            // Initial Values
            // ==============
            #region init

            //double[] center = new double[] { 0.5, 0.5 };
            ////double a = 2.4;
            ////double b = 2.4;
            ////Func<double, double> radius = phi => a * b / Math.Sqrt(a.Pow2() * Math.Sin(phi).Pow2() + b.Pow2() * Math.Cos(phi).Pow2());
            //double radius = 0.25;
            //Func<double, double> radiusFunc = phi => radius;

            //double delta = 0.0;

            double r = 0.49;
            double nonsp = 0.5;

            if (D == 2)
                C.AddInitialValue("Phi", new Formula($"X => (X[0]/{r * nonsp}).Pow2() + (X[1]/{r}).Pow2() - 1.0", false));
            else if (D == 3)
                C.AddInitialValue("Phi", new Formula($"X => (X[0]/{r * nonsp}).Pow2() + (X[1]/{r}).Pow2() + (X[2]/{r}).Pow2() - 1.0", false));
            else
                throw new ArgumentOutOfRangeException();

            C.LSContiProjectionMethod = ContinuityProjectionOption.None;


            #endregion


            // boundary conditions
            // ===================
            #region BC

            //C.AddBoundaryValue("wall_lower");
            //C.AddBoundaryValue("wall_upper");
            //C.AddBoundaryValue("wall_left");
            //C.AddBoundaryValue("wall_right");
            //C.AddBoundaryValue("wall_left");
            //C.AddBoundaryValue("wall_right");

            #endregion

            // misc. solver options
            // ====================
            #region solver

            C.CutCellQuadratureType = Foundation.XDG.XQuadFactoryHelper.MomentFittingVariants.Saye;
            C.ComputeEnergyProperties = false;
            C.AgglomerationThreshold = 0.1;
            //C.AdvancedDiscretizationOptions.PenaltySafety = 40;
            //C.AdvancedDiscretizationOptions.UseGhostPenalties = true;

            // Solver related Stuff
            //C.ContiField = XNSE_Control.ContinuityProjection.ContinuousDG;
            //C.VelocityBlockPrecondMode = MultigridOperator.Mode.SymPart_DiagBlockEquilib;
            //C.VelocityBlockPrecondMode = MultigridOperator.Mode.IdMass_DropIndefinite;
            //C.PressureBlockPrecondMode = MultigridOperator.Mode.IdMass_DropIndefinite;
            C.UseSchurBlockPrec = true;

            C.LinearSolver.NoOfMultigridLevels = 5;
            C.LinearSolver.MaxSolverIterations = 30;
            C.LinearSolver.TargetBlockSize = 10000;
            C.LinearSolver.MaxKrylovDim = 50;
            C.LinearSolver.SolverCode = LinearSolverCode.exp_Kcycle_schwarz;
            C.LinearSolver.verbose = true;
            C.LinearSolver.ConvergenceCriterion = 1e-8;
            C.NonLinearSolver.verbose = true;
            C.NonLinearSolver.MaxSolverIterations = 100;
            C.NonLinearSolver.ConvergenceCriterion = 1e-8;
            C.LevelSet_ConvergenceCriterion = 1e-6;

            // Levelset & Co
            C.Option_LevelSetEvolution = LevelSetEvolution.None;
            C.AdvancedDiscretizationOptions.SST_isotropicMode = SurfaceStressTensor_IsotropicMode.LaplaceBeltrami_ContactLine;
            C.AdvancedDiscretizationOptions.ViscosityMode = ViscosityMode.FullySymmetric;
            //C.AdvancedDiscretizationOptions.surfTensionMode = Solution.XNSECommon.SurfaceTensionMode.LaplaceBeltrami_Local;
            C.AdvancedDiscretizationOptions.FilterConfiguration = CurvatureAlgorithms.FilterConfiguration.NoFilter;
            //C.AdvancedDiscretizationOptions.FilterConfiguration.FilterCurvatureCycles = 1;

            #endregion


            // Timestepping
            // ============
            #region time

            C.TimeSteppingScheme = TimeSteppingScheme.ImplicitEuler;
            C.Timestepper_BDFinit = TimeStepperInit.SingleInit;
            C.Timestepper_LevelSetHandling = LevelSetHandling.None;
            C.Option_LevelSetEvolution = LevelSetEvolution.None;

            C.TimesteppingMode = AppControl._TimesteppingMode.Steady;
            //C.TimesteppingMode = AppControl._TimesteppingMode.Transient;
            //C.dtFixed = 1E-4;


            #endregion

            C.SessionName = String.Format("J{0}_p{1}_{2}", Math.Pow(kelem, D), p, C.LinearSolver.SolverCode.ToString());

            return C;

        }


        public static XNSE_Control CollidingDroplets(int p = 2, int kelem = 40, string _DbPath = null) {

            XNSE_Control C = new XNSE_Control();

            // basic database options
            // ======================
            #region db

            _DbPath = @"D:\local\local_Testcase_databases\Testcase_CollidingDroplets";

            C.DbPath = _DbPath;
            C.savetodb = C.DbPath != null;
            C.ProjectName = "XNSE/Droplets";
            C.ProjectDescription = "colliding droplets";

            #endregion


            // DG degrees
            // ==========
            #region degrees

            C.FieldOptions.Add("VelocityX", new FieldOpts() {
                Degree = p,
                SaveToDB = FieldOpts.SaveToDBOpt.TRUE
            });
            C.FieldOptions.Add("VelocityY", new FieldOpts() {
                Degree = p,
                SaveToDB = FieldOpts.SaveToDBOpt.TRUE
            });
            C.FieldOptions.Add("Pressure", new FieldOpts() {
                Degree = p - 1,
                SaveToDB = FieldOpts.SaveToDBOpt.TRUE
            });
            C.FieldOptions.Add("PhiDG", new FieldOpts() {
                SaveToDB = FieldOpts.SaveToDBOpt.TRUE
            });
            C.FieldOptions.Add("Phi", new FieldOpts() {
                Degree = p,
                SaveToDB = FieldOpts.SaveToDBOpt.TRUE
            });
            C.FieldOptions.Add("Curvature", new FieldOpts() {
                Degree = p,
                SaveToDB = FieldOpts.SaveToDBOpt.TRUE
            });

            #endregion


            // grid genration
            // ==============
            #region grid


            double xSize = 3.0;
            double ySize = 3.0;

            C.GridFunc = delegate () {
                //double[] Xnodes = GenericBlas.Linspace(-xSize / 2.0, xSize / 2.0, (int)xSize * kelem + 1);     // + 1 collision at cell boundary
                //double[] Ynodes = GenericBlas.Linspace(-ySize / 2.0, ySize / 2.0, (int)ySize * kelem + 1);


                var _xNodes1 = Grid1D.TanhSpacing(-1.5, -0.1, 20 + 1, 1.5, false); 
                _xNodes1 = _xNodes1.GetSubVector(0, (_xNodes1.Length - 1));
                var _xNodes2 = GenericBlas.Linspace(-0.1, 0.1, 10 + 1); 
                _xNodes2 = _xNodes2.GetSubVector(0, (_xNodes2.Length - 1));
                var _xNodes3 = Grid1D.TanhSpacing(0.1, 1.5, 20 + 1, 1.5, true);

                var xNodes = ArrayTools.Cat(_xNodes1, _xNodes2, _xNodes3);


                var _yNodes1 = Grid1D.TanhSpacing(-1.5, 0.0, 24 + 1, 1.5, false);
                _yNodes1 = _yNodes1.GetSubVector(0, (_yNodes1.Length - 1));
                //var _yNodes2 = GenericBlas.Linspace(-1.2, 1.2, Convert.ToInt32(40 * MeshFactor)); //40
                //_yNodes2 = _yNodes2.GetSubVector(0, (_yNodes2.Length - 1));
                var _yNodes3 = Grid1D.TanhSpacing(0.0, 1.5, 24 + 1, 1.5, true);

                var yNodes = ArrayTools.Cat(_yNodes1, _yNodes3);

                var grd = Grid2D.Cartesian2DGrid(xNodes, yNodes, periodicX: false);


                grd.EdgeTagNames.Add(1, "pressure_outlet_lower");
                grd.EdgeTagNames.Add(2, "pressure_outlet_upper");
                grd.EdgeTagNames.Add(3, "freeslip_left");
                grd.EdgeTagNames.Add(4, "freeslip_right");


                grd.DefineEdgeTags(delegate (double[] X) {
                    byte et = 0;
                    if (Math.Abs(X[1] + ySize / 2.0) <= 1.0e-8)
                        et = 1;
                    if (Math.Abs(X[1] - ySize / 2.0) <= 1.0e-8)
                        et = 2;
                    if (Math.Abs(X[0] + xSize / 2.0) <= 1.0e-8)
                        et = 3;
                    if (Math.Abs(X[0] - xSize / 2.0) <= 1.0e-8)
                        et = 4;

                    return et;
                });

                return grd;
            };

            #endregion


            // boundary conditions
            // ===================
            #region BC

            C.AddBoundaryValue("pressure_outlet_lower");
            C.AddBoundaryValue("pressure_outlet_upper");
            C.AddBoundaryValue("freeslip_left");
            C.AddBoundaryValue("freeslip_right");


            #endregion


            // Initial Values
            // ==============
            #region init

            // left droplet
            double[] center_l = new double[] { -0.3, 0.0 };
            double radius_l = 0.25;
            Func<double[], double> bubble_l = (X => ((X[0] - center_l[0]).Pow2() + (X[1] - center_l[1]).Pow2()).Sqrt() - radius_l); // signed-distance form

            // right droplet
            double[] center_r = new double[] { 0.3, 0.0 };
            double radius_r = 0.25;
            Func<double[], double> bubble_r = (X => ((X[0] - center_r[0]).Pow2() + (X[1] - center_r[1]).Pow2()).Sqrt() - radius_r); // signed-distance form

            Func<double[], double> PhiFunc = (X => Math.Min(bubble_l(X), bubble_r(X)));

            C.InitialValues_Evaluators.Add("Phi", PhiFunc);

            double vel_collision = 2.0;

            C.InitialValues_Evaluators.Add("VelocityX#A", X => (X[0] < 0.0) ? vel_collision / 2.0 : -vel_collision / 2.0);
            C.InitialValues_Evaluators.Add("VelocityX#B", X => 0.0);


            #endregion


            // Physical Parameters
            // ===================
            #region physics


            C.PhysicalParameters.rho_A = 1e-2;
            C.PhysicalParameters.rho_B = 1.5e-5;
            C.PhysicalParameters.mu_A = 7e-4;
            C.PhysicalParameters.mu_B = 6e-6;
            C.PhysicalParameters.Sigma = 0.5;

            //// tetradecane(A) in nitrogen(B): in m 
            //C.PhysicalParameters.rho_A = 764;
            //C.PhysicalParameters.rho_B = 1.25;
            //C.PhysicalParameters.mu_A = 2e-3;
            //C.PhysicalParameters.mu_B = 16.6e-6;
            //C.PhysicalParameters.Sigma = 26.56e-3;

            //// tetradecane(A) in nitrogen(B): in mm 
            //C.PhysicalParameters.rho_A = 7.64e-7;
            //C.PhysicalParameters.rho_B = 1.25e-9;
            //C.PhysicalParameters.mu_A = 2e-6;
            //C.PhysicalParameters.mu_B = 16.6e-9;
            //C.PhysicalParameters.Sigma = 26.56e-3;


            C.PhysicalParameters.IncludeConvection = true;
            C.PhysicalParameters.Material = true;

            #endregion


            // misc. solver options
            // ====================
            #region solver

            C.LinearSolver.SolverCode =  LinearSolverCode.classic_pardiso;

            C.LinearSolver.NoOfMultigridLevels = 1;
            C.LinearSolver.MaxSolverIterations = 50;
            C.NonLinearSolver.MaxSolverIterations = 50;
            //C.Solver_MaxIterations = 50;
            C.NonLinearSolver.ConvergenceCriterion = 1e-8;
            C.LinearSolver.ConvergenceCriterion = 1e-8;
            //C.Solver_ConvergenceCriterion = 1e-8;
            C.LevelSet_ConvergenceCriterion = 1e-6;

            C.AdvancedDiscretizationOptions.ViscosityMode = ViscosityMode.Standard;


            C.AdvancedDiscretizationOptions.FilterConfiguration = CurvatureAlgorithms.FilterConfiguration.Default;
            C.AdvancedDiscretizationOptions.SST_isotropicMode = SurfaceStressTensor_IsotropicMode.Curvature_Projected;
            C.AdvancedDiscretizationOptions.FilterConfiguration.FilterCurvatureCycles = 1;

            #endregion


            // Timestepping
            // ============
            #region time

            C.TimeSteppingScheme = TimeSteppingScheme.ImplicitEuler;
            C.Timestepper_BDFinit = TimeStepperInit.SingleInit;
            //C.dt_increment = 20;
            C.Timestepper_LevelSetHandling = LevelSetHandling.LieSplitting;

            C.TimesteppingMode = AppControl._TimesteppingMode.Transient;
            //C.TimeStepper = XNSE_Control._Timestepper.BDF2;
            double dt = 1e-4; 
            C.dtMax = dt;
            C.dtMin = dt;
            C.Endtime = 1000;
            C.NoOfTimesteps = 1000; 
            C.saveperiod = 10;

            #endregion

            return C;

        }


        public static XNSE_Control FreeSlipBCTest(string _DbPath = null, int p = 2) {

            XNSE_Control C = new XNSE_Control();


            // basic database options
            // ======================
            #region db

            C.DbPath = _DbPath;
            C.savetodb = false;

            #endregion


            // DG degrees
            // ==========
            #region degrees

            C.FieldOptions.Add("VelocityX", new FieldOpts() {
                Degree = p,
                SaveToDB = FieldOpts.SaveToDBOpt.TRUE
            });
            C.FieldOptions.Add("VelocityY", new FieldOpts() {
                Degree = p,
                SaveToDB = FieldOpts.SaveToDBOpt.TRUE
            });
            C.FieldOptions.Add("GravityY", new FieldOpts() {
                SaveToDB = FieldOpts.SaveToDBOpt.TRUE
            });
            C.FieldOptions.Add("Pressure", new FieldOpts() {
                Degree = p - 1,
                SaveToDB = FieldOpts.SaveToDBOpt.TRUE
            });
            C.FieldOptions.Add("PhiDG", new FieldOpts() {
                SaveToDB = FieldOpts.SaveToDBOpt.TRUE
            });
            C.FieldOptions.Add("Phi", new FieldOpts() {
                Degree = p,
                SaveToDB = FieldOpts.SaveToDBOpt.TRUE
            });
            C.FieldOptions.Add("Curvature", new FieldOpts() {
                Degree = p,
                SaveToDB = FieldOpts.SaveToDBOpt.TRUE
            });

            #endregion


            // Physical Parameters
            // ===================
            #region physics

            C.PhysicalParameters.rho_A = 1;
            C.PhysicalParameters.rho_B = 1;
            C.PhysicalParameters.mu_A = 1;
            C.PhysicalParameters.mu_B = 1;
            C.PhysicalParameters.Sigma = 1;
            

            C.PhysicalParameters.IncludeConvection = true;
            C.PhysicalParameters.Material = true;

            #endregion


            // grid genration
            // ==============
            #region grid

            double L = 1.0;
            int kelem = 20;

            C.GridFunc = delegate () {
                double[] Xnodes = GenericBlas.Linspace(-L, L, 2 * kelem + 1);
                double[] Ynodes = GenericBlas.Linspace(-L, L, 2 * kelem + 1);
                var grd = Grid2D.Cartesian2DGrid(Xnodes, Ynodes, periodicX: true);

                grd.EdgeTagNames.Add(1, "freeslip_lower");
                grd.EdgeTagNames.Add(2, "freeslip_upper");
                //grd.EdgeTagNames.Add(3, "velocity_inlet_left");
                //grd.EdgeTagNames.Add(4, "velocity_inlet_right");

                grd.DefineEdgeTags(delegate (double[] X) {
                    byte et = 0;
                    if (Math.Abs(X[1] + (L)) <= 1.0e-8)
                        et = 1;
                    if (Math.Abs(X[1] - (L)) <= 1.0e-8)
                        et = 2;
                    if (Math.Abs(X[0] + (L)) <= 1.0e-8)
                        et = 3;
                    if (Math.Abs(X[0] - (L)) <= 1.0e-8)
                        et = 4;
                    return et;
                });
                return grd;
            };


            #endregion


            // boundary conditions
            // ===================
            #region BC

            C.AddBoundaryValue("freeslip_lower");
            C.AddBoundaryValue("freeslip_upper");
            //C.AddBoundaryCondition("velocity_inlet_left", "VelocityX#A", X => 1.0);
            //C.AddBoundaryCondition("velocity_inlet_left", "VelocityX#B", X => 1.0);
            //C.AddBoundaryCondition("velocity_inlet_right", "VelocityX#A", X => 1.0);
            //C.AddBoundaryCondition("velocity_inlet_right", "VelocityX#B", X => 1.0);

            #endregion


            // Initial Values
            // ==============
            #region init

            C.InitialValues_Evaluators.Add("Phi",
                (X => -1)
                );

            //C.InitialValues_Evaluators.Add("VelocityX#A", X => 2.0 * X[1] * (1 - X[0].Pow2()));
            //C.InitialValues_Evaluators.Add("VelocityY#A", X => -2.0 * X[0] * (1 - X[1].Pow2()));

            C.InitialValues_Evaluators.Add("VelocityX#A", X => 0.0);
            C.InitialValues_Evaluators.Add("VelocityX#B", X => 0.0);

            C.InitialValues_Evaluators.Add("GravityX#A", X => 0.1);
            C.InitialValues_Evaluators.Add("GravityX#B", X => 0.1);

            #endregion


            // misc. solver options
            // ====================
            #region solver


            C.ComputeEnergyProperties = false;
            C.Option_LevelSetEvolution = LevelSetEvolution.None;
            C.LinearSolver.NoOfMultigridLevels = 1;
            C.LinearSolver.MaxSolverIterations = 50;
            C.NonLinearSolver.MaxSolverIterations = 50;
            C.NonLinearSolver.ConvergenceCriterion = 1e-8;
            C.LinearSolver.ConvergenceCriterion = 1e-8;
            C.LevelSet_ConvergenceCriterion = 1e-6;

            #endregion


            // Timestepping
            // ============
            #region time

            C.TimesteppingMode = AppControl._TimesteppingMode.Transient;
            double dt = 1e-2; 
            C.dtMax = dt;
            C.dtMin = dt;
            C.Endtime = 1000;
            C.NoOfTimesteps = 1000; 

            #endregion

            return C;
        }


        public static XNSE_Control KelvinHelmholtzInstability(string _DbPath = @"\\fdyprime\userspace\smuda\Databases\test_db", int p = 2) {

            XNSE_Control C = new XNSE_Control();

            // basic database options
            // ======================
            #region db

            C.DbPath = _DbPath;
            C.savetodb = _DbPath != null;
            C.ProjectName = "XNSE/Instability";
            C.ProjectDescription = "Kelvin Helmholtz Instability";

            #endregion

            // DG degrees
            // ==========
            #region degrees

            C.FieldOptions.Add("VelocityX", new FieldOpts() {
                Degree = p,
                SaveToDB = FieldOpts.SaveToDBOpt.TRUE
            });
            C.FieldOptions.Add("VelocityY", new FieldOpts() {
                Degree = p,
                SaveToDB = FieldOpts.SaveToDBOpt.TRUE
            });
            C.FieldOptions.Add("Pressure", new FieldOpts() {
                Degree = p - 1,
                SaveToDB = FieldOpts.SaveToDBOpt.TRUE
            });
            C.FieldOptions.Add("PhiDG", new FieldOpts() {
                SaveToDB = FieldOpts.SaveToDBOpt.TRUE
            });
            C.FieldOptions.Add("Phi", new FieldOpts() {
                Degree = 4,
                SaveToDB = FieldOpts.SaveToDBOpt.TRUE
            });
            C.FieldOptions.Add("Curvature", new FieldOpts() {
                Degree = 8,
                SaveToDB = FieldOpts.SaveToDBOpt.TRUE
            });

            #endregion

            // grid genration
            // ==============
            #region grid

            bool xPeriodic = true;

            double xSize = 4.0;
            double ySize = 2.0;

            int xkelem = 41;
            int ykelem = 21;

            C.GridFunc = delegate () {
                double[] Xnodes = GenericBlas.Linspace(-xSize, xSize, xkelem + 1);
                double[] Ynodes = GenericBlas.Linspace(-ySize, ySize, ykelem + 1);
                var grd = Grid2D.Cartesian2DGrid(Xnodes, Ynodes, periodicX: xPeriodic);


                grd.EdgeTagNames.Add(1, "velocity_inlet_lower");
                grd.EdgeTagNames.Add(2, "velocity_inlet_upper");
                if (!xPeriodic) {
                    grd.EdgeTagNames.Add(3, "velocity_inlet_left");
                    grd.EdgeTagNames.Add(4, "velocity_inlet_right");
                }


                grd.DefineEdgeTags(delegate (double[] X) {
                    byte et = 0;
                    if (Math.Abs(X[1] + ySize) <= 1.0e-8)
                        et = 1;
                    if (Math.Abs(X[1] - ySize) <= 1.0e-8)
                        et = 2;
                    if (!xPeriodic) {
                        if (Math.Abs(X[0] + xSize) <= 1.0e-8)
                            et = 3;
                        if (Math.Abs(X[0] - xSize) <= 1.0e-8)
                            et = 4;
                    }

                    return et;
                });

                return grd;
            };

            #endregion

            // exact solution (viscous potential flow)
            // =======================================
            #region exact

            // Air-Water (length scale: centimeters)
            double rho_l = 1e-3;      // kg / cm^3
            double rho_a = 1.2e-6;    // kg / cm^3
            double mu_l = 1e-5;       // kg / cm * s
            double mu_a = 17.1e-8;    // kg / cm * s
            double sigma = 72.75e-3;  // kg / s^2     

            double U_l = 100.0;     //undisturbed x-velocity for water phase
            double U_a = 600.0;     //undisturbed x-velocity for air phase

            double h_l = ySize;
            double h_a = ySize;

            double A_0 = 0.01;           //(complex) amplitude of inital disturbance   
            double k = 2 * Math.PI;       //wavenumber of disturbance

            double beta_R = -11.476;        //growth rate: beta = beta_R + i*beta_I
            double beta_I = -520.368;

            double A_lR = (A_0 * beta_R) / (k * Math.Sinh(k * h_l));          //complex amplitude for water potential
            double A_lI = (A_0 * (beta_I + k * U_l)) / (k * Math.Sinh(k * h_l));
            double A_aR = -(A_0 * beta_R) / (k * Math.Sinh(k * h_a));          //complex amplitude for air potential
            double A_aI = -(A_0 * (beta_I + k * U_a)) / (k * Math.Sinh(k * h_a));


            Func<double[], double, double> h = (X, t) => 2 * A_0 * Math.Exp(beta_R * t) * Math.Cos(beta_I * t + k * X[0]);
            Func<double[], double, double> u_l = (X, t) => U_l - 2 * k * Math.Exp(beta_R * t) * Math.Cosh(k * (X[1] + h_l)) * (A_lR * Math.Sin(beta_I * t + k * X[0]) + A_lI * Math.Cos(beta_I * t + k * X[0]));
            Func<double[], double, double> w_l = (X, t) => 2 * Math.Exp(beta_R * t) * Math.Sinh(k * (X[1] + h_l)) * (A_aR * Math.Cos(beta_I * t + k * X[0]) - A_aI * Math.Sin(beta_I * t + k * X[0]));
            Func<double[], double, double> u_a = (X, t) => U_a - 2 * k * Math.Exp(beta_R * t) * Math.Cosh(k * (X[1] - h_a)) * (A_aR * Math.Sin(beta_I * t + k * X[0]) + A_aI * Math.Cos(beta_I * t + k * X[0]));
            Func<double[], double, double> w_a = (X, t) => 2 * Math.Exp(beta_R * t) * Math.Sinh(k * (X[1] - h_a)) * (A_aR * Math.Cos(beta_I * t + k * X[0]) - A_aI * Math.Sin(beta_I * t + k * X[0]));

            #endregion

            // boundary conditions
            // ===================
            #region BC

            C.AddBoundaryValue("velocity_inlet_lower", "VelocityX#A", u_l);
            C.AddBoundaryValue("velocity_inlet_lower", "VelocityX#B", u_a);
            C.AddBoundaryValue("velocity_inlet_upper", "VelocityX#A", u_l);
            C.AddBoundaryValue("velocity_inlet_upper", "VelocityX#B", u_a);
            if (!xPeriodic) {
                C.AddBoundaryValue("velocity_inlet_left", "VelocityX#A", u_l);
                C.AddBoundaryValue("velocity_inlet_left", "VelocityX#B", u_a);
                C.AddBoundaryValue("velocity_inlet_right", "VelocityX#A", u_l);
                C.AddBoundaryValue("velocity_inlet_right", "VelocityX#B", u_a);

                //C.AddBoundaryCondition("velocity_inlet_left", "Phi", X => (X[1] - h(X, 0)));
                //C.AddBoundaryCondition("velocity_inlet_right", "Phi", X => (X[1] - h(X, 0)));
            }


            #endregion

            // Initial Values
            // ==============
            #region init

            C.InitialValues_Evaluators.Add("Phi",
                (X => (X[1] - h(X, 0)))
                );

            C.InitialValues_Evaluators.Add("VelocityX#A", X => u_l(X, 0));
            C.InitialValues_Evaluators.Add("VelocityX#B", X => u_a(X, 0));

            C.InitialValues_Evaluators.Add("GravityY#A", X => -9.81e2);
            C.InitialValues_Evaluators.Add("GravityY#B", X => -9.81e2);


            #endregion

            // Physical Parameters
            // ===================
            #region physics


            // Air-Water (length scale: meters)
            //C.PhysicalParameters.rho_A = 1000;      // kg / m^3
            //C.PhysicalParameters.rho_B = 1.2;       // kg / m^3
            //C.PhysicalParameters.mu_A = 1.0e-3;     // kg / m * s
            //C.PhysicalParameters.mu_B = 17.1e-6;    // kg / m * s
            //C.PhysicalParameters.Sigma = 72.75e-3;  // kg / s^2     


            // Air-Water (length scale: centimeters)
            C.PhysicalParameters.rho_A = rho_l;     // kg / cm^3
            C.PhysicalParameters.rho_B = rho_a;     // kg / cm^3
            C.PhysicalParameters.mu_A = mu_l;       // kg / cm * s
            C.PhysicalParameters.mu_B = mu_a;       // kg / cm * s
            C.PhysicalParameters.Sigma = sigma;     // kg / s^2     


            // Air-Oil (length scale: centimeters)
            //C.PhysicalParameters.rho_A = 8.63e-4;
            //C.PhysicalParameters.rho_B = 1.2e-6;
            //C.PhysicalParameters.mu_A = 2e-4;
            //C.PhysicalParameters.mu_B = 17.1e-8;

            //C.PhysicalParameters.Sigma = 0.0;   // free surface boundary condition

            C.PhysicalParameters.IncludeConvection = true;
            C.PhysicalParameters.Material = true;

            #endregion

            // misc. solver options
            // ====================
            #region solver

            C.AgglomerationThreshold = 0.1;
            C.AdvancedDiscretizationOptions.ViscosityMode = Solution.XNSECommon.ViscosityMode.FullySymmetric;
            C.LinearSolver.NoOfMultigridLevels = 1;

            C.AdvancedDiscretizationOptions.FilterConfiguration = CurvatureAlgorithms.FilterConfiguration.Default;
            C.AdvancedDiscretizationOptions.SST_isotropicMode = Solution.XNSECommon.SurfaceStressTensor_IsotropicMode.Curvature_Projected;
            C.AdvancedDiscretizationOptions.FilterConfiguration.FilterCurvatureCycles = 0;

            #endregion


            // Timestepping
            // ============
            #region time

            C.TimesteppingMode = AppControl._TimesteppingMode.Transient;
            double dt = 1e-5;
            C.dtMax = dt;
            C.dtMin = dt;
            C.Endtime = 1000;
            C.NoOfTimesteps = 1000;

            #endregion

            return C;

        }


        public static XNSE_Control KH_Instability(string _DbPath = @"\\fdyprime\userspace\smuda\Databases\test_db", int p = 2) {

            XNSE_Control C = new XNSE_Control();

            // basic database options
            // ======================
            #region db

            C.DbPath = _DbPath;
            C.savetodb = C.DbPath != null;
            C.ProjectName = "XNSE/Instability";
            C.ProjectDescription = "Kelvin Helmholtz Instability";
            C.Tags.Add("specialized LevelSet");

            #endregion

            // DG degrees
            // ==========
            #region degrees

            C.FieldOptions.Add("VelocityX", new FieldOpts() {
                Degree = p,
                SaveToDB = FieldOpts.SaveToDBOpt.TRUE
            });
            C.FieldOptions.Add("VelocityY", new FieldOpts() {
                Degree = p,
                SaveToDB = FieldOpts.SaveToDBOpt.TRUE
            });
            C.FieldOptions.Add("Pressure", new FieldOpts() {
                Degree = p - 1,
                SaveToDB = FieldOpts.SaveToDBOpt.TRUE
            });
            C.FieldOptions.Add("GravityY", new FieldOpts() {
                SaveToDB = FieldOpts.SaveToDBOpt.TRUE
            });
            C.FieldOptions.Add("PhiDG", new FieldOpts() {
                SaveToDB = FieldOpts.SaveToDBOpt.TRUE
            });
            C.FieldOptions.Add("Phi", new FieldOpts() {
                Degree = 4,
                SaveToDB = FieldOpts.SaveToDBOpt.TRUE
            });
            C.FieldOptions.Add("Curvature", new FieldOpts() {
                Degree = 8,
                SaveToDB = FieldOpts.SaveToDBOpt.TRUE
            });

            #endregion

            // grid genration
            // ==============
            #region grid

            double L = 2 * Math.PI;

            double h_l = 0.1;
            double h_a = 5 * h_l;

            int xkelem = 60;
            int ykelem = 10 * 6 + 1;

            C.GridFunc = delegate () {
                double[] Xnodes = GenericBlas.Linspace(0, L, xkelem + 1);
                double[] Ynodes = GenericBlas.Linspace(-h_l, h_a, ykelem + 1);
                var grd = Grid2D.Cartesian2DGrid(Xnodes, Ynodes, periodicX: true);


                grd.EdgeTagNames.Add(1, "wall_lower");
                grd.EdgeTagNames.Add(2, "velocity_inlet_upper");

                //grd.EdgeTagNames.Add(1, "wall_lower");
                //grd.EdgeTagNames.Add(2, "wall_upper");


                grd.DefineEdgeTags(delegate (double[] X) {
                    byte et = 0;
                    if (Math.Abs(X[1] + h_l) <= 1.0e-8)
                        et = 1;
                    if (Math.Abs(X[1] - h_a) <= 1.0e-8)
                        et = 2;
                    if (Math.Abs(X[0]) <= 1.0e-8)
                        et = 3;
                    if (Math.Abs(X[0] - L) <= 1.0e-8)
                        et = 4;

                    return et;
                });

                return grd;
            };

            #endregion

            // Physical Parameters
            // ===================
            #region physics  

            // Air-Water (length scale: centimeters)
            double rho_l = 1e-3;          // kg / cm^3
            double rho_a = 1.2e-6;        // kg / cm^3
            double mu_l = 1e-5;           // kg / cm * s
            double mu_a = 17.1e-8;        // kg / cm * s
            double sigma = 72.75e-3;      // kg / s^2     


            // Air-Oil (length scale: centimeters)
            //double rho_A = 8.63e-4;
            //double rho_B = 1.2e-6;
            //double mu_A = 2e-4;
            //double mu_B = 17.1e-8;


            C.PhysicalParameters.rho_A = rho_l;          // kg / cm^3
            C.PhysicalParameters.rho_B = rho_a;        // kg / cm^3
            C.PhysicalParameters.mu_A = mu_l;           // kg / cm * s
            C.PhysicalParameters.mu_B = mu_a;       // kg / cm * s
            C.PhysicalParameters.Sigma = sigma;      // kg / s^2     
            //C.PhysicalParameters.Sigma = 0.0;   // free surface boundary condition


            C.PhysicalParameters.IncludeConvection = true;
            C.PhysicalParameters.Material = true;

            #endregion

            // boundary conditions
            // ===================
            #region BC

            double U_l = 0.0;
            double U_a = 0.0;

            C.AddBoundaryValue("wall_lower", "VelocityX#A", X => U_l);
            C.AddBoundaryValue("velocity_inlet_upper", "VelocityX#B", X => U_a);

            //C.AddBoundaryCondition("wall_lower", "VelocityX#A", X => 0.0);
            //C.AddBoundaryCondition("wall_upper", "VelocityX#B", X => 0.0);

            #endregion

            // Initial Values
            // ==============
            #region init

            double A0 = 0.005;
            double k = 2;
            Func<double, double> h = x => A0 * Math.Sin(k * x);

            C.InitialValues_Evaluators.Add("Phi", (X => X[1] - h(X[0])));

            C.InitialValues_Evaluators.Add("VelocityX#A", X => U_l);
            C.InitialValues_Evaluators.Add("VelocityX#B", X => U_a);

            double g = 9.81e2;
            double alpha = Math.PI / 6;

            C.InitialValues_Evaluators.Add("GravityY#A", X => -g * Math.Cos(alpha));
            C.InitialValues_Evaluators.Add("GravityY#B", X => -g * Math.Cos(alpha));

            C.InitialValues_Evaluators.Add("GravityX#A", X => g * Math.Sin(alpha));
            C.InitialValues_Evaluators.Add("GravityX#B", X => g * Math.Sin(alpha));

            //var database = new DatabaseInfo(_DbPath);
            //var sessTank = database.Sessions.Where(s => s.Name.ToLower().Contains("instability"));
            //var latestSession = sessTank.OrderByDescending(e => e.CreationTime).First();
            //C.RestartInfo = new Tuple<Guid, Foundation.IO.TimestepNumber>(latestSession.ID, null);


            #endregion

            // misc. solver options
            // ====================
            #region solver

            C.AgglomerationThreshold = 0.1;
            C.AdvancedDiscretizationOptions.ViscosityMode = Solution.XNSECommon.ViscosityMode.FullySymmetric;
            C.LinearSolver.NoOfMultigridLevels = 1;
            C.LinearSolver.MaxSolverIterations = 100;
            C.NonLinearSolver.MaxSolverIterations = 100;
            //C.Solver_MaxIterations = 100;

            C.Option_LevelSetEvolution = LevelSetEvolution.Fourier;
            C.AdvancedDiscretizationOptions.SST_isotropicMode = Solution.XNSECommon.SurfaceStressTensor_IsotropicMode.Curvature_Fourier;

            #endregion


            // Timestepping
            // ============
            #region time

            C.TimesteppingMode = AppControl._TimesteppingMode.Transient;
            double dt = 1e-3;
            C.dtMax = dt;
            C.dtMin = dt;
            C.Endtime = 1000;
            C.NoOfTimesteps = 1000;

            #endregion

            return C;
        }


        public static XNSE_Control RisingBubble_fn_BenchmarkTest()
        {

            XNSE_Control C = new XNSE_Control();

            //C.LogValues = XNSE_Control.LoggingValues.RisingBubble;
            C.PostprocessingModules.Add(new PhysicalBasedTestcases.RisingBubble2DBenchmarkQuantities());

            C.savetodb = false;
            int p = 2;

            // DG degrees
            // ==========
            #region degrees

            C.FieldOptions.Add("VelocityX", new FieldOpts()
            {
                Degree = p,
                SaveToDB = FieldOpts.SaveToDBOpt.TRUE
            });
            C.FieldOptions.Add("VelocityY", new FieldOpts()
            {
                Degree = p,
                SaveToDB = FieldOpts.SaveToDBOpt.TRUE
            });
            C.FieldOptions.Add("Pressure", new FieldOpts()
            {
                Degree = p - 1,
                SaveToDB = FieldOpts.SaveToDBOpt.TRUE
            });
            C.FieldOptions.Add("PhiDG", new FieldOpts()
            {
                SaveToDB = FieldOpts.SaveToDBOpt.TRUE
            });
            C.FieldOptions.Add("Phi", new FieldOpts()
            {
                Degree = 2,
                SaveToDB = FieldOpts.SaveToDBOpt.TRUE
            });
            C.FieldOptions.Add("Curvature", new FieldOpts()
            {
                Degree = 2,
                SaveToDB = FieldOpts.SaveToDBOpt.TRUE
            });

            #endregion


            // grid genration
            // ==============
            #region grid

            bool xPeriodic = false;

            double size = 1.5;

            C.GridFunc = delegate () {
                double[] Xnodes = GenericBlas.Linspace(-size, size, 19);
                double[] Ynodes = GenericBlas.Linspace(-size, size, 19);
                var grd = Grid2D.Cartesian2DGrid(Xnodes, Ynodes, periodicX: xPeriodic);


                grd.EdgeTagNames.Add(1, "wall_lower");
                grd.EdgeTagNames.Add(2, "wall_upper");
                if (!xPeriodic)
                {
                    grd.EdgeTagNames.Add(3, "wall_left");
                    grd.EdgeTagNames.Add(4, "wall_right");
                }

                grd.DefineEdgeTags(delegate (double[] X) {
                    byte et = 0;
                    if (Math.Abs(X[1] + size) <= 1.0e-8)
                        et = 1;
                    if (Math.Abs(X[1] - size) <= 1.0e-8)
                        et = 2;
                    if (!xPeriodic)
                    {
                        if (Math.Abs(X[0] + size) <= 1.0e-8)
                            et = 3;
                        if (Math.Abs(X[0] - size) <= 1.0e-8)
                            et = 4;
                    }

                    return et;
                });

                return grd;
            };

            #endregion


            // boundary conditions
            // ===================
            #region BC

            C.AddBoundaryValue("wall_lower", "VelocityX#A", (X, t) => 0.0);
            C.AddBoundaryValue("wall_upper", "VelocityX#A", (X, t) => 0.0);
            C.AddBoundaryValue("wall_lower", "VelocityX#B", (X, t) => 0.0);
            C.AddBoundaryValue("wall_upper", "VelocityX#B", (X, t) => 0.0);
            if (!xPeriodic)
            {
                C.AddBoundaryValue("wall_left", "VelocityX#A", (X, t) => 0.0);
                C.AddBoundaryValue("wall_right", "VelocityX#A", (X, t) => 0.0);
                C.AddBoundaryValue("wall_left", "VelocityX#B", (X, t) => 0.0);
                C.AddBoundaryValue("wall_right", "VelocityX#B", (X, t) => 0.0);
            }

            #endregion


            // Initial Values
            // ==============
            #region init

            double x0_c = 0.1;
            double x1_c = -0.3;
            double radius = 0.8;
            Func<double[], double> circle_ls_signd = X => Math.Sqrt((X[0] - x0_c).Pow2() + (X[1] - x1_c).Pow2()) - radius;
            Func<double[], double> circle_ls_quadr = X => ((X[1] - x0_c) / radius).Pow2() + ((X[1] - x1_c) / radius).Pow2() - 1.0;

            C.InitialValues_Evaluators.Add("Phi", (circle_ls_signd));

            C.InitialValues_Evaluators.Add("VelocityX#A", X => 0.0);
            C.InitialValues_Evaluators.Add("VelocityX#B", X => 0.0);

            #endregion



            // Physical Parameters
            // ===================
            #region physics

            C.PhysicalParameters.rho_A = 1.0;
            C.PhysicalParameters.rho_B = 1.0;
            C.PhysicalParameters.mu_A = 1.0;
            C.PhysicalParameters.mu_B = 1.0;
            C.PhysicalParameters.Sigma = 0.0;

            C.PhysicalParameters.IncludeConvection = false;
            C.PhysicalParameters.Material = true;

            #endregion


            // misc. solver options
            // ====================
            #region solver

            C.AgglomerationThreshold = 0.1;
            C.AdvancedDiscretizationOptions.ViscosityMode = ViscosityMode.FullySymmetric;
            C.Option_LevelSetEvolution = LevelSetEvolution.None;
            C.LinearSolver.MaxSolverIterations = 50;
            C.NonLinearSolver.MaxSolverIterations = 50;
            C.LinearSolver.NoOfMultigridLevels = 1;
            C.NonLinearSolver.ConvergenceCriterion = 1e-8;
            C.LinearSolver.ConvergenceCriterion = 1e-8;
            //C.Solver_ConvergenceCriterion = 1e-8;

            C.AdvancedDiscretizationOptions.FilterConfiguration = CurvatureAlgorithms.FilterConfiguration.NoFilter;
            C.AdvancedDiscretizationOptions.SST_isotropicMode = SurfaceStressTensor_IsotropicMode.Curvature_Projected;
            C.AdvancedDiscretizationOptions.FilterConfiguration.FilterCurvatureCycles = 0;

            #endregion


            C.TimesteppingMode = AppControl._TimesteppingMode.Steady;


            return C;

        }


        public static XNSE_Control HMF_hangingNodesTest() {

            XNSE_Control C = new XNSE_Control();

            C.savetodb = false;

            int p = 1;

            C.FieldOptions.Add("VelocityX", new FieldOpts()
            {
                Degree = p,
                SaveToDB = FieldOpts.SaveToDBOpt.TRUE
            });
            C.FieldOptions.Add("VelocityY", new FieldOpts()
            {
                Degree = p,
                SaveToDB = FieldOpts.SaveToDBOpt.TRUE
            });
            C.FieldOptions.Add("Pressure", new FieldOpts()
            {
                Degree = p - 1,
                SaveToDB = FieldOpts.SaveToDBOpt.TRUE
            });
            C.FieldOptions.Add("PhiDG", new FieldOpts()
            {
                SaveToDB = FieldOpts.SaveToDBOpt.TRUE
            });
            C.FieldOptions.Add("Phi", new FieldOpts()
            {
                Degree = p,
                SaveToDB = FieldOpts.SaveToDBOpt.TRUE
            });
            C.FieldOptions.Add("Curvature", new FieldOpts()
            {
                Degree = p + 1,
                SaveToDB = FieldOpts.SaveToDBOpt.TRUE
            });


            C.GridFunc = delegate () {

                double[] Xnodes = GenericBlas.Linspace(0, 3, 4);
                double[] Ynodes = GenericBlas.Linspace(0, 3, 4);
                var grid = Grid2D.Cartesian2DGrid(Xnodes, Ynodes);

                //var box_outer_p1 = new double[2] { 0, 0 };
                //var box_outer_p2 = new double[2] { 3, 3 };
                //var box_outer = new GridCommons.GridBox(box_outer_p1, box_outer_p2, 3, 3);

                //var box_inner_p1 = new double[2] { 1, 1 };
                //var box_inner_p2 = new double[2] { 2, 2 };
                //var box_inner = new GridCommons.GridBox(box_inner_p1, box_inner_p2, 2, 2);

                //var grid = Grid2D.HangingNodes2D(box_outer, box_inner);

                grid.EdgeTagNames.Add(1, "wall_lower");
                grid.EdgeTagNames.Add(2, "wall_upper");
                grid.EdgeTagNames.Add(3, "wall_left");
                grid.EdgeTagNames.Add(4, "wall_right");

                grid.DefineEdgeTags(delegate (double[] X) {
                    byte et = 0;
                    if (Math.Abs(X[1]) <= 1.0e-8)
                        et = 1;
                    if (Math.Abs(X[1] - 3) <= 1.0e-8)
                        et = 2;
                    if (Math.Abs(X[0]) <= 1.0e-8)
                        et = 3;
                    if (Math.Abs(X[0] - 3) <= 1.0e-8)
                        et = 4;

                    return et;
                });

                return grid;
            };


            C.AddBoundaryValue("wall_lower");
            C.AddBoundaryValue("wall_upper");
            C.AddBoundaryValue("wall_left");
            C.AddBoundaryValue("wall_right");

            C.InitialValues_Evaluators.Add("Phi", (X => X[1] - X[0] + 0.2));

            C.ComputeEnergyProperties = false;

            C.TimesteppingMode = AppControl._TimesteppingMode.Steady;
            C.Option_LevelSetEvolution = LevelSetEvolution.None;
            C.Timestepper_LevelSetHandling = LevelSetHandling.None;


            return C;

        }


        public static XNSE_Control HMF_3DcontactlineTest() {

            XNSE_Control C = new XNSE_Control();

            int D = 3;

            if(D == 3)
                C.CutCellQuadratureType = Foundation.XDG.XQuadFactoryHelper.MomentFittingVariants.Classic;

            AppControl._TimesteppingMode compMode = AppControl._TimesteppingMode.Steady;

            // basic database options
            // ======================
            #region db

            C.DbPath = null;
            C.savetodb = C.DbPath != null;
            C.ProjectName = "XNSE/HMF3D";

            #endregion


            // DG degrees
            // ==========
            #region degrees

            int p = 2;

            C.FieldOptions.Add("VelocityX", new FieldOpts() {
                Degree = p,
                SaveToDB = FieldOpts.SaveToDBOpt.TRUE
            });
            C.FieldOptions.Add("VelocityY", new FieldOpts() {
                Degree = p,
                SaveToDB = FieldOpts.SaveToDBOpt.TRUE
            });
            if(D == 3) {
                C.FieldOptions.Add("VelocityZ", new FieldOpts() {
                    Degree = p,
                    SaveToDB = FieldOpts.SaveToDBOpt.TRUE
                });
            }
            C.FieldOptions.Add("GravityY", new FieldOpts() {
                SaveToDB = FieldOpts.SaveToDBOpt.TRUE
            });
            C.FieldOptions.Add("Pressure", new FieldOpts() {
                Degree = p - 1,
                SaveToDB = FieldOpts.SaveToDBOpt.TRUE
            });
            C.FieldOptions.Add("PhiDG", new FieldOpts() {
                SaveToDB = FieldOpts.SaveToDBOpt.TRUE
            });
            C.FieldOptions.Add("Phi", new FieldOpts() {
                Degree = p,
                SaveToDB = FieldOpts.SaveToDBOpt.TRUE
            });
            C.FieldOptions.Add("Curvature", new FieldOpts() {
                Degree = p,
                SaveToDB = FieldOpts.SaveToDBOpt.TRUE
            });

            #endregion


            // Physical Parameters
            // ===================
            #region physics

            C.Tags.Add("Reusken");
            C.PhysicalParameters.rho_A = 1;
            C.PhysicalParameters.rho_B = 1;
            C.PhysicalParameters.mu_A = 1;
            C.PhysicalParameters.mu_B = 1;
            double sigma = 0.0;
            C.PhysicalParameters.Sigma = sigma;

            //C.PhysicalParameters.betaS_A = 0.05;
            //C.PhysicalParameters.betaS_B = 0.05;

            //C.PhysicalParameters.betaL = 0;
            //C.PhysicalParameters.theta_e = Math.PI / 2.0;

            C.PhysicalParameters.IncludeConvection = false;
            C.PhysicalParameters.Material = true;

            #endregion


            // grid generation
            // ===============
            #region grid

            double scale = 0.2;

            int xkelem = 8;
            int ykelem = 8;
            int zkelem = 1;

            double xSize = (scale * (double)xkelem) / 2.0;
            double ySize = (scale * (double)ykelem) / 2.0;
            double zSize = 2.0 * scale * (double)zkelem;

            if(D == 2) {
                C.GridFunc = delegate () {
                    double[] Xnodes = GenericBlas.Linspace(-xSize, xSize, xkelem + 1);
                    double[] Ynodes = GenericBlas.Linspace(-ySize, ySize, ykelem + 1);
                    var grd = Grid2D.Cartesian2DGrid(Xnodes, Ynodes);

                    grd.EdgeTagNames.Add(1, "navierslip_linear_lower");
                    grd.EdgeTagNames.Add(2, "navierslip_linear_upper");
                    grd.EdgeTagNames.Add(3, "navierslip_linear_left");
                    grd.EdgeTagNames.Add(4, "navierslip_linear_right");

                    grd.DefineEdgeTags(delegate (double[] X) {
                        byte et = 0;
                        if(Math.Abs(X[1] + ySize) <= 1.0e-8)
                            et = 1;
                        if(Math.Abs(X[1] - ySize) <= 1.0e-8)
                            et = 2;
                        if(Math.Abs(X[0] + xSize) <= 1.0e-8)
                            et = 3;
                        if(Math.Abs(X[0] - xSize) <= 1.0e-8)
                            et = 4;

                        return et;
                    });

                    return grd;
                };
            }

            if(D == 3) {
                C.GridFunc = delegate () {
                    double[] Xnodes = GenericBlas.Linspace(-xSize, xSize, xkelem + 1);
                    double[] Ynodes = GenericBlas.Linspace(-ySize, ySize, ykelem + 1);
                    double[] Znodes = GenericBlas.Linspace(0, zSize, zkelem + 1);
                    var grd = Grid3D.Cartesian3DGrid(Xnodes, Ynodes, Znodes);

                    grd.EdgeTagNames.Add(1, "navierslip_linear_lower");
                    grd.EdgeTagNames.Add(2, "navierslip_linear_upper");
                    grd.EdgeTagNames.Add(3, "navierslip_linear_left");
                    grd.EdgeTagNames.Add(4, "navierslip_linear_right");
                    grd.EdgeTagNames.Add(5, "navierslip_linear_front");
                    grd.EdgeTagNames.Add(6, "navierslip_linear_back");

                    grd.DefineEdgeTags(delegate (double[] X) {
                        byte et = 0;
                        if(Math.Abs(X[2]) <= 1.0e-8)
                            et = 1;
                        if(Math.Abs(X[2] - zSize) <= 1.0e-8)
                            et = 2;
                        if(Math.Abs(X[0] + xSize) <= 1.0e-8)
                            et = 3;
                        if(Math.Abs(X[0] - xSize) <= 1.0e-8)
                            et = 4;
                        if(Math.Abs(X[1] + ySize) <= 1.0e-8)
                            et = 5;
                        if(Math.Abs(X[1] - ySize) <= 1.0e-8)
                            et = 6;

                        return et;
                    });

                    return grd;
                };
            }

            #endregion


            // Initial Values
            // ==============
            #region init

            double R = (scale * 5.0) / 2.0;

            Func<double[], double> PhiFunc = X => -1.0;
            if(D == 2) {
                PhiFunc = (X => ((X[0] - 0.0).Pow2() + (X[1] - 0.0).Pow2()).Sqrt() - R);
            }

            if(D == 3) {
                PhiFunc = (X => ((X[0] - 0.0).Pow2() + (X[1] - 0.0).Pow2()).Sqrt() - R);  //zylinder
                //PhiFunc = (X => ((X[0] - 0.0).Pow2() + (X[1] - 0.0).Pow2() + (X[2] - 0.0).Pow2()).Sqrt() - R);  //sphere
            }

            C.InitialValues_Evaluators.Add("Phi", PhiFunc);

            double pJump = sigma / R;
            C.InitialValues_Evaluators.Add("Pressure#A", X => 0.0);
            C.InitialValues_Evaluators.Add("Pressure#B", X => 0.0);

            #endregion


            // boundary conditions
            // ===================
            #region BC

            C.AddBoundaryValue("navierslip_linear_lower");
            C.AddBoundaryValue("navierslip_linear_upper");
            C.AddBoundaryValue("navierslip_linear_left");
            C.AddBoundaryValue("navierslip_linear_right");

            if(D == 3) {
                C.AddBoundaryValue("navierslip_linear_front");
                C.AddBoundaryValue("navierslip_linear_back");
            }

            #endregion


            // misc. solver options
            // ====================
            #region solver

            C.ComputeEnergyProperties = false;

            C.LSContiProjectionMethod = Solution.LevelSetTools.ContinuityProjectionOption.None;
            C.LinearSolver.MaxSolverIterations = 50;
            C.NonLinearSolver.MaxSolverIterations = 50;
            //C.Solver_MaxIterations = 50;
            C.NonLinearSolver.ConvergenceCriterion = 1e-8;
            C.LinearSolver.ConvergenceCriterion = 1e-8;
            //C.Solver_ConvergenceCriterion = 1e-8;
            C.LevelSet_ConvergenceCriterion = 1e-6;

            //C.AdvancedDiscretizationOptions.ViscosityMode = ViscosityMode.Standard;

            C.Option_LevelSetEvolution = (compMode == AppControl._TimesteppingMode.Steady) ? LevelSetEvolution.None : LevelSetEvolution.FastMarching;
            C.AdvancedDiscretizationOptions.FilterConfiguration = CurvatureAlgorithms.FilterConfiguration.NoFilter;

            C.AdvancedDiscretizationOptions.SST_isotropicMode = Solution.XNSECommon.SurfaceStressTensor_IsotropicMode.LaplaceBeltrami_ContactLine;

            #endregion


            // Timestepping
            // ============
            #region time

            C.TimeSteppingScheme = TimeSteppingScheme.ImplicitEuler;
            C.Timestepper_BDFinit = TimeStepperInit.SingleInit;
            C.Timestepper_LevelSetHandling = (compMode == AppControl._TimesteppingMode.Steady) ? LevelSetHandling.None : LevelSetHandling.LieSplitting;

            C.TimesteppingMode = compMode;
            double dt = 3e-3;
            C.dtMax = dt;
            C.dtMin = dt;
            C.Endtime = 1000;
            C.NoOfTimesteps = 1000;
            C.saveperiod = 1;

            #endregion


            return C;

        }



        public static XNSE_Control LateralAdhesionForceGrid() {

            XNSE_Control C = new XNSE_Control();

            AppControl._TimesteppingMode compMode = AppControl._TimesteppingMode.Steady;

            // basic database options
            // ======================
            #region db

            C.savetodb = false;

            #endregion


            // DG degrees
            // ==========
            #region degrees

            int p = 2;

            C.FieldOptions.Add("VelocityX", new FieldOpts() {
                Degree = p,
                SaveToDB = FieldOpts.SaveToDBOpt.TRUE
            });
            C.FieldOptions.Add("VelocityY", new FieldOpts() {
                Degree = p,
                SaveToDB = FieldOpts.SaveToDBOpt.TRUE
            });
            C.FieldOptions.Add("GravityY", new FieldOpts() {
                SaveToDB = FieldOpts.SaveToDBOpt.TRUE
            });
            C.FieldOptions.Add("Pressure", new FieldOpts() {
                Degree = p - 1,
                SaveToDB = FieldOpts.SaveToDBOpt.TRUE
            });
            C.FieldOptions.Add("PhiDG", new FieldOpts() {
                SaveToDB = FieldOpts.SaveToDBOpt.TRUE
            });
            C.FieldOptions.Add("Phi", new FieldOpts() {
                Degree = p,
                SaveToDB = FieldOpts.SaveToDBOpt.TRUE
            });
            C.FieldOptions.Add("Curvature", new FieldOpts() {
                Degree = p,
                SaveToDB = FieldOpts.SaveToDBOpt.TRUE
            });

            #endregion


            // Physical Parameters
            // ===================
            #region physics

            C.PhysicalParameters.IncludeConvection = false;

            #endregion


            // grid generation
            // ===============
            #region grid

            double L = 1.0;
            double H = 1.0;

            double h = 0.3;
            double b = 0.01;

            C.GridFunc = delegate () {

                var TestSecLeft_p1 = new double[2] { -L, 0 };
                var TestSecLeft_p2 = new double[2] { -b/2, H };
                var TestSecLeft = new GridCommons.GridBox(TestSecLeft_p1, TestSecLeft_p2, 10, 10);

                var TestSecCenter_p1 = new double[2] { -b/2, 0 };
                var TestSecCenter_p2 = new double[2] { b/2, h };
                var TestSecCenter = new GridCommons.GridBox(TestSecCenter_p1, TestSecCenter_p2, 1, 6);

                var TestSecRight_p1 = new double[2] { b/2, 0 };
                var TestSecRight_p2 = new double[2] { L, H };
                var TestSecRight = new GridCommons.GridBox(TestSecRight_p1, TestSecRight_p2, 10, 10);


                var grd = Grid2D.HangingNodes2D(TestSecLeft, TestSecCenter, TestSecRight);

                grd.EdgeTagNames.Add(1, "navierslip_linear_lower");
                grd.EdgeTagNames.Add(2, "pressure_outlet_upper");
                grd.EdgeTagNames.Add(3, "pressure_outlet_left");
                grd.EdgeTagNames.Add(4, "pressure_outlet_right");
                grd.EdgeTagNames.Add(5, "navierslip_linear_sensor");

                grd.DefineEdgeTags(delegate (double[] X) {
                    byte et = 0;
                    if(Math.Abs(X[1] + 0) <= 1.0e-8)
                        et = 1;
                    if(Math.Abs(X[1] - H) <= 1.0e-8 && ((X[0] >= b/2) || (X[0] <= -b/2)) )
                        et = 2;
                    if(Math.Abs(X[0] + L) <= 1.0e-8)
                        et = 3;
                    if(Math.Abs(X[0] - L) <= 1.0e-8)
                        et = 4;
                    if(Math.Abs(X[1] - h) <= 1.0e-8 && (X[0] >= -b/2) && (X[0] <= b/2) )
                        et = 5;
                    if(Math.Abs(X[0] - b/2) <= 1.0e-8 && (X[1] >= h))
                        et = 5;
                    if(Math.Abs(X[0] + b/2) <= 1.0e-8 && (X[1] >= h))
                        et = 5;

                    return et;
                });

                return grd;
            };


            #endregion


            // Initial Values
            // ==============
            #region init

            Func<double[], double> PhiFunc = X => -1.0;

            C.InitialValues_Evaluators.Add("Phi", PhiFunc);

            #endregion


            // boundary conditions
            // ===================
            #region BC

            C.AddBoundaryValue("navierslip_linear_lower");
            C.AddBoundaryValue("pressure_outlet_upper");
            C.AddBoundaryValue("pressure_outlet_left");
            C.AddBoundaryValue("pressure_outlet_right");

            C.AddBoundaryValue("navierslip_linear_sensor");

            #endregion


            // misc. solver options
            // ====================
            #region solver

            C.ComputeEnergyProperties = false;

            C.Option_LevelSetEvolution = LevelSetEvolution.None;

            C.LSContiProjectionMethod = ContinuityProjectionOption.None;

            #endregion


            // Timestepping
            // ============
            #region time

            C.TimeSteppingScheme = TimeSteppingScheme.ImplicitEuler;
            C.Timestepper_BDFinit = TimeStepperInit.SingleInit;
            C.Timestepper_LevelSetHandling = LevelSetHandling.None;

            C.TimesteppingMode = compMode;
            double dt = 1.0;
            C.dtMax = dt;
            C.dtMin = dt;
            C.Endtime = 1000;
            C.NoOfTimesteps = 1000;
            C.saveperiod = 1;

            #endregion


            return C;

        }

    }
}<|MERGE_RESOLUTION|>--- conflicted
+++ resolved
@@ -544,13 +544,8 @@
                         C.DbPath = @"\\hpccluster\hpccluster-scratch\weber\DB_IBM_test";
                     break;
                     default:
-<<<<<<< HEAD
-                        throw new Exception("No Db-path specified. You stupid?");
-                }
-=======
                     throw new Exception("No Db-path specified. You stupid?");
                 }               
->>>>>>> ea751684
                 (@"C:\Users\flori\default_bosss_db", "stormbreaker").AddToArray(ref C.AlternateDbPaths);
             }
             C.savetodb = writeToDB;
@@ -640,16 +635,8 @@
             C.DynamicLoadBalancing_On = loadbalancing;
             C.DynamicLoadBalancing_RedistributeAtStartup = true;
             C.DynamicLoadBalancing_Period = 1;
-<<<<<<< HEAD
-            C.DynamicLoadBalancing_CellCostEstimatorFactories=Loadbalancing.XNSECellCostEstimator.Factory().ToList();
-            C.DynamicLoadBalancing_ImbalanceThreshold = -0.1;
-
-
-
-=======
             C.DynamicLoadBalancing_CellCostEstimatorFactories = Loadbalancing.XNSECellCostEstimator.Factory().ToList();
             C.DynamicLoadBalancing_ImbalanceThreshold = -0.1;
->>>>>>> ea751684
 
             //// Set Initial Conditions
             //C.InitialValues_Evaluators.Add("VelocityX", X => 0);
@@ -720,10 +707,7 @@
 
                     // sphere
                     return -X[0] * X[0] - X[1] * X[1] - X[2] * X[2] + particleRad * particleRad;
-<<<<<<< HEAD
-
-=======
->>>>>>> ea751684
+
                     default:
                     throw new NotImplementedException();
                 }
@@ -792,11 +776,7 @@
             C.Timestepper_LevelSetHandling = LevelSetHandling.LieSplitting;
             C.LinearSolver.NoOfMultigridLevels = 5;
             C.LinearSolver.ConvergenceCriterion = 1E-8;
-<<<<<<< HEAD
-            C.LinearSolver.MaxSolverIterations = 4;
-=======
-            C.LinearSolver.MaxSolverIterations = 3;
->>>>>>> ea751684
+            C.LinearSolver.MaxSolverIterations = 100;
             C.LinearSolver.MaxKrylovDim = 30;
             C.LinearSolver.TargetBlockSize = 10000;
             C.LinearSolver.verbose = true;
