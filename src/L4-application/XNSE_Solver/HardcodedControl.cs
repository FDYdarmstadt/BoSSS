--- conflicted
+++ resolved
@@ -782,11 +782,7 @@
 
         }
 
-<<<<<<< HEAD
         public static XNSE_Control KarmanVortexStreet(int k=2, int Res=20, int SpaceDim=3, int NoOfTimeSteps=100 ,bool UseAMR=false, bool writeToDB=false, bool loadbalancing=true) {
-=======
-        public static XNSE_Control KarmanVortexStreet(int k=2, int Res=20, int SpaceDim=2, int NoOfTimeSteps = 100 ,bool UseAMR=true, bool writeToDB=false, bool loadbalancing=true) {
->>>>>>> b57cc477
             XNSE_Control C = new XNSE_Control();
 
             // Session Options
