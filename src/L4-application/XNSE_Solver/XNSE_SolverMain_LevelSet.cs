﻿/* =======================================================================
Copyright 2017 Technische Universitaet Darmstadt, Fachgebiet fuer Stroemungsdynamik (chair of fluid dynamics)

Licensed under the Apache License, Version 2.0 (the "License");
you may not use this file except in compliance with the License.
You may obtain a copy of the License at

    http://www.apache.org/licenses/LICENSE-2.0

Unless required by applicable law or agreed to in writing, software
distributed under the License is distributed on an "AS IS" BASIS,
WITHOUT WARRANTIES OR CONDITIONS OF ANY KIND, either express or implied.
See the License for the specific language governing permissions and
limitations under the License.
*/

using System;
using System.Collections.Generic;
using System.IO;
using System.Linq;
using System.Diagnostics;
using System.Numerics;

using ilPSP;
using ilPSP.Connectors.Matlab;
using ilPSP.Utils;
using ilPSP.Tracing;
using ilPSP.LinSolvers;

using BoSSS.Platform;

using BoSSS.Foundation;
using BoSSS.Foundation.Grid;
using BoSSS.Foundation.Grid.Classic;
using BoSSS.Foundation.IO;
using BoSSS.Foundation.Quadrature;
using BoSSS.Foundation.SpecFEM;
using BoSSS.Foundation.XDG;

using BoSSS.Solution;
using BoSSS.Solution.Control;
using BoSSS.Solution.LevelSetTools;
using BoSSS.Solution.LevelSetTools.FourierLevelSet;
using BoSSS.Solution.LevelSetTools.EllipticReInit;
using BoSSS.Solution.LevelSetTools.Reinit.FastMarch;
using BoSSS.Solution.LevelSetTools.Advection;
using BoSSS.Solution.AdvancedSolvers;
using BoSSS.Solution.NSECommon;
using BoSSS.Solution.Tecplot;
using BoSSS.Solution.Utils;
using BoSSS.Solution.XheatCommon;
using BoSSS.Solution.XNSECommon;
using BoSSS.Solution.Timestepping;
using BoSSS.Solution.XdgTimestepping;
using BoSSS.Foundation.Grid.Aggregation;
using NUnit.Framework;
using MPI.Wrappers;
using System.Collections;
using BoSSS.Solution.XNSECommon.Operator.SurfaceTension;
<<<<<<< HEAD
using System.Threading;
=======
using BoSSS.Application.SemiLagrangianLevelSetTestSuite;
>>>>>>> c08e7ab8

namespace BoSSS.Application.XNSE_Solver {

    /// <summary>
    /// Solver for Incompressible Multiphase flows; 
    /// </summary>
    public partial class XNSE_SolverMain : BoSSS.Solution.Application<XNSE_Control> {

        //=========================================
        // partial file for level-set related code
        //=========================================


        //=====================================
        // Field declaration and instantiation
        //=====================================
        #region fields

#pragma warning disable 649

        /// <summary>
        /// the DG representation of the level set.
        /// This one is used for level-set evolution in time; it is in general discontinuous.
        /// </summary>
        //[InstantiateFromControlFile("PhiDG", "Phi", IOListOption.ControlFileDetermined)]
        ScalarFieldHistory<SinglePhaseField> DGLevSet;

        /// <summary>
        /// corresponding DG representation of the gradient field
        /// </summary>
        VectorField<SinglePhaseField> DGLevSetGradient;

        SinglePhaseField DGCurvature;

        /// <summary>
        /// The continuous level set field which defines the XDG space; 
        /// it is obtained from the projection of the discontinuous <see cref="DGLevSet"/> onto the 
        /// continuous element space.
        /// </summary>
        //[InstantiateFromControlFile("Phi", "Phi", IOListOption.ControlFileDetermined)]
        LevelSet LevSet;

        /// <summary>
        /// corresponding continuous representation of the gradient field
        /// </summary>
        VectorField<SinglePhaseField> LevSetGradient;

        /// <summary>
        /// Curvature; DG-polynomial degree should be 2 times the polynomial degree of <see cref="LevSet"/>.
        /// </summary>
        //[InstantiateFromControlFile(VariableNames.Curvature, VariableNames.Curvature, IOListOption.ControlFileDetermined)]
        SinglePhaseField Curvature;


        /// <summary>
        /// If requested, performs the projection of the level-set on a continuous field
        /// </summary>
        ContinuityProjection ContinuityEnforcer;

        /// <summary>
        /// Lauritz' Fast Marching Solver
        /// !!! Caution !!! Only works in Single-Core
        /// </summary>
        FastMarchReinit FastMarchReinitSolver;

        FastMarchReinit ReInitGeometric;

        /// <summary>
        /// PDE based elliptic reInitialization by Thomas
        /// </summary>
        EllipticReInit ReInitPDE;


        /// <summary>
        /// The velocity for the level-set evolution; 
        /// since the velocity representation (<see cref="XDGvelocity"/>) is in the XDG space, int cannot be used directly for the level-set evolution.
        /// </summary>
        [InstantiateFromControlFile(
            new string[] { "Extension" + VariableNames.VelocityX, "Extension" + VariableNames.VelocityY, "Extension" + VariableNames.VelocityZ },
            new string[] { VariableNames.VelocityX, VariableNames.VelocityY, VariableNames.VelocityZ },
            true, true,
            IOListOption.ControlFileDetermined)]
        VectorFieldHistory<SinglePhaseField> ExtensionVelocity;


        /// <summary>
        /// Motion Algorithm for a Extension Velocity based on the density averaged velocity directly at the interface;
        /// </summary>
        ExtensionVelocityBDFMover ExtVelMover;

        /// <summary>
        /// Corrector used when employing <see cref="BoSSS.Solution.LevelSetTool.SemiLagrangianLevelSet"/>
        /// </summary>
        LagrangianCorrectors Corrector;
#pragma warning restore 649

        /// <summary>
        /// creates level-set and derived fields
        /// </summary>
        public void CreateLevelSetFields() {

            int D = this.GridData.SpatialDimension;

            this.DGLevSet = new ScalarFieldHistory<SinglePhaseField>(
                      new SinglePhaseField(new Basis(this.GridData, this.Control.FieldOptions["Phi"].Degree), "PhiDG"));

            if (this.Control.FieldOptions["PhiDG"].Degree >= 0 && this.Control.FieldOptions["PhiDG"].Degree != this.DGLevSet.Current.Basis.Degree) {
                throw new ApplicationException("Specification of polynomial degree for 'PhiDG' is not supported, since it is induced by polynomial degree of 'Phi'.");
            }
            
            // ===================================================================
            // Initialize ContinuityProjection (if needed, if not , Option: None)
            // ===================================================================
            this.LevSet = ContinuityProjection.CreateField(
                DGLevelSet: this.DGLevSet.Current,
                gridData: (GridData)GridData,
                Option: Control.LSContiProjectionMethod
                );

            this.LsTrk = new LevelSetTracker((GridData)this.GridData, base.Control.CutCellQuadratureType, base.Control.LS_TrackerWidth, new string[] { "A", "B" }, this.LevSet);
            base.RegisterField(this.LevSet);
            //this.LevSetGradient = new VectorField<SinglePhaseField>(D.ForLoop(d => new SinglePhaseField(this.LevSet.Basis, "dPhi_dx[" + d + "]")));
            //base.RegisterField(this.LevSetGradient);
            this.Curvature = new SinglePhaseField(new Basis(this.GridData, this.LevSet.Basis.Degree * 2), "Curvature");
            base.RegisterField(this.Curvature);

            base.RegisterField(this.DGLevSet.Current);
            this.DGLevSetGradient = new VectorField<SinglePhaseField>(D.ForLoop(d => new SinglePhaseField(this.DGLevSet.Current.Basis, "dPhiDG_dx[" + d + "]")));
            base.RegisterField(this.DGLevSetGradient);
            //this.DGCurvature = new SinglePhaseField(new Basis(this.GridData, this.DGLevSet.Current.Basis.Degree * 2), "CurvatureDG");
            //base.RegisterField(this.DGCurvature);

        }


        #endregion



        //===================
        // Fourier level-set
        //===================
        #region

        /// <summary>
        /// Information of the current Fourier Level-Set
        /// DFT_coeff
        /// </summary>
        FourierLevSetBase Fourier_LevSet;

        /// <summary>
        /// specialized timestepper (Runge-Kutta-based) for the evoultion of the Fourier-LS
        /// </summary>
        FourierLevSetTimestepper Fourier_Timestepper;


        /// <summary>
        /// init routine for the specialized Fourier level-set
        /// </summary>
        private void InitFourier() {
            if (this.Control.FourierLevSetControl == null)
                throw new ArgumentNullException("LevelSetEvolution needs and instance of FourierLevSetControl!");

            Fourier_LevSet = FourierLevelSetFactory.Build(this.Control.FourierLevSetControl);
            if (this.Control.EnforceLevelSetConservation) {
                throw new NotSupportedException("mass conservation correction currently not supported");
            }
            Fourier_LevSet.ProjectToDGLevelSet(this.DGLevSet.Current, this.LsTrk);

            if (this.CurrentSessionInfo.ID != Guid.Empty) {
                Guid vecSamplP_id = this.DatabaseDriver.SaveVector<double>(Fourier_LevSet.getRestartInfo());
                if (base.MPIRank == 0) {
                    // restart information for Fourier LS
                    Log_FourierLS = base.DatabaseDriver.FsDriver.GetNewLog("Log_FourierLS", this.CurrentSessionInfo.ID);
                    Log_FourierLS.WriteLine(vecSamplP_id);
                    Log_FourierLS.Flush();

                    //if(this.Control.FourierLevSetControl.WriteFLSdata)
                    //    Fourier_LevSet.setUpLogFiles(base.DatabaseDriver, this.CurrentSessionInfo, TimestepNo, PhysTime);

                }
            }
            csMPI.Raw.Barrier(csMPI.Raw._COMM.WORLD);

            //create specialized fourier timestepper
            Fourier_Timestepper = FourierLevelSetFactory.Build_Timestepper(this.Control.FourierLevSetControl, Fourier_LevSet.GetFLSproperty(),
                                                            Fourier_LevSet.ComputeChangerate, Fourier_LevSet.EvolveFourierLS);
        }


        #endregion



        /// <summary>
        /// setUp for the Level set initialization (Level-set algorithm, continuity, conservation)
        /// </summary>
        private void InitLevelSet() {
            using (new FuncTrace()) {

                // check level-set
                if (this.LevSet.L2Norm() == 0) {
                    throw new NotSupportedException("Level set is not initialized - norm is 0.0 - ALL cells will be cut, no gradient can be defined!");
                }
              
                // tracker needs to be updated to get access to the cut-cell mask
                this.LsTrk.UpdateTracker();

                // ==============================
                // level-set initialization
                // ==============================

                //PlotCurrentState(0.0, new TimestepNumber(new int[] { 0, 0 }), 3);

                #region Initialize Level Set Evolution Algorithm
                switch (this.Control.Option_LevelSetEvolution) {
                    case LevelSetEvolution.Fourier:
                        InitFourier();
                        break;
                    case LevelSetEvolution.None:
                        if (this.Control.AdvancedDiscretizationOptions.SST_isotropicMode == SurfaceStressTensor_IsotropicMode.Curvature_Fourier) {
                            Fourier_LevSet = FourierLevelSetFactory.Build(this.Control.FourierLevSetControl);
                            Fourier_LevSet.ProjectToDGLevelSet(this.DGLevSet.Current, this.LsTrk);
                        } else {
                            goto default;
                        }
                        break;
                    case LevelSetEvolution.ExtensionVelocity: {
                            // Create ExtensionVelocity Motion Algorithm
                            this.DGLevSet.Current.Clear();
                            this.DGLevSet.Current.AccLaidBack(1.0, this.LevSet);
                            DGLevSetGradient.Gradient(1.0, DGLevSet.Current);
                            //VectorField<SinglePhaseField> VectorExtVel = ExtensionVelocity.Current;
                            base.RegisterField(ExtensionVelocity.Current);


                            //Build FastMarching Solver
                            FastMarchReinitSolver = new FastMarchReinit(DGLevSet.Current.Basis);
                            // PDE Solver
                            ReInitPDE = new EllipticReInit(this.LsTrk, Control.ReInitControl, this.DGLevSet.Current);

                            //CellMask Accepted = LsTrk.Regions.GetNearFieldMask(1);
                            //CellMask ActiveField = Accepted.Complement();
                            //CellMask NegativeField = LsTrk.Regions.GetSpeciesMask("A");
                            //FastMarchReinitSolver.FirstOrderReinit(DGLevSet.Current, Accepted, NegativeField, ActiveField);


                            // setup extension velocity mover
                            switch (this.Control.TimeSteppingScheme) {
                                case TimeSteppingScheme.RK_CrankNic:
                                case TimeSteppingScheme.CrankNicolson: {
                                        //do not instantiate rksch, use bdf instead
                                        bdfOrder = -1;
                                        break;
                                    }
                                case TimeSteppingScheme.RK_ImplicitEuler:
                                case TimeSteppingScheme.ImplicitEuler: {
                                        //do not instantiate rksch, use bdf instead
                                        bdfOrder = 1;
                                        break;
                                    }
                                default: {
                                        if (this.Control.TimeSteppingScheme.ToString().StartsWith("BDF")) {
                                            //do not instantiate rksch, use bdf instead
                                            bdfOrder = Convert.ToInt32(this.Control.TimeSteppingScheme.ToString().Substring(3));
                                            break;
                                        } else
                                            throw new NotImplementedException();
                                    }
                            }

                            ExtVelMover = new ExtensionVelocityBDFMover(LsTrk, DGLevSet.Current, DGLevSetGradient,
                                new VectorField<DGField>(XDGvelocity.Velocity.ToArray()),
                                Control.EllipticExtVelAlgoControl, BcMap, bdfOrder, ExtensionVelocity.Current,
                                new double[2] { Control.PhysicalParameters.rho_A, Control.PhysicalParameters.rho_B });
                                //subGrid: LsTrk.Regions.GetNearFieldSubgrid(1));


                            break;
                        }
                    case LevelSetEvolution.SemiLagrangianLevelSet:

                        Corrector = new LagrangianCorrectors(LagrangianMode.Marker);
                        Corrector.Constructor(this.DGLevSet.Current, this.DGLevSetGradient, this.LsTrk, this.ExtensionVelocity.Current, this.ExtensionVelocity.Current, this.GridData);

                        this.DGLevSet.Current.Clear();
                        this.DGLevSet.Current.AccLaidBack(1.0, this.LevSet);
                        this.DGLevSetGradient.Gradient(1.0, this.DGLevSet.Current);
                        //this.LevSetGradient.Gradient(1.0, this.LevSet);
                        Corrector.Initialize();
                        break;
                    case LevelSetEvolution.FastMarching:
                    case LevelSetEvolution.Prescribed:
                    case LevelSetEvolution.PrescribedLSwave:
                    case LevelSetEvolution.ScalarConvection:
                    default:
                        // apply only the minimal necessary change
                        this.DGLevSet.Current.Clear();
                        this.DGLevSet.Current.AccLaidBack(1.0, this.LevSet);

                        //PlotCurrentState(0.0, new TimestepNumber(new int[] { 0, 10 }), 3);


                        if (this.Control.InitSignedDistance) {

                            // evolution algorithms need a signed-distance level-set:
                            // do some reinit at startup
                            //NarrowMarchingBand.CutCellReinit(this.LsTrk, this.DGLevSet.Current);

                            this.Control.ReInitControl.Potential = ReInitPotential.BastingSingleWell;
                            //this.Control.ReInitControl.Upwinding = true;
                            ReInitPDE = new EllipticReInit(this.LsTrk, Control.ReInitControl, this.DGLevSet.Current);
                            ReInitPDE.ReInitialize(Restriction: this.LsTrk.Regions.GetCutCellSubGrid());

                            //PlotCurrentState(0.0, new TimestepNumber(new int[] { 0, 11 }), 3);

                            FastMarchReinitSolver = new FastMarchReinit(DGLevSet.Current.Basis);
                            CellMask Accepted = LsTrk.Regions.GetCutCellMask();
                            CellMask ActiveField = LsTrk.Regions.GetNearFieldMask(1);
                            CellMask NegativeField = LsTrk.Regions.GetSpeciesMask("A");
                            FastMarchReinitSolver.FirstOrderReinit(DGLevSet.Current, Accepted, NegativeField, ActiveField);

                            //PlotCurrentState(0.0, new TimestepNumber(new int[] { 0, 12 }), 3);
                        }
                        break;
                }
                //PlotCurrentState(0.0, new TimestepNumber(new int[] { 0, 1 }), 3);
                #endregion
               
                // =========================================
                // Enforcing the continuity of the level-set
                // =========================================
       
                ContinuityEnforcer = new ContinuityProjection(
                    ContBasis: this.LevSet.Basis,
                    DGBasis: this.DGLevSet.Current.Basis,
                    gridData: GridData,
                    Option: Control.LSContiProjectionMethod
                    );

                //FastMarchReinitSolver = new FastMarchReinit(DGLevSet.Current.Basis);

                //var CC = this.LsTrk.Regions.GetCutCellMask4LevSet(0);
                var Near1 = this.LsTrk.Regions.GetNearMask4LevSet(0, 1);
                var Near = this.LsTrk.Regions.GetNearMask4LevSet(0, this.Control.LS_TrackerWidth);
                var PosFF = this.LsTrk.Regions.GetLevelSetWing(0, +1).VolumeMask;

                if (this.Control.Option_LevelSetEvolution != LevelSetEvolution.ExtensionVelocity)
                    ContinuityEnforcer.SetFarField(this.DGLevSet.Current, Near1, PosFF);

                //if (this.Control.Option_LevelSetEvolution == LevelSetEvolution.Fourier && this.Control.FourierLevSetControl.FType == FourierType.Polar) {
                //    Fourier_LevSet.ProjectToDGLevelSet(this.LevSet, this.LsTrk);
                //} else {
                //    ContinuityEnforcer.MakeContinuous(this.DGLevSet.Current, this.LevSet, Near1, PosFF);
                //}
                ContinuityEnforcer.MakeContinuous(this.DGLevSet.Current, this.LevSet, Near1, PosFF);

                //PlotCurrentState(0.0, new TimestepNumber(new int[] { 0, 2 }), 3);

                this.LsTrk.UpdateTracker();

                if (this.Control.EnforceLevelSetConservation) {
                    consvRefArea = XNSEUtils.GetSpeciesArea(LsTrk, LsTrk.SpeciesIdS[0]);
                }

            }

        }

        /// <summary>
        /// 
        /// </summary>
        public void PushLevelSetAndRelatedStuff() {

            if (this.Control.Option_LevelSetEvolution == LevelSetEvolution.Fourier) {
                Fourier_Timestepper.updateFourierLevSet();
            }

            this.ExtensionVelocity.IncreaseHistoryLength(1);
            this.ExtensionVelocity.Push();

            this.DGLevSet.IncreaseHistoryLength(1);
            this.DGLevSet.Push();
        }


        /// <summary>
        /// Computes the new level set field at time <paramref name="Phystime"/> + <paramref name="dt"/>.
        /// This is a 'driver function' which provides a universal interface to the various level set evolution algorithms.
        /// It also acts as a callback to the time stepper (see <see cref="m_BDF_Timestepper"/> resp. <see cref="m_RK_Timestepper"/>),
        /// i.e. it matches the signature of 
        /// <see cref="BoSSS.Solution.XdgTimestepping.DelUpdateLevelset"/>.
        /// </summary>
        /// <param name="Phystime"></param>
        /// <param name="dt"></param>
        /// <param name="CurrentState">
        /// The current solution (velocity and pressure), since the complete solution is provided by the time stepper,
        /// only the velocity components(supposed to be at the beginning) are used.
        /// </param>
        /// <param name="underrelax">
        /// </param>
        double DelUpdateLevelSet(DGField[] CurrentState, double Phystime, double dt, double underrelax, bool incremental) {
            using (new FuncTrace()) {


                //dt *= underrelax;
                int D = base.Grid.SpatialDimension;
                int iTimestep = hack_TimestepIndex;
                DGField[] EvoVelocity = CurrentState.GetSubVector(0, D);


                // ========================================================
                // Backup old level-set, in order to compute the residual
                // ========================================================

                SinglePhaseField LsBkUp = new SinglePhaseField(this.LevSet.Basis);
                LsBkUp.Acc(1.0, this.LevSet);
                CellMask oldCC = LsTrk.Regions.GetCutCellMask();

                // ====================================================
                // set evolution velocity, but only on the CUT-cells
                // ====================================================

                #region Calculate density averaged Velocity for each cell

                ConventionalDGField[] meanVelocity = GetMeanVelocityFromXDGField(EvoVelocity);

                #endregion


                // =============================================
                // compute interface velocity due to evaporation
                // =============================================

                #region Compute evaporative velocity

                //PlotCurrentState(hack_Phystime, new TimestepNumber(new int[] { hack_TimestepIndex, 0 }), 2);

                //SinglePhaseField tempA = new SinglePhaseField(new Basis(this.GridData, this.Temperature.Basis.Degree));
                //SinglePhaseField tempB = new SinglePhaseField(new Basis(this.GridData, this.Temperature.Basis.Degree));
                //tempA.AccLaidBack(1.0, this.Temperature.GetSpeciesShadowField("A"));
                //tempB.AccLaidBack(1.0, this.Temperature.GetSpeciesShadowField("B"));
                //Tecplot.PlotFields(new DGField[] { tempA, tempB }, "tempShadowField" + hack_TimestepIndex, hack_Phystime, 2);

                //SinglePhaseField LevSetSrc = new SinglePhaseField(meanVelocity[0].Basis, "LevelSetSource");

                if (this.Control.solveCoupledHeatEquation && (this.Control.ThermalParameters.hVap > 0.0)) {

                    ComputeMassFluxField();
                    if (this.hack_TimestepIndex > 1)
                        ConstructMassFluxExtensionField();

                    //Console.WriteLine("compute evaporative velocity");

                    SinglePhaseField[] evapVelocity = new SinglePhaseField[D];
                    BitArray EvapMicroRegion = new BitArray(this.LsTrk.GridDat.Cells.Count);  //this.LsTrk.GridDat.GetBoundaryCells().GetBitMask();

                    double kA = this.Control.ThermalParameters.k_A;
                    double kB = this.Control.ThermalParameters.k_B;
                    double rhoA = this.Control.ThermalParameters.rho_A;
                    double rhoB = this.Control.ThermalParameters.rho_B;

                    //Tecplot.PlotFields(meanVelocity.ToArray(), "meanVelocity" + hack_TimestepIndex, hack_Phystime, 2);

                    for (int d = 0; d < D; d++) {
                        evapVelocity[d] = new SinglePhaseField(meanVelocity[d].Basis, "evapVelocity_d" + d);

                        int order = evapVelocity[d].Basis.Degree * meanVelocity[d].Basis.Degree + 2;

                        evapVelocity[d].ProjectField(1.0,
                           delegate (int j0, int Len, NodeSet NS, MultidimensionalArray result) {
                               int K = result.GetLength(1); // No nof Nodes
                               
                               MultidimensionalArray VelA = MultidimensionalArray.Create(Len, K, D);
                               MultidimensionalArray VelB = MultidimensionalArray.Create(Len, K, D);

                               for (int dd = 0; dd < D; dd++) {
                                   this.CurrentVel[dd].GetSpeciesShadowField("A").Evaluate(j0, Len, NS, VelA.ExtractSubArrayShallow(new int[] { -1, -1, dd }));
                                   this.CurrentVel[dd].GetSpeciesShadowField("B").Evaluate(j0, Len, NS, VelB.ExtractSubArrayShallow(new int[] { -1, -1, dd }));
                               }

                               MultidimensionalArray GradTempA_Res = MultidimensionalArray.Create(Len, K, D);
                               MultidimensionalArray GradTempB_Res = MultidimensionalArray.Create(Len, K, D);

                               this.Temperature.GetSpeciesShadowField("A").EvaluateGradient(j0, Len, NS, GradTempA_Res);
                               this.Temperature.GetSpeciesShadowField("B").EvaluateGradient(j0, Len, NS, GradTempB_Res);

                               MultidimensionalArray HeatFluxA_Res = MultidimensionalArray.Create(Len, K, D);
                               MultidimensionalArray HeatFluxB_Res = MultidimensionalArray.Create(Len, K, D);
                               if (XOpConfig.getConductMode != ConductivityInSpeciesBulk.ConductivityMode.SIP) {
                                   for (int dd = 0; dd < D; dd++) {
                                       this.HeatFlux[dd].GetSpeciesShadowField("A").Evaluate(j0, Len, NS, HeatFluxA_Res.ExtractSubArrayShallow(new int[] { -1, -1, dd }));
                                       this.HeatFlux[dd].GetSpeciesShadowField("B").Evaluate(j0, Len, NS, HeatFluxB_Res.ExtractSubArrayShallow(new int[] { -1, -1, dd }));
                                   }
                               }

                               MultidimensionalArray TempA_Res = MultidimensionalArray.Create(Len, K);
                               MultidimensionalArray TempB_Res = MultidimensionalArray.Create(Len, K);
                               MultidimensionalArray Curv_Res = MultidimensionalArray.Create(Len, K);
                               MultidimensionalArray Pdisp_Res = MultidimensionalArray.Create(Len, K);

                               this.Temperature.GetSpeciesShadowField("A").Evaluate(j0, Len, NS, TempA_Res);
                               this.Temperature.GetSpeciesShadowField("B").Evaluate(j0, Len, NS, TempB_Res);
                               this.Curvature.Evaluate(j0, Len, NS, Curv_Res);
                               this.DisjoiningPressure.Evaluate(j0, Len, NS, Pdisp_Res);

                               var Normals = LsTrk.DataHistories[0].Current.GetLevelSetNormals(NS, j0, Len);

                               for (int j = 0; j < Len; j++) {

                                   MultidimensionalArray globCoord = MultidimensionalArray.Create(K, D);
                                   this.GridData.TransformLocal2Global(NS, globCoord, j);

                                   for (int k = 0; k < K; k++) {

                                       double qEvap = 0.0;
                                       if (EvapMicroRegion[j]) {
                                           throw new NotImplementedException("Check consistency for micro regions");
                                           // micro region
                                           //double Tsat = this.Control.ThermalParameters.T_sat;
                                           //double pc = this.Control.ThermalParameters.pc;
                                           //double pc0 = (pc < 0.0) ? this.Control.PhysicalParameters.Sigma * Curv_Res[j, k] + Pdisp_Res[j, k] : pc;
                                           //double f = this.Control.ThermalParameters.fc;
                                           //double R = this.Control.ThermalParameters.Rc;
                                           //if (this.Control.ThermalParameters.hVap_A > 0) {
                                           //    hVap = this.Control.ThermalParameters.hVap_A;
                                           //    rho_l = this.Control.PhysicalParameters.rho_A;
                                           //    rho_v = this.Control.PhysicalParameters.rho_B;
                                           //    double TintMin = Tsat * (1 + (pc0 / (hVap * rho_l)));
                                           //    double Rint = ((2.0 - f) / (2 * f)) * Tsat * Math.Sqrt(2 * Math.PI * R * Tsat) / (rho_v * hVap.Pow2());
                                           //    if (TempA_Res[j, k] > TintMin)
                                           //        qEvap = -(TempA_Res[j, k] - TintMin) / Rint;
                                           //} else {
                                           //    hVap = -this.Control.ThermalParameters.hVap_A;
                                           //    rho_l = this.Control.PhysicalParameters.rho_B;
                                           //    rho_v = this.Control.PhysicalParameters.rho_A;
                                           //    double TintMin = Tsat * (1 + (pc0 / (hVap * rho_l)));
                                           //    double Rint = ((2.0 - f) / (2 * f)) * Tsat * Math.Sqrt(2 * Math.PI * R * Tsat) / (rho_v * hVap.Pow2());
                                           //    if (TempB_Res[j, k] > TintMin)
                                           //        qEvap = (TempB_Res[j, k] - TintMin) / Rint;
                                           //}

                                       } else {
                                           //macro region
                                           for (int dd = 0; dd < D; dd++) {
                                               if (XOpConfig.getConductMode == ConductivityInSpeciesBulk.ConductivityMode.SIP) {
                                                   qEvap += ((-kB) * GradTempB_Res[j, k, dd] - (-kA) * GradTempA_Res[j, k, dd]) * Normals[j, k, dd];
                                               } else {
                                                   qEvap += (HeatFluxB_Res[j, k, dd] - HeatFluxA_Res[j, k, dd]) * Normals[j, k, dd];
                                               }
                                           }
                                       }
                                       //Console.WriteLine("qEvap delUpdateLevelSet = {0}", qEvap);
                                       double[] globX = new double[] { globCoord[k, 0], globCoord[k, 1] };
                                       double mEvap = (this.XOpConfig.prescribedMassflux != null) ? this.XOpConfig.prescribedMassflux(globX, hack_Phystime) : qEvap / this.Control.ThermalParameters.hVap; // mass flux
                                       //double mEvap = qEvap / this.Control.ThermalParameters.hVap;
                                       //Console.WriteLine("mEvap - delUpdateLevelSet = {0}", mEvap);
                                       //Console.WriteLine("prescribedMassFlux = {0}", this.XOpConfig.prescribedMassflux(globX, hack_Phystime));

                                       double sNeg = VelA[j, k, d] + mEvap * (1 / rhoA) * Normals[j, k, d];
                                       //Console.WriteLine("sNeg = {0}", sNeg);
                                       double sPos = VelB[j, k, d] + mEvap * (1 / rhoB) * Normals[j, k, d];
                                       //Console.WriteLine("sPos = {0}", sPos);

                                       result[j, k] = (rhoA * sNeg + rhoB * sPos) / (rhoA + rhoB);   // density averaged evap velocity 
                                   }
                               }
                           }, (new CellQuadratureScheme(false, LsTrk.Regions.GetCutCellMask())).AddFixedOrderRules(LsTrk.GridDat, order));

                        meanVelocity[d].Clear();
                        meanVelocity[d].Acc(1.0, evapVelocity[d]);
                    }


                    // check interface velocity (used for logging)
                    int p = evapVelocity[0].Basis.Degree;
                    SubGrid sgrd = LsTrk.Regions.GetCutCellSubgrid4LevSet(0);
                    NodeSet[] Nodes = LsTrk.GridDat.Grid.RefElements.Select(Kref => Kref.GetQuadratureRule(p * 2).Nodes).ToArray();

                    var cp = new ClosestPointFinder(LsTrk, 0, sgrd, Nodes);
                    MultidimensionalArray[] VelocityEval = evapVelocity.Select(sf => cp.EvaluateAtCp(sf)).ToArray();
                    double nNodes = VelocityEval[0].Length;

                    if (this.Control.LogValues == XNSE_Control.LoggingValues.EvaporationL) {
                        double evapVelY = VelocityEval[1].Sum() / nNodes;
                        EvapVelocMean = evapVelY;
                    }

                    if (this.Control.LogValues == XNSE_Control.LoggingValues.EvaporationC) {
                        EvapVelocMean = 0.0;
                        for (int s = 0; s < sgrd.GlobalNoOfCells; s++) {
                            for (int n = 0; n < Nodes.Length; n++) {
                                double velX = VelocityEval[0].To2DArray()[s, n];
                                double velY = VelocityEval[1].To2DArray()[s, n];
                                EvapVelocMean += Math.Sqrt(velX.Pow2() + velY.Pow2());
                            }
                        }
                        EvapVelocMean /= nNodes;
                    }

                    //Console.WriteLine("meanEvapVelocity = {0}", EvapVelocMean);

                    // plot
                    //Tecplot.PlotFields(evapVelocity.ToArray(), "EvapVelocity" + hack_TimestepIndex, hack_Phystime, 2);

                }

                //Console.WriteLine("plot mean velocity!");
                //Tecplot.PlotFields(meanVelocity.ToArray(), "meanVelocity" + hack_TimestepIndex, hack_Phystime, 2);

                #endregion

                // ===================================================================
                // backup interface properties (mass conservation, surface changerate)
                // ===================================================================

                #region backup interface props

                double oldSurfVolume = 0.0;
                double oldSurfLength = 0.0;
                double SurfChangerate = 0.0;
                if (this.Control.CheckInterfaceProps) {
                    oldSurfVolume = XNSEUtils.GetSpeciesArea(this.LsTrk, LsTrk.GetSpeciesId("A"));
                    oldSurfLength = XNSEUtils.GetInterfaceLength(this.LsTrk);
                    SurfChangerate = EnergyUtils.GetSurfaceChangerate(this.LsTrk, meanVelocity, this.m_HMForder);
                }

                #endregion

                // ====================================================
                // perform level-set evolution
                // ====================================================


                //if (this.Control.ReInitPeriod > 0 && hack_TimestepIndex % this.Control.ReInitPeriod == 0) {

                //    Console.WriteLine("Performing ReInit");

                //    this.Control.ReInitControl.Potential = ReInitPotential.BastingSingleWell;
                //    //this.Control.ReInitControl.Upwinding = true;
                //    ReInitPDE = new EllipticReInit(this.LsTrk, Control.ReInitControl, this.DGLevSet.Current);
                //    ReInitPDE.ReInitialize(Restriction: this.LsTrk.Regions.GetCutCellSubGrid());

                //    FastMarchReinitSolver = new FastMarchReinit(DGLevSet.Current.Basis);
                //    CellMask Accepted = LsTrk.Regions.GetCutCellMask();
                //    CellMask ActiveField = LsTrk.Regions.GetNearFieldMask(1);
                //    CellMask NegativeField = LsTrk.Regions.GetSpeciesMask("A");
                //    FastMarchReinitSolver.FirstOrderReinit(DGLevSet.Current, Accepted, NegativeField, ActiveField);

                //}


                #region level-set evolution

                // set up for Strang splitting
                SinglePhaseField DGLevSet_old;
                if (incremental)
                    DGLevSet_old = this.DGLevSet.Current.CloneAs();
                else
                    DGLevSet_old = this.DGLevSet[0].CloneAs();


                // set up for underrelaxation
                SinglePhaseField DGLevSet_oldIter = this.DGLevSet.Current.CloneAs();

                //PlotCurrentState(hack_Phystime, new TimestepNumber(new int[] { hack_TimestepIndex, 0 }), 2);

                // actual evolution
                switch (this.Control.Option_LevelSetEvolution) {
                    case LevelSetEvolution.None:
                        throw new ArgumentException("illegal call");

                    case LevelSetEvolution.FastMarching: {
            
                            NarrowMarchingBand.Evolve_Mk2(
                             dt, this.LsTrk, DGLevSet_old, this.DGLevSet.Current, this.DGLevSetGradient,
                             meanVelocity, this.ExtensionVelocity.Current.ToArray(), //new DGField[] { LevSetSrc },
                             this.m_HMForder, iTimestep, penalization: this.Control.FastMarchingPenaltyTerms);

                            //FastMarchReinitSolver = new FastMarchReinit(DGLevSet.Current.Basis);
                            //CellMask Accepted = LsTrk.Regions.GetCutCellMask();
                            //CellMask ActiveField = LsTrk.Regions.GetNearFieldMask(1);
                            //CellMask NegativeField = LsTrk.Regions.GetSpeciesMask("A");
                            //FastMarchReinitSolver.FirstOrderReinit(DGLevSet.Current, Accepted, NegativeField, ActiveField);

                            break;
                        }

                    case LevelSetEvolution.Fourier: {
                            Fourier_Timestepper.moveLevelSet(dt, meanVelocity, this.LsTrk.Regions.GetNearFieldMask(1));
                            if (incremental)
                                Fourier_Timestepper.updateFourierLevSet();
                            Fourier_LevSet.ProjectToDGLevelSet(this.DGLevSet.Current, this.LsTrk);
                            break;
                        }

                    case LevelSetEvolution.Prescribed: {
                            this.DGLevSet.Current.Clear();
                            this.DGLevSet.Current.ProjectField(1.0, Control.Phi.Vectorize(Phystime + dt));
                            break;
                        }

                    case LevelSetEvolution.PrescribedLSwave: {
                            this.DGLevSet.Current.Clear();
                            double amplitude = this.Control.prescribedLSwaveData[hack_TimestepIndex];
                            double wavelength = this.Control.AdditionalParameters[1];
                            Func<double[], double> PhiWaveFunc = X => X[1] - amplitude * Math.Sin(X[0] * 2.0 * Math.PI / wavelength);
                            this.DGLevSet.Current.ProjectField(1.0, PhiWaveFunc);
                            break;
                        }

                    case LevelSetEvolution.ScalarConvection: {
                            var LSM = new LevelSetMover(EvoVelocity,
                                this.ExtensionVelocity,
                                this.LsTrk,
                                XVelocityProjection.CutCellVelocityProjectiontype.L2_plain,
                                this.DGLevSet,
                                this.BcMap);

                            int check1 = this.ExtensionVelocity.PushCount;
                            int check2 = this.DGLevSet.PushCount;

                            this.DGLevSet[1].Clear();
                            this.DGLevSet[1].Acc(1.0, DGLevSet_old);
                            LSM.Advect(dt);

                            if (check1 != this.ExtensionVelocity.PushCount)
                                throw new ApplicationException();
                            if (check2 != this.DGLevSet.PushCount)
                                throw new ApplicationException();

                            break;
                        }
                    case LevelSetEvolution.ExtensionVelocity: {

                            //DGLevSetGradient.Clear();
                            //DGLevSetGradient.Gradient(1.0, DGLevSet.Current);

                            ExtVelMover.Advect(dt);
                            //PlotCurrentState(hack_Phystime, new TimestepNumber(new int[] { hack_TimestepIndex, 14 }), 2);

                            // Fast Marching: Specify the Domains first
                            // Perform Fast Marching only on the Far Field
                            CellMask Accepted;
                            CellMask ActiveField;
                            CellMask NegativeField;
                            if (!this.Control.fullReInit) {
                                if (this.Control.AdaptiveMeshRefinement) {
                                    int NoCells = ((GridData)this.GridData).Cells.Count;
                                    BitArray Refined = new BitArray(NoCells);
                                    for (int j = 0; j < NoCells; j++) {
                                        if (((GridData)this.GridData).Cells.GetCell(j).RefinementLevel > 0)
                                            Refined[j] = true;
                                    }
                                    Accepted = new CellMask(this.GridData, Refined);
                                    CellMask AcceptedNeigh = Accepted.AllNeighbourCells();

                                    Accepted = Accepted.Union(AcceptedNeigh);
                                    ActiveField = Accepted.Complement();
                                    NegativeField = LsTrk.Regions.GetSpeciesMask("A");
                                    FastMarchReinitSolver.FirstOrderReinit(DGLevSet.Current, Accepted, NegativeField, ActiveField);

                                } else {
                                    Accepted = LsTrk.Regions.GetCutCellMask();
                                    ActiveField = Accepted.Complement();
                                    NegativeField = LsTrk.Regions.GetSpeciesMask("A");
                                    FastMarchReinitSolver.FirstOrderReinit(DGLevSet.Current, Accepted, NegativeField, ActiveField);

                                }
                            }
                            //Accepted = LsTrk.Regions.GetNearFieldMask(1);
                            //SubGrid AcceptedGrid = new SubGrid(Accepted);
                            //ReInitPDE.ReInitialize(Restriction: AcceptedGrid);

                            //ActiveField = Accepted.Complement();
                            //NegativeField = LsTrk.Regions.GetSpeciesMask("A");
                            //FastMarchReinitSolver.FirstOrderReinit(DGLevSet.Current, Accepted, NegativeField, ActiveField);

                            break;
                        }
                    case LevelSetEvolution.SemiLagrangianLevelSet:
                        // update velocity at Interface ??
                        //double[][] ExtVelMin = new double[ExtensionVelocity.Current.ToArray().Length][];
                        //double[][] ExtVelMax = new double[ExtensionVelocity.Current.ToArray().Length][];
                        //for (int i = 0; i < ExtensionVelocity.Current.ToArray().Length; i++)
                        //{
                        //    ExtVelMin[i] = new double[LsTrk.GridDat.Cells.NoOfLocalUpdatedCells];
                        //    ExtVelMax[i] = new double[LsTrk.GridDat.Cells.NoOfLocalUpdatedCells];
                        //}
                        //NarrowMarchingBand.ConstructExtVel_PDE(LsTrk, LsTrk.Regions.GetCutCellSubgrid4LevSet(0), ExtensionVelocity.Current.ToArray(), meanVelocity, LevSet, LevSetGradient, ExtVelMin, ExtVelMax, this.m_HMForder);

                        ExtensionVelocity.Push();
                        for (int g = 0; g < meanVelocity.Length; g++)
                        {
                            ExtensionVelocity.Current[g].Clear();
                            ExtensionVelocity.Current[g].Acc(1.0, meanVelocity[g]);
                        }

                        // advect particles and retrieve LevelSet
                        Corrector.Timestep(dt, 1, iTimestep);

                        break;
                    default:
                        throw new ApplicationException();
                }


                // performing underrelaxation
                if (underrelax < 1.0) {
                    this.DGLevSet.Current.Scale(underrelax);
                    this.DGLevSet.Current.Acc((1.0 - underrelax), DGLevSet_oldIter);
                }

                //PlotCurrentState(hack_Phystime, new TimestepNumber(new int[] { hack_TimestepIndex, 1 }), 2);

                if (this.Control.solveCoupledHeatEquation && (this.Control.ThermalParameters.hVap > 0.0)) {
                    if (this.hack_TimestepIndex <= 1)
                        ConstructMassFluxExtensionField();
                }

                #endregion


                // ======================
                // postprocessing  
                // =======================

                if (this.Control.ReInitPeriod > 0 && hack_TimestepIndex % this.Control.ReInitPeriod == 0) {
                    //Console.WriteLine("Filtering DG-LevSet");
                    //SinglePhaseField FiltLevSet = new SinglePhaseField(DGLevSet.Current.Basis);
                    //FiltLevSet.AccLaidBack(1.0, DGLevSet.Current);
                    //Filter(FiltLevSet, 2, oldCC);
                    //DGLevSet.Current.Clear();
                    //DGLevSet.Current.Acc(1.0, FiltLevSet);

                    Console.WriteLine("Performing ReInit");

                    this.Control.ReInitControl.Potential = ReInitPotential.BastingSingleWell;
                    //this.Control.ReInitControl.Upwinding = true;
                    ReInitPDE = new EllipticReInit(this.LsTrk, Control.ReInitControl, this.DGLevSet.Current);
                    ReInitPDE.ReInitialize(Restriction: this.LsTrk.Regions.GetCutCellSubGrid());

                    CellMask ActiveField = LsTrk.Regions.GetNearFieldMask(1);
                    if (this.Control.AdaptiveMeshRefinement) {
                        var cDat = ((GridData)this.GridData).Cells;
                        int nC = cDat.Count;
                        BitArray constI = new BitArray(nC);
                        foreach (Chunk cnk in ActiveField) {
                            for (int i = cnk.i0; i < cnk.Len; i++ ) {
                                if (((GridData)this.GridData).Cells.GetCell(i).RefinementLevel == this.Control.BaseRefinementLevel)
                                    constI[i] = true;
                            }
                        }
                        ActiveField = new CellMask(this.GridData, constI);
                    }

                    FastMarchReinitSolver = new FastMarchReinit(DGLevSet.Current.Basis);
                    CellMask Accepted = LsTrk.Regions.GetCutCellMask();
                    //CellMask ActiveField = LsTrk.Regions.GetNearFieldMask(1);
                    CellMask NegativeField = LsTrk.Regions.GetSpeciesMask("A");
                    FastMarchReinitSolver.FirstOrderReinit(DGLevSet.Current, Accepted, NegativeField, ActiveField);

                }

                //PlotCurrentState(hack_Phystime, new TimestepNumber(new int[] { hack_TimestepIndex, 2 }), 2);


                #region ensure continuity

                // make level set continuous
                CellMask CC = LsTrk.Regions.GetCutCellMask4LevSet(0);
                CellMask Near1 = LsTrk.Regions.GetNearMask4LevSet(0, 1);
                CellMask PosFF = LsTrk.Regions.GetLevelSetWing(0, +1).VolumeMask;
<<<<<<< HEAD
                //if (this.Control.Option_LevelSetEvolution == LevelSetEvolution.Fourier && this.Control.FourierLevSetControl.FType == FourierType.Polar) {
                //    Fourier_LevSet.ProjectToDGLevelSet(this.LevSet, this.LsTrk);                
                //} else {
                //    ContinuityEnforcer.MakeContinuous(this.DGLevSet.Current, this.LevSet, Near1, PosFF);
                //}
                ContinuityEnforcer.MakeContinuous(this.DGLevSet.Current, this.LevSet, Near1, PosFF);

                if (this.Control.EnforceLevelSetConservation && this.Control.Option_LevelSetEvolution != LevelSetEvolution.Fourier) {
                    LevelSetTracker localLsTrkForChecking = new LevelSetTracker((GridData)this.GridData, base.Control.CutCellQuadratureType, 
                        base.Control.LS_TrackerWidth, new string[] { "A", "B" }, this.LevSet);
                    localLsTrkForChecking.UpdateTracker();

                    double spcArea = XNSEUtils.GetSpeciesArea(localLsTrkForChecking, LsTrk.SpeciesIdS[0]);
                    double InterLength = XNSEUtils.GetInterfaceLength(localLsTrkForChecking);
                    double cmc = (consvRefArea - spcArea) / InterLength;
                    Console.WriteLine("volume correction active! add constant: {0}", -cmc);
                    this.DGLevSet.Current.AccConstant(-cmc);
                    this.LevSet.AccConstant(-cmc);
                }


                if (this.Control.Option_LevelSetEvolution == LevelSetEvolution.FastMarching) {
=======

                ContinuityEnforcer.MakeContinuous(this.DGLevSet.Current, this.LevSet, Near1, PosFF);

                //PlotCurrentState(hack_Phystime, new TimestepNumber(new int[] { hack_TimestepIndex, 2 }), 2);

                if (this.Control.Option_LevelSetEvolution == LevelSetEvolution.FastMarching)
                {
>>>>>>> c08e7ab8
                    CellMask Nearband = Near1.Union(CC);
                    this.DGLevSet.Current.Clear(Nearband);
                    this.DGLevSet.Current.AccLaidBack(1.0, this.LevSet, Nearband);
                    //ContinuityEnforcer.SetFarField(this.DGLevSet.Current, Near1, PosFF);
                }
<<<<<<< HEAD

                //PlotCurrentState(hack_Phystime, new TimestepNumber(new int[] { hack_TimestepIndex, 3 }), 2);
=======
                
                //PlotCurrentState(hack_Phystime, new TimestepNumber(new int[] { hack_TimestepIndex, 2 }), 2);
>>>>>>> c08e7ab8

                #endregion


                for (int d = 0; d < D; d++)
                    this.XDGvelocity.Velocity[d].UpdateBehaviour = BehaveUnder_LevSetMoovement.AutoExtrapolate;

                if (this.Control.solveCoupledHeatEquation) {
                    this.Temperature.UpdateBehaviour = BehaveUnder_LevSetMoovement.AutoExtrapolate;
                    if (this.Control.conductMode != ConductivityInSpeciesBulk.ConductivityMode.SIP) {
                        for (int d = 0; d < D; d++)
                            this.HeatFlux[d].UpdateBehaviour = BehaveUnder_LevSetMoovement.AutoExtrapolate;
                    }
                }

                //PlotCurrentState(hack_Phystime, new TimestepNumber(new int[] { hack_TimestepIndex, 3 }), 2);


                // ===============
                // tracker update
                // ===============

                this.LsTrk.UpdateTracker(incremental: true);

                //PlotCurrentState(hack_Phystime, new TimestepNumber(new int[] { hack_TimestepIndex, 4 }), 2);

                // update near field (in case of adaptive mesh refinement)
                if (this.Control.AdaptiveMeshRefinement && this.Control.Option_LevelSetEvolution == LevelSetEvolution.FastMarching) {
                    Near1 = LsTrk.Regions.GetNearMask4LevSet(0, 1);
                    PosFF = LsTrk.Regions.GetLevelSetWing(0, +1).VolumeMask;
                    ContinuityEnforcer.SetFarField(this.DGLevSet.Current, Near1, PosFF);
                    ContinuityEnforcer.SetFarField(this.LevSet, Near1, PosFF);
                }

                //PlotCurrentState(hack_Phystime, new TimestepNumber(new int[] { hack_TimestepIndex, 5 }), 2);


                // ==================================================================
                // check interface properties (mass conservation, surface changerate)
                // ==================================================================

                if (this.Control.CheckInterfaceProps) {

                    double currentSurfVolume = XNSEUtils.GetSpeciesArea(this.LsTrk, LsTrk.GetSpeciesId("A"));
                    double massChange = ((currentSurfVolume - oldSurfVolume) / oldSurfVolume) * 100;
                    Console.WriteLine("Change of mass = {0}%", massChange);

                    double currentSurfLength = XNSEUtils.GetInterfaceLength(this.LsTrk);
                    double actualSurfChangerate = (currentSurfLength - oldSurfLength) / dt;
                    Console.WriteLine("actual surface changerate = {0}", actualSurfChangerate);
                    Console.WriteLine("Interface divergence = {0}; {1}", SurfChangerate, SurfChangerate/actualSurfChangerate);

                    double[] SurfTnetForce = XNSEUtils.GetSurfaceTensionNetForce(this.LsTrk, this.Control.PhysicalParameters.Sigma);
                    Console.WriteLine("surface tension net force = ({0},{1})", SurfTnetForce[0], SurfTnetForce[1]);
                   
                }

                //var surfTvectors = XNSEUtils.GetSurfaceTensionForceAtEdges(this.LsTrk);
                //for (int i = 0; i < surfTvectors.Item1.Count(); i++) {
                //    Console.WriteLine("edge {0}", surfTvectors.Item1.ElementAt(i));
                //    Console.WriteLine("surface tension force IN = ({0}, {1})", surfTvectors.Item2.ElementAt(i)[0], surfTvectors.Item2.ElementAt(i)[1]);
                //    Console.WriteLine("surface tension force OUT = ({0}, {1})", surfTvectors.Item3.ElementAt(i)[0], surfTvectors.Item3.ElementAt(i)[1]);
                //    Console.WriteLine("diff surface tension force (IN - OUT) = ({0}, {1})", surfTvectors.Item2.ElementAt(i)[0] - surfTvectors.Item3.ElementAt(i)[0], 
                //        surfTvectors.Item2.ElementAt(i)[1] - surfTvectors.Item3.ElementAt(i)[1]);
                //}

                // =====================
                // solve coupled system
                // =====================

                //if (this.Control.solveCoupledHeatEquation && m_BDF_coupledTimestepper != null) {
                //    m_BDF_coupledTimestepper.Solve(hack_Phystime, dt, Control.SkipSolveAndEvaluateResidual);
                //    //ComputeHeatflux();
                //}


                // ==================
                // compute residual
                // ==================

                var newCC = LsTrk.Regions.GetCutCellMask();
                LsBkUp.Acc(-1.0, this.LevSet);
                double LevSetResidual = LsBkUp.L2Norm(newCC.Union(oldCC));

                return LevSetResidual;
            }
        }

        double consvRefArea;

        //private void EnforceVolumeConservation() {
        //    double spcArea = XNSEUtils.GetSpeciesArea(LsTrk, LsTrk.SpeciesIdS[0]);
        //    Console.WriteLine("area = {0}", spcArea);
        //    double InterLength = XNSEUtils.GetInterfaceLength(LsTrk);

        //    double cmc = (consvRefArea - spcArea) / InterLength;
        //    Console.WriteLine("add constant: {0}", -cmc);
        //    this.DGLevSet.Current.AccConstant(-cmc);
        //    this.LevSet.AccConstant(-cmc);
        //}


        private void Filter(SinglePhaseField FiltrdField, int NoOfSweeps, CellMask CC) {

            Basis patchRecoveryBasis = FiltrdField.Basis;

            L2PatchRecovery l2pr = new L2PatchRecovery(patchRecoveryBasis, patchRecoveryBasis, CC, true);

            SinglePhaseField F_org = FiltrdField.CloneAs();

            for (int pass = 0; pass < NoOfSweeps; pass++) {
                F_org.Clear();
                F_org.Acc(1.0, FiltrdField);
                FiltrdField.Clear();
                l2pr.Perform(FiltrdField, F_org);
            }
        }


        /// <summary>
        ///  Take density-weighted mean value in cut-cells
        /// </summary>
        /// <param name="EvoVelocity"></param>
        /// <returns></returns>
        private ConventionalDGField[] GetMeanVelocityFromXDGField(DGField[] EvoVelocity) {
            int D = EvoVelocity.Length;
            ConventionalDGField[] meanVelocity;

            Debug.Assert(this.XDGvelocity != null);

            meanVelocity = new ConventionalDGField[D];

            double rho_A = this.Control.PhysicalParameters.rho_A, rho_B = this.Control.PhysicalParameters.rho_B;
            double mu_A = this.Control.PhysicalParameters.mu_A, mu_B = this.Control.PhysicalParameters.mu_B;
            CellMask CC = this.LsTrk.Regions.GetCutCellMask4LevSet(0);
            CellMask Neg = this.LsTrk.Regions.GetLevelSetWing(0, -1).VolumeMask;
            CellMask Pos = this.LsTrk.Regions.GetLevelSetWing(0, +1).VolumeMask;
            CellMask posNear = this.LsTrk.Regions.GetNearMask4LevSet(0, 1).Except(Neg);
            CellMask negNear = this.LsTrk.Regions.GetNearMask4LevSet(0, 1).Except(Pos);

            for (int d = 0; d < D; d++) {
                Basis b = this.XDGvelocity.Velocity[d].Basis.NonX_Basis;
                meanVelocity[d] = new SinglePhaseField(b);


                foreach (string spc in this.LsTrk.SpeciesNames) {
                    double rhoSpc;
                    double muSpc;
                    switch (spc) {
                        case "A": rhoSpc = rho_A; muSpc = mu_A; break;
                        case "B": rhoSpc = rho_B; muSpc = mu_B; break;
                        default: throw new NotSupportedException("Unknown species name '" + spc + "'");
                    }

                    double scale = 1.0;
                    switch (this.Control.InterVelocAverage) {
                        case XNSE_Control.InterfaceVelocityAveraging.mean: {
                                scale = 0.5;
                                break;
                            }
                        case XNSE_Control.InterfaceVelocityAveraging.density: {
                                scale = rhoSpc / (rho_A + rho_B);
                                break;
                            }
                        case XNSE_Control.InterfaceVelocityAveraging.viscosity: {
                                scale = muSpc / (mu_A + mu_B);
                                break;
                            }
                        case XNSE_Control.InterfaceVelocityAveraging.phaseA: {
                                scale = (spc == "A") ? 1.0 : 0.0;
                                break;
                            }
                        case XNSE_Control.InterfaceVelocityAveraging.phaseB: {
                                scale = (spc == "B") ? 1.0 : 0.0;
                                break;
                            }
                    }

                    meanVelocity[d].Acc(scale, ((XDGField)EvoVelocity[d]).GetSpeciesShadowField(spc), CC);
                    switch (spc) {
                        //case "A": meanVelocity[d].Acc(1.0, ((XDGField)EvoVelocity[d]).GetSpeciesShadowField(spc), Neg.Except(CC)); break;
                        case "A": {
                                if(this.Control.InterVelocAverage != XNSE_Control.InterfaceVelocityAveraging.phaseB)
                                    meanVelocity[d].Acc(1.0, ((XDGField)EvoVelocity[d]).GetSpeciesShadowField(spc), negNear);
                                break;
                            }
                        case "B": {
                                if (this.Control.InterVelocAverage != XNSE_Control.InterfaceVelocityAveraging.phaseA)
                                    meanVelocity[d].Acc(1.0, ((XDGField)EvoVelocity[d]).GetSpeciesShadowField(spc), posNear);
                                break;
                            }
                        default: throw new NotSupportedException("Unknown species name '" + spc + "'");
                    }
                }

            }

            return meanVelocity;
        }


    }
}<|MERGE_RESOLUTION|>--- conflicted
+++ resolved
@@ -57,11 +57,7 @@
 using MPI.Wrappers;
 using System.Collections;
 using BoSSS.Solution.XNSECommon.Operator.SurfaceTension;
-<<<<<<< HEAD
-using System.Threading;
-=======
 using BoSSS.Application.SemiLagrangianLevelSetTestSuite;
->>>>>>> c08e7ab8
 
 namespace BoSSS.Application.XNSE_Solver {
 
@@ -935,7 +931,6 @@
                 CellMask CC = LsTrk.Regions.GetCutCellMask4LevSet(0);
                 CellMask Near1 = LsTrk.Regions.GetNearMask4LevSet(0, 1);
                 CellMask PosFF = LsTrk.Regions.GetLevelSetWing(0, +1).VolumeMask;
-<<<<<<< HEAD
                 //if (this.Control.Option_LevelSetEvolution == LevelSetEvolution.Fourier && this.Control.FourierLevSetControl.FType == FourierType.Polar) {
                 //    Fourier_LevSet.ProjectToDGLevelSet(this.LevSet, this.LsTrk);                
                 //} else {
@@ -958,27 +953,13 @@
 
 
                 if (this.Control.Option_LevelSetEvolution == LevelSetEvolution.FastMarching) {
-=======
-
-                ContinuityEnforcer.MakeContinuous(this.DGLevSet.Current, this.LevSet, Near1, PosFF);
-
-                //PlotCurrentState(hack_Phystime, new TimestepNumber(new int[] { hack_TimestepIndex, 2 }), 2);
-
-                if (this.Control.Option_LevelSetEvolution == LevelSetEvolution.FastMarching)
-                {
->>>>>>> c08e7ab8
                     CellMask Nearband = Near1.Union(CC);
                     this.DGLevSet.Current.Clear(Nearband);
                     this.DGLevSet.Current.AccLaidBack(1.0, this.LevSet, Nearband);
                     //ContinuityEnforcer.SetFarField(this.DGLevSet.Current, Near1, PosFF);
                 }
-<<<<<<< HEAD
 
                 //PlotCurrentState(hack_Phystime, new TimestepNumber(new int[] { hack_TimestepIndex, 3 }), 2);
-=======
-                
-                //PlotCurrentState(hack_Phystime, new TimestepNumber(new int[] { hack_TimestepIndex, 2 }), 2);
->>>>>>> c08e7ab8
 
                 #endregion
 
