--- conflicted
+++ resolved
@@ -113,15 +113,11 @@
             }
         }
 
-<<<<<<< HEAD
-        protected override void SetOperatorEquations(int D, OperatorFactory opFactory) {
-=======
         protected override XSpatialOperatorMk2 GetOperatorInstance(int D)
         {
             OperatorFactory opFactory = new OperatorFactory();
             boundaryMap = new ThermalMultiphaseBoundaryCondMap(this.GridData, this.Control.BoundaryValues, this.LsTrk.SpeciesNames.ToArray());
             SetOperator(D, opFactory);
->>>>>>> fac19fbc
 
             //Get Spatial Operator
             XSpatialOperatorMk2 XOP = opFactory.GetSpatialOperator(QuadOrder());
@@ -132,23 +128,6 @@
             return XOP;
         }
 
-<<<<<<< HEAD
-        protected override void SetOperatorParameter(int D, OperatorFactory opFactory) {
-            XHeatOperatorProvider.SetOperatorParameter(D, opFactory, QuadOrder(), null, this.lsUpdater, this.Control, null);
-        }
-        protected override void SetOperatorCoefficients(int D, OperatorFactory opFactory) {
-            opFactory.AddCoefficient(XHeatOperatorProvider.SetCoefficients);
-        }
-
-        protected override void SetSpatialOperator(out XSpatialOperatorMk2 XOP, int D, OperatorFactory opFactory) {
-            XOP = opFactory.GetSpatialOperator(QuadOrder());
-
-            //final settings
-            XOP.LinearizationHint = LinearizationHint.AdHoc;
-            XOP.Commit();
-        }        
-
-=======
         public void SetOperator(int D, OperatorFactory opFactory)
         {
             XNSFE_OperatorConfiguration config = new XNSFE_OperatorConfiguration(this.Control);
@@ -227,6 +206,5 @@
             }
             return lsUpdater;
         }
->>>>>>> fac19fbc
     }
 }