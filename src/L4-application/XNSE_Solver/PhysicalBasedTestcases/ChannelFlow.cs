--- conflicted
+++ resolved
@@ -312,11 +312,7 @@
             C.Timestepper_BDFinit = TimeStepperInit.SingleInit;
             C.Timestepper_LevelSetHandling = LevelSetHandling.None;
 
-<<<<<<< HEAD
-            C.CompMode = AppControl._CompMode.Steady;
-=======
             C.TimesteppingMode = AppControl._TimesteppingMode.Transient;
->>>>>>> 8309812b
             double dt = 1e-2;
             C.dtMax = dt;
             C.dtMin = dt;
