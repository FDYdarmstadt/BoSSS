--- conflicted
+++ resolved
@@ -828,21 +828,15 @@
         /// Movement induced by surface terms.
         /// </summary>
         /// <returns></returns>
-<<<<<<< HEAD
         public static XNSE_Control OscillatingDroplet3D(int p = 3, int kelem = 9) {
-=======
-        public static XNSE_Control OscillatingDroplet3D(int p = 2, int kelem = 9) {
->>>>>>> 0ddadd20
 
             XNSE_Control C = new XNSE_Control();
             C.ImmediatePlotPeriod = 1;
             C.SuperSampling = 3;
 
-<<<<<<< HEAD
             //C.CutCellQuadratureType = Foundation.XDG.XQuadFactoryHelper.MomentFittingVariants.Classic;
-=======
             C.CutCellQuadratureType = Foundation.XDG.XQuadFactoryHelper.MomentFittingVariants.Saye;
->>>>>>> 0ddadd20
+
             AppControl._TimesteppingMode compMode = AppControl._TimesteppingMode.Steady;
 
             bool quarterDomain = true;
