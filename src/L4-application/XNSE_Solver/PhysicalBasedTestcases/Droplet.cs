--- conflicted
+++ resolved
@@ -346,15 +346,10 @@
 
             //C.LinearSolver = new DirectSolver() { WhichSolver = DirectSolver._whichSolver.PARDISO };
 
-<<<<<<< HEAD
-            //C.Option_LevelSetEvolution = (compMode == AppControl._CompMode.Steady) ? LevelSetEvolution.None : LevelSetEvolution.FastMarching;
+
+            //C.Option_LevelSetEvolution = (compMode == AppControl._TimesteppingMode.Steady) ? LevelSetEvolution.None : LevelSetEvolution.FastMarching;
             C.Option_LevelSetEvolution = LevelSetEvolution.FastMarching;
 
-=======
-            C.Option_LevelSetEvolution = (compMode == AppControl._TimesteppingMode.Steady) ? LevelSetEvolution.None : LevelSetEvolution.FastMarching;
-            //C.Option_LevelSetEvolution = LevelSetEvolution.None;
-            C.AdvancedDiscretizationOptions.FilterConfiguration = CurvatureAlgorithms.FilterConfiguration.NoFilter;
->>>>>>> 06884774
 
             C.AdvancedDiscretizationOptions.SurfStressTensor = SurfaceSressTensor.Isotropic;
             //C.PhysicalParameters.mu_I = 1.0 * sigma;
@@ -418,11 +413,9 @@
             C.Timestepper_Scheme = XNSE_Control.TimesteppingScheme.BDF3;
             C.Timestepper_BDFinit = TimeStepperInit.SingleInit;
 
-<<<<<<< HEAD
-            //C.Timestepper_LevelSetHandling = (compMode == AppControl._CompMode.Steady) ? LevelSetHandling.None : LevelSetHandling.Coupled_Once;
-=======
-            C.Timestepper_LevelSetHandling = (compMode == AppControl._TimesteppingMode.Steady) ? LevelSetHandling.None : LevelSetHandling.Coupled_Once;
->>>>>>> 06884774
+
+            //C.Timestepper_LevelSetHandling = (compMode == AppControl._TimesteppingMode.Steady) ? LevelSetHandling.None : LevelSetHandling.Coupled_Once;
+
             //C.LSunderrelax = 0.05;
             C.Timestepper_LevelSetHandling = LevelSetHandling.Coupled_Once;
 
