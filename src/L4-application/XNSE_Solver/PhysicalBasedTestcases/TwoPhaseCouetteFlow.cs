﻿/* =======================================================================
Copyright 2017 Technische Universitaet Darmstadt, Fachgebiet fuer Stroemungsdynamik (chair of fluid dynamics)

Licensed under the Apache License, Version 2.0 (the "License");
you may not use this file except in compliance with the License.
You may obtain a copy of the License at

    http://www.apache.org/licenses/LICENSE-2.0

Unless required by applicable law or agreed to in writing, software
distributed under the License is distributed on an "AS IS" BASIS,
WITHOUT WARRANTIES OR CONDITIONS OF ANY KIND, either express or implied.
See the License for the specific language governing permissions and
limitations under the License.
*/

using System;
using System.Collections.Generic;
using System.Linq;
using System.Text;
using System.Threading.Tasks;

using ilPSP;
using ilPSP.Utils;
using BoSSS.Solution.Control;
using BoSSS.Solution.AdvancedSolvers;
using BoSSS.Solution.XNSECommon;
using BoSSS.Foundation.IO;
using BoSSS.Foundation.Grid;
using BoSSS.Foundation.Grid.Classic;
using BoSSS.Solution.XdgTimestepping;
using BoSSS.Solution.LevelSetTools.FourierLevelSet;
using BoSSS.Solution.Timestepping;

namespace BoSSS.Application.XNSE_Solver.PhysicalBasedTestcases {

    /// <summary>
    /// class providing Controls for the Couette flow type testcases with two phases
    /// </summary>
    public static class TwoPhaseCouetteFlow {

        /// <summary>
        /// 
        /// </summary>
        /// <returns></returns>
        public static XNSE_Control Couette_GNBC(int tc = 2, int p = 3, int kelem = 12, double dt = 0.02, string _DbPath = null) {

            XNSE_Control C = new XNSE_Control();

            //_DbPath = @"D:\local\local_Testcase_databases\Testcase_ContactLine";
            //_DbPath = @"\\fdyprime\userspace\smuda\cluster\cluster_db";

            // basic database options
            // ======================
            #region db

            C.DbPath = _DbPath;
            C.savetodb = C.DbPath != null;
            C.ProjectName = "XNSE/Couette";
            C.ProjectDescription = "Couette flow by Gerbeau";

            C.ContinueOnIoError = false;

            C.LogValues = XNSE_Control.LoggingValues.MovingContactLine;
            C.LogPeriod = 1;

            #endregion


            // DG degrees
            // ==========
            #region degrees

            C.FieldOptions.Add("VelocityX", new FieldOpts() {
                Degree = p,
                SaveToDB = FieldOpts.SaveToDBOpt.TRUE
            });
            C.FieldOptions.Add("VelocityY", new FieldOpts() {
                Degree = p,
                SaveToDB = FieldOpts.SaveToDBOpt.TRUE
            });
            C.FieldOptions.Add("GravityY", new FieldOpts() {
                SaveToDB = FieldOpts.SaveToDBOpt.TRUE
            });
            C.FieldOptions.Add("Pressure", new FieldOpts() {
                Degree = p - 1,
                SaveToDB = FieldOpts.SaveToDBOpt.TRUE
            });
            C.FieldOptions.Add("PhiDG", new FieldOpts() {
                SaveToDB = FieldOpts.SaveToDBOpt.TRUE
            });
            C.FieldOptions.Add("Phi", new FieldOpts() {
                Degree = p,
                SaveToDB = FieldOpts.SaveToDBOpt.TRUE
            });
            C.FieldOptions.Add("Curvature", new FieldOpts() {
                Degree = p,
                SaveToDB = FieldOpts.SaveToDBOpt.TRUE
            });

            #endregion


            // Physical Parameters
            // ===================
            #region physics

            switch (tc) {
                case 1: {
                        C.PhysicalParameters.rho_A = 0.81;
                        C.PhysicalParameters.rho_B = 0.81;
                        C.PhysicalParameters.mu_A = 1.95;
                        C.PhysicalParameters.mu_B = 1.95;
                        C.PhysicalParameters.Sigma = 5.5;

                        C.PhysicalParameters.betaS_A = 1.5;
                        C.PhysicalParameters.betaS_B = 1.5;

                        C.PhysicalParameters.betaL = 0.0;
                        C.PhysicalParameters.theta_e = Math.PI / 2.0;
                        break;
                    }
                case 2: {
                        C.PhysicalParameters.rho_A = 0.81;
                        C.PhysicalParameters.rho_B = 0.81;
                        C.PhysicalParameters.mu_A = 1.95;
                        C.PhysicalParameters.mu_B = 1.95;
                        C.PhysicalParameters.Sigma = 5.5;

                        C.PhysicalParameters.betaS_A = 0.591;
                        C.PhysicalParameters.betaS_B = 1.5;

                        C.PhysicalParameters.betaL = 0.0;
                        C.PhysicalParameters.theta_e = Math.Acos(0.38);
                        break;
                    }
                case 3: {
                        C.PhysicalParameters.rho_A = 8.1;
                        C.PhysicalParameters.rho_B = 8.1;
                        C.PhysicalParameters.mu_A = 1.95;
                        C.PhysicalParameters.mu_B = 1.95;
                        C.PhysicalParameters.Sigma = 0.55;

                        C.PhysicalParameters.betaS_A = 1.5;
                        C.PhysicalParameters.betaS_B = 1.5;

                        C.PhysicalParameters.betaL = 0.0;
                        C.PhysicalParameters.theta_e = Math.PI / 2.0;
                        break;
                    }
            }

            C.PhysicalParameters.IncludeConvection = true;
            C.PhysicalParameters.Material = true;

            #endregion


            // grid generation
            // ===============
            #region grid

            double L = 27.2;
            double H = 13.6;

            C.GridFunc = delegate () {
                double[] Xnodes = GenericBlas.Linspace(0, 4 * L, 8 * kelem + 0);
                double[] Ynodes = GenericBlas.Linspace(0, H, kelem + 1);
                var grd = Grid2D.Cartesian2DGrid(Xnodes, Ynodes, periodicX: true);

                grd.EdgeTagNames.Add(1, "navierslip_linear_lower");
                grd.EdgeTagNames.Add(2, "navierslip_linear_upper");

                grd.DefineEdgeTags(delegate (double[] X) {
                    byte et = 0;
                    if (Math.Abs(X[1]) <= 1.0e-8)
                        et = 1;
                    if (Math.Abs(X[1] - H) <= 1.0e-8)
                        et = 2;

                    return et;
                });

                return grd;
            };

            //C.GridFunc = delegate () {
            //    double[] Xnodes = GenericBlas.Linspace(0, 2, 9 + 1);
            //    double[] Ynodes = GenericBlas.Linspace(0, 1, 5 + 1);
            //    var grd = Grid2D.Cartesian2DGrid(Xnodes, Ynodes, periodicX: true);

            //    grd.EdgeTagNames.Add(1, "navierslip_linear_lower");
            //    grd.EdgeTagNames.Add(2, "navierslip_linear_upper");

            //    grd.DefineEdgeTags(delegate (double[] X) {
            //        byte et = 0;
            //        if (Math.Abs(X[1]) <= 1.0e-8)
            //            et = 1;
            //        if (Math.Abs(X[1] - 1) <= 1.0e-8)
            //            et = 2;

            //        return et;
            //    });

            //    return grd;
            //};

            #endregion


            // Initial Values
            // ==============
            #region init

            Func<double[], double> PhiFunc = (X => Math.Abs(X[0] - 2 * L) - L);

            //Func<double[], double> PhiFunc = (X => Math.Abs(X[0] - 1) - 0.5);

            C.InitialValues_Evaluators.Add("Phi", PhiFunc);

            C.InitSignedDistance = false;

            //double U_slip = 0.16;

            C.InitialValues_Evaluators.Add("VelocityX#A", X => 0.0); // -U_slip + 2 * U_slip * X[1] / H);
            C.InitialValues_Evaluators.Add("VelocityX#B", X => 0.0); // -U_slip + 2 * U_slip * X[1] / H);

            #endregion


            // boundary conditions
            // ===================
            #region BC

            double U_wall = 0.0;
            switch(tc) {
                case 1:
                case 3: {
                        U_wall = 0.25;
                        break;
                    }
                case 2: {
                        U_wall = 0.2;
                        break;
                    }
            }

            C.AddBoundaryValue("navierslip_linear_lower", "VelocityX#A", X => -U_wall);
            C.AddBoundaryValue("navierslip_linear_lower", "VelocityX#B", X => -U_wall);
            C.AddBoundaryValue("navierslip_linear_upper", "VelocityX#A", X => U_wall);
            C.AddBoundaryValue("navierslip_linear_upper", "VelocityX#B", X => U_wall);

            C.AdvancedDiscretizationOptions.GNBC_Localization = NavierSlip_Localization.Bulk;
            C.AdvancedDiscretizationOptions.GNBC_SlipLength = NavierSlip_SlipLength.Prescribed_Beta;


            #endregion


            // misc. solver options
            // ====================
            #region solver

            C.ComputeEnergyProperties = false;

            C.LSContiProjectionMethod = Solution.LevelSetTools.ContinuityProjectionOption.ConstrainedDG;

            C.LinearSolver.NoOfMultigridLevels = 2;
            C.NonLinearSolver.MaxSolverIterations = 50;
            C.LinearSolver.MaxSolverIterations = 50;
            C.NonLinearSolver.ConvergenceCriterion = 1e-8;
            C.LinearSolver.ConvergenceCriterion = 1e-8;
            C.LevelSet_ConvergenceCriterion = 1e-6;

            //C.NonLinearSolver.SolverCode = NonLinearSolverCode.Picard;

            C.Option_LevelSetEvolution = LevelSetEvolution.FastMarching;

            //C.AdvancedDiscretizationOptions.FilterConfiguration = CurvatureAlgorithms.FilterConfiguration.NoFilter;
            //C.AdvancedDiscretizationOptions.FilterConfiguration.FilterCurvatureCycles = 1;

            //C.AdvancedDiscretizationOptions.SurfStressTensor = SurfaceSressTensor.FullBoussinesqScriven;

            C.AdvancedDiscretizationOptions.SST_isotropicMode = Solution.XNSECommon.SurfaceStressTensor_IsotropicMode.LaplaceBeltrami_ContactLine;

            C.AdvancedDiscretizationOptions.SurfStressTensor = SurfaceSressTensor.Isotropic;


            C.AdaptiveMeshRefinement = true;
            C.RefineStrategy = XNSE_Control.RefinementStrategy.ContactLineRefined;
            C.RefineNavierSlipBoundary = false;
            C.BaseRefinementLevel = 0;
            C.RefinementLevel = 1;

            #endregion


            // Timestepping
            // ============
            #region time

<<<<<<< HEAD
            C.Timestepper_Scheme = XNSE_Control.TimesteppingScheme.BDF2;
=======
            C.TimeSteppingScheme = TimeSteppingScheme.ImplicitEuler;
>>>>>>> c08e7ab8
            C.Timestepper_BDFinit = TimeStepperInit.SingleInit;
            C.Timestepper_LevelSetHandling = LevelSetHandling.Coupled_Once;

            C.TimesteppingMode = AppControl._TimesteppingMode.Transient;
            //double dt = 1e-1;
            C.dtMax = dt;
            C.dtMin = dt;
            C.Endtime = 200;
            C.NoOfTimesteps = (int)(200.0 / (dt));
            C.saveperiod = 2;

            #endregion


            return C;
        }


        public static XNSE_Control CouetteGNBC_forWorksheet(bool symmetric) {

            XNSE_Control C = new XNSE_Control();

            // basic database options
            // ======================
            #region db

            //C.DbPath = set by workflowMgm during job creation
            C.savetodb = true;
            C.ContinueOnIoError = false;

            C.LogValues = XNSE_Control.LoggingValues.MovingContactLine;

            #endregion


            // DG degrees
            // ==========
            #region degrees

            // need to be set by user via setDGdegree() in worksheet

            #endregion


            // Physical Parameters
            // ===================
            #region physics

            C.PhysicalParameters.rho_A = 0.81;
            C.PhysicalParameters.rho_B = 0.81;
            C.PhysicalParameters.mu_A = 1.95;
            C.PhysicalParameters.mu_B = 1.95;
            C.PhysicalParameters.Sigma = 5.5;

            if(symmetric) {
                C.PhysicalParameters.betaS_A = 1.5;
                C.PhysicalParameters.betaS_B = 1.5;

                C.PhysicalParameters.betaL = 0.0;
                C.PhysicalParameters.theta_e = Math.PI / 2.0;

            } else {
                C.PhysicalParameters.betaS_A = 0.591;
                C.PhysicalParameters.betaS_B = 1.5;

                C.PhysicalParameters.betaL = 0.0;
                C.PhysicalParameters.theta_e = Math.Acos(0.38);

            }

            C.PhysicalParameters.IncludeConvection = true;
            C.PhysicalParameters.Material = true;

            #endregion


            // grid genration
            // ==============
            #region grid

            // need to be set by user via setGrid() in worksheet

            #endregion


            // boundary conditions
            // ===================
            #region BC

            if (symmetric) {
                C.AddBoundaryValue("navierslip_linear_lower", "VelocityX#A", "X => -0.25", false);
                C.AddBoundaryValue("navierslip_linear_lower", "VelocityX#B", "X => -0.25", false);
                C.AddBoundaryValue("navierslip_linear_upper", "VelocityX#A", "X => 0.25", false);
                C.AddBoundaryValue("navierslip_linear_upper", "VelocityX#B", "X => 0.25", false);
            } else {
                C.AddBoundaryValue("navierslip_linear_lower", "VelocityX#A", "X => -0.2", false);
                C.AddBoundaryValue("navierslip_linear_lower", "VelocityX#B", "X => -0.2", false);
                C.AddBoundaryValue("navierslip_linear_upper", "VelocityX#A", "X => 0.2", false);
                C.AddBoundaryValue("navierslip_linear_upper", "VelocityX#B", "X => 0.2", false);

            }

            C.AdvancedDiscretizationOptions.GNBC_Localization = NavierSlip_Localization.Bulk;
            C.AdvancedDiscretizationOptions.GNBC_SlipLength = NavierSlip_SlipLength.Prescribed_Beta;


            #endregion


            // Initial Values
            // ==============
            #region init

            //double epsInit = 0.01;
            //Func<double[], double> PhiFunc = (X => (Math.Abs(X[0] - 2 * L) - L) + (X[1] - (H / 2.0)) * (epsInit / (H / 2.0)));
            C.AddInitialValue("Phi", "X => (Math.Abs(X[0] - 2 * 27.2) - 27.2) + (X[1] - (6.8)) * (0.01 / 6.8)", false);

            #endregion


            // misc. solver options
            // ====================
            #region solver

            C.NonLinearSolver.MaxSolverIterations = 100;
            C.LinearSolver.MaxSolverIterations = 100;

            C.NonLinearSolver.ConvergenceCriterion = 1e-8;
            C.LinearSolver.ConvergenceCriterion = 1e-8;

            C.LevelSet_ConvergenceCriterion = 1e-6;

            #endregion


            // Level-Set options (AMR)
            // =======================
            #region levset

            C.LSContiProjectionMethod = Solution.LevelSetTools.ContinuityProjectionOption.ConstrainedDG;

            C.Option_LevelSetEvolution = LevelSetEvolution.FastMarching;

            C.AdvancedDiscretizationOptions.SST_isotropicMode = SurfaceStressTensor_IsotropicMode.LaplaceBeltrami_ContactLine;

            #endregion


            // Timestepping
            // ============
            #region time

            C.TimesteppingMode = AppControl._TimesteppingMode.Transient;

            C.Timestepper_Scheme = XNSE_Control.TimesteppingScheme.BDF2;
            C.Timestepper_BDFinit = TimeStepperInit.SingleInit;
            C.Timestepper_LevelSetHandling = LevelSetHandling.Coupled_Once;

            //C.dtMax = dt; // need to be set according to grid and DG degree
            //C.dtMin = dt;
            C.Endtime = 1000;
            //C.NoOfTimesteps = 0; 

            C.saveperiod = 1;
            C.LogPeriod = 1;

            #endregion

            return C;
        }

    }

}<|MERGE_RESOLUTION|>--- conflicted
+++ resolved
@@ -299,11 +299,7 @@
             // ============
             #region time
 
-<<<<<<< HEAD
-            C.Timestepper_Scheme = XNSE_Control.TimesteppingScheme.BDF2;
-=======
-            C.TimeSteppingScheme = TimeSteppingScheme.ImplicitEuler;
->>>>>>> c08e7ab8
+            C.TimeSteppingScheme = TimeSteppingScheme.BDF2;
             C.Timestepper_BDFinit = TimeStepperInit.SingleInit;
             C.Timestepper_LevelSetHandling = LevelSetHandling.Coupled_Once;
 
@@ -458,7 +454,7 @@
 
             C.TimesteppingMode = AppControl._TimesteppingMode.Transient;
 
-            C.Timestepper_Scheme = XNSE_Control.TimesteppingScheme.BDF2;
+            C.TimeSteppingScheme = TimeSteppingScheme.BDF2;
             C.Timestepper_BDFinit = TimeStepperInit.SingleInit;
             C.Timestepper_LevelSetHandling = LevelSetHandling.Coupled_Once;
 
