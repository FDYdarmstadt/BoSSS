﻿/* =======================================================================
Copyright 2017 Technische Universitaet Darmstadt, Fachgebiet fuer Stroemungsdynamik (chair of fluid dynamics)

Licensed under the Apache License, Version 2.0 (the "License");
you may not use this file except in compliance with the License.
You may obtain a copy of the License at

    http://www.apache.org/licenses/LICENSE-2.0

Unless required by applicable law or agreed to in writing, software
distributed under the License is distributed on an "AS IS" BASIS,
WITHOUT WARRANTIES OR CONDITIONS OF ANY KIND, either express or implied.
See the License for the specific language governing permissions and
limitations under the License.
*/

using System;
using System.Collections.Generic;
using System.Linq;
using System.Text;
using System.Threading.Tasks;

using ilPSP;
using ilPSP.Utils;
using BoSSS.Solution.Control;
using BoSSS.Solution.AdvancedSolvers;
using BoSSS.Solution.XNSECommon;
using BoSSS.Foundation.IO;
using BoSSS.Foundation.Grid;
using BoSSS.Foundation.Grid.Classic;
using BoSSS.Solution.XdgTimestepping;
using BoSSS.Solution.LevelSetTools.FourierLevelSet;
using BoSSS.Solution.LevelSetTools;
using BoSSS.Solution.Timestepping;

namespace BoSSS.Application.XNSE_Solver.PhysicalBasedTestcases {

    /// <summary>
    /// class providing Controls for the Rising Bubble testcase
    /// </summary>
    public static class RisingBubble {


        /// <summary>
        /// Control for various testing
        /// </summary>
        /// <param name="p"></param>
        /// <param name="kelem"></param>
        /// <param name="_DbPath"></param>
        /// <param name="dt">
        /// Timestepsize, should be chosen as (1.0 / (double)kelem) / 16.0;
        /// </param>
        /// <returns></returns>
        public static XNSE_Control RB(int p = 2, int kelem = 20, double dt = 3.125e-3, string _DbPath = null) {

            XNSE_Control C = new XNSE_Control();

            _DbPath = @"D:\local\local_Testcase_databases\Testcase_RisingBubble";
            //_DbPath = @"\\dc1\userspace\yotov\bosss-db\RisingBubble"";


            // basic database options
            // ======================
            #region db

            C.DbPath = _DbPath;
            C.savetodb = C.DbPath != null;
            C.SessionName = "RisingBubbleHeimann";
            C.ProjectDescription = "rising bubble";

            //C.LogValues = XNSE_Control.LoggingValues.RisingBubble;

            #endregion


            // DG degrees
            // ==========
            #region degrees

            C.FieldOptions.Add("VelocityX", new FieldOpts() {
                Degree = p,
                SaveToDB = FieldOpts.SaveToDBOpt.TRUE
            });
            C.FieldOptions.Add("VelocityY", new FieldOpts() {
                Degree = p,
                SaveToDB = FieldOpts.SaveToDBOpt.TRUE
            });
            C.FieldOptions.Add("GravityY", new FieldOpts() {
                SaveToDB = FieldOpts.SaveToDBOpt.TRUE
            });
            C.FieldOptions.Add("Pressure", new FieldOpts() {
                Degree = p - 1,
                SaveToDB = FieldOpts.SaveToDBOpt.TRUE
            });
            C.FieldOptions.Add("PhiDG", new FieldOpts() {
                SaveToDB = FieldOpts.SaveToDBOpt.TRUE
            });
            C.FieldOptions.Add("Phi", new FieldOpts() {
                Degree = p,
                SaveToDB = FieldOpts.SaveToDBOpt.TRUE
            });
            C.FieldOptions.Add("Curvature", new FieldOpts() {
                Degree = p,
                SaveToDB = FieldOpts.SaveToDBOpt.TRUE
            });
            C.FieldOptions.Add("DivergenceVelocity", new FieldOpts() {
                Degree = p,
                SaveToDB = FieldOpts.SaveToDBOpt.TRUE
            });

            #endregion


            // Physical Parameters
            // ===================
            #region physics

            C.Tags.Add("Testcase 1");
            C.PhysicalParameters.rho_A = 100;
            C.PhysicalParameters.rho_B = 1000;
            C.PhysicalParameters.mu_A = 1;
            C.PhysicalParameters.mu_B = 10;
            C.PhysicalParameters.Sigma = 24.5;


            //C.Tags.Add("Testcase 1 - higher parameters");
            //C.PhysicalParameters.rho_A = 1000;
            //C.PhysicalParameters.rho_B = 10000;
            //C.PhysicalParameters.mu_A = 10;
            //C.PhysicalParameters.mu_B = 100;
            //C.PhysicalParameters.Sigma = 245;

            //C.Tags.Add("Testcase 2");
            //C.PhysicalParameters.rho_A = 1;
            //C.PhysicalParameters.rho_B = 1000;
            //C.PhysicalParameters.mu_A = 0.1;
            //C.PhysicalParameters.mu_B = 10;
            //C.PhysicalParameters.Sigma = 1.96;

            // Re = 3.5 ; Bo(Eo) = 1
            //C.PhysicalParameters.rho_A = 1;
            //C.PhysicalParameters.rho_B = 1000;
            //C.PhysicalParameters.mu_A = 1;
            //C.PhysicalParameters.mu_B = 100;
            //C.PhysicalParameters.Sigma = 245;

            //// Re = 35 ; Bo(Eo) = 100
            //C.PhysicalParameters.rho_A = 1;
            //C.PhysicalParameters.rho_B = 1000;
            //C.PhysicalParameters.mu_A = 0.1;
            //C.PhysicalParameters.mu_B = 10;
            //C.PhysicalParameters.Sigma = 2.45;

            //// Re = 70 ; Bo(Eo) = 10
            //C.PhysicalParameters.rho_A = 1;
            //C.PhysicalParameters.rho_B = 1000;
            //C.PhysicalParameters.mu_A = 0.05;
            //C.PhysicalParameters.mu_B = 5;
            //C.PhysicalParameters.Sigma = 24.5;


            C.PhysicalParameters.IncludeConvection = true;
            C.PhysicalParameters.Material = true;

            #endregion


            // grid generation
            // ===============
            #region grid


            double xSize = 1.0;
            double ySize = 2.0;

            //int kelem = 160;

            /*
            C.GridFunc = delegate () {
                double[] Xnodes = GenericBlas.Linspace(0, xSize, kelem + 1);
                double[] Ynodes = GenericBlas.Linspace(0, ySize, 2 * kelem + 1);
                var grd = Grid2D.Cartesian2DGrid(Xnodes, Ynodes, periodicX: false);


                grd.EdgeTagNames.Add(1, "wall_lower");
                grd.EdgeTagNames.Add(2, "wall_upper");
                grd.EdgeTagNames.Add(3, "freeslip_left");
                grd.EdgeTagNames.Add(4, "freeslip_right");

                grd.DefineEdgeTags(delegate (double[] X) {
                    byte et = 0;
                    if (Math.Abs(X[1]) <= 1.0e-8)
                        et = 1;
                    if (Math.Abs(X[1] - ySize) <= 1.0e-8)
                        et = 2;
                    if (Math.Abs(X[0]) <= 1.0e-8)
                        et = 3;
                    if (Math.Abs(X[0] - xSize) <= 1.0e-8)
                        et = 4;

                    return et;
                });

                grd.AddPredefinedPartitioning("ZwoProcSplit", delegate (double[] X) {
                    int rank;
                    double x = X[0];
                    if (x < 0.5)
                        rank = 0;
                    else
                        rank = 1;

                    return rank;
                });

                grd.AddPredefinedPartitioning("VierProcSplit", delegate (double[] X) {
                    int rank;
                    double x = X[0];
                    if (x < 0.35)
                        rank = 0;
                    else if (x < 0.5)
                        rank = 1;
                    else if (x < 0.75)
                        rank = 2;
                    else
                        rank = 3;

                    return rank;
                });


                return grd;
            };
            */
            //C.GridPartType = GridPartType.Predefined;
            //C.GridPartOptions = "VierProcSplit";


            #endregion


            // Initial Values
            // ==============
            #region init

            double[] center = new double[] { 0.5, 0.5 }; //0.5,0.5
            double radius = 0.25;

            //Func<double[], double> PhiFunc = (X => (X[0] - center[0]).Pow2() + (X[1] - center[1]).Pow2() - radius.Pow2()); // quadratic form
            //Func<double[], double> PhiFunc = (X => ((X[0] - center[0]).Pow2() + (X[1] - center[1]).Pow2()).Sqrt() - radius); // signed-distance form

            //C.InitialValues_Evaluators.Add("Phi", PhiFunc);

            Func<double, double> PeriodicFunc = x => radius;

            //C.InitialValues_Evaluators.Add("VelocityX#A", X => 0.0);
            //C.InitialValues_Evaluators.Add("VelocityX#B", X => 0.0);

            //C.InitialValues_Evaluators.Add("GravityY#A", X => -9.81e-1);
            //C.InitialValues_Evaluators.Add("GravityY#B", X => -9.81e-1);


            var database = new DatabaseInfo(_DbPath);
            Guid restartID = new Guid("322f07e1-2ac3-4ed4-af8b-1c46ab7e55a0");
            C.RestartInfo = new Tuple<Guid, Foundation.IO.TimestepNumber>(restartID, 986);
            //C.ReInitControl.PrintIterations = true; 

            #endregion

            // boundary conditions
            // ===================
            #region BC

            C.AddBoundaryValue("wall_lower");
            C.AddBoundaryValue("wall_upper");
            C.AddBoundaryValue("freeslip_left");
            C.AddBoundaryValue("freeslip_right");

            //C.AddBoundaryCondition("wall_lower", VariableNames.LevelSet, PhiFunc);

            #endregion


            // misc. solver options
            // ====================
            #region solver


            //C.AdvancedDiscretizationOptions.CellAgglomerationThreshold = 0.2;
            //C.AdvancedDiscretizationOptions.PenaltySafety = 1;
            //C.AdvancedDiscretizationOptions.UseGhostPenalties = true;


            //C.EnforceLevelSetConservation = true;
            C.LinearSolver.NoOfMultigridLevels = 1;
            C.NonLinearSolver.MaxSolverIterations = 50;
            C.LinearSolver.MaxSolverIterations = 50;
            //C.Solver_MaxIterations = 50;
            C.NonLinearSolver.MinSolverIterations = 1;
            C.LinearSolver.MinSolverIterations = 1;
            //C.Solver_MinIterations = 1;
            C.NonLinearSolver.ConvergenceCriterion = 1e-7;
            C.LinearSolver.ConvergenceCriterion = 1e-7;
            //C.Solver_ConvergenceCriterion = 1e-7;
            C.LevelSet_ConvergenceCriterion = 1e-6;

            //C.AdvancedDiscretizationOptions.ViscosityMode = ViscosityMode.Standard;


            C.Option_LevelSetEvolution = LevelSetEvolution.ExtensionVelocity;
            C.EllipticExtVelAlgoControl.solverFactory = () => new ilPSP.LinSolvers.PARDISO.PARDISOSolver();
            C.EllipticExtVelAlgoControl.IsotropicViscosity = 1e-3;
            C.fullReInit = true;

            C.AdvancedDiscretizationOptions.FilterConfiguration = CurvatureAlgorithms.FilterConfiguration.NoFilter;
            C.AdvancedDiscretizationOptions.SST_isotropicMode = Solution.XNSECommon.SurfaceStressTensor_IsotropicMode.LaplaceBeltrami_Flux;
            //C.AdvancedDiscretizationOptions.FilterConfiguration.FilterCurvatureCycles = 1;
            C.LSContiProjectionMethod = ContinuityProjectionOption.ConstrainedDG;

            C.AdaptiveMeshRefinement = true;
            C.RefineStrategy = XNSE_Control.RefinementStrategy.constantInterface;
            C.RefinementLevel = 1;

            #endregion


            // Timestepping
            // ============
            #region time

            C.TimeSteppingScheme = TimeSteppingScheme.BDF2;
            C.Timestepper_BDFinit = TimeStepperInit.SingleInit;
            //C.dt_increment = 20;
            C.Timestepper_LevelSetHandling = LevelSetHandling.Coupled_Once;

            C.TimesteppingMode = AppControl._TimesteppingMode.Transient;
            C.dtMax = dt/2.0;
            C.dtMin = dt/2.0;
            C.Endtime = 3;
            C.NoOfTimesteps = 10000; // (int)(3 / dt);
            C.saveperiod = 1;

            #endregion

            return C;

        }


        /// <summary>
        /// specified control for benchmark testing
        /// </summary>
        /// <param name="p"></param>
        /// <param name="kelem"></param>
        /// <param name="_DbPath"></param>
        /// <returns></returns>
        public static XNSE_Control RB_BenchmarkTest(int p = 2, int kelem = 10, string _DbPath = null) {

            XNSE_Control C = new XNSE_Control();


            //_DbPath = @"D:\local\local_Testcase_databases\Testcase_RisingBubble";
            //_DbPath = @"\\fdyprime\userspace\smuda\cluster\cluster_db";


            // basic database options
            // ======================
            #region db

            C.DbPath = _DbPath;
            C.savetodb = C.DbPath != null;
            C.ProjectName = "XNSE/Bubble";
            C.ProjectDescription = "rising bubble";
            C.Tags.Add("benchmark setup");

            C.LogValues = XNSE_Control.LoggingValues.RisingBubble;
            C.LogPeriod = 30;

            #endregion


            // DG degrees
            // ==========
            #region degrees

            C.FieldOptions.Add("VelocityX", new FieldOpts() {
                Degree = p,
                SaveToDB = FieldOpts.SaveToDBOpt.TRUE
            });
            C.FieldOptions.Add("VelocityY", new FieldOpts() {
                Degree = p,
                SaveToDB = FieldOpts.SaveToDBOpt.TRUE
            });
            C.FieldOptions.Add("GravityY", new FieldOpts() {
                SaveToDB = FieldOpts.SaveToDBOpt.TRUE
            });
            C.FieldOptions.Add("Pressure", new FieldOpts() {
                Degree = p - 1,
                SaveToDB = FieldOpts.SaveToDBOpt.TRUE
            });
            C.FieldOptions.Add("PhiDG", new FieldOpts() {
                SaveToDB = FieldOpts.SaveToDBOpt.TRUE
            });
            C.FieldOptions.Add("Phi", new FieldOpts() {
                Degree = p,
                SaveToDB = FieldOpts.SaveToDBOpt.TRUE
            });
            C.FieldOptions.Add("Curvature", new FieldOpts() {
                Degree = p,
                SaveToDB = FieldOpts.SaveToDBOpt.TRUE
            });


            #endregion


            // Physical Parameters
            // ===================
            #region physics

            C.Tags.Add("Testcase 1");
            C.PhysicalParameters.rho_A = 100;
            C.PhysicalParameters.rho_B = 1000;
            C.PhysicalParameters.mu_A = 1;
            C.PhysicalParameters.mu_B = 10;
            double sigma = 24.5;
            C.PhysicalParameters.Sigma = sigma;

            //C.Tags.Add("Testcase 2");
            //C.PhysicalParameters.rho_A = 1;
            //C.PhysicalParameters.rho_B = 1000;
            //C.PhysicalParameters.mu_A = 0.1;
            //C.PhysicalParameters.mu_B = 10;
            //double sigma = 1.96;
            //C.PhysicalParameters.Sigma = sigma;


            C.PhysicalParameters.IncludeConvection = true;
            C.PhysicalParameters.Material = true;

            #endregion


            // grid generation
            // ===============
            #region grid

            double h = 1.0 / (double)kelem;

            C.GridFunc = delegate () {
                double[] Xnodes = GenericBlas.Linspace(0, 1.0, kelem + 1);
                double[] Ynodes = GenericBlas.Linspace(0, 2.0, 2 * kelem + 1);
                var grd = Grid2D.Cartesian2DGrid(Xnodes, Ynodes, periodicX: false);

                grd.EdgeTagNames.Add(1, "wall_lower");
                grd.EdgeTagNames.Add(2, "wall_upper");
                grd.EdgeTagNames.Add(3, "freeslip_left");
                grd.EdgeTagNames.Add(4, "freeslip_right");

                grd.DefineEdgeTags(delegate (double[] X) {
                    byte et = 0;
                    if(Math.Abs(X[1]) <= 1.0e-8)
                        et = 1;
                    if(Math.Abs(X[1] - 2.0) <= 1.0e-8)
                        et = 2;
                    if(Math.Abs(X[0]) <= 1.0e-8)
                        et = 3;
                    if(Math.Abs(X[0] - 1.0) <= 1.0e-8)
                        et = 4;
                    return et;
                });

                //grd.AddPredefinedPartitioning("ZwoProcSplit", delegate (double[] X) {
                //    int rank;
                //    double x = X[0];
                //    if (x < 0.5)
                //        rank = 0;
                //    else
                //        rank = 1;

                //    return rank;
                //});

                //grd.AddPredefinedPartitioning("VierProcSplit", delegate (double[] X) {
                //    int rank;
                //    double x = X[0];
                //    if (x < 0.35)
                //        rank = 0;
                //    else if (x < 0.5)
                //        rank = 1;
                //    else if (x < 0.75)
                //        rank = 2;
                //    else
                //        rank = 3;

                //    return rank;
                //});


                return grd;
            };

            //C.GridPartType = GridPartType.Predefined;
            //C.GridPartOptions = "VierProcSplit";

            #endregion


            // Initial Values
            // ==============
            #region init

            double[] center = new double[] { 0.5, 0.5 };
            double radius = 0.25;

            //Func<double[], double> PhiFunc = (X => (X[0] - center[0]).Pow2() + (X[1] - center[1]).Pow2() - radius.Pow2()); // quadratic form
            Func<double[], double> PhiFunc = (X => ((X[0] - center[0]).Pow2() + (X[1] - center[1]).Pow2()).Sqrt() - radius); // signed-distance form

            C.InitialValues_Evaluators.Add("Phi", PhiFunc);

            Func<double, double> PeriodicFunc = x => radius;

            C.InitialValues_Evaluators.Add("VelocityX#A", X => 0.0);
            C.InitialValues_Evaluators.Add("VelocityX#B", X => 0.0);

            C.InitialValues_Evaluators.Add("GravityY#A", X => -9.81e-1);
            C.InitialValues_Evaluators.Add("GravityY#B", X => -9.81e-1);


            //var database = new DatabaseInfo(_DbPath);
            //Guid restartID = new Guid("b90c5f79-9b82-47cd-b400-e9abbbd83e19");  //new Guid("2953cd96-ea27-4989-abd3-07e99d35de5f"); 
            //C.RestartInfo = new Tuple<Guid, Foundation.IO.TimestepNumber>(restartID, 1140);

            #endregion

            // boundary conditions
            // ===================
            #region BC

            C.AddBoundaryValue("wall_lower");
            C.AddBoundaryValue("wall_upper");
            C.AddBoundaryValue("freeslip_left");
            C.AddBoundaryValue("freeslip_right");

            #endregion

            // Level-Set
            // =================
            #region Fourier

            int numSp = 1024;
            double[] FourierP = new double[numSp];
            double[] samplP = new double[numSp];
            for (int sp = 0; sp < numSp; sp++) {
                FourierP[sp] = sp * (2 * Math.PI / (double)numSp);
                samplP[sp] = radius;
            }

            //double circum = 2.0 * Math.PI * radius;
            //double filter = (circum * 20.0) / ((double)numSp / 2.0);
            //C.FourierLevSetControl = new FourierLevSetControl(FourierType.Polar, 2 * Math.PI, FourierP, samplP, 1.0 / (double)kelem) {
            //    center = center,
            //    FourierEvolve = Fourier_Evolution.MaterialPoints,
            //    centerMove = CenterMovement.Reconstructed,
            //};


            #endregion


            C.Option_LevelSetEvolution = LevelSetEvolution.FastMarching;


            // misc. solver options
            // ====================
            #region solver


            //C.AdvancedDiscretizationOptions.CellAgglomerationThreshold = 0.2;
            //C.AdvancedDiscretizationOptions.PenaltySafety = 40;
            //C.AdvancedDiscretizationOptions.UseGhostPenalties = true;


            C.LSContiProjectionMethod = ContinuityProjectionOption.ConstrainedDG;

            C.LinearSolver.NoOfMultigridLevels = 1;
            C.NonLinearSolver.MaxSolverIterations = 80;
            C.LinearSolver.MaxSolverIterations = 80;
            //C.Solver_MaxIterations = 80;
            C.NonLinearSolver.ConvergenceCriterion = 1e-8;
            C.LinearSolver.ConvergenceCriterion = 1e-8;
            //C.Solver_ConvergenceCriterion = 1e-8;
            C.LevelSet_ConvergenceCriterion = 1e-6;

            C.LinearSolver.SolverCode = LinearSolverCode.classic_mumps;

            C.AdvancedDiscretizationOptions.ViscosityMode = ViscosityMode.FullySymmetric;


            C.AdvancedDiscretizationOptions.FilterConfiguration = CurvatureAlgorithms.FilterConfiguration.NoFilter;
            //C.AdvancedDiscretizationOptions.FilterConfiguration.FilterCurvatureCycles = 1;


            C.AdvancedDiscretizationOptions.SurfStressTensor = SurfaceSressTensor.Isotropic;
            C.PhysicalParameters.mu_I = 1 * sigma;
            C.PhysicalParameters.lambda_I = 2 * sigma;

            C.AdvancedDiscretizationOptions.SST_isotropicMode = SurfaceStressTensor_IsotropicMode.LaplaceBeltrami_ContactLine;

            //C.LS_TrackerWidth = 2;
            C.AdaptiveMeshRefinement = true;
            C.RefineStrategy = XNSE_Control.RefinementStrategy.constantInterface;
            C.RefinementLevel = 1;


            #endregion


            // Timestepping
            // ============
            #region time

            C.TimeSteppingScheme = TimeSteppingScheme.ImplicitEuler;
            C.Timestepper_BDFinit = TimeStepperInit.SingleInit;
            C.Timestepper_LevelSetHandling = LevelSetHandling.Coupled_Once;

            C.TimesteppingMode = AppControl._TimesteppingMode.Transient;

            double dt = 1e-2;
            C.dtMax = dt;
            C.dtMin = dt;
            C.NoOfTimesteps = 3000;
            C.saveperiod = 3;


            #endregion

            return C;

        }


        /// <summary>
        /// Control for TestProgramm (not to be changed!!!)
        /// </summary>
        /// <param name="p"></param>
        /// <param name="kelem"></param>
        /// <param name="_DbPath"></param>
        /// <returns></returns>
        public static XNSE_Control RB_Test(int p = 2, int kelem = 20, int method = 0) {

            XNSE_Control C = new XNSE_Control();

            //C.CutCellQuadratureType = Foundation.XDG.XQuadFactoryHelper.MomentFittingVariants.OneStepGaussAndStokes;

            string _DbPath = null; // @"D:\local\local_Testcase_databases\Testcase_RisingBubble";
            //_DbPath = @"\\fdyprime\userspace\smuda\cluster\cluster_db";
            //string _DbPath = null; // @"D:\local\local_XNSE_StudyDB";
            //string _DbPath = @"\\HPCCLUSTER\hpccluster-scratch\smuda\XNSE_studyDB";
            //string _DbPath = @"\\terminal03\Users\smuda\local\terminal03_XNSE_studyDB";

            // basic database options
            // ======================
            #region db

            C.DbPath = _DbPath; 
            C.savetodb = C.DbPath != null;
            C.ProjectName = "RisingBubble";
            //C.SessionName = "RisingBubble_ConvStudy2_k2_mesh2_AMR1_restart";
            //C.SessionName = "RisingBubble_ConvStudy_k3_mesh02_rerunWithReInit";
            //C.SessionName = "RisingBubble_methodStudy_k2_method"+method;
            //C.SessionName = "RisingBubble_pStudy_k3_mesh60_restart";
            C.SessionName = "RisingBubble_tc2_k2_mesh20_AMR4";

            C.LogValues = XNSE_Control.LoggingValues.RisingBubble;
            C.LogPeriod = 3;

            #endregion
            

            // DG degrees
            // ==========
            #region degrees

            C.FieldOptions.Add("VelocityX", new FieldOpts() {
                Degree = p,
                SaveToDB = FieldOpts.SaveToDBOpt.TRUE
            });
            C.FieldOptions.Add("VelocityY", new FieldOpts() {
                Degree = p,
                SaveToDB = FieldOpts.SaveToDBOpt.TRUE
            });
            C.FieldOptions.Add("GravityY", new FieldOpts() {
                SaveToDB = FieldOpts.SaveToDBOpt.TRUE
            });
            C.FieldOptions.Add("Pressure", new FieldOpts() {
                Degree = p - 1,
                SaveToDB = FieldOpts.SaveToDBOpt.TRUE
            });
            C.FieldOptions.Add("PhiDG", new FieldOpts() {
                SaveToDB = FieldOpts.SaveToDBOpt.TRUE
            });
            C.FieldOptions.Add("Phi", new FieldOpts() {
                Degree = p,
                SaveToDB = FieldOpts.SaveToDBOpt.TRUE
            });
            C.FieldOptions.Add("Curvature", new FieldOpts() {
                Degree = p,
                SaveToDB = FieldOpts.SaveToDBOpt.TRUE
            });
            //C.FieldOptions.Add("DivergenceVelocity", new FieldOpts() {
            //    Degree = p,
            //    SaveToDB = FieldOpts.SaveToDBOpt.TRUE
            //});

            #endregion


            // Physical Parameters
            // ===================
            #region physics

            //C.Tags.Add("Testcase 1");
            //C.PhysicalParameters.rho_A = 100;
            //C.PhysicalParameters.rho_B = 1000;
            //C.PhysicalParameters.mu_A = 1;
            //C.PhysicalParameters.mu_B = 10;
            //C.PhysicalParameters.Sigma = 24.5;


            //C.Tags.Add("Testcase 1 - higher parameters");
            //C.PhysicalParameters.rho_A = 1000;
            //C.PhysicalParameters.rho_B = 10000;
            //C.PhysicalParameters.mu_A = 10;
            //C.PhysicalParameters.mu_B = 100;
            //C.PhysicalParameters.Sigma = 245;

            C.Tags.Add("Testcase 2");
            C.PhysicalParameters.rho_A = 1;
            C.PhysicalParameters.rho_B = 1000;
            C.PhysicalParameters.mu_A = 0.1;
            C.PhysicalParameters.mu_B = 10;
            C.PhysicalParameters.Sigma = 1.96;

            // Re = 3.5 ; Bo(Eo) = 1
            //C.PhysicalParameters.rho_A = 1;
            //C.PhysicalParameters.rho_B = 1000;
            //C.PhysicalParameters.mu_A = 1;
            //C.PhysicalParameters.mu_B = 100;
            //C.PhysicalParameters.Sigma = 245;

            //// Re = 35 ; Bo(Eo) = 100
            //C.PhysicalParameters.rho_A = 1;
            //C.PhysicalParameters.rho_B = 1000;
            //C.PhysicalParameters.mu_A = 0.1;
            //C.PhysicalParameters.mu_B = 10;
            //C.PhysicalParameters.Sigma = 2.45;

            //// Re = 70 ; Bo(Eo) = 10
            //C.PhysicalParameters.rho_A = 1;
            //C.PhysicalParameters.rho_B = 1000;
            //C.PhysicalParameters.mu_A = 0.05;
            //C.PhysicalParameters.mu_B = 5;
            //C.PhysicalParameters.Sigma = 24.5;


            C.PhysicalParameters.IncludeConvection = true;
            C.PhysicalParameters.Material = true;

            #endregion

            // grid generation
            // ===============
            #region grid


            double xSize = 1.0;
            double ySize = 2.0;

            //int kelem = 160;

            C.GridFunc = delegate () {
                double[] Xnodes = GenericBlas.Linspace(0, xSize, kelem + 1);
                double[] Ynodes = GenericBlas.Linspace(0, ySize, 2 * kelem + 1);
                var grd = Grid2D.Cartesian2DGrid(Xnodes, Ynodes, periodicX: false);


                grd.EdgeTagNames.Add(1, "wall_lower");
                grd.EdgeTagNames.Add(2, "wall_upper");
                grd.EdgeTagNames.Add(3, "freeslip_left");
                grd.EdgeTagNames.Add(4, "freeslip_right");

                grd.DefineEdgeTags(delegate (double[] X) {
                    byte et = 0;
                    if (Math.Abs(X[1]) <= 1.0e-8)
                        et = 1;
                    if (Math.Abs(X[1] - ySize) <= 1.0e-8)
                        et = 2;
                    if (Math.Abs(X[0]) <= 1.0e-8)
                        et = 3;
                    if (Math.Abs(X[0] - xSize) <= 1.0e-8)
                        et = 4;

                    return et;
                });

                //grd.AddPredefinedPartitioning("ZwoProcSplit", delegate (double[] X) {
                //    int rank;
                //    double x = X[0];
                //    if (x < 0.5)
                //        rank = 0;
                //    else
                //        rank = 1;

                //    return rank;
                //});

                //grd.AddPredefinedPartitioning("VierProcSplit", delegate (double[] X) {
                //    int rank;
                //    double x = X[0];
                //    if (x < 0.35)
                //        rank = 0;
                //    else if (x < 0.5)
                //        rank = 1;
                //    else if (x < 0.75)
                //        rank = 2;
                //    else
                //        rank = 3;

                //    return rank;
                //});


                return grd;
            };

            //C.GridPartType = GridPartType.Predefined;
            //C.GridPartOptions = "VierProcSplit";


            #endregion


            // Initial Values
            // ==============
            #region init

            double[] center = new double[] { 0.5, 0.5 }; //0.5,0.5
            double radius = 0.25;

            //Func<double[], double> PhiFunc = (X => (X[0] - center[0]).Pow2() + (X[1] - center[1]).Pow2() - radius.Pow2()); // quadratic form
            Func<double[], double> PhiFunc = (X => ((X[0] - center[0]).Pow2() + (X[1] - center[1]).Pow2()).Sqrt() - radius); // signed-distance form

            C.InitialValues_Evaluators.Add("Phi", PhiFunc);

            Func<double, double> PeriodicFunc = x => radius;

            C.InitialValues_Evaluators.Add("VelocityX#A", X => 0.0);
            C.InitialValues_Evaluators.Add("VelocityX#B", X => 0.0);

            C.InitialValues_Evaluators.Add("GravityY#A", X => -9.81e-1);
            C.InitialValues_Evaluators.Add("GravityY#B", X => -9.81e-1);


            //var database = new DatabaseInfo(_DbPath);
            //Guid restartID = new Guid("63a6754e-7500-4db0-94c6-c03da73a9d78");
            //C.RestartInfo = new Tuple<Guid, Foundation.IO.TimestepNumber>(restartID, 1890);

            #endregion

            // boundary conditions
            // ===================
            #region BC

            C.AddBoundaryValue("wall_lower");
            C.AddBoundaryValue("wall_upper");
            C.AddBoundaryValue("freeslip_left");
            C.AddBoundaryValue("freeslip_right");

            //C.AddBoundaryCondition("wall_lower", VariableNames.LevelSet, PhiFunc);

            #endregion

            // Level-Set
            // =================
            #region Fourier

            int numSp = 640;
            double[] FourierP = new double[numSp];
            double[] samplP = new double[numSp];
            for (int sp = 0; sp < numSp; sp++) {
                FourierP[sp] = sp * (2 * Math.PI / (double)numSp);
                samplP[sp] = radius;
            }

            double circum = 2.0 * Math.PI * radius;
            double filter = (circum * 20.0) / ((double)numSp / 2.0);
            var Fouriercontrl = new FourierLevSetControl(FourierType.Polar, 2 * Math.PI, FourierP, samplP, 1.0 / (double)kelem) {
                //C.FourierLevSetControl = new FourierLevSetControl(FourierType.Polar, 2.0*Math.PI, PeriodicFunc, radius, 1.0/(double)kelem) { 
                center = center,
                FourierEvolve = Fourier_Evolution.MaterialPoints,
                centerMove = CenterMovement.Reconstructed,
                //curvComp_extended = false
            };


            C.SetLevelSetMethod(method, Fouriercontrl);
            //C.SessionName = "RisingBubble_methodStudy_k2_" + C.methodTagLS + "_withVolumeCorrection";
            //C.EnforceLevelSetConservation = true;

            #endregion


            // misc. solver options
            // ====================
            #region solver


            C.LinearSolver.NoOfMultigridLevels = 1;
            C.NonLinearSolver.MaxSolverIterations = 50;
            C.LinearSolver.MaxSolverIterations = 50;
            //C.Solver_MaxIterations = 50;
            C.NonLinearSolver.ConvergenceCriterion = 1e-8;
            C.LinearSolver.ConvergenceCriterion = 1e-8;
            //C.Solver_ConvergenceCriterion = 1e-8;
            C.LevelSet_ConvergenceCriterion = 1e-6;

            C.AdvancedDiscretizationOptions.ViscosityMode = ViscosityMode.FullySymmetric;


            C.AdaptiveMeshRefinement = true;
            C.RefineStrategy = XNSE_Control.RefinementStrategy.constantInterface;
            C.BaseRefinementLevel = 4;
            C.AMR_startUpSweeps = 4;

            C.ReInitOnRestart = true;
            //C.ReInitPeriod = 100;

            #endregion


            // Timestepping
            // ============
            #region time

<<<<<<< HEAD
            C.Timestepper_Scheme = XNSE_Control.TimesteppingScheme.BDF3;
=======
            C.TimeSteppingScheme = TimeSteppingScheme.ImplicitEuler;
>>>>>>> c08e7ab8
            C.Timestepper_BDFinit = TimeStepperInit.SingleInit;
            //C.dt_increment = 20;
            C.Timestepper_LevelSetHandling = LevelSetHandling.Coupled_Once;

            C.TimesteppingMode = AppControl._TimesteppingMode.Transient;
            //C.TimeStepper = XNSE_Control._Timestepper.BDF2;
            double dt = 0.001; // (1.0 / (double)kelem) / 16.0;
            C.dtMax = dt;
            C.dtMin = dt;
            C.Endtime = 3;
            C.NoOfTimesteps = (int)(3 / dt);
            C.saveperiod = 10;

            #endregion

            return C;

        }


        /// <summary>
        /// 
        /// </summary>
        /// <param name="setup"> physical setup </param>
        /// <param name="method"> method setup regarding the level set handling </param>
        /// <returns></returns>
        public static XNSE_Control RB_forWorksheet(int setup, bool restart = false) {

            XNSE_Control C = new XNSE_Control();

            // basic database options
            // ======================
            #region db

            //C.DbPath = set by workflowMgm during job creation
            C.savetodb = true;
            C.ContinueOnIoError = false;

            C.LogValues = XNSE_Control.LoggingValues.RisingBubble;

            #endregion


            // DG degrees
            // ==========
            #region degrees

            // need to be set by user via setDGdegree() in worksheet

            #endregion


            // Physical Parameters
            // ===================
            #region physics  

            double rho_h = 0.0;                // heavy fluid
            double mu_h = 0.0;
            double rho_l = 0.0;                // light fluid
            double mu_l = 0.0;
            double sigma = 0.0;

            switch (setup) {
                case 0: {
                        // testcase 1:
                        rho_h = 1000;
                        mu_h = 10;
                        rho_l = 100;
                        mu_l = 1;
                        sigma = 24.5;
                        break;
                    }
                case 1: {
                        // testcase 2:
                        rho_h = 1000;
                        mu_h = 10;
                        rho_l = 1;
                        mu_l = 0.1;
                        sigma = 1.96;
                        break;
                    }
            }

            C.PhysicalParameters.rho_A = rho_l;
            C.PhysicalParameters.rho_B = rho_h;
            C.PhysicalParameters.mu_A = mu_l;
            C.PhysicalParameters.mu_B = mu_h;
            C.PhysicalParameters.Sigma = sigma;

            C.PhysicalParameters.IncludeConvection = true;
            C.PhysicalParameters.Material = true;

            #endregion


            // grid genration
            // ==============
            #region grid

            // need to be set by user via setGrid() in worksheet

            #endregion


            // boundary conditions
            // ===================
            #region BC

            // need to be set during job creation 

            #endregion


            // Initial Values
            // ==============
            #region init

            if (!restart) {
                C.AddInitialValue("Phi", "X => ((X[0] - 0.5).Pow2() + (X[1] - 0.5).Pow2()).Sqrt() - 0.25", false);

                C.AddInitialValue("GravityY#A", "X => -9.81e-1", false);
                C.AddInitialValue("GravityY#B", "X => -9.81e-1", false);
            }

            #endregion


            // misc. solver options
            // ====================
            #region solver

            C.NonLinearSolver.MaxSolverIterations = 80;
            C.LinearSolver.MaxSolverIterations = 80;

            C.NonLinearSolver.ConvergenceCriterion = 1e-8;
            C.LinearSolver.ConvergenceCriterion = 1e-8;

            C.LevelSet_ConvergenceCriterion = 1e-6;

            #endregion


            // Level-Set options (AMR)
            // =======================
            #region levset

            // need to be set by user via setGrid() in worksheet

            #endregion


            // Timestepping
            // ============
            #region time

            C.Timestepper_Scheme = XNSE_Control.TimesteppingScheme.BDF3;
            C.Timestepper_BDFinit = TimeStepperInit.SingleInit;
            C.Timestepper_LevelSetHandling = LevelSetHandling.Coupled_Once;

            C.TimesteppingMode = AppControl._TimesteppingMode.Transient;

            //C.dtMax = dt; // need to be set according to grid and DG degree
            //C.dtMin = dt;
            C.Endtime = 3;
            //C.NoOfTimesteps = 0; 

            C.saveperiod = 1;
            C.LogPeriod = 1;


            #endregion

            return C;

        }



        /// <summary>
        /// Control for two Rising Bubble 
        /// </summary>
        /// <param name="p"></param>
        /// <param name="kelem"></param>
        /// <param name="_DbPath"></param>
        /// <returns></returns>
        public static XNSE_Control BubbleMerger(int p = 2, int kelem = 40, string _DbPath = null) {

            XNSE_Control C = new XNSE_Control();

            _DbPath = @"D:\local\local_test_db";

            // basic database options
            // ======================
            #region db

            C.DbPath = _DbPath;
            C.savetodb = C.DbPath != null;
            C.ProjectName = "XNSE/Bubble";
            C.ProjectDescription = "bubble merger";
            C.Tags.Add("smolianski");

            #endregion

            // DG degrees
            // ==========
            #region degrees

            C.FieldOptions.Add("VelocityX", new FieldOpts() {
                Degree = p,
                SaveToDB = FieldOpts.SaveToDBOpt.TRUE
            });
            C.FieldOptions.Add("VelocityY", new FieldOpts() {
                Degree = p,
                SaveToDB = FieldOpts.SaveToDBOpt.TRUE
            });
            C.FieldOptions.Add("GravityY", new FieldOpts() {
                SaveToDB = FieldOpts.SaveToDBOpt.TRUE
            });
            C.FieldOptions.Add("Pressure", new FieldOpts() {
                Degree = p - 1,
                SaveToDB = FieldOpts.SaveToDBOpt.TRUE
            });
            C.FieldOptions.Add("PhiDG", new FieldOpts() {
                SaveToDB = FieldOpts.SaveToDBOpt.TRUE
            });
            C.FieldOptions.Add("Phi", new FieldOpts() {
                Degree = p,
                SaveToDB = FieldOpts.SaveToDBOpt.TRUE
            });
            C.FieldOptions.Add("Curvature", new FieldOpts() {
                Degree = p,
                SaveToDB = FieldOpts.SaveToDBOpt.TRUE
            });


            #endregion

            // grid generation
            // ===============
            #region grid

            double h = 1.0 / (double)kelem;

            C.GridFunc = delegate () {
                double[] Xnodes = GenericBlas.Linspace(0, 1.0, kelem + 1);
                double[] Ynodes = GenericBlas.Linspace(0, 2.0, 2 * kelem + 1);
                var grd = Grid2D.Cartesian2DGrid(Xnodes, Ynodes, periodicX: false);

                grd.EdgeTagNames.Add(1, "wall_lower");
                grd.EdgeTagNames.Add(2, "wall_upper");
                grd.EdgeTagNames.Add(3, "freeslip_left");
                grd.EdgeTagNames.Add(4, "freeslip_right");

                grd.DefineEdgeTags(delegate (double[] X) {
                    byte et = 0;
                    if (Math.Abs(X[1]) <= 1.0e-8)
                        et = 1;
                    if (Math.Abs(X[1] - 2.0) <= 1.0e-8)
                        et = 2;
                    if (Math.Abs(X[0]) <= 1.0e-8)
                        et = 3;
                    if (Math.Abs(X[0] - 1.0) <= 1.0e-8)
                        et = 4;
                    return et;
                });

                return grd;
            };

            #endregion

            // Physical Parameters
            // ===================
            #region physics

            // Bo = 250, Re = 35
            C.PhysicalParameters.rho_A = 1;
            C.PhysicalParameters.rho_B = 100;
            C.PhysicalParameters.mu_A = 0.01;
            C.PhysicalParameters.mu_B = 0.1;
            C.PhysicalParameters.Sigma = 0.097;

            C.PhysicalParameters.IncludeConvection = true;
            C.PhysicalParameters.Material = true;

            #endregion

            // Initial Values
            // ==============
            #region init

            // large bubble above
            double[] center_l = new double[] { 0.5, 1.0 };
            double radius_l = 0.25;
            Func<double[], double> bubble_l = (X => ((X[0] - center_l[0]).Pow2() + (X[1] - center_l[1]).Pow2()).Sqrt() - radius_l); // signed-distance form

            // small bubble under
            double[] center_s = new double[] { 0.5, 0.5 };
            double radius_s = 0.2;
            Func<double[], double> bubble_s = (X => ((X[0] - center_s[0]).Pow2() + (X[1] - center_s[1]).Pow2()).Sqrt() - radius_s); // signed-distance form

            Func<double[], double> PhiFunc = (X => Math.Min(bubble_l(X), bubble_s(X)));

            //C.InitialValues_Evaluators.Add("Phi", PhiFunc);

            //C.InitialValues_Evaluators.Add("VelocityX#A", X => 0.0);
            //C.InitialValues_Evaluators.Add("VelocityX#B", X => 0.0);

            //C.InitialValues_Evaluators.Add("GravityY#A", X => -0.981);
            //C.InitialValues_Evaluators.Add("GravityY#B", X => -0.981);

            //var database = DatabaseInfo.Open(_DbPath);
            Guid restartID = new Guid("9d1bbcd2-38d0-43d3-90d4-7ac7f535079c");
            C.RestartInfo = new Tuple<Guid, Foundation.IO.TimestepNumber>(restartID, null);


            #endregion

            // boundary conditions
            // ===================
            #region BC

            C.AddBoundaryValue("wall_lower");
            C.AddBoundaryValue("wall_upper");
            C.AddBoundaryValue("freeslip_left");
            C.AddBoundaryValue("freeslip_right");

            #endregion

            // misc. solver options
            // ====================
            #region solver

            C.LinearSolver.SolverCode = LinearSolverCode.classic_mumps;

            //C.AdvancedDiscretizationOptions.CellAgglomerationThreshold = 0.2;
            //C.AdvancedDiscretizationOptions.PenaltySafety = 40;
            //C.AdvancedDiscretizationOptions.UseGhostPenalties = true;

            C.LSContiProjectionMethod = ContinuityProjectionOption.SpecFEM;
            C.LinearSolver.NoOfMultigridLevels = 1;
            C.NonLinearSolver.MaxSolverIterations = 50;
            C.LinearSolver.MaxSolverIterations = 50;
            //C.Solver_MaxIterations = 50;
            C.NonLinearSolver.ConvergenceCriterion = 1e-8;
            C.LinearSolver.ConvergenceCriterion = 1e-8;
            //C.Solver_ConvergenceCriterion = 1e-8;
            C.LevelSet_ConvergenceCriterion = 1e-6;

            C.Option_LevelSetEvolution = LevelSetEvolution.FastMarching;

            C.AdvancedDiscretizationOptions.FilterConfiguration = CurvatureAlgorithms.FilterConfiguration.Default;
            C.AdvancedDiscretizationOptions.SST_isotropicMode = Solution.XNSECommon.SurfaceStressTensor_IsotropicMode.Curvature_Projected;
            C.AdvancedDiscretizationOptions.FilterConfiguration.FilterCurvatureCycles = 1;

            #endregion


            // Timestepping
            // ============
            #region time

            C.TimeSteppingScheme = TimeSteppingScheme.ImplicitEuler;
            C.Timestepper_BDFinit = TimeStepperInit.SingleInit;
            C.Timestepper_LevelSetHandling = LevelSetHandling.LieSplitting;

            C.TimesteppingMode = AppControl._TimesteppingMode.Transient;

            double dt = 2e-4;
            C.dtMax = dt;
            C.dtMin = dt;
            C.NoOfTimesteps = 1500;
            C.saveperiod = 10;

            #endregion


            return C;
        }

    }


}<|MERGE_RESOLUTION|>--- conflicted
+++ resolved
@@ -259,7 +259,6 @@
             //C.InitialValues_Evaluators.Add("GravityY#B", X => -9.81e-1);
 
 
-            var database = new DatabaseInfo(_DbPath);
             Guid restartID = new Guid("322f07e1-2ac3-4ed4-af8b-1c46ab7e55a0");
             C.RestartInfo = new Tuple<Guid, Foundation.IO.TimestepNumber>(restartID, 986);
             //C.ReInitControl.PrintIterations = true; 
@@ -942,11 +941,7 @@
             // ============
             #region time
 
-<<<<<<< HEAD
-            C.Timestepper_Scheme = XNSE_Control.TimesteppingScheme.BDF3;
-=======
-            C.TimeSteppingScheme = TimeSteppingScheme.ImplicitEuler;
->>>>>>> c08e7ab8
+            C.TimeSteppingScheme = TimeSteppingScheme.BDF3;
             C.Timestepper_BDFinit = TimeStepperInit.SingleInit;
             //C.dt_increment = 20;
             C.Timestepper_LevelSetHandling = LevelSetHandling.Coupled_Once;
@@ -1102,7 +1097,7 @@
             // ============
             #region time
 
-            C.Timestepper_Scheme = XNSE_Control.TimesteppingScheme.BDF3;
+            C.TimeSteppingScheme = TimeSteppingScheme.BDF3;
             C.Timestepper_BDFinit = TimeStepperInit.SingleInit;
             C.Timestepper_LevelSetHandling = LevelSetHandling.Coupled_Once;
 
