--- conflicted
+++ resolved
@@ -253,10 +253,8 @@
             C.Option_LevelSetEvolution = LevelSetEvolution.FastMarching;
             C.FastMarchingPenaltyTerms = Solution.LevelSetTools.Smoothing.JumpPenalization.jumpPenalizationTerms.JumpGradJump2;
 
-<<<<<<< HEAD
-=======
-            C.Option_LevelSetEvolution = LevelSetEvolution.Phasefield;
->>>>>>> 59781361
+            //C.Option_LevelSetEvolution = LevelSetEvolution.Phasefield;
+
             C.AdvancedDiscretizationOptions.SST_isotropicMode = SurfaceStressTensor_IsotropicMode.LaplaceBeltrami_ContactLine;
             C.AdvancedDiscretizationOptions.STFstabilization = DoNotTouchParameters.SurfaceTensionForceStabilization.None;
 
