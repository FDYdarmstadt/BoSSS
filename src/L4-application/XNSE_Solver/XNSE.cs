--- conflicted
+++ resolved
@@ -100,74 +100,24 @@
                 quadOrder += 1;
             }
             return quadOrder;
-<<<<<<< HEAD
-        }        
-=======
         }
 
-        protected override LevelSetTracker InstantiateTracker() 
-        {
-            if (Control.CutCellQuadratureType != XQuadFactoryHelper.MomentFittingVariants.Saye
-                && Control.CutCellQuadratureType != XQuadFactoryHelper.MomentFittingVariants.OneStepGaussAndStokes)
-            {
-                throw new ArgumentException($"The XNSE solver is only verified for cut-cell quadrature rules " +
-                    $"{XQuadFactoryHelper.MomentFittingVariants.Saye} and {XQuadFactoryHelper.MomentFittingVariants.OneStepGaussAndStokes}; " +
-                    $"you have set {Control.CutCellQuadratureType}, so you are notified that you reach into unknown territory; " +
-                    $"If you do not know how to remove this exception, you should better return now!");
-            }
-            LevelSet levelSet = new LevelSet(new Basis(GridData, Control.FieldOptions["Phi"].Degree), "Phi");
-            levelSet.ProjectField(Control.InitialValues_Evaluators["Phi"]);
-            lsUpdater = new LevelSetUpdater((GridData)GridData, Control.CutCellQuadratureType, 1, new string[] { "A", "B" }, levelSet);
-            switch (Control.Option_LevelSetEvolution)
-            {
-                case LevelSetEvolution.Fourier:
-                    //Add this stuff later on
-                    break;
-                case LevelSetEvolution.FastMarching:
-                    var fastMarcher = new FastMarcher(Control, QuadOrder(), levelSet.GridDat.SpatialDimension);
-                    lsUpdater.AddEvolver("Phi", fastMarcher);
-                    break;
-                case LevelSetEvolution.None:
-                    break;
-                default:
-                    throw new NotImplementedException();
-            }
->>>>>>> d583b3e0
+        protected override XSpatialOperatorMk2 GetOperatorInstance(int D) {
+            XSpatialOperatorMk2 XOP = base.GetOperatorInstance(D);
 
-        protected override XSpatialOperatorMk2 GetOperatorInstance(int D) {
-            XSpatialOperatorMk2 XOP = base.GetOperatorInstance(D);            
-
-<<<<<<< HEAD
             // test the ordering: Should not make a difference anyways!
             Debug.Assert(XOP.DomainVar.IndexOf(VariableNames.VelocityX) < XOP.DomainVar.IndexOf(VariableNames.VelocityY));
             Debug.Assert(XOP.DomainVar.IndexOf(VariableNames.VelocityY) < XOP.DomainVar.IndexOf(VariableNames.Pressure));
             Debug.Assert(XOP.CodomainVar.IndexOf(EquationNames.MomentumEquationX) < XOP.CodomainVar.IndexOf(EquationNames.MomentumEquationY));
             Debug.Assert(XOP.CodomainVar.IndexOf(EquationNames.MomentumEquationY) < XOP.CodomainVar.IndexOf(EquationNames.ContinuityEquation));
-            if(D > 2) {
+            if (D > 2) {
                 Debug.Assert(XOP.DomainVar.IndexOf(VariableNames.VelocityY) < XOP.DomainVar.IndexOf(VariableNames.VelocityZ));
                 Debug.Assert(XOP.DomainVar.IndexOf(VariableNames.VelocityZ) < XOP.DomainVar.IndexOf(VariableNames.Pressure));
                 Debug.Assert(XOP.CodomainVar.IndexOf(EquationNames.MomentumEquationY) < XOP.CodomainVar.IndexOf(EquationNames.MomentumEquationZ));
                 Debug.Assert(XOP.CodomainVar.IndexOf(EquationNames.MomentumEquationZ) < XOP.CodomainVar.IndexOf(EquationNames.ContinuityEquation));
             }
             return XOP;
-=======
-            var domainFields = CurrentState.Fields;
-            var DomainVarsDict = new Dictionary<string, DGField>(domainFields.Count);
-            for (int iVar = 0; iVar < domainFields.Count; iVar++)
-            {
-                DomainVarsDict.Add(Operator.DomainVar[iVar], domainFields[iVar]);
-            }
-
-            var parameterFields = Timestepping.Parameters;
-            var ParameterVarsDict = new Dictionary<string, DGField>(parameterFields.Count());
-            for (int iVar = 0; iVar < parameterFields.Count(); iVar++)
-            {
-                ParameterVarsDict.Add(Operator.ParameterVar[iVar], parameterFields[iVar]);
-            }
-            lsUpdater.InitializeParameters(DomainVarsDict, ParameterVarsDict);
-            lsUpdater.UpdateParameters(ParameterVarsDict, 0.0);
->>>>>>> d583b3e0
-        }
+        }               
 
         public override void SetOperatorEquations(int D, OperatorFactory opFactory) {
 
@@ -183,64 +133,13 @@
 
             XNSEOperatorProvider.SetOperatorParameter(D, opFactory, QuadOrder(), null, this.lsUpdater, this.Control, config);
 
-<<<<<<< HEAD
         }
 
         public override void SetSpatialOperator(out XSpatialOperatorMk2 XOP, int D, OperatorFactory opFactory) {
             
             IncompressibleMultiphaseBoundaryCondMap boundaryMap = new IncompressibleMultiphaseBoundaryCondMap(this.GridData, this.Control.BoundaryValues, this.LsTrk.SpeciesNames.ToArray());
 
-            XOP = opFactory.GetSpatialOperator(QuadOrder());
-=======
-            Normals normalsParameter = new Normals(D, ((LevelSet)lsUpdater.Tracker.LevelSets[0]).Basis.Degree);
-            opFactory.AddParameter(normalsParameter);
-            lsUpdater.AddLevelSetParameter("Phi", normalsParameter);
-            
-            if (config.isContinuity)
-            {
-                opFactory.AddEquation(new Continuity(config, D, "A", LsTrk.GetSpeciesId("A"), boundaryMap));
-                opFactory.AddEquation(new Continuity(config, D, "B", LsTrk.GetSpeciesId("B"), boundaryMap));
-                opFactory.AddEquation(new InterfaceContinuity(config, D, LsTrk));
-            }
-
-            if (Control.AdvancedDiscretizationOptions.SST_isotropicMode == SurfaceStressTensor_IsotropicMode.LaplaceBeltrami_ContactLine)
-            {
-                MaxSigma maxSigmaParameter = new MaxSigma(Control.PhysicalParameters, Control.AdvancedDiscretizationOptions, QuadOrder(), Control.dtFixed);
-                opFactory.AddParameter(maxSigmaParameter);
-                lsUpdater.AddLevelSetParameter("Phi", maxSigmaParameter);
-            }
-            switch (Control.AdvancedDiscretizationOptions.SST_isotropicMode)
-            {
-                case SurfaceStressTensor_IsotropicMode.LaplaceBeltrami_ContactLine:
-                case SurfaceStressTensor_IsotropicMode.LaplaceBeltrami_Flux:
-                case SurfaceStressTensor_IsotropicMode.LaplaceBeltrami_Local:
-                    BeltramiGradient lsGradient = BeltramiGradient.CreateFrom(Control, "Phi", D);
-                    lsUpdater.AddLevelSetParameter("Phi", lsGradient);
-                    break;
-                case SurfaceStressTensor_IsotropicMode.Curvature_ClosestPoint:
-                case SurfaceStressTensor_IsotropicMode.Curvature_Projected:
-                case SurfaceStressTensor_IsotropicMode.Curvature_LaplaceBeltramiMean:
-                    BeltramiGradientAndCurvature lsGradientAndCurvature = 
-                        BeltramiGradientAndCurvature.CreateFrom(Control, "Phi", quadOrder, D);
-                    opFactory.AddParameter(lsGradientAndCurvature);
-                    lsUpdater.AddLevelSetParameter("Phi", lsGradientAndCurvature);
-                    break;
-                case SurfaceStressTensor_IsotropicMode.Curvature_Fourier:
-                    var fourrier = new FourierEvolver(
-                        Control, 
-                        QuadOrder(), 
-                        Control.FieldOptions[BoSSS.Solution.NSECommon.VariableNames.Curvature].Degree);
-                    lsUpdater.AddLevelSetParameter("Phi", fourrier);
-                    lsUpdater.AddEvolver("Phi", fourrier);
-                    opFactory.AddParameter(fourrier);
-                    break;
-                default:
-                    break;
-            }
-            //Get Spatial Operator
-            XSpatialOperatorMk2 XOP = opFactory.GetSpatialOperator(quadOrder);
-            
->>>>>>> d583b3e0
+            XOP = opFactory.GetSpatialOperator(QuadOrder());           
             //final settings
             XOP.FreeMeanValue[VariableNames.Pressure] = !boundaryMap.DirichletPressureBoundary;
             XOP.LinearizationHint = LinearizationHint.AdHoc;
