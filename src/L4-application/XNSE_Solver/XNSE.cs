--- conflicted
+++ resolved
@@ -65,22 +65,7 @@
 
             //InitMPI();
             //DeleteOldPlotFiles();
-<<<<<<< HEAD
-            //BoSSS.Application.XNSE_Solver.Tests.ASUnitTest.ChannelTest(2, 0.0d, ViscosityMode.Standard, 0.0d, XQuadFactoryHelper.MomentFittingVariants.OneStepGaussAndStokes);
-            //BoSSS.Application.XNSE_Solver.Tests.UnitTest.ScalingStaticDropletTest_p3_Standard_OneStepGaussAndStokes();
-            //BoSSS.Application.XNSE_Solver.Tests.LevelSetUnitTest.LevelSetAdvectiontTest(2, 2, LevelSetEvolution.FastMarching, LevelSetHandling.LieSplitting);
-            //BoSSS.Application.XNSE_Solver.Tests.ASUnitTest.MovingDropletTest_rel_p2_Saye_Standard(0.01d, true, SurfaceStressTensor_IsotropicMode.Curvature_Projected, 0.69711d, true, false);
-            //BoSSS.Application.XNSE_Solver.Tests.ASUnitTest.BasicThreePhaseTest();
-            //Tests.ASUnitTest.HeatDecayTest(r: 0.8598,
-            //                                q: -50,
-            //                                deg: 3,
-            //                                AgglomerationTreshold: 0,
-            //                                SolverMode_performsolve: true,
-            //                                CutCellQuadratureType: XQuadFactoryHelper.MomentFittingVariants.OneStepGaussAndStokes,
-            //                                stm: SurfaceStressTensor_IsotropicMode.LaplaceBeltrami_Flux);
-=======
             //BoSSS.Application.XNSE_Solver.Tests.UnitTest.ChannelTest(2, 0.0d, ViscosityMode.Standard, 0.0d, XQuadFactoryHelper.MomentFittingVariants.OneStepGaussAndStokes);
->>>>>>> 740d1371
             //throw new Exception("Remove me");
 
             void KatastrophenPlot(DGField[] dGFields) {
