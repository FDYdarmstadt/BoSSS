﻿using BoSSS.Application.XNSE_Solver.LoadBalancing;
using BoSSS.Foundation;
using BoSSS.Foundation.Grid;
using BoSSS.Foundation.Grid.Classic;
using BoSSS.Foundation.IO;
using BoSSS.Foundation.XDG;
using BoSSS.Foundation.XDG.OperatorFactory;
using BoSSS.Solution;
using BoSSS.Solution.AdvancedSolvers;
using BoSSS.Solution.Control;
using BoSSS.Solution.LevelSetTools;
using BoSSS.Solution.LevelSetTools.SolverWithLevelSetUpdater;
using BoSSS.Solution.NSECommon;
using BoSSS.Solution.Tecplot;
using BoSSS.Solution.Utils;
using BoSSS.Solution.XdgTimestepping;
using BoSSS.Solution.XNSECommon;
using CommandLine;
using ilPSP;
using ilPSP.Tracing;
using ilPSP.Utils;
using MPI.Wrappers;
using System;
using System.Collections.Generic;
using System.Diagnostics;
using System.Linq;
using System.Threading;
using System.Reflection;

namespace BoSSS.Application.XNSE_Solver {


    /// <summary>
    /// Multiphase-XDG-solver, with features:
    /// - incompressible two-phase flows.
    /// - solid immersed boundaries (planned).
    /// - three phase contact lines at the domain boundary
    /// - three phase contact lines at the intersection of the immersed solid boundary 
    /// - the generic control parameter <typeparamref name="T"/> allows derivations of this solver
    /// </summary>
    /// <remarks>
    /// Development history:
    /// - Current (jan2021) Maintainers: Beck, Rieckmann, Kummer
    /// - successor of the old XNSE solver <see cref="XNSE_SolverMain"/>, which was mainly used for SFB 1194 and PhD thesis of M. Smuda.
    /// - Quadrature order: saye algorithm can be regarded as a nonlinear transformation to the [-1,1] reference Element. 
    ///   We transform $` \int f dx $` to the reference Element, $` \int f dx = \int f(T) |det D(T)| d\hat{x} $`
    ///   Suppose f has degree n and suppose the transformation T has degree p, then the integrand in reference space
    ///   has approximately degree <= n * p + (p - 1)
    ///   This is problematic, because we need to find sqrt(n * p + (p - 1)) roots of the level set function, if we want to integrate f exactly.
    ///   This goes unnoticed when verifying the quadrature method via volume/surface integrals with constant f = 1.
    ///   When evaluating a constant function, n = 0, the degree of the integrand immensely simplifies to (p - 1).
    /// - see also: Extended discontinuous Galerkin methods for two-phase flows: the spatial discretization, F. Kummer, IJNME 109 (2), 2017. 
    /// 
    /// Quick start instructions:
    /// - The Fluid-Fluid-Interphase is level-set No. 0 and is named `Phi` 
    ///   in the initial values <see cref="AppControl.InitialValues"/>, see <see cref="DGField.Identification"/>)
    /// - The immersed boundary interface has the name `Phi2`
    ///   `Phi` is always activated and cannot be turned of; `Phi2` can be activated/deactivated via <see cref="XNSE_Control.UseImmersedBoundary"/>.
    /// - One should not need to set an initial value for `Phi` for simulations where no fluid-fluid interface is required:
    ///   If `Phi` it is identical to 0.0 in the entire domain, it will be set to -1, i.e. the entire domain will be assigned to species "A".
    /// - The vectorial velocity of `Phi2` is set via the fields `VelocityX@Phi2`, `VelocityY@Phi2` and `VelocityZ@Phi2` (in 3D). 
    ///   By specifying a vectorial velocity, one can also specify tangential velocities of the surface. 
    ///   The normal component should match the normal velocity which can be computed from `Phi2`,
    ///   yielding following compatibility condition: 
    /// ```math
    ///     \vec{v} \cdot \frac{\nabla \varphi_2}{| \nabla \varphi_2 |} =  \frac{- \partial_t \varphi_2}{| \nabla \varphi_2 |} 
    /// ```
    /// </remarks>
    public class XNSE : XNSE<XNSE_Control> {

        // ===========
        //  Main file
        // ===========
        static void Main(string[] args) {

            //InitMPI();
<<<<<<< HEAD
=======
            //DeleteOldPlotFiles();
            //BoSSS.Application.XNSE_Solver.Tests.ASUnitTest.TaylorCouetteConvergenceTest_2Phase_LaplaceBeltrami_Flux(1, false, NonLinearSolverCode.Newton);
            //BoSSS.Application.XNSE_Solver.Tests.ASUnitTest.TaylorCouetteConvergenceTest_2Phase_LaplaceBeltrami_Flux(2, false, NonLinearSolverCode.Newton);
            //BoSSS.Application.XNSE_Solver.Tests.ASUnitTest.TaylorCouetteConvergenceTest_2Phase_LaplaceBeltrami_Flux(3, false, NonLinearSolverCode.Newton);
            //csMPI.Raw.Comm_Rank(csMPI.Raw._COMM.WORLD, out int mpiRank);
>>>>>>> 711d6622
            //csMPI.Raw.Comm_Size(csMPI.Raw._COMM.WORLD, out int mpiSize);
            //NUnit.Framework.Assert.IsTrue(false, "remove me"); //*/

            //using(Tmeas.Memtrace = new System.IO.StreamWriter("memory.r" + mpiRank + ".p" + mpiSize + ".csv")) 
            {
                XNSE._Main(args, false, delegate () {
                    var p = new XNSE();
                    return p;
                });

                //Tmeas.Memtrace.Flush();
                //Tmeas.Memtrace.Close();
            }



        }
    }

    /// <summary>
    /// Generic versions which should be used for derivatives 
    /// </summary>
    public class XNSE<T> : SolverWithLevelSetUpdater<T> where T : XNSE_Control, new() {

        public override void Init(AppControl control) {
            base.Init(control);
            var ctrl = (control as XNSE_Control);
            if(ctrl.DynamicLoadBalancing_CellCostEstimatorFactories.Count()<=0)
                ctrl.DynamicLoadBalancing_CellCostEstimatorFactories = Loadbalancing.XNSECellCostEstimator.Factory().ToList();
            if (ctrl.Rigidbody.IsInitialized())
                ctrl.Rigidbody.ArrangeAll(ctrl);
        }

        /// <summary>
        /// - 3x the velocity degree if convection is included (quadratic term in convection times test function yields triple order)
        /// - 2x the velocity degree in the Stokes case
        /// </summary>
        /// <remarks>
        /// Note: 
        /// Sayes algorithm can be regarded as a nonlinear transformation to the [-1,1] reference Element. 
        /// We transform $`\int f dx $` to the reference Element, $`\int f dx = \int f(T) |det D(T)| d\hat{x} $`
        /// Suppose $`f$` has degree $`n$` and suppose the transformation $`T$` has degree $`p$`, then the integrand in reference space
        /// has approximately degree $`\leq n * p + (p - 1) $`
        /// This is problematic, because we need to find $`\sqrt(n * p + (p - 1))$` roots of the level set function, if we want to integrate $`f$` exactly.
        /// This goes unnoticed when verifying the quadrature method via volume/surface integrals with constant $`f = 1$`.
        /// When evaluating a constant function, $`n = 0$`, the degree of the integrand immensely simplifies to $`(p - 1)$`.        
        /// </remarks>
        override public int QuadOrder() {
            if(Control.CutCellQuadratureType != XQuadFactoryHelper.MomentFittingVariants.Saye
               && Control.CutCellQuadratureType != XQuadFactoryHelper.MomentFittingVariants.OneStepGaussAndStokes) {
                throw new ArgumentException($"The XNSE solver is only verified for cut-cell quadrature rules " +
                    $"{XQuadFactoryHelper.MomentFittingVariants.Saye} and {XQuadFactoryHelper.MomentFittingVariants.OneStepGaussAndStokes}; " +
                    $"you have set {Control.CutCellQuadratureType}, so you are notified that you reach into unknown territory; " +
                    $"If you do not know how to remove this exception, you should better return now!");
            }

            //QuadOrder
            int degU = VelocityDegree();
            int quadOrder = degU * (this.Control.PhysicalParameters.IncludeConvection ? 3 : 2);
            if(this.Control.CutCellQuadratureType == XQuadFactoryHelper.MomentFittingVariants.Saye) {
                //See remarks
                quadOrder *= 2;
                quadOrder += 1;
            }

            return quadOrder;
        }


        /// <summary>
        /// Current velocity
        /// </summary>
        public VectorField<XDGField> Velocity {
            get {
                int D = this.GridData.SpatialDimension;
                return new VectorField<XDGField>(this.CurrentState.Fields.Take(D).Select(f => ((XDGField)f)).ToArray());
            }
        }

        /// <summary>
        /// Current Pressure
        /// </summary>
        public XDGField Pressure {
            get {
                int D = this.GridData.SpatialDimension;
                return (XDGField)this.CurrentState.Fields[D];
            }
        }



        /// <summary>
        /// Usually, the term "DG order of the calculation" means the velocity degree.
        /// </summary>
        protected int VelocityDegree() {
            int pVel;
            if(this.Control.FieldOptions.TryGetValue("Velocity*", out FieldOpts v)) {
                pVel = v.Degree;
            } else if(this.Control.FieldOptions.TryGetValue(BoSSS.Solution.NSECommon.VariableNames.VelocityX, out FieldOpts v1)) {
                pVel = v1.Degree;
            } else {
                throw new Exception("MultigridOperator.ChangeOfBasisConfig: Degree of Velocity not found");
            }
            return pVel;
        }

        /// <summary>
        /// 
        /// </summary>
        protected int PressureDegree() {
            int pPres;
            if(Pressure != null)
                return Pressure.Basis.Degree;
            if(this.Control.FieldOptions.TryGetValue(VariableNames.Pressure, out FieldOpts v)) {
                pPres = v.Degree;
            } else {
                throw new Exception("MultigridOperator.ChangeOfBasisConfig: Degree of Pressure not found");
            }
            return pPres;
        }

        

        private IncompressibleMultiphaseBoundaryCondMap m_boundaryMap;

        /// <summary>
        /// Relation between 
        /// - edge tags (<see cref="Foundation.Grid.IGeometricalEdgeData.EdgeTags"/>, passed to equation components via <see cref="BoSSS.Foundation.CommonParams.EdgeTag"/>)
        /// - boundary conditions specified in the control object (<see cref="AppControl.BoundaryValues"/>)
        /// </summary>
        protected IncompressibleMultiphaseBoundaryCondMap boundaryMap {
            get {
                if(m_boundaryMap == null)
                    m_boundaryMap = new IncompressibleMultiphaseBoundaryCondMap(this.GridData, this.Control.BoundaryValues, new string[] { "A", "B" });
                return m_boundaryMap;
            }
        }

        /// <summary>
        /// dirty hack...
        /// </summary>
        protected override IncompressibleBoundaryCondMap GetBcMap() {
            return boundaryMap;
        }


        protected override ILevelSetParameter GetLevelSetVelocity(int iLevSet) {
            int D = GridData.SpatialDimension;

            if(iLevSet == 0) {
                // +++++++++++++++++++
                // the fluid interface 
                // +++++++++++++++++++

                // averaging at interface:
                ILevelSetParameter levelSetVelocity = new LevelSetVelocity(VariableNames.LevelSetCG, D, VelocityDegree(), Control.InterVelocAverage, Control.PhysicalParameters);
                return levelSetVelocity;
            } else if(iLevSet == 1) {
                // +++++++++++++++++++++
                // the immersed boundary
                // +++++++++++++++++++++

                string[] VelocityNames = VariableNames.AsLevelSetVariable(VariableNames.LevelSetCGidx(1), VariableNames.VelocityVector(D)).ToArray();
                ScalarFunctionTimeDep[] VelFuncs = new ScalarFunctionTimeDep[D];
                for(int d = 0; d < D; d++) {
                    Control.InitialValues_EvaluatorsVec.TryGetValue(VelocityNames[d], out VelFuncs[d]);
                }

                ILevelSetParameter levelSetVelocity = new ExplicitLevelSetVelocity(VariableNames.LevelSetCGidx(1), VelFuncs);
                return levelSetVelocity;
            } else {
                throw new ArgumentOutOfRangeException();
            }
        }

        /// <summary>
        /// 
        /// </summary>
        protected override int NoOfLevelSets {
            get {
                if(Control.UseImmersedBoundary)
                    return 2;
                else
                    return 1;
            }
        }

        /// <summary>
        /// Either fluids A and B; or A, B and solid C.
        /// </summary>
        protected override Array SpeciesTable {
            get {
                if(Control.UseImmersedBoundary) {
                    var r = new string[2, 2];
                    r[0, 0] = "A";
                    r[0, 1] = "C"; // solid
                    r[1, 0] = "B";
                    r[1, 1] = "C"; // also solid
                    return r;
                } else {
                    return new[] { "A", "B" };
                }
            }
        }

        /// Cell-performance classes:
        /// cell performance class equals number of species present in that cell
        /// </summary>
        protected override void GetCellPerformanceClasses(out int NoOfClasses, out int[] CellPerfomanceClasses, int TimeStepNo, double physTime) {
            (NoOfClasses,CellPerfomanceClasses)=CellClassifier.ClassifyCells(this,this.Control.DynamicLoadbalancing_ClassifierType);
        }

        protected override void AddMultigridConfigLevel(List<MultigridOperator.ChangeOfBasisConfig> configsLevel, int iLevel) {
            int pVel = VelocityDegree();
            int pPrs = this.Control.FieldOptions[BoSSS.Solution.NSECommon.VariableNames.Pressure].Degree;
            int D = this.GridData.SpatialDimension;


            if (this.Control.UseSchurBlockPrec) {
                // using a Schur complement for velocity & pressure
                var confMomConti = new MultigridOperator.ChangeOfBasisConfig();
                for (int d = 0; d < D; d++) {
                    d.AddToArray(ref confMomConti.VarIndex);
                    //Math.Max(1, pVel - iLevel).AddToArray(ref confMomConti.DegreeS); // global p-multi-grid
                    pVel.AddToArray(ref confMomConti.DegreeS);
                }
                D.AddToArray(ref confMomConti.VarIndex);
                //Math.Max(0, pPrs - iLevel).AddToArray(ref confMomConti.DegreeS); // global p-multi-grid
                pPrs.AddToArray(ref confMomConti.DegreeS);

                confMomConti.mode = MultigridOperator.Mode.SchurComplement;

                configsLevel.Add(confMomConti);
            } else {
                
                // configurations for velocity
                for (int d = 0; d < D; d++) {
                    var configVel_d = new MultigridOperator.ChangeOfBasisConfig() {
                        DegreeS = new int[] { pVel },
                        //DegreeS = new int[] { Math.Max(1, pVel - iLevel) }, // p-multigrid reduction
                        mode = MultigridOperator.Mode.SymPart_DiagBlockEquilib_DropIndefinite,
                        VarIndex = new int[] { this.XOperator.DomainVar.IndexOf(VariableNames.VelocityVector(D)[d]) }
                    };
                    configsLevel.Add(configVel_d);
                }
                // configuration for pressure
                var configPres = new MultigridOperator.ChangeOfBasisConfig() {
                    DegreeS = new int[] { pPrs },
                    //DegreeS = new int[] { Math.Max(0, pPrs - iLevel) }, // p-multigrid reduction
                    mode = MultigridOperator.Mode.IdMass_DropIndefinite,
                    VarIndex = new int[] { this.XOperator.DomainVar.IndexOf(VariableNames.Pressure) }
                };
                configsLevel.Add(configPres);
            }
        }

        /// <summary>
        /// Operator/equation assembly
        /// </summary>
        protected override XSpatialOperatorMk2 GetOperatorInstance(int D, LevelSetUpdater levelSetUpdater) {

            OperatorFactory opFactory = new OperatorFactory();

            DefineSystem(D, opFactory, levelSetUpdater);

            //Get Spatial Operator
            XSpatialOperatorMk2 XOP = opFactory.GetSpatialOperator(QuadOrder());

            //final settings
            FinalOperatorSettings(XOP, D);
            XOP.Commit();

            return XOP;
        }

        /// <summary>
        /// Misc adjustments to the spatial operator before calling <see cref="ISpatialOperator.Commit"/>
        /// </summary>
        /// <param name="XOP"></param>
        protected virtual void FinalOperatorSettings(XSpatialOperatorMk2 XOP, int D) {
            XOP.FreeMeanValue[VariableNames.Pressure] = !GetBcMap().DirichletPressureBoundary;
            XOP.IsLinear = !(this.Control.PhysicalParameters.IncludeConvection || Control.NonlinearCouplingSolidFluid);
            XOP.LinearizationHint = XOP.IsLinear == true ? LinearizationHint.AdHoc : this.Control.NonLinearSolver.SolverCode == NonLinearSolverCode.Picard ? LinearizationHint.AdHoc : LinearizationHint.GetJacobiOperator;
            XOP.AgglomerationThreshold = this.Control.AgglomerationThreshold;


            // elementary checks on operator
            if(XOP.CodomainVar.IndexOf(EquationNames.ContinuityEquation) != D)
                throw new ApplicationException("Operator configuration messed up.");
            if(XOP.DomainVar.IndexOf(VariableNames.Pressure) != D)
                throw new ApplicationException("Operator configuration messed up.");
            for(int d = 0; d < D; d++) {
                if(XOP.CodomainVar.IndexOf(EquationNames.MomentumEquationComponent(d)) != d)
                    throw new ApplicationException("Operator configuration messed up.");
                if(XOP.DomainVar.IndexOf(VariableNames.Velocity_d(d)) != d)
                    throw new ApplicationException("Operator configuration messed up.");
            }

            PrintConfiguration();
        }

        /// <summary>
        /// Setup of the incompressible two-phase Navier-Stokes equation
        /// </summary>
        protected virtual void DefineSystem(int D, OperatorFactory opFactory, LevelSetUpdater lsUpdater) {
            int quadOrder = QuadOrder();
            GetBcMap();

            XNSE_OperatorConfiguration config = new XNSE_OperatorConfiguration(this.Control);

            // === momentum equations === //
            for (int d = 0; d < D; ++d) {
                DefineMomentumEquation(opFactory, config, d, D);

                // Add Gravitation
                if(config.isGravity) {
                    var GravA = Gravity.CreateFrom("A", d, D, Control, Control.PhysicalParameters.rho_A, Control.GetGravity("A", d));
                    opFactory.AddParameter(GravA);
                    var GravB = Gravity.CreateFrom("B", d, D, Control, Control.PhysicalParameters.rho_B, Control.GetGravity("B", d));
                    opFactory.AddParameter(GravB);
                }

                // Add additional volume forces
                if(config.isVolForce) {
                    var VolForceA = VolumeForce.CreateFrom("A", d, D, Control, Control.GetVolumeForce("A", d));
                    opFactory.AddParameter(VolForceA);
                    var VolForceB = VolumeForce.CreateFrom("B", d, D, Control, Control.GetVolumeForce("B", d));
                    opFactory.AddParameter(VolForceB);
                }
            }

            // === continuity equation === //
            if (config.isContinuity) {
                DefineContinuityEquation(opFactory, config, D);
            }

            // === additional parameters === //
            opFactory.AddCoefficient(new SlipLengths(config, VelocityDegree()));
            Velocity0Mean v0Mean = new Velocity0Mean(D, LsTrk, quadOrder);
            if ((config.physParams.IncludeConvection && config.isTransport) & this.Control.NonLinearSolver.SolverCode == NonLinearSolverCode.Picard) {
                opFactory.AddParameter(new Velocity0(D));
                opFactory.AddParameter(v0Mean);
            }

            // === level set related parameters === //
            Normals normalsParameter = new Normals(D, ((LevelSet)lsUpdater.Tracker.LevelSets[0]).Basis.Degree);
            opFactory.AddParameter(normalsParameter);

            lsUpdater.AddLevelSetParameter(VariableNames.LevelSetCG, v0Mean);
            lsUpdater.AddLevelSetParameter(VariableNames.LevelSetCG, normalsParameter);
            switch (Control.AdvancedDiscretizationOptions.SST_isotropicMode) {
                case SurfaceStressTensor_IsotropicMode.LaplaceBeltrami_ContactLine:
                    MaxSigma maxSigmaParameter = new MaxSigma(Control.PhysicalParameters, Control.AdvancedDiscretizationOptions, QuadOrder(), Control.dtFixed);
                    opFactory.AddParameter(maxSigmaParameter);
                    lsUpdater.AddLevelSetParameter(VariableNames.LevelSetCG, maxSigmaParameter);
                    BeltramiGradient lsBGradient = FromControl.BeltramiGradient(Control, "Phi", D);
                    lsUpdater.AddLevelSetParameter(VariableNames.LevelSetCG, lsBGradient);
                    break;

                case SurfaceStressTensor_IsotropicMode.LaplaceBeltrami_Flux:
                case SurfaceStressTensor_IsotropicMode.LaplaceBeltrami_Local:
                    BeltramiGradient lsGradient = FromControl.BeltramiGradient(Control, "Phi", D);
                    lsUpdater.AddLevelSetParameter(VariableNames.LevelSetCG, lsGradient);
                    break;

                case SurfaceStressTensor_IsotropicMode.Curvature_ClosestPoint:
                case SurfaceStressTensor_IsotropicMode.Curvature_Projected:
                case SurfaceStressTensor_IsotropicMode.Curvature_LaplaceBeltramiMean:
                    BeltramiGradientAndCurvature lsGradientAndCurvature =
                        FromControl.BeltramiGradientAndCurvature(Control, "Phi", quadOrder, D);
                    opFactory.AddParameter(lsGradientAndCurvature);
                    lsUpdater.AddLevelSetParameter(VariableNames.LevelSetCG, lsGradientAndCurvature);
                    break;

                case SurfaceStressTensor_IsotropicMode.Curvature_Fourier:
                    FourierLevelSet ls = (FourierLevelSet)lsUpdater.LevelSets[VariableNames.LevelSetCG].DGLevelSet;
                    var fourier = new FourierEvolver(
                        VariableNames.LevelSetCG,
                        ls,
                        Control.FourierLevSetControl,
                        Control.FieldOptions[BoSSS.Solution.NSECommon.VariableNames.Curvature].Degree);
                    lsUpdater.AddLevelSetParameter(VariableNames.LevelSetCG, fourier);
                    //lsUpdater.AddEvolver(VariableNames.LevelSetCG, fourier);
                    opFactory.AddParameter(fourier);
                    break;

                default:
                    throw new NotImplementedException($"option {Control.AdvancedDiscretizationOptions.SST_isotropicMode} is not handled.");

            }

            if (Control.UseImmersedBoundary)
                DefineSystemImmersedBoundary(D, opFactory, lsUpdater);
        }

        /// <summary>
        /// Override this method to customize the assembly of the momentum equation
        /// </summary>
        /// <param name="opFactory"></param>
        /// <param name="config"></param>
        /// <param name="d">Momentum component index</param>
        /// <param name="D">Spatial dimension (2 or 3)</param>
        virtual protected void DefineMomentumEquation(OperatorFactory opFactory, XNSE_OperatorConfiguration config, int d, int D) {

            // === linearized or parameter free variants, difference only in convective term === //
            if (this.Control.NonLinearSolver.SolverCode == NonLinearSolverCode.Picard) {
                opFactory.AddEquation(new NavierStokes("A", d, D, boundaryMap, config));
                opFactory.AddEquation(new NavierStokes("B", d, D, boundaryMap, config));
                opFactory.AddEquation(new NSEInterface("A", "B", d, D, boundaryMap, config, config.isMovingMesh));
            } else if (this.Control.NonLinearSolver.SolverCode == NonLinearSolverCode.Newton) {
                opFactory.AddEquation(new NavierStokes_Newton("A", d, D, boundaryMap, config));
                opFactory.AddEquation(new NavierStokes_Newton("B", d, D, boundaryMap, config));
                opFactory.AddEquation(new NSEInterface_Newton("A", "B", d, D, boundaryMap, config, config.isMovingMesh));
            } else {
                throw new NotSupportedException();
            }
            opFactory.AddEquation(new NSESurfaceTensionForce("A", "B", d, D, boundaryMap, config));
        }

        /// <summary>
        /// Override this method to customize the assembly of the continuity equation
        /// </summary>
        /// <param name="opFactory"></param>
        /// <param name="config"></param>
        /// <param name="D">Spatial dimension (2 or 3)</param>
        virtual protected void DefineContinuityEquation(OperatorFactory opFactory, XNSE_OperatorConfiguration config, int D) {
            opFactory.AddEquation(new Continuity("A", config, D, boundaryMap));
            opFactory.AddEquation(new Continuity("B", config, D, boundaryMap));
            opFactory.AddEquation(new InterfaceContinuity("A", "B", config, D, config.isMatInt));
        }

        /// <summary>
        /// Definition of the boundary condition on the immersed boundary (fluid-solid boundary, level-set 1), 
        /// <see cref="XNSE_Control.UseImmersedBoundary"/>;
        /// Override to customize.
        /// </summary>
        protected virtual void DefineSystemImmersedBoundary(int D, OperatorFactory opFactory, LevelSetUpdater lsUpdater) {
            XNSE_OperatorConfiguration config = new XNSE_OperatorConfiguration(this.Control);

            // testcode: delete if in master
            //Console.WriteLine("!!!!!!!!!!!!!!!!! skipping IBM");
            //return;

            if (this.Control.AdvancedDiscretizationOptions.DoubleCutSpecialQuadrature) 
                BoSSS.Foundation.XDG.Quadrature.BruteForceSettingsOverride.doubleCutCellOverride = true;

            for (int d = 0; d < D; ++d) {
                // so far only no slip!
                if (this.Control.NonLinearSolver.SolverCode == NonLinearSolverCode.Picard) {
                    opFactory.AddEquation(new NSEimmersedBoundary("A", "C", 1, d, D, boundaryMap, config, config.isMovingMesh));
                    opFactory.AddEquation(new NSEimmersedBoundary("B", "C", 1, d, D, boundaryMap, config, config.isMovingMesh));
                } else if (this.Control.NonLinearSolver.SolverCode == NonLinearSolverCode.Newton) {
                    opFactory.AddEquation(new NSEimmersedBoundary_Newton("A", "C", 1, d, D, boundaryMap, config, config.isMovingMesh));
                    opFactory.AddEquation(new NSEimmersedBoundary_Newton("B", "C", 1, d, D, boundaryMap, config, config.isMovingMesh));
                }

                // surface tension on IBM
                if (config.dntParams.SST_isotropicMode == SurfaceStressTensor_IsotropicMode.LaplaceBeltrami_ContactLine && config.physParams.Sigma != 0.0) {
                    opFactory.AddEquation(new NSEimmersedBoundary_SurfaceTension("A", "B", d, D, 1));
                }

                // GNBC
                if (config.dntParams.IBM_BoundaryType != IBM_BoundaryType.NoSlip) {
                    opFactory.AddEquation(new NSEimmersedBoundary_GNBC("A", "B", d, D, config.getPhysParams, 1));
                }
            }

            opFactory.AddEquation(new ImmersedBoundaryContinuity("A", "C", 1, config, D));
            opFactory.AddEquation(new ImmersedBoundaryContinuity("B", "C", 1, config, D));

            //throw new NotImplementedException("todo");
            opFactory.AddParameter((ParameterS)GetLevelSetVelocity(1));

            if (config.dntParams.SST_isotropicMode == SurfaceStressTensor_IsotropicMode.LaplaceBeltrami_ContactLine || config.dntParams.IBM_BoundaryType != IBM_BoundaryType.NoSlip) {
                var normalsParameter = new Normals(D, ((LevelSet)lsUpdater.Tracker.LevelSets[1]).Basis.Degree, VariableNames.LevelSetCGidx(1));
                opFactory.AddParameter(normalsParameter);
                lsUpdater.AddLevelSetParameter(VariableNames.LevelSetCGidx(1), normalsParameter);
            }
        }

        protected override double RunSolverOneStep(int TimestepNo, double phystime, double dt) {
            using (var f = new FuncTrace()) {
                if ((int)this.Control.TimeSteppingScheme >= 100) {
                    
                    // this is a RK scheme, set here the maximum 
                    dt = this.GetTimestep();
                    if (phystime + dt > this.Control.Endtime) {
                        Console.WriteLine("restricting time-step to reach end-time");
                        dt = this.Control.Endtime - phystime;
                    }
                    if (TimestepNo == 1) dt = Math.Min(dt, 1e-3 * this.Control.dtFixed); // small start timestep, to get the levelset rolling
                } else {
                    // this is a BDF or non-adaptive scheme, use the base implementation, i.e. the fixed timestep
                    dt = base.GetTimestep();
                }
               
                Console.WriteLine($"Starting time step {TimestepNo}, dt = {dt} ...");
                bool success = Timestepping.Solve(phystime, dt, Control.SkipSolveAndEvaluateResidual);

                Console.WriteLine($"Done with time step {TimestepNo}; solver success: {success}");
                GC.Collect();
                if(Control.FailOnSolverFail && !success)
                    throw new ArithmeticException("Solver did not converge.");

                return dt;
            }
        }
        protected virtual List<DGField> GetInterfaceVelocity(){
            int D = this.GridData.SpatialDimension;
            var cm = this.LsTrk.Regions.GetCutCellMask4LevSet(0);
            var PhysParam = this.Control.PhysicalParameters;
            var gdat = this.GridData;
            var Tracker = this.LsTrk;

            VectorField<XDGField> Velocity = new VectorField<XDGField>(D.ForLoop(d => (XDGField)m_RegisteredFields.SingleOrDefault(s => s.Identification == VariableNames.Velocity_d(d))));
            var LevelSet = this.m_RegisteredFields.Where(s => s.Identification == VariableNames.LevelSetCG).SingleOrDefault();
            int p = LevelSet.Basis.Degree;

            Basis b = new Basis(gdat, 2 * p);
            XDGBasis xb = new XDGBasis(Tracker, 2 * p);

            VectorField<DGField> Normal = new VectorField<DGField>(D.ForLoop(d => m_RegisteredFields.SingleOrDefault(s => s.Identification == VariableNames.NormalVectorComponent(d)))).CloneAs();
            // this normal is the direct gradient of phi, we normalize first, but only in cut cells!!
            {
                Normal.Clear();
                Normal.Gradient(1.0, LevelSet);
                SinglePhaseField Normalizer = new SinglePhaseField(b);
                for (int d = 0; d < D; d++) {
                    Normalizer.ProjectPow(1.0, Normal[d], 2.0, cm);
                }
                var NormalizerTemp = Normalizer.CloneAs();
                Normalizer.Clear();
                Normalizer.ProjectPow(1.0, NormalizerTemp, -0.5, cm);

                Normal.ScalePointwise(1.0, Normalizer);
            }

            List<XDGField> xInterfaceVelocity = new List<XDGField>(); // = this.m_RegisteredFields.Where(s => s.Identification.Contains("IntefaceVelocityXDG")).ToList();
            List<DGField> InterfaceVelocity = new List<DGField>(); // = this.m_RegisteredFields.Where(s => s.Identification.Contains("IntefaceVelocityDG")).ToList();
            for (int d = 0; d < D; d++) {
                var xField = (XDGField)this.m_RegisteredFields.Where(s => s.Identification == $"IntefaceVelocityXDG_{d}").SingleOrDefault();
                if (xField == null) {
                    xField = new XDGField(xb, $"IntefaceVelocityXDG_{d}");
                    this.RegisterField(xField);
                }
                xInterfaceVelocity.Add(xField);

                var Field = (DGField)this.m_RegisteredFields.Where(s => s.Identification == $"IntefaceVelocityDG_{d}").SingleOrDefault();
                if (Field == null) {
                    Field = new SinglePhaseField(b, $"IntefaceVelocityDG_{d}");
                    this.RegisterField(Field);
                }
                InterfaceVelocity.Add(Field);
            }

            for (int d = 0; d < D; d++) {
                var xField = xInterfaceVelocity[d];
                xField.Clear();
                xField.AccLaidBack(1.0, Velocity[d], cm);

                var Field = InterfaceVelocity[d];
                Field.Clear();
                Field.AccLaidBack(PhysParam.rho_A, xField.GetSpeciesShadowField("A"), cm);
                Field.AccLaidBack(PhysParam.rho_B, xField.GetSpeciesShadowField("B"), cm);
                Field.Scale(1.0 / (PhysParam.rho_A + PhysParam.rho_B), cm);
            }

            //// Project normal
            //var NormalInterfaceVelocity = InterfaceVelocity.Select(s => s.CloneAs()).ToArray();
            //NormalInterfaceVelocity.ForEach(s => s.Clear());
            //for (int i = 0; i < D; i++) {
            //    var temp = NormalInterfaceVelocity[i].CloneAs();
            //    temp.Clear();
            //    for (int j = 0; j < D; j++) {
            //        temp.ProjectProduct(1.0, Normal[j], InterfaceVelocity[i], cm, true);
            //    }
            //    NormalInterfaceVelocity[i].ProjectProduct(1.0, temp, Normal[i], cm, false);
            //}
            //for (int i = 0; i < D; i++) {
            //    InterfaceVelocity[i].Clear();
            //    InterfaceVelocity[i].Acc(1.0, NormalInterfaceVelocity[i]);
            //}
            return InterfaceVelocity;
        }

        public override double GetTimestep() {
            double dt = this.Control.dtFixed;
            double s = 0.5; // safety factor


            var CC = this.LsTrk.Regions.GetCutCellMask4LevSet(0);
            if (CC.NoOfItemsLocally > 0) {
                // search minimum grid width in cutcells
                var hmin = double.MaxValue;
                foreach (var chunk in CC) {
                    for (int i = chunk.i0; i < chunk.i0 + chunk.Len; i++) {
                        hmin = Math.Min(this.GridData.iGeomCells.h_min[i], hmin);
                    }
                }

                // get level set degree
                int p = 0;
                try {
                    p = ((DGField)LsTrk.LevelSets[0]).Basis.Degree;
                } catch {
                    Console.WriteLine("Cannot determine DG order of level set");
                }

                // capillary timestep
                {
                    var physParams = this.Control.PhysicalParameters;
                    if (physParams.Sigma != 0) {
                        double dt_cap = s * Math.Sqrt((physParams.rho_A + physParams.rho_B) * Math.Pow(hmin * (p + 1), 3.0) / (2 * Math.PI * Math.Abs(physParams.Sigma)));
                        if (dt_cap < dt) {
                            dt = Math.Min(dt_cap, dt);
                            Console.WriteLine("Restricting time step size to: {0}, due to capillary timestep restriction", dt_cap);
                        }
                    }
                }

                // level set cfl
                {
                    int D = this.GridData.SpatialDimension;
                    IList<string> LevelSetVelocityNames = BoSSS.Solution.NSECommon.VariableNames.AsLevelSetVariable(VariableNames.LevelSetCG, BoSSS.Solution.NSECommon.VariableNames.VelocityVector(D));
                    if (this.RegisteredFields.Any(s => LevelSetVelocityNames.Any(x => x == s.Identification))) {
                        // At this point the level set velocity is not updated to the correct value
                        //VectorField<DGField> LevelSetVelocity = new VectorField<DGField>(D.ForLoop(d => RegisteredFields.SingleOrDefault(s => s.Identification == LevelSetVelocityNames[d])));

                        var LevelSetVelocity = GetInterfaceVelocity();

                        double dt_cfl = this.GridData.ComputeCFLTime(LevelSetVelocity.ToArray(), 10000, CC);
                        dt_cfl *= s / Math.Pow(p, 2);
                        if (dt_cfl < dt) {
                            dt = Math.Min(dt_cfl, dt);
                            Console.WriteLine("Restricting time step size to: {0}, due to level set cfl", dt_cfl);
                        }
                    }
                }
            }

            // determine Minimum timestep over all processess
            dt = MPIExtensions.MPIMin(dt);

            return dt;
        }

        bool PrintOnlyOnce = true;
        private void PrintConfiguration() {
            if (PrintOnlyOnce) {
                PrintOnlyOnce = false;
                XNSE_OperatorConfiguration config = new XNSE_OperatorConfiguration(this.Control);

                Console.WriteLine("=============== {0} ===============", "Operator Configuration");
                PropertyInfo[] properties = typeof(XNSE_OperatorConfiguration).GetProperties();
                foreach (PropertyInfo property in properties) {
                    if (property.PropertyType == typeof(bool)) {
                        bool s = (bool)property.GetValue(config);
                        Console.WriteLine("     {0,-30}:{1,3}", property.Name, "[" + (s == true ? "x" : " ") + "]");
                    }
                }

                Console.WriteLine("=============== {0} ===============", "Linear Solver Configuration");
                Console.WriteLine("     {0,-30}:{1}", "Solvercode", this.Control.LinearSolver.SolverCode);
                if (this.Control.LinearSolver.SolverCode != LinearSolverCode.classic_mumps & this.Control.LinearSolver.SolverCode != LinearSolverCode.classic_pardiso) {
                    Console.WriteLine("TODO");
                }

                Console.WriteLine("=============== {0} ===============", "Nonlinear Solver Configuration");
                Console.WriteLine("     {0,-30}:{1}", "Solvercode", this.Control.NonLinearSolver.SolverCode);
                Console.WriteLine("     {0,-30}:{1}", "Convergence Criterion", this.Control.NonLinearSolver.ConvergenceCriterion);
                Console.WriteLine("     {0,-30}:{1}", "Globalization", this.Control.NonLinearSolver.Globalization);
                Console.WriteLine("     {0,-30}:{1}", "Minsolver Iterations", this.Control.NonLinearSolver.MinSolverIterations);
                Console.WriteLine("     {0,-30}:{1}", "Maxsolver Iterations", this.Control.NonLinearSolver.MaxSolverIterations);


            }
        }


    }
}<|MERGE_RESOLUTION|>--- conflicted
+++ resolved
@@ -74,14 +74,8 @@
         static void Main(string[] args) {
 
             //InitMPI();
-<<<<<<< HEAD
-=======
             //DeleteOldPlotFiles();
             //BoSSS.Application.XNSE_Solver.Tests.ASUnitTest.TaylorCouetteConvergenceTest_2Phase_LaplaceBeltrami_Flux(1, false, NonLinearSolverCode.Newton);
-            //BoSSS.Application.XNSE_Solver.Tests.ASUnitTest.TaylorCouetteConvergenceTest_2Phase_LaplaceBeltrami_Flux(2, false, NonLinearSolverCode.Newton);
-            //BoSSS.Application.XNSE_Solver.Tests.ASUnitTest.TaylorCouetteConvergenceTest_2Phase_LaplaceBeltrami_Flux(3, false, NonLinearSolverCode.Newton);
-            //csMPI.Raw.Comm_Rank(csMPI.Raw._COMM.WORLD, out int mpiRank);
->>>>>>> 711d6622
             //csMPI.Raw.Comm_Size(csMPI.Raw._COMM.WORLD, out int mpiSize);
             //NUnit.Framework.Assert.IsTrue(false, "remove me"); //*/
 
