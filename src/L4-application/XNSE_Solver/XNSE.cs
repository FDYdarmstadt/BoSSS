--- conflicted
+++ resolved
@@ -73,11 +73,7 @@
         //  Main file
         // ===========
         static void Main(string[] args) {
-<<<<<<< HEAD
-            
-=======
-
->>>>>>> eceaaaa5
+
             //InitMPI();
             //DeleteOldPlotFiles();
             //BoSSS.Application.XNSE_Solver.Tests.ASUnitTest.ViscosityJumpTest(2, 2, 0.1, ViscosityMode.FullySymmetric, XQuadFactoryHelper.MomentFittingVariants.Saye, SurfaceStressTensor_IsotropicMode.Curvature_Projected);
