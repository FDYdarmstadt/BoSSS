﻿using BoSSS.Application.XNSE_Solver.LoadBalancing;
using BoSSS.Foundation;
using BoSSS.Foundation.Grid;
using BoSSS.Foundation.Grid.Classic;
using BoSSS.Foundation.IO;
using BoSSS.Foundation.XDG;
using BoSSS.Foundation.XDG.OperatorFactory;
using BoSSS.Solution;
using BoSSS.Solution.AdvancedSolvers;
using BoSSS.Solution.Control;
using BoSSS.Solution.LevelSetTools;
using BoSSS.Solution.LevelSetTools.SolverWithLevelSetUpdater;
using BoSSS.Solution.NSECommon;
using BoSSS.Solution.Tecplot;
using BoSSS.Solution.Utils;
using BoSSS.Solution.XdgTimestepping;
using BoSSS.Solution.XNSECommon;
using CommandLine;
using ilPSP;
using ilPSP.Tracing;
using ilPSP.Utils;
using MPI.Wrappers;
using System;
using System.Collections.Generic;
using System.Diagnostics;
using System.Linq;
using MPI.Wrappers;
using System.Threading;
using System.Reflection;

namespace BoSSS.Application.XNSE_Solver {


    /// <summary>
    /// Multiphase-XDG-solver, with features:
    /// - incompressible two-phase flows.
    /// - solid immersed boundaries (planned).
    /// - three phase contact lines at the domain boundary
    /// - three phase contact lines at the intersection of the immersed solid boundary 
    /// - the generic control parameter <typeparamref name="T"/> allows derivations of this solver
    /// </summary>
    /// <remarks>
    /// Development history:
    /// - Current (jan2021) Maintainers: Beck, Rieckmann, Kummer
    /// - successor of the old XNSE solver <see cref="XNSE_SolverMain"/>, which was mainly used for SFB 1194 and PhD thesis of M. Smuda.
    /// - Quadrature order: saye algorithm can be regarded as a nonlinear transformation to the [-1,1] reference Element. 
    ///   We transform $` \int f dx $` to the reference Element, $` \int f dx = \int f(T) |det D(T)| d\hat{x} $`
    ///   Suppose f has degree n and suppose the transformation T has degree p, then the integrand in reference space
    ///   has approximately degree <= n * p + (p - 1)
    ///   This is problematic, because we need to find sqrt(n * p + (p - 1)) roots of the level set function, if we want to integrate f exactly.
    ///   This goes unnoticed when verifying the quadrature method via volume/surface integrals with constant f = 1.
    ///   When evaluating a constant function, n = 0, the degree of the integrand immensely simplifies to (p - 1).
    /// - see also: Extended discontinuous Galerkin methods for two-phase flows: the spatial discretization, F. Kummer, IJNME 109 (2), 2017. 
    /// 
    /// Quick start instructions:
    /// - The Fluid-Fluid-Interphase is level-set No. 0 and is named `Phi` 
    ///   in the initial values <see cref="AppControl.InitialValues"/>, see <see cref="DGField.Identification"/>)
    /// - The immersed boundary interface has the name `Phi2`
    ///   `Phi` is always activated and cannot be turned of; `Phi2` can be activated/deactivated via <see cref="XNSE_Control.UseImmersedBoundary"/>.
    /// - One should not need to set an initial value for `Phi` for simulations where no fluid-fluid interface is required:
    ///   If `Phi` it is identical to 0.0 in the entire domain, it will be set to -1, i.e. the entire domain will be assigned to species "A".
    /// - The vectorial velocity of `Phi2` is set via the fields `VelocityX@Phi2`, `VelocityY@Phi2` and `VelocityZ@Phi2` (in 3D). 
    ///   By specifying a vectorial velocity, one can also specify tangential velocities of the surface. 
    ///   The normal component should match the normal velocity which can be computed from `Phi2`,
    ///   yielding following compatibility condition: 
    /// ```math
    ///     \vec{v} \cdot \frac{\nabla \varphi_2}{| \nabla \varphi_2 |} =  \frac{- \partial_t \varphi_2}{| \nabla \varphi_2 |} 
    /// ```
    /// </remarks>
    public class XNSE : XNSE<XNSE_Control> {

        // ===========
        //  Main file
        // ===========
        static void Main(string[] args) {
                        
            //InitMPI();
            //DeleteOldPlotFiles();
            //BoSSS.Application.XNSE_Solver.Tests.ASUnitTest.ViscosityJumpTest(2, 2, 0.1, ViscosityMode.FullySymmetric, XQuadFactoryHelper.MomentFittingVariants.Saye, SurfaceStressTensor_IsotropicMode.Curvature_Projected);
            ////csMPI.Raw.Comm_Rank(csMPI.Raw._COMM.WORLD, out int mpiRank);
            //csMPI.Raw.Comm_Size(csMPI.Raw._COMM.WORLD, out int mpiSize);
            //NUnit.Framework.Assert.IsTrue(false, "remove me");

            //using(Tmeas.Memtrace = new System.IO.StreamWriter("memory.r" + mpiRank + ".p" + mpiSize + ".csv")) 
            {
                XNSE._Main(args, false, delegate () {
                    var p = new XNSE();
                    return p;
                });

                //Tmeas.Memtrace.Flush();
                //Tmeas.Memtrace.Close();
            }



        }
    }

    /// <summary>
    /// Generic versions which should be used for derivatives 
    /// </summary>
    public class XNSE<T> : SolverWithLevelSetUpdater<T> where T : XNSE_Control, new() {

        public override void Init(AppControl control) {
            base.Init(control);
            var ctrl = (control as XNSE_Control);
            if(ctrl.DynamicLoadBalancing_CellCostEstimatorFactories.Count()<=0)
                ctrl.DynamicLoadBalancing_CellCostEstimatorFactories = Loadbalancing.XNSECellCostEstimator.Factory().ToList();
            if (ctrl.Rigidbody.IsInitialized())
                ctrl.Rigidbody.ArrangeAll(ctrl);
        }

        /// <summary>
        /// - 3x the velocity degree if convection is included (quadratic term in convection times test function yields triple order)
        /// - 2x the velocity degree in the Stokes case
        /// </summary>
        /// <remarks>
        /// Note: 
        /// Sayes algorithm can be regarded as a nonlinear transformation to the [-1,1] reference Element. 
        /// We transform $`\int f dx $` to the reference Element, $`\int f dx = \int f(T) |det D(T)| d\hat{x} $`
        /// Suppose $`f$` has degree $`n$` and suppose the transformation $`T$` has degree $`p$`, then the integrand in reference space
        /// has approximately degree $`\leq n * p + (p - 1) $`
        /// This is problematic, because we need to find $`\sqrt(n * p + (p - 1))$` roots of the level set function, if we want to integrate $`f$` exactly.
        /// This goes unnoticed when verifying the quadrature method via volume/surface integrals with constant $`f = 1$`.
        /// When evaluating a constant function, $`n = 0$`, the degree of the integrand immensely simplifies to $`(p - 1)$`.        
        /// </remarks>
        override public int QuadOrder() {
            if(Control.CutCellQuadratureType != XQuadFactoryHelper.MomentFittingVariants.Saye
               && Control.CutCellQuadratureType != XQuadFactoryHelper.MomentFittingVariants.OneStepGaussAndStokes) {
                throw new ArgumentException($"The XNSE solver is only verified for cut-cell quadrature rules " +
                    $"{XQuadFactoryHelper.MomentFittingVariants.Saye} and {XQuadFactoryHelper.MomentFittingVariants.OneStepGaussAndStokes}; " +
                    $"you have set {Control.CutCellQuadratureType}, so you are notified that you reach into unknown territory; " +
                    $"If you do not know how to remove this exception, you should better return now!");
            }

            //QuadOrder
            int degU = VelocityDegree();
            int quadOrder = degU * (this.Control.PhysicalParameters.IncludeConvection ? 3 : 2);
            if(this.Control.CutCellQuadratureType == XQuadFactoryHelper.MomentFittingVariants.Saye) {
                //See remarks
                quadOrder *= 2;
                quadOrder += 1;
            }

            return quadOrder;
        }


        /// <summary>
        /// Current velocity
        /// </summary>
        public VectorField<XDGField> Velocity {
            get {
                int D = this.GridData.SpatialDimension;
                return new VectorField<XDGField>(this.CurrentState.Fields.Take(D).Select(f => ((XDGField)f)).ToArray());
            }
        }

        /// <summary>
        /// Current Pressure
        /// </summary>
        public XDGField Pressure {
            get {
                int D = this.GridData.SpatialDimension;
                return (XDGField)this.CurrentState.Fields[D];
            }
        }



        /// <summary>
        /// Usually, the term "DG order of the calculation" means the velocity degree.
        /// </summary>
        protected int VelocityDegree() {
            int pVel;
            if(this.Control.FieldOptions.TryGetValue("Velocity*", out FieldOpts v)) {
                pVel = v.Degree;
            } else if(this.Control.FieldOptions.TryGetValue(BoSSS.Solution.NSECommon.VariableNames.VelocityX, out FieldOpts v1)) {
                pVel = v1.Degree;
            } else {
                throw new Exception("MultigridOperator.ChangeOfBasisConfig: Degree of Velocity not found");
            }
            return pVel;
        }

        /// <summary>
        /// 
        /// </summary>
        protected int PressureDegree() {
            int pPres;
            if(Pressure != null)
                return Pressure.Basis.Degree;
            if(this.Control.FieldOptions.TryGetValue(VariableNames.Pressure, out FieldOpts v)) {
                pPres = v.Degree;
            } else {
                throw new Exception("MultigridOperator.ChangeOfBasisConfig: Degree of Pressure not found");
            }
            return pPres;
        }

        

        private IncompressibleMultiphaseBoundaryCondMap m_boundaryMap;

        /// <summary>
        /// Relation between 
        /// - edge tags (<see cref="Foundation.Grid.IGeometricalEdgeData.EdgeTags"/>, passed to equation components via <see cref="BoSSS.Foundation.CommonParams.EdgeTag"/>)
        /// - boundary conditions specified in the control object (<see cref="AppControl.BoundaryValues"/>)
        /// </summary>
        protected IncompressibleMultiphaseBoundaryCondMap boundaryMap {
            get {
                if(m_boundaryMap == null)
                    m_boundaryMap = new IncompressibleMultiphaseBoundaryCondMap(this.GridData, this.Control.BoundaryValues, new string[] { "A", "B" });
                return m_boundaryMap;
            }
        }

        /// <summary>
        /// dirty hack...
        /// </summary>
        protected override IncompressibleBoundaryCondMap GetBcMap() {
            return boundaryMap;
        }


        protected override ILevelSetParameter GetLevelSetVelocity(int iLevSet) {
            int D = GridData.SpatialDimension;

            if(iLevSet == 0) {
                // +++++++++++++++++++
                // the fluid interface 
                // +++++++++++++++++++

                // averaging at interface:
                ILevelSetParameter levelSetVelocity = new LevelSetVelocity(VariableNames.LevelSetCG, D, VelocityDegree(), Control.InterVelocAverage, Control.PhysicalParameters);
                return levelSetVelocity;
            } else if(iLevSet == 1) {
                // +++++++++++++++++++++
                // the immersed boundary
                // +++++++++++++++++++++

                string[] VelocityNames = VariableNames.AsLevelSetVariable(VariableNames.LevelSetCGidx(1), VariableNames.VelocityVector(D)).ToArray();
                ScalarFunctionTimeDep[] VelFuncs = new ScalarFunctionTimeDep[D];
                for(int d = 0; d < D; d++) {
                    Control.InitialValues_EvaluatorsVec.TryGetValue(VelocityNames[d], out VelFuncs[d]);
                }

                ILevelSetParameter levelSetVelocity = new ExplicitLevelSetVelocity(VariableNames.LevelSetCGidx(1), VelFuncs);
                return levelSetVelocity;
            } else {
                throw new ArgumentOutOfRangeException();
            }
        }

        /// <summary>
        /// 
        /// </summary>
        protected override int NoOfLevelSets {
            get {
                if(Control.UseImmersedBoundary)
                    return 2;
                else
                    return 1;
            }
        }

        /// <summary>
        /// Either fluids A and B; or A, B and solid C.
        /// </summary>
        protected override Array SpeciesTable {
            get {
                if(Control.UseImmersedBoundary) {
                    var r = new string[2, 2];
                    r[0, 0] = "A";
                    r[0, 1] = "C"; // solid
                    r[1, 0] = "B";
                    r[1, 1] = "C"; // also solid
                    return r;
                } else {
                    return new[] { "A", "B" };
                }
            }
        }

        /// Cell-performance classes:
        /// cell performance class equals number of species present in that cell
        /// </summary>
        protected override void GetCellPerformanceClasses(out int NoOfClasses, out int[] CellPerfomanceClasses, int TimeStepNo, double physTime) {
            (NoOfClasses,CellPerfomanceClasses)=CellClassifier.ClassifyCells(this,this.Control.DynamicLoadbalancing_ClassifierType);
        }

        protected override void AddMultigridConfigLevel(List<MultigridOperator.ChangeOfBasisConfig> configsLevel, int iLevel) {
            int pVel = VelocityDegree();
            int pPrs = this.Control.FieldOptions[BoSSS.Solution.NSECommon.VariableNames.Pressure].Degree;
            int D = this.GridData.SpatialDimension;


            if (this.Control.UseSchurBlockPrec) {
                // using a Schur complement for velocity & pressure
                var confMomConti = new MultigridOperator.ChangeOfBasisConfig();
                for (int d = 0; d < D; d++) {
                    d.AddToArray(ref confMomConti.VarIndex);
                    //Math.Max(1, pVel - iLevel).AddToArray(ref confMomConti.DegreeS); // global p-multi-grid
                    pVel.AddToArray(ref confMomConti.DegreeS);
                }
                D.AddToArray(ref confMomConti.VarIndex);
                //Math.Max(0, pPrs - iLevel).AddToArray(ref confMomConti.DegreeS); // global p-multi-grid
                pPrs.AddToArray(ref confMomConti.DegreeS);

                confMomConti.mode = MultigridOperator.Mode.SchurComplement;

                configsLevel.Add(confMomConti);
            } else {
                // configurations for velocity
                for (int d = 0; d < D; d++) {
                    var configVel_d = new MultigridOperator.ChangeOfBasisConfig() {
                        DegreeS = new int[] { pVel },
                        //DegreeS = new int[] { Math.Max(1, pVel - iLevel) },
                        mode = MultigridOperator.Mode.SymPart_DiagBlockEquilib_DropIndefinite,
                        VarIndex = new int[] { this.XOperator.DomainVar.IndexOf(VariableNames.VelocityVector(D)[d]) }
                    };
                    configsLevel.Add(configVel_d);
                }
                // configuration for pressure
                var configPres = new MultigridOperator.ChangeOfBasisConfig() {
                    DegreeS = new int[] { pPrs },
                    //DegreeS = new int[] { Math.Max(0, pPrs - iLevel) },
                    mode = MultigridOperator.Mode.IdMass_DropIndefinite,
                    VarIndex = new int[] { this.XOperator.DomainVar.IndexOf(VariableNames.Pressure) }
                };
                configsLevel.Add(configPres);
            }
        }

        /// <summary>
        /// Operator/equation assembly
        /// </summary>
        protected override XSpatialOperatorMk2 GetOperatorInstance(int D, LevelSetUpdater levelSetUpdater) {

            OperatorFactory opFactory = new OperatorFactory();

            DefineSystem(D, opFactory, levelSetUpdater);

            //Get Spatial Operator
            XSpatialOperatorMk2 XOP = opFactory.GetSpatialOperator(QuadOrder());

            //final settings
            FinalOperatorSettings(XOP, D);
            XOP.Commit();

            return XOP;
        }

        /// <summary>
        /// Misc adjustments to the spatial operator before calling <see cref="ISpatialOperator.Commit"/>
        /// </summary>
        /// <param name="XOP"></param>
        protected virtual void FinalOperatorSettings(XSpatialOperatorMk2 XOP, int D) {
            XOP.FreeMeanValue[VariableNames.Pressure] = !GetBcMap().DirichletPressureBoundary;
            XOP.IsLinear = !(this.Control.PhysicalParameters.IncludeConvection || Control.NonlinearCouplingSolidFluid);
            XOP.LinearizationHint = XOP.IsLinear == true ? LinearizationHint.AdHoc : this.Control.NonLinearSolver.SolverCode == NonLinearSolverCode.Picard ? LinearizationHint.AdHoc : LinearizationHint.GetJacobiOperator;
            XOP.AgglomerationThreshold = this.Control.AgglomerationThreshold;


            // elementary checks on operator
            if(XOP.CodomainVar.IndexOf(EquationNames.ContinuityEquation) != D)
                throw new ApplicationException("Operator configuration messed up.");
            if(XOP.DomainVar.IndexOf(VariableNames.Pressure) != D)
                throw new ApplicationException("Operator configuration messed up.");
            for(int d = 0; d < D; d++) {
                if(XOP.CodomainVar.IndexOf(EquationNames.MomentumEquationComponent(d)) != d)
                    throw new ApplicationException("Operator configuration messed up.");
                if(XOP.DomainVar.IndexOf(VariableNames.Velocity_d(d)) != d)
                    throw new ApplicationException("Operator configuration messed up.");
            }

            PrintConfiguration();
        }

        /// <summary>
        /// Setup of the incompressible two-phase Navier-Stokes equation
        /// </summary>
        protected virtual void DefineSystem(int D, OperatorFactory opFactory, LevelSetUpdater lsUpdater) {
            int quadOrder = QuadOrder();
            GetBcMap();

            XNSE_OperatorConfiguration config = new XNSE_OperatorConfiguration(this.Control);

            // === momentum equations === //
            for (int d = 0; d < D; ++d) {
                DefineMomentumEquation(opFactory, config, d, D);

                // Add Gravitation
                if(config.isGravity) {
                    var GravA = Gravity.CreateFrom("A", d, D, Control, Control.PhysicalParameters.rho_A, Control.GetGravity("A", d));
                    opFactory.AddParameter(GravA);
                    var GravB = Gravity.CreateFrom("B", d, D, Control, Control.PhysicalParameters.rho_B, Control.GetGravity("B", d));
                    opFactory.AddParameter(GravB);
                }

                // Add additional volume forces
                if(config.isVolForce) {
                    var VolForceA = VolumeForce.CreateFrom("A", d, D, Control, Control.GetVolumeForce("A", d));
                    opFactory.AddParameter(VolForceA);
                    var VolForceB = VolumeForce.CreateFrom("B", d, D, Control, Control.GetVolumeForce("B", d));
                    opFactory.AddParameter(VolForceB);
                }
            }

            // === continuity equation === //
            if (config.isContinuity) {
                DefineContinuityEquation(opFactory, config, D);
            }

            // === additional parameters === //
            opFactory.AddCoefficient(new SlipLengths(config, VelocityDegree()));
            Velocity0Mean v0Mean = new Velocity0Mean(D, LsTrk, quadOrder);
            if ((config.physParams.IncludeConvection && config.isTransport) & this.Control.NonLinearSolver.SolverCode == NonLinearSolverCode.Picard) {
                opFactory.AddParameter(new Velocity0(D));
                opFactory.AddParameter(v0Mean);
            }

            // === level set related parameters === //
            Normals normalsParameter = new Normals(D, ((LevelSet)lsUpdater.Tracker.LevelSets[0]).Basis.Degree);
            opFactory.AddParameter(normalsParameter);

            lsUpdater.AddLevelSetParameter(VariableNames.LevelSetCG, v0Mean);
            lsUpdater.AddLevelSetParameter(VariableNames.LevelSetCG, normalsParameter);
            switch (Control.AdvancedDiscretizationOptions.SST_isotropicMode) {
                case SurfaceStressTensor_IsotropicMode.LaplaceBeltrami_ContactLine:
                    MaxSigma maxSigmaParameter = new MaxSigma(Control.PhysicalParameters, Control.AdvancedDiscretizationOptions, QuadOrder(), Control.dtFixed);
                    opFactory.AddParameter(maxSigmaParameter);
                    lsUpdater.AddLevelSetParameter(VariableNames.LevelSetCG, maxSigmaParameter);
                    BeltramiGradient lsBGradient = FromControl.BeltramiGradient(Control, "Phi", D);
                    lsUpdater.AddLevelSetParameter(VariableNames.LevelSetCG, lsBGradient);
                    break;

                case SurfaceStressTensor_IsotropicMode.LaplaceBeltrami_Flux:
                case SurfaceStressTensor_IsotropicMode.LaplaceBeltrami_Local:
                    BeltramiGradient lsGradient = FromControl.BeltramiGradient(Control, "Phi", D);
                    lsUpdater.AddLevelSetParameter(VariableNames.LevelSetCG, lsGradient);
                    break;

                case SurfaceStressTensor_IsotropicMode.Curvature_ClosestPoint:
                case SurfaceStressTensor_IsotropicMode.Curvature_Projected:
                case SurfaceStressTensor_IsotropicMode.Curvature_LaplaceBeltramiMean:
                    BeltramiGradientAndCurvature lsGradientAndCurvature =
                        FromControl.BeltramiGradientAndCurvature(Control, "Phi", quadOrder, D);
                    opFactory.AddParameter(lsGradientAndCurvature);
                    lsUpdater.AddLevelSetParameter(VariableNames.LevelSetCG, lsGradientAndCurvature);
                    break;

                case SurfaceStressTensor_IsotropicMode.Curvature_Fourier:
                    FourierLevelSet ls = (FourierLevelSet)lsUpdater.LevelSets[VariableNames.LevelSetCG].DGLevelSet;
                    var fourier = new FourierEvolver(
                        VariableNames.LevelSetCG,
                        ls,
                        Control.FourierLevSetControl,
                        Control.FieldOptions[BoSSS.Solution.NSECommon.VariableNames.Curvature].Degree);
                    lsUpdater.AddLevelSetParameter(VariableNames.LevelSetCG, fourier);
                    //lsUpdater.AddEvolver(VariableNames.LevelSetCG, fourier);
                    opFactory.AddParameter(fourier);
                    break;

                default:
                    throw new NotImplementedException($"option {Control.AdvancedDiscretizationOptions.SST_isotropicMode} is not handled.");

            }

            if (Control.UseImmersedBoundary)
                DefineSystemImmersedBoundary(D, opFactory, lsUpdater);
        }

        /// <summary>
        /// Override this method to customize the assembly of the momentum equation
        /// </summary>
        /// <param name="opFactory"></param>
        /// <param name="config"></param>
        /// <param name="d">Momentum component index</param>
        /// <param name="D">Spatial dimension (2 or 3)</param>
        virtual protected void DefineMomentumEquation(OperatorFactory opFactory, XNSE_OperatorConfiguration config, int d, int D) {

            // === linearized or parameter free variants, difference only in convective term === //
            if (this.Control.NonLinearSolver.SolverCode == NonLinearSolverCode.Picard) {
                opFactory.AddEquation(new NavierStokes("A", d, D, boundaryMap, config));
                opFactory.AddEquation(new NavierStokes("B", d, D, boundaryMap, config));
                opFactory.AddEquation(new NSEInterface("A", "B", d, D, boundaryMap, config, config.isMovingMesh));
            } else if (this.Control.NonLinearSolver.SolverCode == NonLinearSolverCode.Newton) {
                opFactory.AddEquation(new NavierStokes_Newton("A", d, D, boundaryMap, config));
                opFactory.AddEquation(new NavierStokes_Newton("B", d, D, boundaryMap, config));
                opFactory.AddEquation(new NSEInterface_Newton("A", "B", d, D, boundaryMap, config, config.isMovingMesh));
            } else {
                throw new NotSupportedException();
            }
            opFactory.AddEquation(new NSESurfaceTensionForce("A", "B", d, D, boundaryMap, config));
        }

        /// <summary>
        /// Override this method to customize the assembly of the continuity equation
        /// </summary>
        /// <param name="opFactory"></param>
        /// <param name="config"></param>
        /// <param name="D">Spatial dimension (2 or 3)</param>
        virtual protected void DefineContinuityEquation(OperatorFactory opFactory, XNSE_OperatorConfiguration config, int D) {
            opFactory.AddEquation(new Continuity("A", config, D, boundaryMap));
            opFactory.AddEquation(new Continuity("B", config, D, boundaryMap));
            opFactory.AddEquation(new InterfaceContinuity("A", "B", config, D, config.isMatInt));
        }

        /// <summary>
        /// Definition of the boundary condition on the immersed boundary (fluid-solid boundary, level-set 1), 
        /// <see cref="XNSE_Control.UseImmersedBoundary"/>;
        /// Override to customize.
        /// </summary>
        protected virtual void DefineSystemImmersedBoundary(int D, OperatorFactory opFactory, LevelSetUpdater lsUpdater) {
            XNSE_OperatorConfiguration config = new XNSE_OperatorConfiguration(this.Control);

            if (this.Control.AdvancedDiscretizationOptions.DoubleCutSpecialQuadrature) BoSSS.Foundation.XDG.Quadrature.BruteForceSettingsOverride.doubleCutCellOverride = true;

            for (int d = 0; d < D; ++d) {
                // so far only no slip!
                if (this.Control.NonLinearSolver.SolverCode == NonLinearSolverCode.Picard) {
                    opFactory.AddEquation(new NSEimmersedBoundary("A", "C", 1, d, D, boundaryMap, config, config.isMovingMesh));
                    opFactory.AddEquation(new NSEimmersedBoundary("B", "C", 1, d, D, boundaryMap, config, config.isMovingMesh));
                } else if (this.Control.NonLinearSolver.SolverCode == NonLinearSolverCode.Newton) {
                    opFactory.AddEquation(new NSEimmersedBoundary_Newton("A", "C", 1, d, D, boundaryMap, config, config.isMovingMesh));
                    opFactory.AddEquation(new NSEimmersedBoundary_Newton("B", "C", 1, d, D, boundaryMap, config, config.isMovingMesh));
                }

                // surface tension on IBM
                if (config.dntParams.SST_isotropicMode == SurfaceStressTensor_IsotropicMode.LaplaceBeltrami_ContactLine && config.physParams.Sigma != 0.0) {
                    opFactory.AddEquation(new NSEimmersedBoundary_SurfaceTension("A", "B", d, D, 1));
                }

                // GNBC
                if (config.dntParams.IBM_BoundaryType != IBM_BoundaryType.NoSlip) {
                    opFactory.AddEquation(new NSEimmersedBoundary_GNBC("A", "B", d, D, config.getPhysParams, 1));
                }
            }

            opFactory.AddEquation(new ImmersedBoundaryContinuity("A", "C", 1, config, D));
            opFactory.AddEquation(new ImmersedBoundaryContinuity("B", "C", 1, config, D));

            //throw new NotImplementedException("todo");
            opFactory.AddParameter((ParameterS)GetLevelSetVelocity(1));

            if (config.dntParams.SST_isotropicMode == SurfaceStressTensor_IsotropicMode.LaplaceBeltrami_ContactLine || config.dntParams.IBM_BoundaryType != IBM_BoundaryType.NoSlip) {
                var normalsParameter = new Normals(D, ((LevelSet)lsUpdater.Tracker.LevelSets[1]).Basis.Degree, VariableNames.LevelSetCGidx(1));
                opFactory.AddParameter(normalsParameter);
                lsUpdater.AddLevelSetParameter(VariableNames.LevelSetCGidx(1), normalsParameter);
            }
        }

        protected override double RunSolverOneStep(int TimestepNo, double phystime, double dt) {
<<<<<<< HEAD
            using(var f = new FuncTrace()) {
                dt = GetTimestep();

                              
=======
            using (var f = new FuncTrace()) {
                if ((int)this.Control.TimeSteppingScheme >= 100) {
                    
                    // this is a RK scheme, set here the maximum 
                    dt = this.GetTimestep();
                    if (phystime + dt > this.Control.Endtime) {
                        Console.WriteLine("restricting time-step to reach end-time");
                        dt = this.Control.Endtime - phystime;
                    }
                    if (TimestepNo == 1) dt = Math.Min(dt, 1e-3 * this.Control.dtFixed); // small start timestep, to get the levelset rolling
                } else {
                    // this is a BDF or non-adaptive scheme, use the base implementation, i.e. the fixed timestep
                    dt = base.GetTimestep();
                }
               
>>>>>>> f067e264
                Console.WriteLine($"Starting time step {TimestepNo}, dt = {dt} ...");
                Timestepping.Solve(phystime, dt, Control.SkipSolveAndEvaluateResidual);
                Console.WriteLine($"Done with time step {TimestepNo}.");
                GC.Collect();
                return dt;
            }
        }
        protected virtual List<DGField> GetInterfaceVelocity(){
            int D = this.GridData.SpatialDimension;
            var cm = this.LsTrk.Regions.GetCutCellMask4LevSet(0);
            var PhysParam = this.Control.PhysicalParameters;
            var gdat = this.GridData;
            var Tracker = this.LsTrk;

            VectorField<XDGField> Velocity = new VectorField<XDGField>(D.ForLoop(d => (XDGField)m_RegisteredFields.SingleOrDefault(s => s.Identification == VariableNames.Velocity_d(d))));
            var LevelSet = this.m_RegisteredFields.Where(s => s.Identification == VariableNames.LevelSetCG).SingleOrDefault();
            int p = LevelSet.Basis.Degree;

            Basis b = new Basis(gdat, 2 * p);
            XDGBasis xb = new XDGBasis(Tracker, 2 * p);

            VectorField<DGField> Normal = new VectorField<DGField>(D.ForLoop(d => m_RegisteredFields.SingleOrDefault(s => s.Identification == VariableNames.NormalVectorComponent(d)))).CloneAs();
            // this normal is the direct gradient of phi, we normalize first, but only in cut cells!!
            {
                Normal.Clear();
                Normal.Gradient(1.0, LevelSet);
                SinglePhaseField Normalizer = new SinglePhaseField(b);
                for (int d = 0; d < D; d++) {
                    Normalizer.ProjectPow(1.0, Normal[d], 2.0, cm);
                }
                var NormalizerTemp = Normalizer.CloneAs();
                Normalizer.Clear();
                Normalizer.ProjectPow(1.0, NormalizerTemp, -0.5, cm);

                Normal.ScalePointwise(1.0, Normalizer);
            }

            List<XDGField> xInterfaceVelocity = new List<XDGField>(); // = this.m_RegisteredFields.Where(s => s.Identification.Contains("IntefaceVelocityXDG")).ToList();
            List<DGField> InterfaceVelocity = new List<DGField>(); // = this.m_RegisteredFields.Where(s => s.Identification.Contains("IntefaceVelocityDG")).ToList();
            for (int d = 0; d < D; d++) {
                var xField = (XDGField)this.m_RegisteredFields.Where(s => s.Identification == $"IntefaceVelocityXDG_{d}").SingleOrDefault();
                if (xField == null) {
                    xField = new XDGField(xb, $"IntefaceVelocityXDG_{d}");
                    this.RegisterField(xField);
                }
                xInterfaceVelocity.Add(xField);

                var Field = (DGField)this.m_RegisteredFields.Where(s => s.Identification == $"IntefaceVelocityDG_{d}").SingleOrDefault();
                if (Field == null) {
                    Field = new SinglePhaseField(b, $"IntefaceVelocityDG_{d}");
                    this.RegisterField(Field);
                }
                InterfaceVelocity.Add(Field);
            }

            for (int d = 0; d < D; d++) {
                var xField = xInterfaceVelocity[d];
                xField.Clear();
                xField.AccLaidBack(1.0, Velocity[d], cm);

                var Field = InterfaceVelocity[d];
                Field.Clear();
                Field.AccLaidBack(PhysParam.rho_A, xField.GetSpeciesShadowField("A"), cm);
                Field.AccLaidBack(PhysParam.rho_B, xField.GetSpeciesShadowField("B"), cm);
                Field.Scale(1.0 / (PhysParam.rho_A + PhysParam.rho_B), cm);
            }

            //// Project normal
            //var NormalInterfaceVelocity = InterfaceVelocity.Select(s => s.CloneAs()).ToArray();
            //NormalInterfaceVelocity.ForEach(s => s.Clear());
            //for (int i = 0; i < D; i++) {
            //    var temp = NormalInterfaceVelocity[i].CloneAs();
            //    temp.Clear();
            //    for (int j = 0; j < D; j++) {
            //        temp.ProjectProduct(1.0, Normal[j], InterfaceVelocity[i], cm, true);
            //    }
            //    NormalInterfaceVelocity[i].ProjectProduct(1.0, temp, Normal[i], cm, false);
            //}
            //for (int i = 0; i < D; i++) {
            //    InterfaceVelocity[i].Clear();
            //    InterfaceVelocity[i].Acc(1.0, NormalInterfaceVelocity[i]);
            //}
            return InterfaceVelocity;
        }

        public override double GetTimestep() {
            double dt = this.Control.dtFixed;
            double s = 0.5; // safety factor


            var CC = this.LsTrk.Regions.GetCutCellMask4LevSet(0);
            if (CC.NoOfItemsLocally > 0) {
                // search minimum grid width in cutcells
                var hmin = double.MaxValue;
                foreach (var chunk in CC) {
                    for (int i = chunk.i0; i < chunk.i0 + chunk.Len; i++) {
                        hmin = Math.Min(this.GridData.iGeomCells.h_min[i], hmin);
                    }
                }

                // get level set degree
                int p = 0;
                try {
                    p = ((DGField)LsTrk.LevelSets[0]).Basis.Degree;
                } catch {
                    Console.WriteLine("Cannot determine DG order of level set");
                }

                // capillary timestep
                {
                    var physParams = this.Control.PhysicalParameters;
                    if (physParams.Sigma != 0) {
                        double dt_cap = s * Math.Sqrt((physParams.rho_A + physParams.rho_B) * Math.Pow(hmin * (p + 1), 3.0) / (2 * Math.PI * Math.Abs(physParams.Sigma)));
                        if (dt_cap < dt) {
                            dt = Math.Min(dt_cap, dt);
                            Console.WriteLine("Restricting time step size to: {0}, due to capillary timestep restriction", dt_cap);
                        }
                    }
                }

                // level set cfl
                {
                    int D = this.GridData.SpatialDimension;
                    IList<string> LevelSetVelocityNames = BoSSS.Solution.NSECommon.VariableNames.AsLevelSetVariable(VariableNames.LevelSetCG, BoSSS.Solution.NSECommon.VariableNames.VelocityVector(D));
                    if (this.RegisteredFields.Any(s => LevelSetVelocityNames.Any(x => x == s.Identification))) {
                        // At this point the level set velocity is not updated to the correct value
                        //VectorField<DGField> LevelSetVelocity = new VectorField<DGField>(D.ForLoop(d => RegisteredFields.SingleOrDefault(s => s.Identification == LevelSetVelocityNames[d])));

                        var LevelSetVelocity = GetInterfaceVelocity();

                        double dt_cfl = this.GridData.ComputeCFLTime(LevelSetVelocity.ToArray(), 10000, CC);
                        dt_cfl *= s / Math.Pow(p, 2);
                        if (dt_cfl < dt) {
                            dt = Math.Min(dt_cfl, dt);
                            Console.WriteLine("Restricting time step size to: {0}, due to level set cfl", dt_cfl);
                        }
                    }
                }
            }

            // determine Minimum timestep over all processess
            dt = MPIExtensions.MPIMin(dt);

            return dt;
        }

        bool PrintOnlyOnce = true;
        private void PrintConfiguration() {
            if (PrintOnlyOnce) {
                PrintOnlyOnce = false;
                XNSE_OperatorConfiguration config = new XNSE_OperatorConfiguration(this.Control);

                Console.WriteLine("=============== {0} ===============", "Operator Configuration");
                PropertyInfo[] properties = typeof(XNSE_OperatorConfiguration).GetProperties();
                foreach (PropertyInfo property in properties) {
                    if (property.PropertyType == typeof(bool)) {
                        bool s = (bool)property.GetValue(config);
                        Console.WriteLine("     {0,-30}:{1,3}", property.Name, "[" + (s == true ? "x" : " ") + "]");
                    }
                }

                Console.WriteLine("=============== {0} ===============", "Linear Solver Configuration");
                Console.WriteLine("     {0,-30}:{1}", "Solvercode", this.Control.LinearSolver.SolverCode);
                if (this.Control.LinearSolver.SolverCode != LinearSolverCode.classic_mumps & this.Control.LinearSolver.SolverCode != LinearSolverCode.classic_pardiso) {
                    Console.WriteLine("TODO");
                }

                Console.WriteLine("=============== {0} ===============", "Nonlinear Solver Configuration");
                Console.WriteLine("     {0,-30}:{1}", "Solvercode", this.Control.NonLinearSolver.SolverCode);
                Console.WriteLine("     {0,-30}:{1}", "Convergence Criterion", this.Control.NonLinearSolver.ConvergenceCriterion);
                Console.WriteLine("     {0,-30}:{1}", "Globalization", this.Control.NonLinearSolver.Globalization);
                Console.WriteLine("     {0,-30}:{1}", "Minsolver Iterations", this.Control.NonLinearSolver.MinSolverIterations);
                Console.WriteLine("     {0,-30}:{1}", "Maxsolver Iterations", this.Control.NonLinearSolver.MaxSolverIterations);


            }
        }


    }
}<|MERGE_RESOLUTION|>--- conflicted
+++ resolved
@@ -553,12 +553,6 @@
         }
 
         protected override double RunSolverOneStep(int TimestepNo, double phystime, double dt) {
-<<<<<<< HEAD
-            using(var f = new FuncTrace()) {
-                dt = GetTimestep();
-
-                              
-=======
             using (var f = new FuncTrace()) {
                 if ((int)this.Control.TimeSteppingScheme >= 100) {
                     
@@ -574,7 +568,6 @@
                     dt = base.GetTimestep();
                 }
                
->>>>>>> f067e264
                 Console.WriteLine($"Starting time step {TimestepNo}, dt = {dt} ...");
                 Timestepping.Solve(phystime, dt, Control.SkipSolveAndEvaluateResidual);
                 Console.WriteLine($"Done with time step {TimestepNo}.");
