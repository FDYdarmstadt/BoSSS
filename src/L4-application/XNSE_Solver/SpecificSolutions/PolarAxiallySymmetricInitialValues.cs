﻿using BoSSS.Foundation;
using BoSSS.Solution.Control;
using BoSSS.Solution.Utils;
using ilPSP;
using ilPSP.Utils;
using Newtonsoft.Json;
using System;
using System.Collections.Generic;
using System.Diagnostics;
using System.Linq;
using System.Text;
using System.Threading.Tasks;

namespace BoSSS.Application.XNSE_Solver.SpecificSolutions {

    /// <summary>
    /// Rotationally symmetric initial values for velocity in polar coordinates
    /// </summary>
    /// <remarks>
    /// Implemented for the DACH-project on droplet oscillation (cooperation w. Prof Brenn / TU Graz),
    /// in order to compare analytical solutions to numerical simulations.
    /// The initial values from the analytical solution are provided in polar coordinates.
    /// </remarks>
    [Serializable]
    public class PolarAxiallySymmetricInitialValues : IBoundaryAndInitialData {


        /// <summary>
        /// All angles at which velocity values are provided
        /// </summary>
        [JsonProperty]
        double[] Theta;

        /// <summary>
        /// For each angle, all radii at which velocity values are provided
        /// - 1st index: correlates with <see cref="Theta"/>
        /// - 2nd index: enumeration of radii samples
        /// </summary>
        [JsonProperty]
        double[][] Radius;

        /// <summary>
        /// polar velocity component, indexing correlates with <see cref="Radius"/>
        /// </summary>
        [JsonProperty]
        double[][] PolarVel;

        /// <summary>
        /// radial velocity component, indexing correlates with <see cref="Radius"/>
        /// </summary>
        [JsonProperty]
        double[][] RadialVel;

        /// <summary>
        /// spatial direction
        /// </summary>
        [JsonIgnore]
        public int VelocityComponent {
            get {
                return m_VelocityComponent;
            }
            set {
                if(value < 0 || value >= 3)
                    throw new ArgumentOutOfRangeException("illegal spatial dimension index (expecting either 0, 1 or 2).");
                m_VelocityComponent = value;
            }
        }

        [JsonProperty]
        int m_VelocityComponent = 0;

        /// <summary>
        /// 
        /// </summary>
        public void SetData(double[] thetas, double[] radii, double[] polarVel, double[] radialVel) {
            int L = thetas.Length;
            if(radii.Length != L)
                throw new ArgumentException("Expecting all input arrays to be of equal length (radii)");
            if(polarVel.Length != L)
                throw new ArgumentException("Expecting all input arrays to be of equal length (polarVel)");
            if(radialVel.Length != L)
                throw new ArgumentException("Expecting all input arrays to be of equal length (radialVel)");


            var tempData = new SortedDictionary<double, SortedDictionary<double, (double PolarVel, double radialVel)>>();

            for(int l = 0; l < L; l++) {
                double th = thetas[l];
                double ra = radii[l];
                double vp = polarVel[l];
                double vr = radialVel[l];

                if(!tempData.TryGetValue(th, out var tempData_th)) {
                    tempData_th = new SortedDictionary<double, (double PolarVel, double radialVel)>();
                    tempData.Add(th, tempData_th);
                }

                tempData_th.Add(ra, (vp, vr));
            }

            this.Theta = tempData.Keys.ToArray();
            this.Radius = new double[this.Theta.Length][];
            this.PolarVel = new double[this.Theta.Length][];
            this.RadialVel = new double[this.Theta.Length][];
            for(int i = 0; i < Theta.Length; i++) {
                if(i > 0) {
                    if(this.Theta[i - 1] >= this.Theta[i])
                        throw new ApplicationException();
                }

                var tempData_th = tempData[this.Theta[i]];

                this.Radius[i] = tempData_th.Keys.ToArray();
                this.PolarVel[i] = this.Radius[i].Select(ra => tempData_th[ra].PolarVel).ToArray();
                this.RadialVel[i] = this.Radius[i].Select(ra => tempData_th[ra].radialVel).ToArray();
            }


        }


        /// <summary>
        /// evaluation
        /// </summary>
        public double Evaluate(double[] _X, double t) {
            Vector X = _X;
            if(X.Dim != 3)
                throw new NotSupportedException();

            double xy = Math.Sqrt(X.x.Pow2() + X.y.Pow2());
            double z = X.z;
            double Dx = X.x / xy;
            double Dy = X.y / xy;

            double theta = Math.Atan2(xy, z); // yes this is verified.
            double radius = X.L2Norm();


            (int i1, int i2) = binarySearch(theta, Theta);
            (int j_11, int j_12) = binarySearch(radius, Radius[i1]);
            (int j_21, int j_22) = binarySearch(radius, Radius[i2]);

            double polar1 = Interpolate(radius, Radius[i1][j_11], Radius[i1][j_12], PolarVel[i1][j_11], PolarVel[i1][j_12]);
            double polar2 = Interpolate(radius, Radius[i2][j_21], Radius[i2][j_22], PolarVel[i2][j_21], PolarVel[i2][j_22]);
<<<<<<< HEAD
            double v_theta = Interpolate(theta, Theta[i1], Theta[i2], polar1, polar2);
=======
            double v_polar = Interpolate(theta, Theta[i1], Theta[i2], polar1, polar2);
>>>>>>> 29f92bea

            double radial1 = Interpolate(radius, Radius[i1][j_11], Radius[i1][j_12], RadialVel[i1][j_11], RadialVel[i1][j_12]);
            double radial2 = Interpolate(radius, Radius[i2][j_21], Radius[i2][j_22], RadialVel[i2][j_21], RadialVel[i2][j_22]);
            double v_radial = Interpolate(theta, Theta[i1], Theta[i2], radial1, radial2);

<<<<<<< HEAD
            //double Vxy = Math.Cos(theta)*v_radial
            //    + Math.Sin(theta)*v_theta;
            //double Vz = Math.Sin(theta)*v_radial
            //    - Math.Cos(theta)*v_theta;
            double Vxy = v_radial * Math.Sin(theta)
                + v_theta * Math.Cos(theta);
            double Vz = v_radial * Math.Cos(theta)
                - v_theta * Math.Sin(theta);
=======
            /*
            double Vxy = Math.Cos(theta)*v_radial
                + Math.Sin(theta)*v_theta;
            double Vz = Math.Sin(theta)*v_radial
                - Math.Cos(theta)*v_theta;
            */
>>>>>>> 29f92bea

            double Vxy = v_radial*Math.Sin(theta) + v_polar*Math.Cos(theta);        
            double Vz = v_radial*Math.Cos(theta) - v_polar*Math.Sin(theta);         

            var Vel = new Vector(Dx * Vxy, Dy * Vxy, Vz);

            var ret = Vel[VelocityComponent];

            if(ret.IsNaNorInf()) {
                throw new ArithmeticException();
            }

            return ret;
        }

        /// <summary>
        /// vectorized evaluation
        /// </summary>
        public void EvaluateV(MultidimensionalArray input, double time, MultidimensionalArray output) {
            ScalarFunction sF = NonVectorizedScalarFunction.Vectorize(this.Evaluate, time);
            sF(input, output);
        }


        double Interpolate(double x, double x1, double x2, double y1, double y2) {
            if(Math.Abs(x2 - x1) <= Math.Abs(y2 - y1) * 1e-10)
                return 0.5 * (y2 + y1);

            double k = (y2 - y1) / (x2 - x1);
            double y = k * (x - x1) + y1;

            return y;
        }



        /// <summary>
        /// this function finds the interval which x belongs to
        /// </summary>
        /// <param name="x">
        /// The node that is to be placed between the interpolation points
        /// </param>
        /// <returns>
        /// To which interval this node belongs taking into account the interpolation points
        /// </returns>
        static private (int i1, int i2) binarySearch(double x, double[] nodes) {
            if(x <= nodes[0]) {
                return (0, 0);
            } else if(x >= nodes[nodes.Length - 1]) {
                return (nodes.Length - 1, nodes.Length - 1);
            } else {

                int idx = binarySearch_impl(x, nodes);
                if(x > nodes[idx + 1])
                    throw new ApplicationException("overshoot");
                if(x < nodes[idx])
                    throw new ApplicationException("undershoot");
                return (idx, idx + 1);
            }
        }

        static private int binarySearch_impl(double x, double[] nodes) {
            //if(binS_mem >= 0 && this.nodes[binS_mem + 1] >= x && this.nodes[binS_mem] < x)
            //    return binS_mem;

            int min = 0;
            int max = nodes.Length - 1;
            int mid = 0;
            do {
                mid = (min + max) / 2;
                if (x > nodes[mid]) {
                    min = mid + 1;
                } else {
                    max = mid - 1;
                }
            }
            while (mid > 0 && min <= max && (!(nodes[mid] >= x && nodes[mid - 1] < x)) && (!(nodes[mid] < x && nodes[mid + 1] >= x)));
            if (mid > 0 && nodes[mid] >= x && nodes[mid - 1] < x) {
                //binS_mem = mid - 1;
                return (mid - 1);
            }
            //binS_mem = mid;
            return mid;
        }

        /// <summary>
        /// equality
        /// </summary>
        public override bool Equals(object obj) {
            var other = obj as PolarAxiallySymmetricInitialValues;
            if(other == null)
                return false;

            if(!Theta.ListEquals(other.Theta))
                return false;

            if(m_VelocityComponent != other.m_VelocityComponent)
                return false;

            if(!PolarVel.ListEquals(other.PolarVel, (l1, l2) => l1.ListEquals(l2)))
                return false;
            if(!RadialVel.ListEquals(other.RadialVel, (l1, l2) => l1.ListEquals(l2)))
                return false;
            if(!Radius.ListEquals(other.Radius, (l1, l2) => l1.ListEquals(l2)))
                return false;


            return true;
        }

        /// <summary>
        /// 
        /// </summary>
        public override int GetHashCode() {
            if(Theta == null)
                return 0;
            else
                return (int) Math.Round(Theta.L2Norm() * 1e5);
        }
    }
}<|MERGE_RESOLUTION|>--- conflicted
+++ resolved
@@ -142,17 +142,13 @@
 
             double polar1 = Interpolate(radius, Radius[i1][j_11], Radius[i1][j_12], PolarVel[i1][j_11], PolarVel[i1][j_12]);
             double polar2 = Interpolate(radius, Radius[i2][j_21], Radius[i2][j_22], PolarVel[i2][j_21], PolarVel[i2][j_22]);
-<<<<<<< HEAD
             double v_theta = Interpolate(theta, Theta[i1], Theta[i2], polar1, polar2);
-=======
-            double v_polar = Interpolate(theta, Theta[i1], Theta[i2], polar1, polar2);
->>>>>>> 29f92bea
 
             double radial1 = Interpolate(radius, Radius[i1][j_11], Radius[i1][j_12], RadialVel[i1][j_11], RadialVel[i1][j_12]);
             double radial2 = Interpolate(radius, Radius[i2][j_21], Radius[i2][j_22], RadialVel[i2][j_21], RadialVel[i2][j_22]);
             double v_radial = Interpolate(theta, Theta[i1], Theta[i2], radial1, radial2);
 
-<<<<<<< HEAD
+
             //double Vxy = Math.Cos(theta)*v_radial
             //    + Math.Sin(theta)*v_theta;
             //double Vz = Math.Sin(theta)*v_radial
@@ -161,17 +157,7 @@
                 + v_theta * Math.Cos(theta);
             double Vz = v_radial * Math.Cos(theta)
                 - v_theta * Math.Sin(theta);
-=======
-            /*
-            double Vxy = Math.Cos(theta)*v_radial
-                + Math.Sin(theta)*v_theta;
-            double Vz = Math.Sin(theta)*v_radial
-                - Math.Cos(theta)*v_theta;
-            */
->>>>>>> 29f92bea
-
-            double Vxy = v_radial*Math.Sin(theta) + v_polar*Math.Cos(theta);        
-            double Vz = v_radial*Math.Cos(theta) - v_polar*Math.Sin(theta);         
+     
 
             var Vel = new Vector(Dx * Vxy, Dy * Vxy, Vz);
 
