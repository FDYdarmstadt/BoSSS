﻿using BoSSS.Foundation;
using BoSSS.Foundation.Grid;
using BoSSS.Foundation.Quadrature;
using BoSSS.Foundation.XDG;
using BoSSS.Foundation.XDG.OperatorFactory;
using BoSSS.Solution.Control;
using BoSSS.Solution.Utils;
using BoSSS.Solution.XheatCommon;
using BoSSS.Solution.XNSECommon;
using ilPSP;
using ilPSP.Utils;
using System;
using System.Collections;
using System.Collections.Generic;
using System.Linq;
using BoSSS.Solution.LevelSetTools.SolverWithLevelSetUpdater;

<<<<<<< HEAD
namespace BoSSS.Application.XNSE_Solver
{
    class Velocity0 : Parameter
    {
        int D;

        public Velocity0(int D)
        {
            this.D = D;
        }

        public override DelParameterFactory Factory => Velocity0Factory;

        public override IList<string> ParameterNames => BoSSS.Solution.NSECommon.VariableNames.Velocity0Vector(D);

        (string, DGField)[] Velocity0Factory(IReadOnlyDictionary<string, DGField> DomainVarFields)
        {
            var velocity0 = new (string, DGField)[D];
            for(int d = 0; d < D; ++d)
            {
                string velocityname = BoSSS.Solution.NSECommon.VariableNames.VelocityVector(D)[d];
                DGField velocity = DomainVarFields[velocityname];
                string paramName = BoSSS.Solution.NSECommon.VariableNames.Velocity0Vector(D)[d];
                velocity0[d] = (paramName, velocity);
            }
            return velocity0;
        }
    }

    class Velocity0Prescribed : Parameter {
        int degree;

        IDictionary<string, Func<double[], double>> initial;

        string[] names;

        LevelSetTracker LsTrk;

        public override DelParameterFactory Factory => Velocity0PrescribedFactory;

        public Velocity0Prescribed(LevelSetTracker LsTrk, int d,int D, IDictionary<string, Func<double[], double>> initial, int degree) {
            this.degree = degree;
            this.LsTrk = LsTrk;


            names = new string[1];
            string velocity = BoSSS.Solution.NSECommon.VariableNames.Velocity0Vector(D)[d];
            names[0] = velocity;
            this.initial = initial;
        }

        public static Velocity0Prescribed CreateFrom(LevelSetTracker LsTrk, int d, int D, AppControl control) {
            
            string velocity = BoSSS.Solution.NSECommon.VariableNames.VelocityVector(D)[d];

            IDictionary<string, Func<double[], double>> initial = new Dictionary<string, Func<double[], double>>();
            foreach (string species in LsTrk.SpeciesNames) {
                string velocityOfSpecies = velocity + "#" + species;
                Func<double[], double> initialVelocity;
                if (control.InitialValues_Evaluators.TryGetValue(velocityOfSpecies, out Func<double[], double> initialValue)) {
                    initialVelocity = initialValue;
                } else {
                    initialVelocity = X => 0.0;
                }
                initial.Add(species, initialVelocity);
            }

            int velocityDegree;
            if (control.FieldOptions.TryGetValue(velocity, out FieldOpts opts)) {
                velocityDegree = opts.Degree;
            } else if (control.FieldOptions.TryGetValue("Velocity*", out FieldOpts velOpts)) {
                velocityDegree = velOpts.Degree;
            } else {
                velocityDegree = -1;
            }
            return new Velocity0Prescribed(LsTrk, d, D, initial, velocityDegree);            
        }

        public override IList<string> ParameterNames => names;

        (string, DGField)[] Velocity0PrescribedFactory(IReadOnlyDictionary<string, DGField> DomainVarFields) {
            XDGBasis basis = new XDGBasis(LsTrk, degree != -1 ? degree : DomainVarFields.First().Value.Basis.Degree);
            XDGField velocity = new XDGField(basis, names[0]);

            foreach(var species in LsTrk.SpeciesNames)
                velocity.GetSpeciesShadowField(species).ProjectField(initial[species]);

            return new (string, DGField)[] { (names[0], velocity) };
        } 


    }

    class Velocity0MeanPrescribed : Velocity0Mean {
        public Velocity0MeanPrescribed(int D, LevelSetTracker LsTrk, int cutCellQuadOrder) :
            base(D, LsTrk, cutCellQuadOrder) { }        

        protected override void Velocity0MeanUpdate(IReadOnlyDictionary<string, DGField> DomainVarFields, IReadOnlyDictionary<string, DGField> ParameterVarFields) {
            for (int d = 0; d < D; ++d) {
                foreach (string speciesName in SpeciesNames) {
                    XDGField paramMeanVelocity = (XDGField)ParameterVarFields[BoSSS.Solution.NSECommon.VariableNames.Velocity0MeanVector(D)[d]];
                    DGField speciesParam = paramMeanVelocity.GetSpeciesShadowField(speciesName);

                    XDGField velocity = (XDGField)ParameterVarFields[BoSSS.Solution.NSECommon.VariableNames.Velocity0Vector(D)[d]];
                    DGField speciesVelocity = velocity.GetSpeciesShadowField(speciesName);

                    //Uncut
                    speciesParam.SetMeanValueTo(speciesVelocity);

                    //Cut
                    CellMask cutCells = regions.GetSpeciesMask(speciesName);
                    SpeciesId speciesId = speciesMap[speciesName];
                    CellQuadratureScheme scheme = schemeHelper.GetVolumeQuadScheme(speciesId, IntegrationDomain: cutCells);
                    SetMeanValueToMeanOf(speciesParam, speciesVelocity, minvol, cutCellQuadOrder, scheme);
                }
            }
        }

    }

    class Velocity0Mean : Parameter, ILevelSetParameter
    {
        protected int D;

        protected int cutCellQuadOrder;

        protected LevelSetTracker LsTrk;

        public Velocity0Mean(int D, LevelSetTracker LsTrk, int cutCellQuadOrder)
        {
            this.D = D;
            Update = Velocity0MeanUpdate;
            this.cutCellQuadOrder = cutCellQuadOrder;
            this.LsTrk = LsTrk;
        }

        public override DelParameterFactory Factory => ParameterFactory;

        public override IList<string> ParameterNames => BoSSS.Solution.NSECommon.VariableNames.Velocity0MeanVector(D);

        public (string, DGField)[] ParameterFactory(IReadOnlyDictionary<string, DGField> DomainVarFields)
        {
            var velocity0Mean = new (string, DGField)[D];
            for(int d = 0; d < D; ++d)
            {
                XDGBasis U0meanBasis = new XDGBasis(LsTrk, 0);
                string paramName = BoSSS.Solution.NSECommon.VariableNames.Velocity0MeanVector(D)[d];
                XDGField U0mean = new XDGField(U0meanBasis, paramName);
                velocity0Mean[d] = (paramName, U0mean);
            }
            return velocity0Mean;
        }

        protected IList<string> SpeciesNames;

        protected LevelSetTracker.LevelSetRegions regions;

        protected IDictionary<string, SpeciesId> speciesMap;

        protected XQuadSchemeHelper schemeHelper;

        protected double minvol;

        public void LevelSetParameterUpdate(DualLevelSet levelSet, double time,
            IReadOnlyDictionary<string, DGField> DomainVarFields,
            IReadOnlyDictionary<string, DGField> ParameterVarFields)
        {
            LevelSetTracker lsTrkr = levelSet.Tracker;
            SpeciesNames = lsTrkr.SpeciesNames;
            regions = lsTrkr.Regions;
            IList<SpeciesId> speciesIds = lsTrkr.SpeciesIdS;
            schemeHelper = lsTrkr.GetXDGSpaceMetrics(speciesIds.ToArray(), cutCellQuadOrder).XQuadSchemeHelper;
            minvol = Math.Pow(lsTrkr.GridDat.Cells.h_minGlobal, D);

            speciesMap = new Dictionary<string, SpeciesId>(SpeciesNames.Count);
            foreach (string name in SpeciesNames)
            {
                speciesMap.Add(name, lsTrkr.GetSpeciesId(name));
            }
        }

        protected virtual void Velocity0MeanUpdate(IReadOnlyDictionary<string, DGField> DomainVarFields, IReadOnlyDictionary<string, DGField> ParameterVarFields)
        {
            for(int d = 0; d < D; ++d)
            {
                foreach(string speciesName in SpeciesNames)
                {
                    XDGField paramMeanVelocity = (XDGField)ParameterVarFields[BoSSS.Solution.NSECommon.VariableNames.Velocity0MeanVector(D)[d]];
                    DGField speciesParam = paramMeanVelocity.GetSpeciesShadowField(speciesName);

                    XDGField velocity = (XDGField)DomainVarFields[BoSSS.Solution.NSECommon.VariableNames.VelocityVector(D)[d]];
                    DGField speciesVelocity = velocity.GetSpeciesShadowField(speciesName);

                    //Uncut
                    speciesParam.SetMeanValueTo(speciesVelocity);

                    //Cut
                    CellMask cutCells = regions.GetSpeciesMask(speciesName);
                    SpeciesId speciesId = speciesMap[speciesName];
                    CellQuadratureScheme scheme = schemeHelper.GetVolumeQuadScheme(speciesId, IntegrationDomain: cutCells);
                    SetMeanValueToMeanOf(speciesParam, speciesVelocity, minvol, cutCellQuadOrder, scheme);
                }
            }
        }

        protected static void SetMeanValueToMeanOf(DGField target, DGField source, double minvol, int order, CellQuadratureScheme scheme)
        {
            //Cut
            int D = source.GridDat.SpatialDimension;
            var rule = scheme.Compile(source.GridDat, order);
            CellQuadrature.GetQuadrature(new int[] { 2 },
                source.GridDat,
                rule,
                delegate (int i0, int Length, QuadRule QR, MultidimensionalArray EvalResult) {
                    EvalResult.Clear();
                    source.Evaluate(i0, Length, QR.Nodes, EvalResult.ExtractSubArrayShallow(-1, -1, 0));
                    var Vol = EvalResult.ExtractSubArrayShallow(-1, -1, 1);
                    Vol.SetAll(1.0);
                },
                delegate (int i0, int Length, MultidimensionalArray ResultsOfIntegration) {
                    for (int i = 0; i < Length; i++)
                    {
                        int jCell = i + i0;

                        double Volume = ResultsOfIntegration[i, 1];
                        if (Math.Abs(Volume) < minvol * 1.0e-12)
                        {
                            // keep current value
                            // since the volume of species 'Spc' in cell 'jCell' is 0.0, the value in this cell should have no effect
                        }
                        else
                        {
                            double IntVal = ResultsOfIntegration[i, 0];
                            target.SetMeanValue( jCell, IntVal / Volume);
                        }

                    }
                }).Execute();
        }
    }

    class Gravity : Parameter
    {
        int degree;

        Func<double[], double> initial;

        string[] names;

        public override DelParameterFactory Factory => GravityFactory;

        public Gravity(string species, int d, int D, Func<double[], double> initial, double rho, int degree)
        {
            this.degree = degree;

            names = new string[1];
            string gravity = BoSSS.Solution.NSECommon.VariableNames.GravityVector(D)[d];
            names[0] = gravity + "#" + species;
            this.initial = X => -initial(X) * rho;
        }

        public static Gravity CreateFrom(string species, int d, int D, AppControl control, double rho)
        {
            string gravity = BoSSS.Solution.NSECommon.VariableNames.GravityVector(D)[d];
            string gravityOfSpecies = gravity + "#" + species;
            Func<double[], double> initialGravity;
            if (control.InitialValues_Evaluators.TryGetValue(gravityOfSpecies, out Func<double[], double> initialValue))
            {
                initialGravity = initialValue;
            }
            else
            {
                initialGravity = X => 0.0;
            }

            int gravityDegree;
            if (control.FieldOptions.TryGetValue(gravityOfSpecies, out FieldOpts opts))
            {
                gravityDegree = opts.Degree;
            }
            else if(control.FieldOptions.TryGetValue("Velocity*", out FieldOpts velOpts))
            {
                gravityDegree = velOpts.Degree;
            }
            else
            {
                gravityDegree = 0;
            }
            return new Gravity(species, d, D, initialGravity, rho, gravityDegree);
        }

        public override IList<string> ParameterNames => names;

        (string, DGField)[] GravityFactory(IReadOnlyDictionary<string, DGField> DomainVarFields)
        {
            Basis basis = new Basis(DomainVarFields.First().Value.GridDat, degree);
            DGField gravity = new SinglePhaseField(basis, names[0]);
            gravity.ProjectField(initial);
            return new (string, DGField)[] { (names[0], gravity) };
        }
    }

    class Normals : Parameter, ILevelSetParameter
    {
        int D;

        int degree;

        public Normals(int D, int degree)
        {
            this.D = D;
            this.degree = degree;
        }

        public override DelParameterFactory Factory => ParameterFactory;

        public override IList<string> ParameterNames => BoSSS.Solution.NSECommon.VariableNames.NormalVector(D);

        public void LevelSetParameterUpdate(DualLevelSet levelSet, double time,
            IReadOnlyDictionary<string, DGField> DomainVarFields,
            IReadOnlyDictionary<string, DGField> ParameterVarFields)
        {
            LevelSet Phi = levelSet.DGLevelSet;
            DGField[] Normals = new SinglePhaseField[D];
            for (int i = 0; i < D; ++i)
            {
                Normals[i] = ParameterVarFields[BoSSS.Solution.NSECommon.VariableNames.NormalVector(D)[i]];
            }
            VectorField<DGField> normalVector = new VectorField<DGField>(Normals);
            normalVector.Clear();
            normalVector.Gradient(1.0, Phi);
        }

        public (string, DGField)[] ParameterFactory(IReadOnlyDictionary<string, DGField> DomainVarFields)
        {
            IGridData gridData = DomainVarFields.First().Value.GridDat;
            Basis basis = new Basis(gridData, degree);
            VectorField<SinglePhaseField> Normals = new VectorField<SinglePhaseField>(D, basis, "Normal", SinglePhaseField.Factory);

            (string, DGField)[] normals = new (string, DGField)[D];
            for(int d = 0; d <D; ++d)
            {
                normals[d] = (BoSSS.Solution.NSECommon.VariableNames.NormalVector(D)[d], Normals[d] );
            }
            return normals;
        }
    }

    class BeltramiGradient : ILevelSetParameter
    {
        DoNotTouchParameters AdvancedDiscretizationOptions;

        string[] parameters;

        int degree;

        public BeltramiGradient(int D, DoNotTouchParameters AdvancedDiscretizationOptions, int degree)
        {
            parameters = BoSSS.Solution.NSECommon.VariableNames.LevelSetGradient(D);
            this.AdvancedDiscretizationOptions = AdvancedDiscretizationOptions;
            this.degree = degree;
        }

        public IList<string> ParameterNames => parameters;

        public static BeltramiGradient CreateFrom(XNSE_Control control, string levelSetName, int D)
        {
=======
namespace BoSSS.Application.XNSE_Solver {
    static class FromControl {
        public static BeltramiGradient BeltramiGradient(XNSE_Control control, string levelSetName, int D) {
>>>>>>> b4fe93cb
            string levelSet = levelSetName;
            int levelSetDegree;
            if (control.FieldOptions.TryGetValue(levelSet, out FieldOpts lsOpts)) {
                var levelSetSource = control.AdvancedDiscretizationOptions.FilterConfiguration.LevelSetSource;
                levelSetDegree = (levelSetSource == CurvatureAlgorithms.LevelSetSource.fromDG) ? lsOpts.Degree : lsOpts.Degree + 1;
            } else {
                levelSetDegree = 1;
            }

            DoNotTouchParameters AdvancedDiscretizationOptions = control.AdvancedDiscretizationOptions;
            return new BeltramiGradient(D, AdvancedDiscretizationOptions, levelSetDegree);
        }

        public static BeltramiGradientAndCurvature BeltramiGradientAndCurvature(XNSE_Control control, string levelSetName, int m_HMForder, int D) {
            string curvature = BoSSS.Solution.NSECommon.VariableNames.Curvature;
            int curvatureDegree;
            if (control.FieldOptions.TryGetValue(curvature, out FieldOpts opts)) {
                curvatureDegree = opts.Degree;
            } else {
                curvatureDegree = 1;
            }
            string levelSet = levelSetName;
            int levelSetDegree;
            if (control.FieldOptions.TryGetValue(levelSet, out FieldOpts lsOpts)) {
                var levelSetSource = control.AdvancedDiscretizationOptions.FilterConfiguration.LevelSetSource;
                levelSetDegree = (levelSetSource == CurvatureAlgorithms.LevelSetSource.fromDG) ? lsOpts.Degree : lsOpts.Degree + 1;
            } else {
                levelSetDegree = 1;
            }
            DoNotTouchParameters AdvancedDiscretizationOptions = control.AdvancedDiscretizationOptions;
            return new BeltramiGradientAndCurvature(curvatureDegree, levelSetDegree, m_HMForder, AdvancedDiscretizationOptions, D);
        }
<<<<<<< HEAD

        (string ParameterName, DGField ParamField)[] ILevelSetParameter.ParameterFactory(IReadOnlyDictionary<string, DGField> DomainVarFields)
        {
            int paramCount = lsParameters.Length;
            (string ParameterName, DGField ParamField)[] fields = new (string, DGField)[lsParameters.Length];
            IGridData gridData = DomainVarFields.First().Value.GridDat;
            //Basis basis = new Basis(gridData, gradientDegree);
            for (int i = 0; i < paramCount; ++i)
            {
                if (i == 2) {
                    Basis basis = new Basis(gridData, curvatureDegree);
                    fields[i] = (lsParameters[i], new SinglePhaseField(basis, lsParameters[i]));
                } else {
                    Basis basis = new Basis(gridData, gradientDegree);
                    fields[i] = (lsParameters[i], new SinglePhaseField(basis, lsParameters[i]));
                }
            }
            return fields;
        }

        public void LevelSetParameterUpdate(
           DualLevelSet phaseInterface,
           double time,
           IReadOnlyDictionary<string, DGField> DomainVarFields,
           IReadOnlyDictionary<string, DGField> ParameterVarFields)
        {
            SinglePhaseField Curvature = (SinglePhaseField)ParameterVarFields[BoSSS.Solution.NSECommon.VariableNames.Curvature];
            VectorField<SinglePhaseField> filtLevSetGradient;
            CurvatureAlgorithms.CurvatureDriver(
                AdvancedDiscretizationOptions.SST_isotropicMode,
                AdvancedDiscretizationOptions.FilterConfiguration,
                Curvature,
                out filtLevSetGradient,
                phaseInterface.Tracker,
                m_HMForder,
                phaseInterface.DGLevelSet);
            for (int i = 0; i < lsParameters.Length - 1; ++i)
            {
                ParameterVarFields[lsParameters[i]].Clear();
                ParameterVarFields[lsParameters[i]].Acc(1.0, filtLevSetGradient[i]);
            }
        }
    }    

    class MaxSigma : Parameter, ILevelSetParameter
    {
        PhysicalParameters physParams;

        DoNotTouchParameters dntParams;

        int cutCellQuadOrder;

        double dt;

        public MaxSigma(PhysicalParameters physParams, DoNotTouchParameters dntParams, int cutCellQuadOrder, double dt)
        {
            this.physParams = physParams;
            this.dntParams = dntParams;
            this.cutCellQuadOrder = cutCellQuadOrder;
            this.dt = dt;
        }

        public override DelParameterFactory Factory => ParameterFactory;

        string[] name = new string[] { BoSSS.Solution.NSECommon.VariableNames.MaxSigma };

        public override IList<string> ParameterNames => name;

        public (string ParameterName, DGField ParamField)[] ParameterFactory(IReadOnlyDictionary<string, DGField> DomainVarFields)
        {
            string name = BoSSS.Solution.NSECommon.VariableNames.MaxSigma;
            IGridData grid = DomainVarFields.FirstOrDefault().Value.GridDat;
            Basis constant = new Basis(grid, 0);
            SinglePhaseField sigmaField = new SinglePhaseField(constant, name);
            return new (string ParameterName, DGField ParamField)[] { (name, sigmaField) };
        }

        public void LevelSetParameterUpdate(DualLevelSet levelSet, double time, 
            IReadOnlyDictionary<string, DGField> DomainVarFields, IReadOnlyDictionary<string, DGField> ParameterVarFields)
        {
            DGField sigmaMax = ParameterVarFields[BoSSS.Solution.NSECommon.VariableNames.MaxSigma];
            LevelSetTracker lsTrkr = levelSet.Tracker;

            IDictionary<SpeciesId, MultidimensionalArray> InterfaceLengths =
                lsTrkr.GetXDGSpaceMetrics(lsTrkr.SpeciesIdS.ToArray(), cutCellQuadOrder).CutCellMetrics.InterfaceArea;

            foreach (Chunk cnk in lsTrkr.Regions.GetCutCellMask())
            {
                for (int i = cnk.i0; i < cnk.JE; i++)
                {
                    double ILen = InterfaceLengths.ElementAt(0).Value[i];
                    //ILen /= LevSet_Deg;
                    double sigmaILen_Max = (this.physParams.rho_A + this.physParams.rho_B)
                           * Math.Pow(ILen, 3) / (2 * Math.PI * dt.Pow2());

                    if (dntParams.SetSurfaceTensionMaxValue && (physParams.Sigma > sigmaILen_Max))
                    {
                        sigmaMax.SetMeanValue(i, sigmaILen_Max * 0.5);
                        //Console.WriteLine("set new sigma value: {0}; {1}", sigmaILen_Max, sigmaILen_Max/physParams.Sigma);
                    }
                    else
                    {
                        sigmaMax.SetMeanValue(i, this.physParams.Sigma * 0.5);
                    }
                }
            }
        }

=======
>>>>>>> b4fe93cb
    }

    class LevelSetVelocity : ILevelSetParameter
    {
        protected int D;

        protected IList<string> parameters;

        protected int degree;

        public IList<string> ParameterNames => parameters;

        protected XNSE_Control.InterfaceVelocityAveraging averagingMode;

        protected PhysicalParameters physicalParameters;

        public LevelSetVelocity(string levelSetName, int D, int degree, XNSE_Control.InterfaceVelocityAveraging averagingMode, PhysicalParameters physicalParameters)
        {
            this.averagingMode = averagingMode;
            this.physicalParameters = physicalParameters;
            this.D = D;
            this.degree = degree;
            parameters = BoSSS.Solution.NSECommon.VariableNames.AsLevelSetVariable(levelSetName, BoSSS.Solution.NSECommon.VariableNames.VelocityVector(D));
        }

        public virtual void LevelSetParameterUpdate(
            DualLevelSet levelSet, double time,
            IReadOnlyDictionary<string, DGField> DomainVarFields,
            IReadOnlyDictionary<string, DGField> ParameterVarFields)
        {
            //Mean Velocity
            XDGField[] EvoVelocity; // = new XDGField[]
            try {
                EvoVelocity = new XDGField[]
                {
                    (XDGField)DomainVarFields[BoSSS.Solution.NSECommon.VariableNames.VelocityX],
                    (XDGField)DomainVarFields[BoSSS.Solution.NSECommon.VariableNames.VelocityY],
                };
            } catch {
                Console.WriteLine("Velocity not registered as Domainvar, using Velocity from Parametervars");
                EvoVelocity = new XDGField[]
                {
                    (XDGField)ParameterVarFields[BoSSS.Solution.NSECommon.VariableNames.Velocity0X],
                    (XDGField)ParameterVarFields[BoSSS.Solution.NSECommon.VariableNames.Velocity0Y],
                };
            }


            int D = EvoVelocity.Length;
            DGField[] meanVelocity;

            meanVelocity = new ConventionalDGField[D];

            double rho_A = physicalParameters.rho_A, rho_B = physicalParameters.rho_B;
            double mu_A = physicalParameters.mu_A, mu_B = physicalParameters.mu_B;
            LevelSetTracker lsTrkr = levelSet.Tracker;
            CellMask CC = lsTrkr.Regions.GetCutCellMask4LevSet(0);
            CellMask Neg = lsTrkr.Regions.GetLevelSetWing(0, -1).VolumeMask;
            CellMask Pos = lsTrkr.Regions.GetLevelSetWing(0, +1).VolumeMask;
            CellMask posNear = lsTrkr.Regions.GetNearMask4LevSet(0, 1).Except(Neg);
            CellMask negNear = lsTrkr.Regions.GetNearMask4LevSet(0, 1).Except(Pos);

            for (int d = 0; d < D; d++)
            {
                Basis b = EvoVelocity[d].Basis.NonX_Basis;
                meanVelocity[d] = ParameterVarFields[ParameterNames[d]];


                foreach (string spc in lsTrkr.SpeciesNames)
                {
                    double rhoSpc;
                    double muSpc;
                    switch (spc)
                    {
                        case "A": rhoSpc = rho_A; muSpc = mu_A; break;
                        case "B": rhoSpc = rho_B; muSpc = mu_B; break;
                        default: throw new NotSupportedException("Unknown species name '" + spc + "'");
                    }

                    double scale = 1.0;
                    switch (averagingMode)
                    {
                        case XNSE_Control.InterfaceVelocityAveraging.mean:
                            {
                                scale = 0.5;
                                break;
                            }
                        case XNSE_Control.InterfaceVelocityAveraging.density:
                            {
                                scale = rhoSpc / (rho_A + rho_B);
                                break;
                            }
                        case XNSE_Control.InterfaceVelocityAveraging.viscosity:
                            {
                                scale = muSpc / (mu_A + mu_B);
                                break;
                            }
                        case XNSE_Control.InterfaceVelocityAveraging.phaseA:
                            {
                                scale = (spc == "A") ? 1.0 : 0.0;
                                break;
                            }
                        case XNSE_Control.InterfaceVelocityAveraging.phaseB:
                            {
                                scale = (spc == "B") ? 1.0 : 0.0;
                                break;
                            }
                    }

                    meanVelocity[d].Acc(scale, ((XDGField)EvoVelocity[d]).GetSpeciesShadowField(spc), CC);
                    switch (spc)
                    {
                        //case "A": meanVelocity[d].Acc(1.0, ((XDGField)EvoVelocity[d]).GetSpeciesShadowField(spc), Neg.Except(CC)); break;
                        case "A": meanVelocity[d].Acc(1.0, ((XDGField)EvoVelocity[d]).GetSpeciesShadowField(spc), negNear); break;
                        case "B": meanVelocity[d].Acc(1.0, ((XDGField)EvoVelocity[d]).GetSpeciesShadowField(spc), posNear); break;
                        default: throw new NotSupportedException("Unknown species name '" + spc + "'");
                    }
                }
            }
        }

        public (string ParameterName, DGField ParamField)[] ParameterFactory(IReadOnlyDictionary<string, DGField> DomainVarFields)
        {
            var velocties = new (string, DGField)[D];
            for (int d = 0; d < D; ++d)
            {
                Basis basis = new Basis(DomainVarFields.First().Value.GridDat, degree);
                string paramName = ParameterNames[d];
                DGField lsVelocity = new SinglePhaseField(basis, paramName);
                velocties[d] = (paramName, lsVelocity);
            }
            return velocties;
        }
    }

    class LevelSetVelocityEvaporative : LevelSetVelocity {

        ThermalParameters thermalParameters;
        XNSFE_OperatorConfiguration config;

        public LevelSetVelocityEvaporative(string levelSetName, int D, int degree, XNSE_Control.InterfaceVelocityAveraging averagingMode, PhysicalParameters physicalParameters, XNSFE_OperatorConfiguration config) : base(levelSetName, D, degree, averagingMode, physicalParameters) {
            this.thermalParameters = config.getThermParams;
            this.config = config;
        }

        public override void LevelSetParameterUpdate(
            DualLevelSet levelSet, double time,
            IReadOnlyDictionary<string, DGField> DomainVarFields,
            IReadOnlyDictionary<string, DGField> ParameterVarFields) {

            // Evaporative part
            BitArray EvapMicroRegion = new BitArray(levelSet.Tracker.GridDat.Cells.Count);  //this.LsTrk.GridDat.GetBoundaryCells().GetBitMask();

            double kA = 0, kB = 0, rhoA = 0, rhoB = 0;

            foreach(var spc in levelSet.Tracker.SpeciesNames) {
                switch (spc) {
                    case "A": { kA = thermalParameters.k_A; rhoA = thermalParameters.rho_A; break; }
                    case "B": { kB = thermalParameters.k_B; rhoB = thermalParameters.rho_B; break; }
                    default: { throw new ArgumentException("unknown species"); }
                }
            }

            XDGField temperature = (XDGField)DomainVarFields[BoSSS.Solution.NSECommon.VariableNames.Temperature];
            for (int d = 0; d < D; d++) {
                DGField evapVelocity = ParameterVarFields[ParameterNames[d]];

                int order = evapVelocity.Basis.Degree * evapVelocity.Basis.Degree + 2;
                evapVelocity.Clear();
                evapVelocity.ProjectField(1.0,
                   delegate (int j0, int Len, NodeSet NS, MultidimensionalArray result) {
                       int K = result.GetLength(1); // No nof Nodes

                       MultidimensionalArray VelA = MultidimensionalArray.Create(Len, K, D);
                       MultidimensionalArray VelB = MultidimensionalArray.Create(Len, K, D);

                       for (int dd = 0; dd < D; dd++) {
                           ((XDGField)DomainVarFields[BoSSS.Solution.NSECommon.VariableNames.VelocityVector(D)[dd]]).GetSpeciesShadowField("A").Evaluate(j0, Len, NS, VelA.ExtractSubArrayShallow(new int[] { -1, -1, dd }));
                           ((XDGField)DomainVarFields[BoSSS.Solution.NSECommon.VariableNames.VelocityVector(D)[dd]]).GetSpeciesShadowField("B").Evaluate(j0, Len, NS, VelB.ExtractSubArrayShallow(new int[] { -1, -1, dd }));
                       }

                       MultidimensionalArray GradTempA_Res = MultidimensionalArray.Create(Len, K, D);
                       MultidimensionalArray GradTempB_Res = MultidimensionalArray.Create(Len, K, D);

                       temperature.GetSpeciesShadowField("A").EvaluateGradient(j0, Len, NS, GradTempA_Res);
                       temperature.GetSpeciesShadowField("B").EvaluateGradient(j0, Len, NS, GradTempB_Res);

                       MultidimensionalArray HeatFluxA_Res = MultidimensionalArray.Create(Len, K, D);
                       MultidimensionalArray HeatFluxB_Res = MultidimensionalArray.Create(Len, K, D);

                       for (int dd = 0; dd < D; dd++) {
                           ((XDGField)ParameterVarFields[BoSSS.Solution.NSECommon.VariableNames.HeatFlux0VectorComponent(dd)]).GetSpeciesShadowField("A").Evaluate(j0, Len, NS, HeatFluxA_Res.ExtractSubArrayShallow(new int[] { -1, -1, dd }));
                           ((XDGField)ParameterVarFields[BoSSS.Solution.NSECommon.VariableNames.HeatFlux0VectorComponent(dd)]).GetSpeciesShadowField("B").Evaluate(j0, Len, NS, HeatFluxB_Res.ExtractSubArrayShallow(new int[] { -1, -1, dd }));
                       }


                       MultidimensionalArray TempA_Res = MultidimensionalArray.Create(Len, K);
                       MultidimensionalArray TempB_Res = MultidimensionalArray.Create(Len, K);
                       //MultidimensionalArray Curv_Res = MultidimensionalArray.Create(Len, K);
                       //MultidimensionalArray Pdisp_Res = MultidimensionalArray.Create(Len, K);

                       temperature.GetSpeciesShadowField("A").Evaluate(j0, Len, NS, TempA_Res);
                       temperature.GetSpeciesShadowField("B").Evaluate(j0, Len, NS, TempB_Res);
                       //ParameterVarFields[BoSSS.Solution.NSECommon.VariableNames.Curvature].Evaluate(j0, Len, NS, Curv_Res);
                       //this.DisjoiningPressure.Evaluate(j0, Len, NS, Pdisp_Res);

                       var Normals = levelSet.Tracker.DataHistories[0].Current.GetLevelSetNormals(NS, j0, Len);

                       for (int j = 0; j < Len; j++) {

                           MultidimensionalArray globCoord = MultidimensionalArray.Create(K, D);
                           levelSet.Tracker.GridDat.TransformLocal2Global(NS, globCoord, j);

                           for (int k = 0; k < K; k++) {

                               double qEvap = 0.0;
                               if (EvapMicroRegion[j]) {
                                   throw new NotImplementedException("Check consistency for micro regions");
                                   // micro region
                                   //double Tsat = this.Control.ThermalParameters.T_sat;
                                   //double pc = this.Control.ThermalParameters.pc;
                                   //double pc0 = (pc < 0.0) ? this.Control.PhysicalParameters.Sigma * Curv_Res[j, k] + Pdisp_Res[j, k] : pc;
                                   //double f = this.Control.ThermalParameters.fc;
                                   //double R = this.Control.ThermalParameters.Rc;
                                   //if (this.Control.ThermalParameters.hVap_A > 0) {
                                   //    hVap = this.Control.ThermalParameters.hVap_A;
                                   //    rho_l = this.Control.PhysicalParameters.rho_A;
                                   //    rho_v = this.Control.PhysicalParameters.rho_B;
                                   //    double TintMin = Tsat * (1 + (pc0 / (hVap * rho_l)));
                                   //    double Rint = ((2.0 - f) / (2 * f)) * Tsat * Math.Sqrt(2 * Math.PI * R * Tsat) / (rho_v * hVap.Pow2());
                                   //    if (TempA_Res[j, k] > TintMin)
                                   //        qEvap = -(TempA_Res[j, k] - TintMin) / Rint;
                                   //} else {
                                   //    hVap = -this.Control.ThermalParameters.hVap_A;
                                   //    rho_l = this.Control.PhysicalParameters.rho_B;
                                   //    rho_v = this.Control.PhysicalParameters.rho_A;
                                   //    double TintMin = Tsat * (1 + (pc0 / (hVap * rho_l)));
                                   //    double Rint = ((2.0 - f) / (2 * f)) * Tsat * Math.Sqrt(2 * Math.PI * R * Tsat) / (rho_v * hVap.Pow2());
                                   //    if (TempB_Res[j, k] > TintMin)
                                   //        qEvap = (TempB_Res[j, k] - TintMin) / Rint;
                                   //}

                               } else {
                                   //macro region
                                   for (int dd = 0; dd < D; dd++) {
                                       qEvap += (HeatFluxB_Res[j, k, dd] - HeatFluxA_Res[j, k, dd]) * Normals[j, k, dd];
                                   }
                               }
                               //Console.WriteLine("qEvap delUpdateLevelSet = {0}", qEvap);
                               double[] globX = new double[] { globCoord[k, 0], globCoord[k, 1] };
                               double mEvap = (config.prescribedMassflux != null) ? config.prescribedMassflux(globX, time) : qEvap / thermalParameters.hVap; // mass flux
                                                                                                                                                             //double mEvap = qEvap / this.Control.ThermalParameters.hVap;
                                                                                                                                                             //Console.WriteLine("mEvap - delUpdateLevelSet = {0}", mEvap);
                                                                                                                                                             //Console.WriteLine("prescribedMassFlux = {0}", this.XOpConfig.prescribedMassflux(globX, hack_Phystime));

                               double sNeg = VelA[j, k, d] + mEvap * (1 / rhoA) * Normals[j, k, d];
                               //Console.WriteLine("sNeg = {0}", sNeg);
                               double sPos = VelB[j, k, d] + mEvap * (1 / rhoB) * Normals[j, k, d];
                               //Console.WriteLine("sPos = {0}", sPos);

                               result[j, k] = (rhoA * sNeg + rhoB * sPos) / (rhoA + rhoB);   // density averaged evap velocity 
                           }
                       }
                   }, (new CellQuadratureScheme(false, levelSet.Tracker.Regions.GetCutCellMask())).AddFixedOrderRules(levelSet.Tracker.GridDat, order));

            } 

        }
        
    }

    class LevelSetVelocityGeneralNonMaterial : LevelSetVelocity {

        public LevelSetVelocityGeneralNonMaterial(string levelSetName, int D, int degree, XNSE_Control.InterfaceVelocityAveraging averagingMode, PhysicalParameters physicalParameters) : base(levelSetName, D, degree, averagingMode, physicalParameters) {
        }

        public override void LevelSetParameterUpdate(
            DualLevelSet levelSet, double time,
            IReadOnlyDictionary<string, DGField> DomainVarFields,
            IReadOnlyDictionary<string, DGField> ParameterVarFields) {

            double rhoA = 0, rhoB = 0;

            foreach (var spc in levelSet.Tracker.SpeciesNames) {
                switch (spc) {
                    case "A": { rhoA = physicalParameters.rho_A; break; }
                    case "B": { rhoB = physicalParameters.rho_B; break; }
                    default: { throw new ArgumentException("unknown species"); }
                }
            }

            for (int d = 0; d < D; d++) {
                DGField interfaceVelocity = ParameterVarFields[ParameterNames[d]];

                int order = interfaceVelocity.Basis.Degree * interfaceVelocity.Basis.Degree + 2;
                interfaceVelocity.Clear();
                interfaceVelocity.ProjectField(1.0,
                   delegate (int j0, int Len, NodeSet NS, MultidimensionalArray result) {
                       int K = result.GetLength(1); // No nof Nodes

                       MultidimensionalArray VelA = MultidimensionalArray.Create(Len, K, D);
                       MultidimensionalArray VelB = MultidimensionalArray.Create(Len, K, D);

                       for (int dd = 0; dd < D; dd++) {
                           ((XDGField)DomainVarFields[BoSSS.Solution.NSECommon.VariableNames.VelocityVector(D)[dd]]).GetSpeciesShadowField("A").Evaluate(j0, Len, NS, VelA.ExtractSubArrayShallow(new int[] { -1, -1, dd }));
                           ((XDGField)DomainVarFields[BoSSS.Solution.NSECommon.VariableNames.VelocityVector(D)[dd]]).GetSpeciesShadowField("B").Evaluate(j0, Len, NS, VelB.ExtractSubArrayShallow(new int[] { -1, -1, dd }));
                       }

                       for (int j = 0; j < Len; j++) {

                           for (int k = 0; k < K; k++) {     
                               result[j, k] = (rhoA * VelA[j, k, d] - rhoB * VelB[j, k, d]) / (rhoA - rhoB);   // interface velocity for arbitrary mass flux
                           }
                       }
                   }, (new CellQuadratureScheme(false, levelSet.Tracker.Regions.GetCutCellMask())).AddFixedOrderRules(levelSet.Tracker.GridDat, order));

            }

        }

    }

    class MassFluxExtension_Evaporation : Parameter, ILevelSetParameter {

        XNSFE_OperatorConfiguration config;
        DualLevelSet levelSet;
        double time;
        public override IList<string> ParameterNames => new string[] { BoSSS.Solution.NSECommon.VariableNames.MassFluxExtension };

        public override DelParameterFactory Factory => ParameterFactory;

        public MassFluxExtension_Evaporation(XNSFE_OperatorConfiguration config) {
            this.config = config;
            Update = MassFluxExtension_Evaporation_Update;
        }

        public (string, DGField)[] ParameterFactory(IReadOnlyDictionary<string, DGField> DomainVarFields) {
            var massfluxext = new (string, DGField)[1];
            string paramName = BoSSS.Solution.NSECommon.VariableNames.MassFluxExtension;
            Basis b = new Basis(DomainVarFields[BoSSS.Solution.NSECommon.VariableNames.VelocityX].Basis.GridDat, DomainVarFields[BoSSS.Solution.NSECommon.VariableNames.VelocityX].Basis.Degree);
            DGField MassFluxExtension = new SinglePhaseField(b, paramName);
            massfluxext[0] = (paramName, MassFluxExtension);
            return massfluxext;
        }

        public void MassFluxExtension_Evaporation_Update(IReadOnlyDictionary<string, DGField> DomainVarFields, IReadOnlyDictionary<string, DGField> ParameterVarFields) {
            var thermalParams = config.getThermParams;
            double kA = 0, kB = 0;
            foreach (var spc in levelSet.Tracker.SpeciesNames) {
                switch (spc) {
                    case "A": { kA = thermalParams.k_A; break; }
                    case "B": { kB = thermalParams.k_B; break; }
                    default: { throw new ArgumentException("unknown species"); }
                }
            }
            var paramName = BoSSS.Solution.NSECommon.VariableNames.MassFluxExtension;

            SinglePhaseField MassFluxField = (SinglePhaseField)ParameterVarFields[paramName];
            int order = MassFluxField.Basis.Degree * MassFluxField.Basis.Degree + 2;

            XDGField temperature = (XDGField)DomainVarFields[BoSSS.Solution.NSECommon.VariableNames.Temperature];

            int D = levelSet.Tracker.GridDat.SpatialDimension;
            MassFluxField.Clear();
            MassFluxField.ProjectField(1.0,
                delegate (int j0, int Len, NodeSet NS, MultidimensionalArray result) {
                    int K = result.GetLength(1); // No nof Nodes


                    MultidimensionalArray GradTempA_Res = MultidimensionalArray.Create(Len, K, D);
                    MultidimensionalArray GradTempB_Res = MultidimensionalArray.Create(Len, K, D);

                    temperature.GetSpeciesShadowField("A").EvaluateGradient(j0, Len, NS, GradTempA_Res);
                    temperature.GetSpeciesShadowField("B").EvaluateGradient(j0, Len, NS, GradTempB_Res);

                    //MultidimensionalArray HeatFluxA_Res = MultidimensionalArray.Create(Len, K, D);
                    //MultidimensionalArray HeatFluxB_Res = MultidimensionalArray.Create(Len, K, D);

                    //for (int dd = 0; dd < D; dd++) {
                    //    ((XDGField)ParameterVarFields[BoSSS.Solution.NSECommon.VariableNames.HeatFlux0VectorComponent(dd)]).GetSpeciesShadowField("A").Evaluate(j0, Len, NS, HeatFluxA_Res.ExtractSubArrayShallow(new int[] { -1, -1, dd }));
                    //    ((XDGField)ParameterVarFields[BoSSS.Solution.NSECommon.VariableNames.HeatFlux0VectorComponent(dd)]).GetSpeciesShadowField("B").Evaluate(j0, Len, NS, HeatFluxB_Res.ExtractSubArrayShallow(new int[] { -1, -1, dd }));
                    //}

                    var Normals = levelSet.Tracker.DataHistories[0].Current.GetLevelSetNormals(NS, j0, Len);

                    for (int j = 0; j < Len; j++) {

                        MultidimensionalArray globCoord = MultidimensionalArray.Create(K, D);
                        levelSet.Tracker.GridDat.TransformLocal2Global(NS, globCoord, j);

                        for (int k = 0; k < K; k++) {

                            double qEvap = 0.0;
                            //macro region
                            for (int dd = 0; dd < D; dd++) {
                                qEvap += ((-kB) * GradTempB_Res[j, k, dd] - (-kA) * GradTempA_Res[j, k, dd]) * Normals[j, k, dd];
                                //qEvap += (HeatFluxB_Res[j, k, dd] - HeatFluxA_Res[j, k, dd]) * Normals[j, k, dd];
                            }

                            //Console.WriteLine("qEvap delUpdateLevelSet = {0}", qEvap);
                            double[] globX = new double[] { globCoord[k, 0], globCoord[k, 1] };
                            double mEvap = (config.prescribedMassflux != null) ? config.prescribedMassflux(globX, time) : qEvap / thermalParams.hVap; // mass flux

                            //Console.WriteLine("mEvap - delUpdateLevelSet = {0}", mEvap);
                            result[j, k] = mEvap;
                        }
                    }
                }, (new CellQuadratureScheme(false, levelSet.Tracker.Regions.GetCutCellMask())).AddFixedOrderRules(levelSet.Tracker.GridDat, order));
        }

        public void LevelSetParameterUpdate(DualLevelSet levelSet, double time, IReadOnlyDictionary<string, DGField> DomainVarFields, IReadOnlyDictionary<string, DGField> ParameterVarFields) {
            this.levelSet = levelSet;
            this.time = time;

            //var thermalParams = config.getThermParams;
            //double kA, kB;
            //foreach (var spc in levelSet.Tracker.SpeciesNames) {
            //    switch (spc) {
            //        case "A": { kA = thermalParams.k_A; break; }
            //        case "B": { kB = thermalParams.k_B; break; }
            //        default: { throw new ArgumentException("unknown species"); }
            //    }
            //}
            //var paramName = BoSSS.Solution.NSECommon.VariableNames.MassFluxExtension;
            //SinglePhaseField MassFluxExtensionField = (SinglePhaseField)ParameterVarFields[paramName];
            //SinglePhaseField MassFluxField = new SinglePhaseField(MassFluxExtensionField.Basis);
            //int order = MassFluxField.Basis.Degree * MassFluxField.Basis.Degree + 2;

            //XDGField temperature = (XDGField)DomainVarFields[BoSSS.Solution.NSECommon.VariableNames.Temperature];

            //int D = levelSet.Tracker.GridDat.SpatialDimension;
            //MassFluxField.Clear();
            //MassFluxField.ProjectField(1.0,
            //    delegate (int j0, int Len, NodeSet NS, MultidimensionalArray result) {
            //        int K = result.GetLength(1); // No nof Nodes
                    

            //        MultidimensionalArray GradTempA_Res = MultidimensionalArray.Create(Len, K, D);
            //        MultidimensionalArray GradTempB_Res = MultidimensionalArray.Create(Len, K, D);

            //        temperature.GetSpeciesShadowField("A").EvaluateGradient(j0, Len, NS, GradTempA_Res);
            //        temperature.GetSpeciesShadowField("B").EvaluateGradient(j0, Len, NS, GradTempB_Res);

            //        MultidimensionalArray HeatFluxA_Res = MultidimensionalArray.Create(Len, K, D);
            //        MultidimensionalArray HeatFluxB_Res = MultidimensionalArray.Create(Len, K, D);
                    
            //        for (int dd = 0; dd < D; dd++) {
            //            ((XDGField)ParameterVarFields[BoSSS.Solution.NSECommon.VariableNames.HeatFlux0VectorComponent(dd)]).GetSpeciesShadowField("A").Evaluate(j0, Len, NS, HeatFluxA_Res.ExtractSubArrayShallow(new int[] { -1, -1, dd }));
            //            ((XDGField)ParameterVarFields[BoSSS.Solution.NSECommon.VariableNames.HeatFlux0VectorComponent(dd)]).GetSpeciesShadowField("B").Evaluate(j0, Len, NS, HeatFluxB_Res.ExtractSubArrayShallow(new int[] { -1, -1, dd }));
            //        }
                    

            //        var Normals = levelSet.Tracker.DataHistories[0].Current.GetLevelSetNormals(NS, j0, Len);

            //        for (int j = 0; j < Len; j++) {

            //            MultidimensionalArray globCoord = MultidimensionalArray.Create(K, D);
            //            levelSet.Tracker.GridDat.TransformLocal2Global(NS, globCoord, j);

            //            for (int k = 0; k < K; k++) {

            //            double qEvap = 0.0;
            //            //macro region
            //            for (int dd = 0; dd < D; dd++) {                                
            //                    qEvap += (HeatFluxB_Res[j, k, dd] - HeatFluxA_Res[j, k, dd]) * Normals[j, k, dd];                                
            //            }

            //            //Console.WriteLine("qEvap delUpdateLevelSet = {0}", qEvap);
            //            double[] globX = new double[] { globCoord[k, 0], globCoord[k, 1] };
            //            double mEvap = (config.prescribedMassflux != null) ? config.prescribedMassflux(globX, time) : qEvap /thermalParams.hVap; // mass flux

            //            //Console.WriteLine("mEvap - delUpdateLevelSet = {0}", mEvap);
            //            result[j, k] = mEvap;
            //            }
            //        }
            //    }, (new CellQuadratureScheme(false, levelSet.Tracker.Regions.GetCutCellMask())).AddFixedOrderRules(levelSet.Tracker.GridDat, order));     


            

            //SubGrid CCgrid = levelSet.Tracker.Regions.GetCutCellSubGrid();
            //CellMask CC = levelSet.Tracker.Regions.GetCutCellMask();
            //CellMask NEAR = levelSet.Tracker.Regions.GetNearFieldMask(1);
            //int J = levelSet.Tracker.GridDat.Cells.NoOfLocalUpdatedCells;
            //double[][] MassFluxMin = new double[1][];
            //double[][] MassFluxMax = new double[1][];
            //MassFluxMin[0] = new double[J];
            //MassFluxMax[0] = new double[J];

            //VectorField<SinglePhaseField> DGLevSetGradient =  new VectorField<SinglePhaseField>(D.ForLoop(d => new SinglePhaseField(levelSet.DGLevelSet.Basis)));
            //DGLevSetGradient.Clear();
            //DGLevSetGradient.Gradient(1.0, levelSet.DGLevelSet);
            //NarrowMarchingBand.ConstructExtVel_PDE(levelSet.Tracker, CCgrid, new SinglePhaseField[] { MassFluxExtensionField }, new SinglePhaseField[] { MassFluxField },
            //    levelSet.DGLevelSet, DGLevSetGradient, MassFluxMin, MassFluxMax, order);

            //var marcher = new FastMarchReinit(levelSet.DGLevelSet.Basis);
            ////timestepnumber??
            //marcher.ConstructExtension(levelSet.DGLevelSet, NEAR.Except(CC), CC, new SinglePhaseField[] { MassFluxExtensionField },
            //    MassFluxMin, MassFluxMax, DGLevSetGradient, (int)time);

            //MassFluxExtensionField.CheckForNanOrInf(true, true, true);

            
        }
    }

    class Temperature0 : Parameter {
        public override IList<string> ParameterNames => new string[] { BoSSS.Solution.NSECommon.VariableNames.Temperature0 };

        public override DelParameterFactory Factory => Temperature0Factory;

        public Temperature0() {
        }

        (string, DGField)[] Temperature0Factory(IReadOnlyDictionary<string, DGField> DomainVarFields) {
            var temperature0 = new (string, DGField)[1];
            
            string temperaturename = BoSSS.Solution.NSECommon.VariableNames.Temperature;
            DGField temperature = DomainVarFields[temperaturename];
            string paramName = BoSSS.Solution.NSECommon.VariableNames.Temperature0;
            temperature0[0] = (paramName, temperature);
            
            return temperature0;
        }
    }

    class HeatFlux0 : Parameter {

        int D;
        string[] parameters;
        LevelSetTracker lstrk;
        Dictionary<string, double> k_spc;
        public override IList<string> ParameterNames => parameters;

        public override DelParameterFactory Factory => HeatFlux0Factory;

        public HeatFlux0(int D, LevelSetTracker lstrk, XNSFE_OperatorConfiguration config) {
            this.D = D;
            this.lstrk = lstrk;
            parameters = BoSSS.Solution.NSECommon.VariableNames.HeatFlux0Vector(D);
            k_spc = new Dictionary<string, double>();
            var thermParams = config.getThermParams;
            foreach(var spc in lstrk.SpeciesNames) {
                switch (spc) {
                    case "A": { k_spc.Add(spc, thermParams.k_A); break; }
                    case "B": { k_spc.Add(spc, thermParams.k_B); break; }
                    default: { throw new ArgumentException("Unknown species.");}                    
                }
            }     
            if(config.conductMode == ConductivityInSpeciesBulk.ConductivityMode.SIP)
                Update = HeatFlux0Update;
        }

        (string, DGField)[] HeatFlux0Factory(IReadOnlyDictionary<string, DGField> DomainVarFields) {
            var heatflux0 = new (string, DGField)[D];

            for (int d = 0; d < D; d++) {

                string heatfluxname = BoSSS.Solution.NSECommon.VariableNames.HeatFluxVectorComponent(d);
                string paramName = BoSSS.Solution.NSECommon.VariableNames.HeatFlux0VectorComponent(d);

                XDGField heatflux;
                if (DomainVarFields.ContainsKey(heatfluxname)) {
                    // if the heatflux is a domainvariable, we can directly use him, no special update necessary
                    heatflux = (XDGField)DomainVarFields[heatfluxname];
                } else {
                    heatflux = new XDGField((XDGBasis)DomainVarFields[BoSSS.Solution.NSECommon.VariableNames.Temperature].Basis, paramName);
                }
                heatflux0[d] = (paramName, heatflux);
            }          

            return heatflux0;
        }
        private void HeatFlux0Update(IReadOnlyDictionary<string, DGField> DomainVarFields, IReadOnlyDictionary<string, DGField> ParameterVarFields) {
            var varname = BoSSS.Solution.NSECommon.VariableNames.Temperature;
            DGField temperaure = DomainVarFields[varname];

            SubGrid Sgrd = lstrk.Regions.GetCutCellSubGrid();

            for (int d = 0; d < D; d++) {
                foreach(var spc in lstrk.SpeciesNames) {
                    
                    DGField temperaure_Spc = ((temperaure as XDGField).GetSpeciesShadowField(spc));

                    double aSpc = (k_spc != null && k_spc.ContainsKey(spc)) ? k_spc[spc] : 1.0;

                    var paramname = BoSSS.Solution.NSECommon.VariableNames.HeatFlux0VectorComponent(d);
                    DGField heatflux = ParameterVarFields[paramname];
                    heatflux.Clear();
                    // q=-k*grad(T)
                    (heatflux as XDGField).GetSpeciesShadowField(spc).DerivativeByFlux(-aSpc, temperaure_Spc, d, Sgrd);
                }
            }            
        }

    }
}
<|MERGE_RESOLUTION|>--- conflicted
+++ resolved
@@ -15,379 +15,9 @@
 using System.Linq;
 using BoSSS.Solution.LevelSetTools.SolverWithLevelSetUpdater;
 
-<<<<<<< HEAD
-namespace BoSSS.Application.XNSE_Solver
-{
-    class Velocity0 : Parameter
-    {
-        int D;
-
-        public Velocity0(int D)
-        {
-            this.D = D;
-        }
-
-        public override DelParameterFactory Factory => Velocity0Factory;
-
-        public override IList<string> ParameterNames => BoSSS.Solution.NSECommon.VariableNames.Velocity0Vector(D);
-
-        (string, DGField)[] Velocity0Factory(IReadOnlyDictionary<string, DGField> DomainVarFields)
-        {
-            var velocity0 = new (string, DGField)[D];
-            for(int d = 0; d < D; ++d)
-            {
-                string velocityname = BoSSS.Solution.NSECommon.VariableNames.VelocityVector(D)[d];
-                DGField velocity = DomainVarFields[velocityname];
-                string paramName = BoSSS.Solution.NSECommon.VariableNames.Velocity0Vector(D)[d];
-                velocity0[d] = (paramName, velocity);
-            }
-            return velocity0;
-        }
-    }
-
-    class Velocity0Prescribed : Parameter {
-        int degree;
-
-        IDictionary<string, Func<double[], double>> initial;
-
-        string[] names;
-
-        LevelSetTracker LsTrk;
-
-        public override DelParameterFactory Factory => Velocity0PrescribedFactory;
-
-        public Velocity0Prescribed(LevelSetTracker LsTrk, int d,int D, IDictionary<string, Func<double[], double>> initial, int degree) {
-            this.degree = degree;
-            this.LsTrk = LsTrk;
-
-
-            names = new string[1];
-            string velocity = BoSSS.Solution.NSECommon.VariableNames.Velocity0Vector(D)[d];
-            names[0] = velocity;
-            this.initial = initial;
-        }
-
-        public static Velocity0Prescribed CreateFrom(LevelSetTracker LsTrk, int d, int D, AppControl control) {
-            
-            string velocity = BoSSS.Solution.NSECommon.VariableNames.VelocityVector(D)[d];
-
-            IDictionary<string, Func<double[], double>> initial = new Dictionary<string, Func<double[], double>>();
-            foreach (string species in LsTrk.SpeciesNames) {
-                string velocityOfSpecies = velocity + "#" + species;
-                Func<double[], double> initialVelocity;
-                if (control.InitialValues_Evaluators.TryGetValue(velocityOfSpecies, out Func<double[], double> initialValue)) {
-                    initialVelocity = initialValue;
-                } else {
-                    initialVelocity = X => 0.0;
-                }
-                initial.Add(species, initialVelocity);
-            }
-
-            int velocityDegree;
-            if (control.FieldOptions.TryGetValue(velocity, out FieldOpts opts)) {
-                velocityDegree = opts.Degree;
-            } else if (control.FieldOptions.TryGetValue("Velocity*", out FieldOpts velOpts)) {
-                velocityDegree = velOpts.Degree;
-            } else {
-                velocityDegree = -1;
-            }
-            return new Velocity0Prescribed(LsTrk, d, D, initial, velocityDegree);            
-        }
-
-        public override IList<string> ParameterNames => names;
-
-        (string, DGField)[] Velocity0PrescribedFactory(IReadOnlyDictionary<string, DGField> DomainVarFields) {
-            XDGBasis basis = new XDGBasis(LsTrk, degree != -1 ? degree : DomainVarFields.First().Value.Basis.Degree);
-            XDGField velocity = new XDGField(basis, names[0]);
-
-            foreach(var species in LsTrk.SpeciesNames)
-                velocity.GetSpeciesShadowField(species).ProjectField(initial[species]);
-
-            return new (string, DGField)[] { (names[0], velocity) };
-        } 
-
-
-    }
-
-    class Velocity0MeanPrescribed : Velocity0Mean {
-        public Velocity0MeanPrescribed(int D, LevelSetTracker LsTrk, int cutCellQuadOrder) :
-            base(D, LsTrk, cutCellQuadOrder) { }        
-
-        protected override void Velocity0MeanUpdate(IReadOnlyDictionary<string, DGField> DomainVarFields, IReadOnlyDictionary<string, DGField> ParameterVarFields) {
-            for (int d = 0; d < D; ++d) {
-                foreach (string speciesName in SpeciesNames) {
-                    XDGField paramMeanVelocity = (XDGField)ParameterVarFields[BoSSS.Solution.NSECommon.VariableNames.Velocity0MeanVector(D)[d]];
-                    DGField speciesParam = paramMeanVelocity.GetSpeciesShadowField(speciesName);
-
-                    XDGField velocity = (XDGField)ParameterVarFields[BoSSS.Solution.NSECommon.VariableNames.Velocity0Vector(D)[d]];
-                    DGField speciesVelocity = velocity.GetSpeciesShadowField(speciesName);
-
-                    //Uncut
-                    speciesParam.SetMeanValueTo(speciesVelocity);
-
-                    //Cut
-                    CellMask cutCells = regions.GetSpeciesMask(speciesName);
-                    SpeciesId speciesId = speciesMap[speciesName];
-                    CellQuadratureScheme scheme = schemeHelper.GetVolumeQuadScheme(speciesId, IntegrationDomain: cutCells);
-                    SetMeanValueToMeanOf(speciesParam, speciesVelocity, minvol, cutCellQuadOrder, scheme);
-                }
-            }
-        }
-
-    }
-
-    class Velocity0Mean : Parameter, ILevelSetParameter
-    {
-        protected int D;
-
-        protected int cutCellQuadOrder;
-
-        protected LevelSetTracker LsTrk;
-
-        public Velocity0Mean(int D, LevelSetTracker LsTrk, int cutCellQuadOrder)
-        {
-            this.D = D;
-            Update = Velocity0MeanUpdate;
-            this.cutCellQuadOrder = cutCellQuadOrder;
-            this.LsTrk = LsTrk;
-        }
-
-        public override DelParameterFactory Factory => ParameterFactory;
-
-        public override IList<string> ParameterNames => BoSSS.Solution.NSECommon.VariableNames.Velocity0MeanVector(D);
-
-        public (string, DGField)[] ParameterFactory(IReadOnlyDictionary<string, DGField> DomainVarFields)
-        {
-            var velocity0Mean = new (string, DGField)[D];
-            for(int d = 0; d < D; ++d)
-            {
-                XDGBasis U0meanBasis = new XDGBasis(LsTrk, 0);
-                string paramName = BoSSS.Solution.NSECommon.VariableNames.Velocity0MeanVector(D)[d];
-                XDGField U0mean = new XDGField(U0meanBasis, paramName);
-                velocity0Mean[d] = (paramName, U0mean);
-            }
-            return velocity0Mean;
-        }
-
-        protected IList<string> SpeciesNames;
-
-        protected LevelSetTracker.LevelSetRegions regions;
-
-        protected IDictionary<string, SpeciesId> speciesMap;
-
-        protected XQuadSchemeHelper schemeHelper;
-
-        protected double minvol;
-
-        public void LevelSetParameterUpdate(DualLevelSet levelSet, double time,
-            IReadOnlyDictionary<string, DGField> DomainVarFields,
-            IReadOnlyDictionary<string, DGField> ParameterVarFields)
-        {
-            LevelSetTracker lsTrkr = levelSet.Tracker;
-            SpeciesNames = lsTrkr.SpeciesNames;
-            regions = lsTrkr.Regions;
-            IList<SpeciesId> speciesIds = lsTrkr.SpeciesIdS;
-            schemeHelper = lsTrkr.GetXDGSpaceMetrics(speciesIds.ToArray(), cutCellQuadOrder).XQuadSchemeHelper;
-            minvol = Math.Pow(lsTrkr.GridDat.Cells.h_minGlobal, D);
-
-            speciesMap = new Dictionary<string, SpeciesId>(SpeciesNames.Count);
-            foreach (string name in SpeciesNames)
-            {
-                speciesMap.Add(name, lsTrkr.GetSpeciesId(name));
-            }
-        }
-
-        protected virtual void Velocity0MeanUpdate(IReadOnlyDictionary<string, DGField> DomainVarFields, IReadOnlyDictionary<string, DGField> ParameterVarFields)
-        {
-            for(int d = 0; d < D; ++d)
-            {
-                foreach(string speciesName in SpeciesNames)
-                {
-                    XDGField paramMeanVelocity = (XDGField)ParameterVarFields[BoSSS.Solution.NSECommon.VariableNames.Velocity0MeanVector(D)[d]];
-                    DGField speciesParam = paramMeanVelocity.GetSpeciesShadowField(speciesName);
-
-                    XDGField velocity = (XDGField)DomainVarFields[BoSSS.Solution.NSECommon.VariableNames.VelocityVector(D)[d]];
-                    DGField speciesVelocity = velocity.GetSpeciesShadowField(speciesName);
-
-                    //Uncut
-                    speciesParam.SetMeanValueTo(speciesVelocity);
-
-                    //Cut
-                    CellMask cutCells = regions.GetSpeciesMask(speciesName);
-                    SpeciesId speciesId = speciesMap[speciesName];
-                    CellQuadratureScheme scheme = schemeHelper.GetVolumeQuadScheme(speciesId, IntegrationDomain: cutCells);
-                    SetMeanValueToMeanOf(speciesParam, speciesVelocity, minvol, cutCellQuadOrder, scheme);
-                }
-            }
-        }
-
-        protected static void SetMeanValueToMeanOf(DGField target, DGField source, double minvol, int order, CellQuadratureScheme scheme)
-        {
-            //Cut
-            int D = source.GridDat.SpatialDimension;
-            var rule = scheme.Compile(source.GridDat, order);
-            CellQuadrature.GetQuadrature(new int[] { 2 },
-                source.GridDat,
-                rule,
-                delegate (int i0, int Length, QuadRule QR, MultidimensionalArray EvalResult) {
-                    EvalResult.Clear();
-                    source.Evaluate(i0, Length, QR.Nodes, EvalResult.ExtractSubArrayShallow(-1, -1, 0));
-                    var Vol = EvalResult.ExtractSubArrayShallow(-1, -1, 1);
-                    Vol.SetAll(1.0);
-                },
-                delegate (int i0, int Length, MultidimensionalArray ResultsOfIntegration) {
-                    for (int i = 0; i < Length; i++)
-                    {
-                        int jCell = i + i0;
-
-                        double Volume = ResultsOfIntegration[i, 1];
-                        if (Math.Abs(Volume) < minvol * 1.0e-12)
-                        {
-                            // keep current value
-                            // since the volume of species 'Spc' in cell 'jCell' is 0.0, the value in this cell should have no effect
-                        }
-                        else
-                        {
-                            double IntVal = ResultsOfIntegration[i, 0];
-                            target.SetMeanValue( jCell, IntVal / Volume);
-                        }
-
-                    }
-                }).Execute();
-        }
-    }
-
-    class Gravity : Parameter
-    {
-        int degree;
-
-        Func<double[], double> initial;
-
-        string[] names;
-
-        public override DelParameterFactory Factory => GravityFactory;
-
-        public Gravity(string species, int d, int D, Func<double[], double> initial, double rho, int degree)
-        {
-            this.degree = degree;
-
-            names = new string[1];
-            string gravity = BoSSS.Solution.NSECommon.VariableNames.GravityVector(D)[d];
-            names[0] = gravity + "#" + species;
-            this.initial = X => -initial(X) * rho;
-        }
-
-        public static Gravity CreateFrom(string species, int d, int D, AppControl control, double rho)
-        {
-            string gravity = BoSSS.Solution.NSECommon.VariableNames.GravityVector(D)[d];
-            string gravityOfSpecies = gravity + "#" + species;
-            Func<double[], double> initialGravity;
-            if (control.InitialValues_Evaluators.TryGetValue(gravityOfSpecies, out Func<double[], double> initialValue))
-            {
-                initialGravity = initialValue;
-            }
-            else
-            {
-                initialGravity = X => 0.0;
-            }
-
-            int gravityDegree;
-            if (control.FieldOptions.TryGetValue(gravityOfSpecies, out FieldOpts opts))
-            {
-                gravityDegree = opts.Degree;
-            }
-            else if(control.FieldOptions.TryGetValue("Velocity*", out FieldOpts velOpts))
-            {
-                gravityDegree = velOpts.Degree;
-            }
-            else
-            {
-                gravityDegree = 0;
-            }
-            return new Gravity(species, d, D, initialGravity, rho, gravityDegree);
-        }
-
-        public override IList<string> ParameterNames => names;
-
-        (string, DGField)[] GravityFactory(IReadOnlyDictionary<string, DGField> DomainVarFields)
-        {
-            Basis basis = new Basis(DomainVarFields.First().Value.GridDat, degree);
-            DGField gravity = new SinglePhaseField(basis, names[0]);
-            gravity.ProjectField(initial);
-            return new (string, DGField)[] { (names[0], gravity) };
-        }
-    }
-
-    class Normals : Parameter, ILevelSetParameter
-    {
-        int D;
-
-        int degree;
-
-        public Normals(int D, int degree)
-        {
-            this.D = D;
-            this.degree = degree;
-        }
-
-        public override DelParameterFactory Factory => ParameterFactory;
-
-        public override IList<string> ParameterNames => BoSSS.Solution.NSECommon.VariableNames.NormalVector(D);
-
-        public void LevelSetParameterUpdate(DualLevelSet levelSet, double time,
-            IReadOnlyDictionary<string, DGField> DomainVarFields,
-            IReadOnlyDictionary<string, DGField> ParameterVarFields)
-        {
-            LevelSet Phi = levelSet.DGLevelSet;
-            DGField[] Normals = new SinglePhaseField[D];
-            for (int i = 0; i < D; ++i)
-            {
-                Normals[i] = ParameterVarFields[BoSSS.Solution.NSECommon.VariableNames.NormalVector(D)[i]];
-            }
-            VectorField<DGField> normalVector = new VectorField<DGField>(Normals);
-            normalVector.Clear();
-            normalVector.Gradient(1.0, Phi);
-        }
-
-        public (string, DGField)[] ParameterFactory(IReadOnlyDictionary<string, DGField> DomainVarFields)
-        {
-            IGridData gridData = DomainVarFields.First().Value.GridDat;
-            Basis basis = new Basis(gridData, degree);
-            VectorField<SinglePhaseField> Normals = new VectorField<SinglePhaseField>(D, basis, "Normal", SinglePhaseField.Factory);
-
-            (string, DGField)[] normals = new (string, DGField)[D];
-            for(int d = 0; d <D; ++d)
-            {
-                normals[d] = (BoSSS.Solution.NSECommon.VariableNames.NormalVector(D)[d], Normals[d] );
-            }
-            return normals;
-        }
-    }
-
-    class BeltramiGradient : ILevelSetParameter
-    {
-        DoNotTouchParameters AdvancedDiscretizationOptions;
-
-        string[] parameters;
-
-        int degree;
-
-        public BeltramiGradient(int D, DoNotTouchParameters AdvancedDiscretizationOptions, int degree)
-        {
-            parameters = BoSSS.Solution.NSECommon.VariableNames.LevelSetGradient(D);
-            this.AdvancedDiscretizationOptions = AdvancedDiscretizationOptions;
-            this.degree = degree;
-        }
-
-        public IList<string> ParameterNames => parameters;
-
-        public static BeltramiGradient CreateFrom(XNSE_Control control, string levelSetName, int D)
-        {
-=======
 namespace BoSSS.Application.XNSE_Solver {
     static class FromControl {
         public static BeltramiGradient BeltramiGradient(XNSE_Control control, string levelSetName, int D) {
->>>>>>> b4fe93cb
             string levelSet = levelSetName;
             int levelSetDegree;
             if (control.FieldOptions.TryGetValue(levelSet, out FieldOpts lsOpts)) {
@@ -420,117 +50,6 @@
             DoNotTouchParameters AdvancedDiscretizationOptions = control.AdvancedDiscretizationOptions;
             return new BeltramiGradientAndCurvature(curvatureDegree, levelSetDegree, m_HMForder, AdvancedDiscretizationOptions, D);
         }
-<<<<<<< HEAD
-
-        (string ParameterName, DGField ParamField)[] ILevelSetParameter.ParameterFactory(IReadOnlyDictionary<string, DGField> DomainVarFields)
-        {
-            int paramCount = lsParameters.Length;
-            (string ParameterName, DGField ParamField)[] fields = new (string, DGField)[lsParameters.Length];
-            IGridData gridData = DomainVarFields.First().Value.GridDat;
-            //Basis basis = new Basis(gridData, gradientDegree);
-            for (int i = 0; i < paramCount; ++i)
-            {
-                if (i == 2) {
-                    Basis basis = new Basis(gridData, curvatureDegree);
-                    fields[i] = (lsParameters[i], new SinglePhaseField(basis, lsParameters[i]));
-                } else {
-                    Basis basis = new Basis(gridData, gradientDegree);
-                    fields[i] = (lsParameters[i], new SinglePhaseField(basis, lsParameters[i]));
-                }
-            }
-            return fields;
-        }
-
-        public void LevelSetParameterUpdate(
-           DualLevelSet phaseInterface,
-           double time,
-           IReadOnlyDictionary<string, DGField> DomainVarFields,
-           IReadOnlyDictionary<string, DGField> ParameterVarFields)
-        {
-            SinglePhaseField Curvature = (SinglePhaseField)ParameterVarFields[BoSSS.Solution.NSECommon.VariableNames.Curvature];
-            VectorField<SinglePhaseField> filtLevSetGradient;
-            CurvatureAlgorithms.CurvatureDriver(
-                AdvancedDiscretizationOptions.SST_isotropicMode,
-                AdvancedDiscretizationOptions.FilterConfiguration,
-                Curvature,
-                out filtLevSetGradient,
-                phaseInterface.Tracker,
-                m_HMForder,
-                phaseInterface.DGLevelSet);
-            for (int i = 0; i < lsParameters.Length - 1; ++i)
-            {
-                ParameterVarFields[lsParameters[i]].Clear();
-                ParameterVarFields[lsParameters[i]].Acc(1.0, filtLevSetGradient[i]);
-            }
-        }
-    }    
-
-    class MaxSigma : Parameter, ILevelSetParameter
-    {
-        PhysicalParameters physParams;
-
-        DoNotTouchParameters dntParams;
-
-        int cutCellQuadOrder;
-
-        double dt;
-
-        public MaxSigma(PhysicalParameters physParams, DoNotTouchParameters dntParams, int cutCellQuadOrder, double dt)
-        {
-            this.physParams = physParams;
-            this.dntParams = dntParams;
-            this.cutCellQuadOrder = cutCellQuadOrder;
-            this.dt = dt;
-        }
-
-        public override DelParameterFactory Factory => ParameterFactory;
-
-        string[] name = new string[] { BoSSS.Solution.NSECommon.VariableNames.MaxSigma };
-
-        public override IList<string> ParameterNames => name;
-
-        public (string ParameterName, DGField ParamField)[] ParameterFactory(IReadOnlyDictionary<string, DGField> DomainVarFields)
-        {
-            string name = BoSSS.Solution.NSECommon.VariableNames.MaxSigma;
-            IGridData grid = DomainVarFields.FirstOrDefault().Value.GridDat;
-            Basis constant = new Basis(grid, 0);
-            SinglePhaseField sigmaField = new SinglePhaseField(constant, name);
-            return new (string ParameterName, DGField ParamField)[] { (name, sigmaField) };
-        }
-
-        public void LevelSetParameterUpdate(DualLevelSet levelSet, double time, 
-            IReadOnlyDictionary<string, DGField> DomainVarFields, IReadOnlyDictionary<string, DGField> ParameterVarFields)
-        {
-            DGField sigmaMax = ParameterVarFields[BoSSS.Solution.NSECommon.VariableNames.MaxSigma];
-            LevelSetTracker lsTrkr = levelSet.Tracker;
-
-            IDictionary<SpeciesId, MultidimensionalArray> InterfaceLengths =
-                lsTrkr.GetXDGSpaceMetrics(lsTrkr.SpeciesIdS.ToArray(), cutCellQuadOrder).CutCellMetrics.InterfaceArea;
-
-            foreach (Chunk cnk in lsTrkr.Regions.GetCutCellMask())
-            {
-                for (int i = cnk.i0; i < cnk.JE; i++)
-                {
-                    double ILen = InterfaceLengths.ElementAt(0).Value[i];
-                    //ILen /= LevSet_Deg;
-                    double sigmaILen_Max = (this.physParams.rho_A + this.physParams.rho_B)
-                           * Math.Pow(ILen, 3) / (2 * Math.PI * dt.Pow2());
-
-                    if (dntParams.SetSurfaceTensionMaxValue && (physParams.Sigma > sigmaILen_Max))
-                    {
-                        sigmaMax.SetMeanValue(i, sigmaILen_Max * 0.5);
-                        //Console.WriteLine("set new sigma value: {0}; {1}", sigmaILen_Max, sigmaILen_Max/physParams.Sigma);
-                    }
-                    else
-                    {
-                        sigmaMax.SetMeanValue(i, this.physParams.Sigma * 0.5);
-                    }
-                }
-            }
-        }
-
-=======
->>>>>>> b4fe93cb
     }
 
     class LevelSetVelocity : ILevelSetParameter
