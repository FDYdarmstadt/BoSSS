﻿<Project Sdk="Microsoft.NET.Sdk">
  <PropertyGroup>
    <TargetFramework>net5.0</TargetFramework>
    <OutputType>Exe</OutputType>
    <RootNamespace>BoSSS.Application.XNSE_Solver</RootNamespace>
    <IsWebBootstrapper>false</IsWebBootstrapper>
    <PublishUrl>publish\</PublishUrl>
    <Install>true</Install>
    <InstallFrom>Disk</InstallFrom>
    <UpdateEnabled>false</UpdateEnabled>
    <UpdateMode>Foreground</UpdateMode>
    <UpdateInterval>7</UpdateInterval>
    <UpdateIntervalUnits>Days</UpdateIntervalUnits>
    <UpdatePeriodically>false</UpdatePeriodically>
    <UpdateRequired>false</UpdateRequired>
    <MapFileExtensions>true</MapFileExtensions>
    <ApplicationRevision>0</ApplicationRevision>
    <ApplicationVersion>1.0.0.%2a</ApplicationVersion>
    <UseApplicationTrust>false</UseApplicationTrust>
    <BootstrapperEnabled>true</BootstrapperEnabled>
    <GenerateAssemblyInfo>false</GenerateAssemblyInfo>
  </PropertyGroup>
  <PropertyGroup Condition="'$(Configuration)|$(Platform)' == 'Debug|AnyCPU'">
    <CodeAnalysisRuleSet>MinimumRecommendedRules.ruleset</CodeAnalysisRuleSet>
    <AllowUnsafeBlocks>true</AllowUnsafeBlocks>
    <UseVSHostingProcess>true</UseVSHostingProcess>
    <NoWarn>1701;1702; 1065</NoWarn>
  </PropertyGroup>
  <PropertyGroup Condition="'$(Configuration)|$(Platform)' == 'Release|AnyCPU'">
    <CodeAnalysisRuleSet>MinimumRecommendedRules.ruleset</CodeAnalysisRuleSet>
    <CodeAnalysisIgnoreBuiltInRules>true</CodeAnalysisIgnoreBuiltInRules>
    <DocumentationFile>
    </DocumentationFile>
    <UseVSHostingProcess>false</UseVSHostingProcess>
  </PropertyGroup>
  <ItemGroup>
    <Reference Include="MathNet.Numerics, Version=4.9.1.0, Culture=neutral, processorArchitecture=MSIL">
      <SpecificVersion>False</SpecificVersion>
      <HintPath>..\..\..\libs\mathnet.numerics.4.15.0\lib\netstandard2.0\MathNet.Numerics.dll</HintPath>
    </Reference>
    <Reference Include="Newtonsoft.Json">
      <SpecificVersion>False</SpecificVersion>
      <HintPath>..\..\..\libs\Newtonsoft.Json60r4\Newtonsoft.Json.dll</HintPath>
    </Reference>
    <Reference Include="nunit.framework">
      <HintPath>..\..\..\libs\NUnit.Framework-3.13.2\bin\netstandard2.0\nunit.framework.dll</HintPath>
    </Reference>
  </ItemGroup>
  <ItemGroup>
<<<<<<< HEAD
    <Compile Include="Logging\MassfluxLogging.cs" />
    <Compile Include="Logging\StefanProblemBenchmarkQuantities.cs" />
    <Compile Include="PhysicalBasedTestcases\BasicControls.cs" />
    <Compile Include="Logging\CapillaryHeightLogging.cs" />
    <Compile Include="Logging\ChannelFlowLogging.cs" />
    <Compile Include="Coefficients.cs" />
    <Compile Include="Logging\Dropletlike.cs" />
    <Compile Include="Equations.cs" />
    <Compile Include="Logging\EvaporationLogging.cs" />
    <Compile Include="Logging\FourierLevelSetLogger.cs" />
    <Compile Include="Logging\InterfacePointsLogger.cs" />
    <Compile Include="Logging\L2ErrorLogger.cs" />
    <Compile Include="Logging\MovingContactLineLogging.cs" />
    <Compile Include="Parameters.cs" />
    <Compile Include="Logging\RisingBubble2DBenchmarkQuantities.cs" />
    <Compile Include="Tests\ASUnitTest.cs" />
    <Compile Include="Tests\BasicThreePhase.cs" />
    <Compile Include="Tests\ErrorEvaluator.cs" />
    <Compile Include="PhysicalBasedTestcases\CapillaryRise.cs" />
    <Compile Include="PhysicalBasedTestcases\ContactLine.cs" />
    <Compile Include="PhysicalBasedTestcases\ElementalTestProgramm.cs" />
    <Compile Include="PhysicalBasedTestcases\HeatedWall.cs" />
    <Compile Include="PhysicalBasedTestcases\TwoPhaseCouetteFlow.cs" />
    <Compile Include="PhysicalBasedTestcases\CapillaryWave.cs" />
    <Compile Include="PhysicalBasedTestcases\ChannelFlow.cs" />
    <Compile Include="PhysicalBasedTestcases\Droplet.cs" />
    <Compile Include="PhysicalBasedTestcases\RayleighTaylorInstability.cs" />
    <Compile Include="PhysicalBasedTestcases\RisingBubble.cs" />
    <Compile Include="PhysicalBasedTestcases\PhysicalTestProgram.cs" />
    <Compile Include="Tests\BcTest_PressureOutlet.cs" />
    <Compile Include="Tests\ChannelTest.cs" />
    <Compile Include="Tests\HeatTransportTest.cs" />
    <Compile Include="Tests\IBMChannel.cs" />
    <Compile Include="Tests\LevelSetShearingTest.cs" />
    <Compile Include="Tests\LevelSetScalingTest.cs" />
    <Compile Include="Tests\LevelSetBaseTest.cs" />
    <Compile Include="Tests\LevelSetRotationTest.cs" />
    <Compile Include="Tests\LevelSetAdvectionTest.cs" />
    <Compile Include="Tests\LevelSetContinuityTest.cs" />
    <Compile Include="Tests\LevelSetInitializationTest.cs" />
    <Compile Include="Tests\LevelSetReinitializationTest.cs" />
    <Compile Include="Tests\LevelSetUnitTests.cs" />
    <Compile Include="Tests\SinglePhaseChannel.cs" />
    <Compile Include="Tests\StaticDropletTest.cs" />
    <Compile Include="Logging\WaveLikeLogging.cs" />
    <Compile Include="Tests\SteadyStateEvaporationTest.cs" />
    <Compile Include="Tests\TaylorCouette.cs" />
    <Compile Include="XHeat.cs" />
    <Compile Include="XNSE.cs" />
    <Compile Include="XNSFEinSituPostProcessingModule.cs" />
    <Compile Include="XNSEinSituPostProcessingModule.cs" />
    <Compile Include="XNSE_Control.cs" />
    <Compile Include="HardcodedControl.cs" />
    <Compile Include="Tests\ITest.cs" />
    <Compile Include="Tests\MovingDropletTest.cs" />
    <Compile Include="Tests\PolynomialTestForConvection.cs" />
    <Compile Include="Legacy\LevelSetMovement.cs" />
    <Compile Include="Properties\AssemblyInfo.cs" />
    <Compile Include="Tests\TranspiratingChannelTest.cs" />
    <Compile Include="Legacy\LegacyTests\UnitTest.cs" />
    <Compile Include="Tests\ViscosityJumpTest.cs" />
    <Compile Include="XNSE_OperatorConfiguration.cs" />
    <Compile Include="Legacy\XNSE_SolverMain_Energy.cs" />
    <Compile Include="Legacy\XNSE_SolverMain_Heat.cs" />
    <Compile Include="Legacy\XNSE_SolverMain.cs" />
    <Compile Include="Legacy\XNSE_SolverMain_LevelSet.cs" />
    <Compile Include="Legacy\XNSE_SolverMain_Utils.cs" />
    <Compile Include="XNSFE.cs" />
    <Compile Include="Legacy\XNSFE_OperatorComponents.cs" />
    <Compile Include="Legacy\XNSFE_OperatorFactory.cs" />
    <Compile Include="XNSFE_Control.cs" />
=======
    <ProjectReference Include="..\..\ilPSP\layer_1.2-ilPSP\ilPSP.LinSolvers.monkey\ilPSP.LinSolvers.monkey.csproj" />
    <ProjectReference Include="..\..\L2-foundation\BoSSS.Foundation.Grid\BoSSS.Foundation.Grid.csproj" />
    <ProjectReference Include="..\..\L2-foundation\BoSSS.Foundation.SpecFEM\BoSSS.Foundation.SpecFEM.csproj" />
    <ProjectReference Include="..\..\L2-foundation\BoSSS.Foundation.XDG\BoSSS.Foundation.XDG.csproj" />
    <ProjectReference Include="..\..\L1-platform\BoSSS.Platform\BoSSS.Platform.csproj" />
    <ProjectReference Include="..\..\L2-foundation\BoSSS.Foundation\BoSSS.Foundation.csproj" />
    <ProjectReference Include="..\..\L3-solution\BoSSS.Solution.AdvancedSolvers\BoSSS.Solution.AdvancedSolvers.csproj" />
    <ProjectReference Include="..\..\L3-solution\BoSSS.Solution.EnergyCommon\BoSSS.Solution.EnergyCommon.csproj" />
    <ProjectReference Include="..\..\L3-solution\BoSSS.Solution.Gnuplot\BoSSS.Solution.Gnuplot.csproj" />
    <ProjectReference Include="..\..\L3-solution\BoSSS.Solution.RheologyCommon\BoSSS.Solution.RheologyCommon.csproj" />
    <ProjectReference Include="..\..\L3-solution\BoSSS.Solution.Statistic\BoSSS.Solution.Statistic.csproj" />
    <ProjectReference Include="..\..\L3-solution\BoSSS.Solution.XdgTimestepping\BoSSS.Solution.XdgTimestepping.csproj" />
    <ProjectReference Include="..\..\L3-solution\BoSSS.Solution.XheatCommon\BoSSS.Solution.XheatCommon.csproj" />
    <ProjectReference Include="..\..\L3-solution\BoSSS.Solution\BoSSS.Solution.csproj" />
    <ProjectReference Include="..\..\L3-solution\BoSSS.Solution.NSECommon\BoSSS.Solution.NSECommon.csproj" />
    <ProjectReference Include="..\..\L3-solution\BoSSS.Solution.Tecplot\BoSSS.Solution.Tecplot.csproj" />
    <ProjectReference Include="..\..\ilPSP\layer_1.1-MPI.NET\MPI.Wrappers\MPI.Wrappers.csproj" />
    <ProjectReference Include="..\..\ilPSP\layer_1.2-ilPSP\ilPSP\ilPSP.csproj" />
    <ProjectReference Include="..\..\ilPSP\layer_1.2-ilPSP\ilPSP.Connectors.Matlab\ilPSP.Connectors.Matlab.csproj" />
    <ProjectReference Include="..\..\ilPSP\layer_1.2-ilPSP\ilPSP.LinSolvers.PARDISO\ilPSP.LinSolvers.PARDISO.csproj" />
    <ProjectReference Include="..\..\L3-solution\BoSSS.Solution.LevelSetTools\BoSSS.Solution.LevelSetTools.csproj" />
    <ProjectReference Include="..\..\L3-solution\BoSSS.Solution.XNSECommon\BoSSS.Solution.XNSECommon.csproj" />
>>>>>>> c5326dbc
  </ItemGroup>
  <ItemGroup>
    <!--BootstrapperPackage Include=".NETFramework,Version=v4.0">
      <Visible>False</Visible>
      <ProductName>Microsoft .NET Framework 4 %28x86 and x64%29</ProductName>
      <Install>true</Install>
    </BootstrapperPackage-->
    <!--BootstrapperPackage Include="Microsoft.Net.Client.3.5">
      <Visible>False</Visible>
      <ProductName>.NET Framework 3.5 SP1 Client Profile</ProductName>
      <Install>false</Install>
    </BootstrapperPackage-->
    <!--BootstrapperPackage Include="Microsoft.Net.Framework.3.5.SP1">
      <Visible>False</Visible>
      <ProductName>.NET Framework 3.5 SP1</ProductName>
      <Install>false</Install>
    </BootstrapperPackage-->
    <!--BootstrapperPackage Include="Microsoft.Windows.Installer.3.1">
      <Visible>False</Visible>
      <ProductName>Windows Installer 3.1</ProductName>
      <Install>true</Install>
    </BootstrapperPackage-->
  </ItemGroup>
  <ItemGroup>
    <Service Include="{82A7F48D-3B50-4B1E-B82E-3ADA8210C358}" />
  </ItemGroup>
  <ItemGroup>
    <Compile Remove="NewXNSE_SimpleTests\BasicControls.cs" />
    <Compile Remove="Operators.cs" />
    <Compile Remove="SolverType.cs" />
    <Compile Remove="XNSE_OperatorFactory.cs" />
  </ItemGroup>
</Project><|MERGE_RESOLUTION|>--- conflicted
+++ resolved
@@ -47,79 +47,6 @@
     </Reference>
   </ItemGroup>
   <ItemGroup>
-<<<<<<< HEAD
-    <Compile Include="Logging\MassfluxLogging.cs" />
-    <Compile Include="Logging\StefanProblemBenchmarkQuantities.cs" />
-    <Compile Include="PhysicalBasedTestcases\BasicControls.cs" />
-    <Compile Include="Logging\CapillaryHeightLogging.cs" />
-    <Compile Include="Logging\ChannelFlowLogging.cs" />
-    <Compile Include="Coefficients.cs" />
-    <Compile Include="Logging\Dropletlike.cs" />
-    <Compile Include="Equations.cs" />
-    <Compile Include="Logging\EvaporationLogging.cs" />
-    <Compile Include="Logging\FourierLevelSetLogger.cs" />
-    <Compile Include="Logging\InterfacePointsLogger.cs" />
-    <Compile Include="Logging\L2ErrorLogger.cs" />
-    <Compile Include="Logging\MovingContactLineLogging.cs" />
-    <Compile Include="Parameters.cs" />
-    <Compile Include="Logging\RisingBubble2DBenchmarkQuantities.cs" />
-    <Compile Include="Tests\ASUnitTest.cs" />
-    <Compile Include="Tests\BasicThreePhase.cs" />
-    <Compile Include="Tests\ErrorEvaluator.cs" />
-    <Compile Include="PhysicalBasedTestcases\CapillaryRise.cs" />
-    <Compile Include="PhysicalBasedTestcases\ContactLine.cs" />
-    <Compile Include="PhysicalBasedTestcases\ElementalTestProgramm.cs" />
-    <Compile Include="PhysicalBasedTestcases\HeatedWall.cs" />
-    <Compile Include="PhysicalBasedTestcases\TwoPhaseCouetteFlow.cs" />
-    <Compile Include="PhysicalBasedTestcases\CapillaryWave.cs" />
-    <Compile Include="PhysicalBasedTestcases\ChannelFlow.cs" />
-    <Compile Include="PhysicalBasedTestcases\Droplet.cs" />
-    <Compile Include="PhysicalBasedTestcases\RayleighTaylorInstability.cs" />
-    <Compile Include="PhysicalBasedTestcases\RisingBubble.cs" />
-    <Compile Include="PhysicalBasedTestcases\PhysicalTestProgram.cs" />
-    <Compile Include="Tests\BcTest_PressureOutlet.cs" />
-    <Compile Include="Tests\ChannelTest.cs" />
-    <Compile Include="Tests\HeatTransportTest.cs" />
-    <Compile Include="Tests\IBMChannel.cs" />
-    <Compile Include="Tests\LevelSetShearingTest.cs" />
-    <Compile Include="Tests\LevelSetScalingTest.cs" />
-    <Compile Include="Tests\LevelSetBaseTest.cs" />
-    <Compile Include="Tests\LevelSetRotationTest.cs" />
-    <Compile Include="Tests\LevelSetAdvectionTest.cs" />
-    <Compile Include="Tests\LevelSetContinuityTest.cs" />
-    <Compile Include="Tests\LevelSetInitializationTest.cs" />
-    <Compile Include="Tests\LevelSetReinitializationTest.cs" />
-    <Compile Include="Tests\LevelSetUnitTests.cs" />
-    <Compile Include="Tests\SinglePhaseChannel.cs" />
-    <Compile Include="Tests\StaticDropletTest.cs" />
-    <Compile Include="Logging\WaveLikeLogging.cs" />
-    <Compile Include="Tests\SteadyStateEvaporationTest.cs" />
-    <Compile Include="Tests\TaylorCouette.cs" />
-    <Compile Include="XHeat.cs" />
-    <Compile Include="XNSE.cs" />
-    <Compile Include="XNSFEinSituPostProcessingModule.cs" />
-    <Compile Include="XNSEinSituPostProcessingModule.cs" />
-    <Compile Include="XNSE_Control.cs" />
-    <Compile Include="HardcodedControl.cs" />
-    <Compile Include="Tests\ITest.cs" />
-    <Compile Include="Tests\MovingDropletTest.cs" />
-    <Compile Include="Tests\PolynomialTestForConvection.cs" />
-    <Compile Include="Legacy\LevelSetMovement.cs" />
-    <Compile Include="Properties\AssemblyInfo.cs" />
-    <Compile Include="Tests\TranspiratingChannelTest.cs" />
-    <Compile Include="Legacy\LegacyTests\UnitTest.cs" />
-    <Compile Include="Tests\ViscosityJumpTest.cs" />
-    <Compile Include="XNSE_OperatorConfiguration.cs" />
-    <Compile Include="Legacy\XNSE_SolverMain_Energy.cs" />
-    <Compile Include="Legacy\XNSE_SolverMain_Heat.cs" />
-    <Compile Include="Legacy\XNSE_SolverMain.cs" />
-    <Compile Include="Legacy\XNSE_SolverMain_LevelSet.cs" />
-    <Compile Include="Legacy\XNSE_SolverMain_Utils.cs" />
-    <Compile Include="XNSFE.cs" />
-    <Compile Include="Legacy\XNSFE_OperatorComponents.cs" />
-    <Compile Include="Legacy\XNSFE_OperatorFactory.cs" />
-    <Compile Include="XNSFE_Control.cs" />
-=======
     <ProjectReference Include="..\..\ilPSP\layer_1.2-ilPSP\ilPSP.LinSolvers.monkey\ilPSP.LinSolvers.monkey.csproj" />
     <ProjectReference Include="..\..\L2-foundation\BoSSS.Foundation.Grid\BoSSS.Foundation.Grid.csproj" />
     <ProjectReference Include="..\..\L2-foundation\BoSSS.Foundation.SpecFEM\BoSSS.Foundation.SpecFEM.csproj" />
@@ -142,7 +69,6 @@
     <ProjectReference Include="..\..\ilPSP\layer_1.2-ilPSP\ilPSP.LinSolvers.PARDISO\ilPSP.LinSolvers.PARDISO.csproj" />
     <ProjectReference Include="..\..\L3-solution\BoSSS.Solution.LevelSetTools\BoSSS.Solution.LevelSetTools.csproj" />
     <ProjectReference Include="..\..\L3-solution\BoSSS.Solution.XNSECommon\BoSSS.Solution.XNSECommon.csproj" />
->>>>>>> c5326dbc
   </ItemGroup>
   <ItemGroup>
     <!--BootstrapperPackage Include=".NETFramework,Version=v4.0">
