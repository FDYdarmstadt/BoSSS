﻿using BoSSS.Foundation;
using BoSSS.Foundation.XDG;
using BoSSS.Foundation.XDG.OperatorFactory;
using BoSSS.Solution.NSECommon;
using BoSSS.Solution.RheologyCommon;
using BoSSS.Solution.XheatCommon;
using BoSSS.Solution.XNSECommon;
using BoSSS.Solution.XNSECommon.Operator.SurfaceTension;
using ilPSP.Utils;
using System;

namespace BoSSS.Application.XNSE_Solver {

    // Outdated forms from old XNSFE (pre 2021), disabled 4/2021 - MR
    /*
    class InterfaceContinuity_Evaporation : SurfaceEquation {

        string codomainName;
        string phaseA, phaseB;
        public InterfaceContinuity_Evaporation(string phaseA,
            string phaseB,
            int dimension,
            LevelSetTracker LsTrk,
            XNSFE_OperatorConfiguration config) : base() {

            this.phaseA = phaseA;
            this.phaseB = phaseB;

            codomainName = EquationNames.ContinuityEquation;
            AddInterfaceContinuity_Evaporation(dimension, LsTrk, config);
            AddParameter(BoSSS.Solution.NSECommon.VariableNames.HeatFlux0Vector(dimension));
            AddParameter(BoSSS.Solution.NSECommon.VariableNames.Temperature0);
            AddParameter(BoSSS.Solution.NSECommon.VariableNames.Curvature);
            AddParameter(BoSSS.Solution.NSECommon.VariableNames.MassFluxExtension);
            AddCoefficient("EvapMicroRegion");
            if (config.prescribedMassflux != null)
                AddCoefficient("PrescribedMassFlux");

        }

        private void AddInterfaceContinuity_Evaporation(int D, LevelSetTracker lsTrk, XNSFE_OperatorConfiguration config) {

            ThermalParameters thermParams = config.getThermParams;
            DoNotTouchParameters dntParams = config.getDntParams;

            var divEvap = new DivergenceAtLevelSet_withEvaporation(D, lsTrk, -1, false, thermParams, config.getPhysParams.Sigma);
            AddComponent(divEvap);
        }

        public override string FirstSpeciesName => phaseA;

        public override string SecondSpeciesName => phaseB;

        public override string CodomainName => codomainName;
    }

    class InterfaceNSE_Evaporation : SurfaceEquation {

        string codomainName;
        string phaseA, phaseB;
        public InterfaceNSE_Evaporation(string phaseA,
            string phaseB,
            int dimension,
            int d,
            LevelSetTracker LsTrk,
            XNSFE_OperatorConfiguration config) : base() {

            this.phaseA = phaseA;
            this.phaseB = phaseB;

            codomainName = EquationNames.MomentumEquationComponent(d);
            AddInterfaceNSE_Evaporation(dimension, d, LsTrk, config);
            AddParameter(BoSSS.Solution.NSECommon.VariableNames.HeatFlux0Vector(dimension));
            AddParameter(BoSSS.Solution.NSECommon.VariableNames.Temperature0);
            AddParameter(BoSSS.Solution.NSECommon.VariableNames.Curvature);
            AddParameter(BoSSS.Solution.NSECommon.VariableNames.MassFluxExtension);
            AddCoefficient("EvapMicroRegion");
            if (config.prescribedMassflux != null)
                AddCoefficient("PrescribedMassFlux");

        }

        private void AddInterfaceNSE_Evaporation(int D, int d, LevelSetTracker lsTrk, XNSFE_OperatorConfiguration config) {

            PhysicalParameters physParams = config.getPhysParams;
            ThermalParameters thermParams = config.getThermParams;
            DoNotTouchParameters dntParams = config.getDntParams;

            double sigma = physParams.Sigma;

            // from XNSFE_OperatorComponents
            if (config.isTransport) {
                if (!config.isMovingMesh) {
                    AddComponent(new MassFluxAtInterface(d, D, thermParams, sigma, config.isMovingMesh));
                    AddComponent(new ConvectionAtLevelSet_nonMaterialLLF(d, D, lsTrk, thermParams, sigma));
                    AddComponent(new ConvectionAtLevelSet_Consistency(d, D, lsTrk, -1, false, thermParams, sigma));
                }
            } else {
                AddComponent(new MassFluxAtInterface(d, D, thermParams, sigma, config.isMovingMesh));
            }

            if (config.isViscous) {
                AddComponent(new ViscosityAtLevelSet_FullySymmetric_withEvap(lsTrk.GridDat.SpatialDimension, physParams.mu_A, physParams.mu_B, dntParams.PenaltySafety, d, thermParams, sigma));
            }

        }

        public override string FirstSpeciesName => phaseA;

        public override string SecondSpeciesName => phaseB;

        public override string CodomainName => codomainName;
    }
    */

    class InterfaceNSE_Evaporation : SurfaceEquation {

        string codomainName;
        string phaseA, phaseB;
        public InterfaceNSE_Evaporation(string phaseA,
            string phaseB,
            int dimension,
            int d,
            LevelSetTracker LsTrk,
            XNSFE_OperatorConfiguration config) : base() {

            this.phaseA = phaseA;
            this.phaseB = phaseB;

            codomainName = EquationNames.MomentumEquationComponent(d);
            AddInterfaceNSE_Evaporation(dimension, d, LsTrk, config);
            AddVariableNames(BoSSS.Solution.NSECommon.VariableNames.Velocity_d(d));
            if (config.prescribedMassflux != null)
                AddCoefficient("PrescribedMassFlux");

        }

        private void AddInterfaceNSE_Evaporation(int D, int d, LevelSetTracker lsTrk, XNSFE_OperatorConfiguration config) {

            PhysicalParameters physParams = config.getPhysParams;
            DoNotTouchParameters dntParams = config.getDntParams;

            // from XNSFE_OperatorComponents            
            if (config.isTransport) {
<<<<<<< HEAD
               DefineConvective(d, D, lsTrk, config);
            } else {
                //  ... and when the convective terms are turned off we still need the contribution below
                AddComponent(new MassFluxAtLevelSet_Evaporation_StrongCoupling(d, D, lsTrk, config.getThermParams, config.isMovingMesh));                
            }           

            if (config.isViscous) {
                AddComponent(new ViscosityAtLevelSet_FullySymmetric_Evaporation_StrongCoupling(lsTrk, dntParams.PenaltySafety, d, config.getThermParams, physParams));                
=======
                AddParameter(BoSSS.Solution.NSECommon.VariableNames.Velocity0Vector(D));
                AddParameter(BoSSS.Solution.NSECommon.VariableNames.Velocity0MeanVector(D));
                if (!config.isMovingMesh) {
                    // the following terms decode the condition at the interface (consider the similarity to the rankine hugoniot condition)
                    // for the moving mesh discretization this condition is already contained in the convective terms
                    // therefore we only need these terms when using splitting...
                    AddComponent(new MassFluxAtLevelSet_withMassFlux(d, D, physParams, config.isMovingMesh));
                    AddComponent(new ConvectionAtLevelSet_nonMaterialLLF_withMassFlux(d, D, physParams));
                    AddComponent(new ConvectionAtLevelSet_Consistency_withMassFlux(d, D, -1, false, physParams));
                } else {
                    AddComponent(new ConvectionAtLevelSet_MovingMesh_withMassFlux(d, D, physParams));
                }
            } else {
                //  ... and when the convective terms are turned off we still need the contribution below
                AddComponent(new MassFluxAtLevelSet_withMassFlux(d, D, physParams, config.isMovingMesh));
            }           

            if (config.isViscous) {
                AddComponent(new ViscosityAtLevelSet_FullySymmetric_withMassFlux(lsTrk.GridDat.SpatialDimension, dntParams.PenaltySafety, d, physParams));
>>>>>>> 9681d96e
            }            
        }

        protected virtual void DefineConvective(int d, int D, LevelSetTracker lsTrk, XNSFE_OperatorConfiguration config) {
            PhysicalParameters physParams = config.getPhysParams;
            DoNotTouchParameters dntParams = config.getDntParams;
            AddParameter(BoSSS.Solution.NSECommon.VariableNames.Velocity0Vector(D));
            AddParameter(BoSSS.Solution.NSECommon.VariableNames.Velocity0MeanVector(D));
            if (!config.isMovingMesh) {
                // the following terms decode the condition at the interface (consider the similarity to the rankine hugoniot condition)
                // for the moving mesh discretization this condition is already contained in the convective terms
                // therefore we only need these terms when using splitting...                
                AddComponent(new MassFluxAtLevelSet_withMassFlux(d, D, lsTrk, physParams, config.isMovingMesh));
                AddComponent(new ConvectionAtLevelSet_nonMaterialLLF_withMassFlux(d, D, lsTrk, physParams));
                AddComponent(new ConvectionAtLevelSet_Consistency_withMassFlux(d, D, lsTrk, -1, false, physParams));
                
            } else {
                AddComponent(new ConvectionAtLevelSet_MovingMesh_withMassFlux(d, D, lsTrk, physParams));
            }
        }

        public override string FirstSpeciesName => phaseA;

        public override string SecondSpeciesName => phaseB;

        public override string CodomainName => codomainName;
    }

    class InterfaceNSE_Evaporation_Newton : InterfaceNSE_Evaporation {

        public InterfaceNSE_Evaporation_Newton(string phaseA,
            string phaseB,
            int dimension,
            int d,
            LevelSetTracker LsTrk,
            XNSFE_OperatorConfiguration config) : base(phaseA, phaseB, dimension, d, LsTrk, config) {
        }

        protected override void DefineConvective(int d, int D, LevelSetTracker lsTrk, XNSFE_OperatorConfiguration config) {
            PhysicalParameters physParams = config.getPhysParams;
            DoNotTouchParameters dntParams = config.getDntParams;
            if (!config.isMovingMesh) {
                // the following terms decode the condition at the interface (consider the similarity to the rankine hugoniot condition)
                // for the moving mesh discretization this condition is already contained in the convective terms
                // therefore we only need these terms when using splitting...
                AddComponent(new MassFluxAtLevelSet_Evaporation_StrongCoupling(d, D, lsTrk, config.getThermParams, config.isMovingMesh));
                AddComponent(new ConvectionAtLevelSet_nonMaterialLLF_Evaporation_StrongCoupling_Newton(d, D, lsTrk, config.getThermParams));
                AddComponent(new ConvectionAtLevelSet_Consistency_Evaporation_StrongCoupling_Newton(d, D, lsTrk, -1, false, config.getThermParams));
            } else {
                AddComponent(new ConvectionAtLevelSet_MovingMesh_withMassFlux(d, D, lsTrk, physParams));
            }
        }
    }

    

    class InterfaceContinuity_Evaporation : SurfaceEquation {

        string codomainName;
        string phaseA, phaseB;
        public InterfaceContinuity_Evaporation(string phaseA,
            string phaseB,
            int dimension,
            LevelSetTracker LsTrk,
            XNSFE_OperatorConfiguration config) : base() {

            this.phaseA = phaseA;
            this.phaseB = phaseB;

            codomainName = EquationNames.ContinuityEquation;
            AddInterfaceContinuity_Evaporation(dimension, LsTrk, config);
            if (config.prescribedMassflux != null)
                AddCoefficient("PrescribedMassFlux");

        }

        protected virtual void AddInterfaceContinuity_Evaporation(int D, LevelSetTracker lsTrk, XNSFE_OperatorConfiguration config) {
            PhysicalParameters physicalParameters = config.getPhysParams;
            DoNotTouchParameters dntParams = config.getDntParams;
            AddParameter(BoSSS.Solution.NSECommon.VariableNames.MassFluxExtension);
            AddComponent(new DivergenceAtLevelSet_withMassFlux(D, lsTrk, -1, false, physicalParameters));                     
        }

        public override string FirstSpeciesName => phaseA;

        public override string SecondSpeciesName => phaseB;

        public override string CodomainName => codomainName;
    }

    /// <summary>
    /// same as <see cref="InterfaceContinuity_Evaporation"/> but using Newton solver compatible components
    /// </summary>
    class InterfaceContinuity_Evaporation_Newton : InterfaceContinuity_Evaporation {

        public InterfaceContinuity_Evaporation_Newton(string phaseA,
            string phaseB,
            int dimension,
            LevelSetTracker LsTrk,
            XNSFE_OperatorConfiguration config) : base(phaseA, phaseB, dimension, LsTrk, config) {
        }

        protected override void AddInterfaceContinuity_Evaporation(int D, LevelSetTracker lsTrk, XNSFE_OperatorConfiguration config) {
            AddComponent(new DivergenceAtLevelSet_Evaporation_StrongCoupling(D, lsTrk, -1, false, config.getThermParams));
        }
    }

    public class HeatInterface_Evaporation : SurfaceEquation {


        string codomainName;
        string phaseA, phaseB;
        public HeatInterface_Evaporation(
            string phaseA,
            string phaseB,
            int dimension,
            ThermalMultiphaseBoundaryCondMap boundaryMap,
            LevelSetTracker LsTrk,
            XNSFE_OperatorConfiguration config) : base() {

            this.phaseA = phaseA;
            this.phaseB = phaseB;

            codomainName = EquationNames.HeatEquation;
            AddInterfaceHeatEq(dimension, boundaryMap, LsTrk, config);
            AddVariableNames(BoSSS.Solution.NSECommon.VariableNames.Temperature);

            AddCoefficient("EvapMicroRegion");
        }

        public override string FirstSpeciesName => phaseA;

        public override string SecondSpeciesName => phaseB;

        public override string CodomainName => codomainName;


        //Methode aus der XNSF_OperatorFactory
        void AddInterfaceHeatEq(
            int dimension,
            ThermalMultiphaseBoundaryCondMap boundaryMap,
            LevelSetTracker LsTrk,
            XNSFE_OperatorConfiguration config) {

            PhysicalParameters physParams = config.getPhysParams;
            ThermalParameters thermParams = config.getThermParams;
            DoNotTouchParameters dntParams = config.getDntParams;

            // set species arguments
            double capA = thermParams.rho_A * thermParams.c_A;
            double LFFA = dntParams.LFFA;
            double kA = thermParams.k_A;

            double capB = thermParams.rho_B * thermParams.c_B;
            double LFFB = dntParams.LFFB;
            double kB = thermParams.k_B;

            double Tsat = thermParams.T_sat;

            // convective part
            // ================
            if (thermParams.IncludeConvection) {
                DefineConvective(dimension, LsTrk, Tsat, config);                
            }

            // viscous operator (laplace)
            // ==========================
            if (config.getConductMode == ConductivityInSpeciesBulk.ConductivityMode.SIP) {

                double penalty = dntParams.PenaltySafety;

<<<<<<< HEAD
                var Visc = new ConductivityAtLevelSet_withMassflux(LsTrk, kA, kB, penalty * 1.0, Tsat);                
=======
                var Visc = new ConductivityAtLevelSet_withMassflux(LsTrk.GridDat.SpatialDimension, kA, kB, penalty * 1.0, Tsat);
>>>>>>> 9681d96e
                AddComponent(Visc);
            } else {
                throw new NotImplementedException();
            }

        }

        protected virtual void DefineConvective(int dimension, LevelSetTracker LsTrk, double Tsat, XNSFE_OperatorConfiguration config) {
            AddParameter(BoSSS.Solution.NSECommon.VariableNames.Velocity0Vector(dimension));
            AddParameter(BoSSS.Solution.NSECommon.VariableNames.Velocity0MeanVector(dimension));
            if (config.isMovingMesh) {
                AddComponent(new HeatConvectionAtLevelSet_MovingMesh_withMassflux(dimension, LsTrk, Tsat, config.getPhysParams, config.getThermParams));
            } else {
                throw new NotImplementedException("Evaporation only implemented with use of Newton-solver!");
                //AddComponent(new HeatConvectionAtLevelSet_LLF_withMassflux(dimension, LsTrk, capA, capB, LFFA, LFFB, boundaryMap, config.isMovingMesh, Tsat, physParams));
                //AddComponent(new HeatConvectionAtLevelSet_Direct(dimension, LsTrk, capA, capB, Tsat, physParams, LsTrk.GetSpeciesId(phaseA)));
                //AddComponent(new HeatConvectionAtLevelSet_Direct(dimension, LsTrk, capA, capB, Tsat, physParams, LsTrk.GetSpeciesId(phaseB)));                
            }
        }
    }

    /// <summary>
    /// same as <see cref="HeatInterface_Evaporation"/> but using Newton solver compatible components
    /// </summary>
    public class HeatInterface_Evaporation_Newton : HeatInterface_Evaporation {
        public HeatInterface_Evaporation_Newton(
            string phaseA,
            string phaseB,
            int dimension,
            ThermalMultiphaseBoundaryCondMap boundaryMap,
            LevelSetTracker LsTrk,
            XNSFE_OperatorConfiguration config) : base(phaseA, phaseB, dimension, boundaryMap, LsTrk, config) {
        }

        protected override void DefineConvective(int dimension, LevelSetTracker LsTrk, double Tsat, XNSFE_OperatorConfiguration config) {
            if (config.isMovingMesh) {
                AddComponent(new HeatConvectionAtLevelSet_MovingMesh_withMassflux(dimension, LsTrk, Tsat, config.getPhysParams, config.getThermParams));
            } else {
                ThermalParameters thermParams = config.getThermParams;
                DoNotTouchParameters dntParams = config.getDntParams;

                // set species arguments
                double capA = thermParams.rho_A * thermParams.c_A;
                double LFFA = dntParams.LFFA;
                double kA = thermParams.k_A;

                double capB = thermParams.rho_B * thermParams.c_B;
                double LFFB = dntParams.LFFB;
                double kB = thermParams.k_B;
                //AddComponent(new HeatConvectionAtLevelSet_LLF_withMassflux_StrongCoupling(dimension, LsTrk, capA, capB, LFFA, LFFB, config.isMovingMesh, Tsat, thermParams));
                AddComponent(new HeatConvectionAtLevelSet_LLF_Evaporation_StrongCoupling_Hamiltonian(dimension, LsTrk, capA, capB, LFFA, LFFB, config.isMovingMesh, Tsat, thermParams));                
            }
        }
    }
}<|MERGE_RESOLUTION|>--- conflicted
+++ resolved
@@ -142,8 +142,7 @@
 
             // from XNSFE_OperatorComponents            
             if (config.isTransport) {
-<<<<<<< HEAD
-               DefineConvective(d, D, lsTrk, config);
+               DefineConvective(d, D, config);
             } else {
                 //  ... and when the convective terms are turned off we still need the contribution below
                 AddComponent(new MassFluxAtLevelSet_Evaporation_StrongCoupling(d, D, lsTrk, config.getThermParams, config.isMovingMesh));                
@@ -151,31 +150,10 @@
 
             if (config.isViscous) {
                 AddComponent(new ViscosityAtLevelSet_FullySymmetric_Evaporation_StrongCoupling(lsTrk, dntParams.PenaltySafety, d, config.getThermParams, physParams));                
-=======
-                AddParameter(BoSSS.Solution.NSECommon.VariableNames.Velocity0Vector(D));
-                AddParameter(BoSSS.Solution.NSECommon.VariableNames.Velocity0MeanVector(D));
-                if (!config.isMovingMesh) {
-                    // the following terms decode the condition at the interface (consider the similarity to the rankine hugoniot condition)
-                    // for the moving mesh discretization this condition is already contained in the convective terms
-                    // therefore we only need these terms when using splitting...
-                    AddComponent(new MassFluxAtLevelSet_withMassFlux(d, D, physParams, config.isMovingMesh));
-                    AddComponent(new ConvectionAtLevelSet_nonMaterialLLF_withMassFlux(d, D, physParams));
-                    AddComponent(new ConvectionAtLevelSet_Consistency_withMassFlux(d, D, -1, false, physParams));
-                } else {
-                    AddComponent(new ConvectionAtLevelSet_MovingMesh_withMassFlux(d, D, physParams));
-                }
-            } else {
-                //  ... and when the convective terms are turned off we still need the contribution below
-                AddComponent(new MassFluxAtLevelSet_withMassFlux(d, D, physParams, config.isMovingMesh));
-            }           
-
-            if (config.isViscous) {
-                AddComponent(new ViscosityAtLevelSet_FullySymmetric_withMassFlux(lsTrk.GridDat.SpatialDimension, dntParams.PenaltySafety, d, physParams));
->>>>>>> 9681d96e
             }            
         }
 
-        protected virtual void DefineConvective(int d, int D, LevelSetTracker lsTrk, XNSFE_OperatorConfiguration config) {
+        protected virtual void DefineConvective(int d, int D, XNSFE_OperatorConfiguration config) {
             PhysicalParameters physParams = config.getPhysParams;
             DoNotTouchParameters dntParams = config.getDntParams;
             AddParameter(BoSSS.Solution.NSECommon.VariableNames.Velocity0Vector(D));
@@ -184,13 +162,18 @@
                 // the following terms decode the condition at the interface (consider the similarity to the rankine hugoniot condition)
                 // for the moving mesh discretization this condition is already contained in the convective terms
                 // therefore we only need these terms when using splitting...                
-                AddComponent(new MassFluxAtLevelSet_withMassFlux(d, D, lsTrk, physParams, config.isMovingMesh));
-                AddComponent(new ConvectionAtLevelSet_nonMaterialLLF_withMassFlux(d, D, lsTrk, physParams));
-                AddComponent(new ConvectionAtLevelSet_Consistency_withMassFlux(d, D, lsTrk, -1, false, physParams));
+                AddComponent(new MassFluxAtLevelSet_withMassFlux(d, D, physParams, config.isMovingMesh));
+                AddComponent(new ConvectionAtLevelSet_nonMaterialLLF_withMassFlux(d, D, physParams));
+                AddComponent(new ConvectionAtLevelSet_Consistency_withMassFlux(d, D, -1, false, physParams));
                 
             } else {
-                AddComponent(new ConvectionAtLevelSet_MovingMesh_withMassFlux(d, D, lsTrk, physParams));
-            }
+                AddComponent(new ConvectionAtLevelSet_MovingMesh_withMassFlux(d, D, physParams));
+            }
+        }
+
+            if (config.isViscous) {
+                AddComponent(new ViscosityAtLevelSet_FullySymmetric_withMassFlux(lsTrk.GridDat.SpatialDimension, dntParams.PenaltySafety, d, physParams));
+            }            
         }
 
         public override string FirstSpeciesName => phaseA;
@@ -343,11 +326,7 @@
 
                 double penalty = dntParams.PenaltySafety;
 
-<<<<<<< HEAD
-                var Visc = new ConductivityAtLevelSet_withMassflux(LsTrk, kA, kB, penalty * 1.0, Tsat);                
-=======
                 var Visc = new ConductivityAtLevelSet_withMassflux(LsTrk.GridDat.SpatialDimension, kA, kB, penalty * 1.0, Tsat);
->>>>>>> 9681d96e
                 AddComponent(Visc);
             } else {
                 throw new NotImplementedException();
