﻿/* =======================================================================
Copyright 2017 Technische Universitaet Darmstadt, Fachgebiet fuer Stroemungsdynamik (chair of fluid dynamics)

Licensed under the Apache License, Version 2.0 (the "License");
you may not use this file except in compliance with the License.
You may obtain a copy of the License at

    http://www.apache.org/licenses/LICENSE-2.0

Unless required by applicable law or agreed to in writing, software
distributed under the License is distributed on an "AS IS" BASIS,
WITHOUT WARRANTIES OR CONDITIONS OF ANY KIND, either express or implied.
See the License for the specific language governing permissions and
limitations under the License.
*/

using System;
using System.Collections.Generic;
using System.Diagnostics;
using System.Linq;
using System.Text;
using System.Threading.Tasks;

using ilPSP;
using ilPSP.LinSolvers;
using ilPSP.Tracing;
using ilPSP.Utils;

using BoSSS.Foundation;
using BoSSS.Foundation.Grid;
using BoSSS.Foundation.Quadrature;
using BoSSS.Foundation.XDG;

using BoSSS.Solution.NSECommon;
using BoSSS.Solution.XNSECommon;
using BoSSS.Solution.EnergyCommon;
using BoSSS.Solution.XheatCommon;
using System.Collections;

namespace BoSSS.Application.XNSE_Solver {

    /// <summary>
    /// class for defining the equation components of the XNSFE_Operator (extended Navier-Stokes-Fourier equations) 
    /// and assembly of the corresponding matrix 
    /// </summary>
    public class XNSFE_OperatorFactory : XOperatorFactoryBase {


        string[] CodNameSelected = new string[0];
        string[] DomNameSelected = new string[0];

        string[] Params;

        int HMFDegree;
        XNSFE_OperatorConfiguration config;

        /// <summary>
        /// ctor for the operator factory, where the equation compnents are set
        /// </summary>
        /// <param name="_config"></param>
        /// <param name="_LsTrk"></param>
        /// <param name="_HMFdegree"></param>
        /// <param name="BcMap"></param>
        /// <param name="thermBcMap"></param>
        /// <param name="degU"></param>
        public XNSFE_OperatorFactory(XNSFE_OperatorConfiguration _config, LevelSetTracker _LsTrk, int _HMFdegree, 
            IncompressibleMultiphaseBoundaryCondMap BcMap, ThermalMultiphaseBoundaryCondMap thermBcMap, int degU) {

            this.config = _config;
            this.LsTrk = _LsTrk;
            this.D = _LsTrk.GridDat.SpatialDimension;

            this.HMFDegree = _HMFdegree;

            this.physParams = config.getPhysParams;
            this.thermParams = config.getThermParams;
            this.dntParams = config.getDntParams;


            // test input
            // ==========
            {
                if ((config.getPhysParams.mu_A <= 0) && (config.getPhysParams.mu_B <= 0)) {
                    config.isViscous = false;
                } else {
                    if ((config.getPhysParams.mu_A <= 0) || (config.getPhysParams.mu_B <= 0))
                        throw new ArgumentException("Viscosity does not fall within expected range");
                }

                if ((config.getPhysParams.rho_A <= 0) || (config.getPhysParams.rho_B <= 0))
                    throw new ArgumentException("Density does not fall within expected range");

                if (_LsTrk.SpeciesNames.Count != 2)
                    throw new ArgumentException("Species name count does not fall within expected range");

                if (!(_LsTrk.SpeciesNames.Contains("A") && _LsTrk.SpeciesNames.Contains("B")))
                    throw new ArgumentException("Missing species name");
            }


            // full operator:
            // ==============
            CodName = ArrayTools.Cat(EquationNames.MomentumEquations(D), EquationNames.ContinuityEquation);
            Params = ArrayTools.Cat(
                VariableNames.Velocity0Vector(D),
                VariableNames.Velocity0MeanVector(D),
                VariableNames.NormalVector(D),
                VariableNames.Curvature,
                VariableNames.SurfaceForceVector(D)
                );
            DomName = ArrayTools.Cat(VariableNames.VelocityVector(D), VariableNames.Pressure);

            //if (config.solveEnergy) {
            //    CodName = ArrayTools.Cat(CodName, EquationNames.KineticEnergyEquation);
            //    Params = ArrayTools.Cat(Params,
            //        VariableNames.VelocityX_GradientVector(),
            //        VariableNames.VelocityY_GradientVector(),
            //        new string[] { "VelocityXGradX_GradientX", "VelocityXGradX_GradientY" },
            //        new string[] { "VelocityXGradY_GradientX", "VelocityXGradY_GradientY" },
            //        new string[] { "VelocityYGradX_GradientX", "VelocityYGradX_GradientY" },
            //        new string[] { "VelocityYGradY_GradientX", "VelocityYGradY_GradientY" },
            //        VariableNames.Pressure0,
            //        VariableNames.PressureGradient(D),
            //        VariableNames.GravityVector(D)
            //        );
            //    DomName = ArrayTools.Cat(DomName, VariableNames.KineticEnergy);
            //}

            if (config.solveHeat) {
                Params = ArrayTools.Cat(Params,
                    VariableNames.Temperature0,
                    VariableNames.HeatFlux0Vector(D),
                    VariableNames.MassFluxExtension
                    );
                if (config.conductMode == ConductivityInSpeciesBulk.ConductivityMode.SIP) {
                    CodName = ArrayTools.Cat(CodName, EquationNames.HeatEquation);
                    DomName = ArrayTools.Cat(DomName, VariableNames.Temperature);
                } else {
                    CodName = ArrayTools.Cat(CodName, EquationNames.HeatEquation, EquationNames.AuxHeatFlux(D));
                    DomName = ArrayTools.Cat(DomName, VariableNames.Temperature, VariableNames.HeatFluxVector(D));
                }
            }

            storedParams = new DGField[Params.Length];

            // selected part:
            if (config.getCodBlocks[0])
                CodNameSelected = ArrayTools.Cat(CodNameSelected, CodName.GetSubVector(0, D));
            if (config.getCodBlocks[1])
                CodNameSelected = ArrayTools.Cat(CodNameSelected, CodName.GetSubVector(D, 1));

            if (config.getDomBlocks[0])
                DomNameSelected = ArrayTools.Cat(DomNameSelected, DomName.GetSubVector(0, D));
            if (config.getDomBlocks[1])
                DomNameSelected = ArrayTools.Cat(DomNameSelected, DomName.GetSubVector(D, 1));

            int nBlocks = 2;
            //if (config.solveEnergy) {
            //    nBlocks = 3;
            //    if (config.getCodBlocks[2])
            //        CodNameSelected = ArrayTools.Cat(CodNameSelected, CodName.GetSubVector(D + 1, 1));
            //    if (config.getDomBlocks[2])
            //        DomNameSelected = ArrayTools.Cat(DomNameSelected, DomName.GetSubVector(D + 1, 1));
            //}

            if (config.solveHeat) {
                if (config.getCodBlocks[nBlocks])
                    CodNameSelected = ArrayTools.Cat(CodNameSelected, CodName.GetSubVector(D + 1, 1));
                if (config.getDomBlocks[nBlocks])
                    DomNameSelected = ArrayTools.Cat(DomNameSelected, DomName.GetSubVector(D + 1, 1));

                if (config.conductMode != ConductivityInSpeciesBulk.ConductivityMode.SIP) {
                    if (config.getCodBlocks[nBlocks + 1])
                        CodNameSelected = ArrayTools.Cat(CodNameSelected, CodName.GetSubVector(D + 2, D));
                    if (config.getDomBlocks[nBlocks + 1])
                        DomNameSelected = ArrayTools.Cat(DomNameSelected, DomName.GetSubVector(D + 2, D));
                }
            }


            // create Operator
            // ===============
<<<<<<< HEAD

            m_XOp = new XSpatialOperatorMk2(DomNameSelected, Params, CodNameSelected, (A, B, C) => _HMFdegree, this.LsTrk.SpeciesIdS.ToArray());
=======
            m_XOp = new XSpatialOperatorMk2(DomNameSelected, Params, CodNameSelected, (A, B, C) => _HMFdegree, this.LsTrk.SpeciesNames);
>>>>>>> c08e7ab8

            // add Navier-Stokes components
            // ============================

            // species bulk components
            for (int spc = 0; spc < LsTrk.TotalNoOfSpecies; spc++) {
                // Navier Stokes equations
                Solution.XNSECommon.XOperatorComponentsFactory.AddSpeciesNSE(m_XOp, config, D, LsTrk.SpeciesNames[spc], LsTrk.SpeciesIdS[spc], BcMap, LsTrk, out U0meanrequired);

                // continuity equation
                if (config.isContinuity)
                    Solution.XNSECommon.XOperatorComponentsFactory.AddSpeciesContinuityEq(m_XOp, config, D, LsTrk.SpeciesNames[spc], LsTrk.SpeciesIdS[spc], BcMap);
            }

            // interface components
            Solution.XNSECommon.XOperatorComponentsFactory.AddInterfaceNSE(m_XOp, config, D, BcMap, LsTrk);     // surface stress tensor
            Solution.XNSECommon.XOperatorComponentsFactory.AddSurfaceTensionForce(m_XOp, config, D, BcMap, LsTrk, degU, out NormalsRequired, out CurvatureRequired);     // surface tension force

            if (config.isContinuity)
                Solution.XNSECommon.XOperatorComponentsFactory.AddInterfaceContinuityEq(m_XOp, config, D, LsTrk);       // continuity equation


            // add kinetic energy equation components
            // ======================================
            //if (config.solveEnergy) {

            //    // species bulk components
            //    for (int spc = 0; spc < LsTrk.TotalNoOfSpecies; spc++) {
            //        Solution.EnergyCommon.XOperatorComponentsFactory.AddSpeciesKineticEnergyEquation(m_XOp, config, D, LsTrk.SpeciesNames[spc], LsTrk.SpeciesIdS[spc], BcMap, LsTrk);
            //    }

            //    // interface components
            //    Solution.EnergyCommon.XOperatorComponentsFactory.AddInterfaceKineticEnergyEquation(m_XOp, config, D, BcMap, LsTrk, degU);
            //    CurvatureRequired = true;
            //}


            // add Heat equation components
            // ============================
            if (config.solveHeat) {

                // species bulk components
                for (int spc = 0; spc < LsTrk.TotalNoOfSpecies; spc++) {
                    Solution.XheatCommon.XOperatorComponentsFactory.AddSpeciesHeatEq(m_XOp, config,
                         D, LsTrk.SpeciesNames[spc], LsTrk.SpeciesIdS[spc], thermBcMap, LsTrk);
                }

                // interface components
                Solution.XheatCommon.XOperatorComponentsFactory.AddInterfaceHeatEq(m_XOp, config, D, thermBcMap, LsTrk);
            }


            // add Evaporation interface components
            // ====================================

            if (config.isEvaporation) {

                XOperatorComponentsFactory.AddInterfaceNSE_withEvaporation(m_XOp, config, D, LsTrk);
                if (config.isContinuity)
                    XOperatorComponentsFactory.AddInterfaceContinuityEq_withEvaporation(m_XOp, config, D, LsTrk);

            }


            m_XOp.Commit();
        }

        PhysicalParameters physParams;
        ThermalParameters thermParams;
        DoNotTouchParameters dntParams;

        bool NormalsRequired;

        bool CurvatureRequired;

        bool U0meanrequired;

        /// <summary>
        /// 
        /// </summary>
        /// <typeparam name="T"></typeparam>
        /// <param name="OpMatrix"></param>
        /// <param name="OpAffine"></param>
        /// <param name="RowMapping"></param>
        /// <param name="ColMapping"></param>
        /// <param name="CurrentState"></param>
        /// <param name="AgglomeratedCellLengthScales"></param>
        /// <param name="time"></param>
        /// <param name="CutCellQuadOrder"></param>
        /// <param name="SurfaceForce"></param>
        /// <param name="LevelSetGradient"></param>
        /// <param name="ExternalyProvidedCurvature"></param>
        /// <param name="updateSolutionParams"></param>
        /// <param name="ExtParams"></param>
        public void AssembleMatrix<T>(BlockMsrMatrix OpMatrix, double[] OpAffine,
            UnsetteledCoordinateMapping RowMapping, UnsetteledCoordinateMapping ColMapping,
            IEnumerable<T> CurrentState, Dictionary<SpeciesId, MultidimensionalArray> AgglomeratedCellLengthScales, double time, double dt,
            int CutCellQuadOrder, VectorField<SinglePhaseField> SurfaceForce,
            VectorField<SinglePhaseField> LevelSetGradient, SinglePhaseField ExternalyProvidedCurvature,
            bool[] updateSolutionParams = null, DGField[] ExtParams = null) where T : DGField {
            //IEnumerable<T> CoupledCurrentState = null, IEnumerable<T> CoupledParams = null) where T : DGField {

            // checks:
            if (ColMapping.BasisS.Count != this.m_XOp.DomainVar.Count)
                throw new ArgumentException();
            if (RowMapping.BasisS.Count != this.m_XOp.CodomainVar.Count)
                throw new ArgumentException();

            int D = this.LsTrk.GridDat.SpatialDimension;
            if (CurrentState != null && !config.solveEnergy && !config.solveHeat && CurrentState.Count() != (D + 1))
                throw new ArgumentException();

            if (OpMatrix == null && CurrentState == null)
                throw new ArgumentException();

            DGField[] U0;
            if (CurrentState != null)
                U0 = CurrentState.Take(D).ToArray();
            else
                U0 = null;



            // parameter assembly
            // ==================
            #region param assembly

            LevelSet Phi = (LevelSet)(this.LsTrk.LevelSets[0]);
            SpeciesId[] SpcToCompute = AgglomeratedCellLengthScales.Keys.ToArray();


            // linearization velocity:
            DGField[] U0_U0mean;
            if (this.U0meanrequired) {
                XDGBasis U0meanBasis = new XDGBasis(this.LsTrk, 0);
                VectorField<XDGField> U0mean = new VectorField<XDGField>(D, U0meanBasis, "U0mean_", XDGField.Factory);
                U0mean.Clear();
                if (this.physParams.IncludeConvection)
                    ComputeAverageU(U0, U0mean, CutCellQuadOrder, LsTrk.GetXDGSpaceMetrics(SpcToCompute, CutCellQuadOrder, 1).XQuadSchemeHelper);

                U0_U0mean = ArrayTools.Cat<DGField>(U0, U0mean);
            } else {
                U0_U0mean = new DGField[2 * D];
            }

            // linearization velocity:
            //if (this.U0meanrequired) {
            //    VectorField<XDGField> U0mean = new VectorField<XDGField>(U0_U0mean.Skip(D).Take(D).Select(f => ((XDGField)f)).ToArray());

            //    U0mean.Clear();
            //    if (this.physParams.IncludeConvection)
            //        ComputeAverageU(U0, U0mean, CutCellQuadOrder, LsTrk.GetXDGSpaceMetrics(SpcToCompute, CutCellQuadOrder, 1).XQuadSchemeHelper);
            //}


            // normals:
            SinglePhaseField[] Normals; // Normal vectors: length not normalized - will be normalized at each quad node within the flux functions.
            if (this.NormalsRequired) {
                if (LevelSetGradient == null) {
                    LevelSetGradient = new VectorField<SinglePhaseField>(D, Phi.Basis, SinglePhaseField.Factory);
                    LevelSetGradient.Gradient(1.0, Phi);
                }
                Normals = LevelSetGradient.ToArray();
            } else {
                Normals = new SinglePhaseField[D];
            }

            // curvature:
            SinglePhaseField Curvature;
            if (this.CurvatureRequired) {
                Curvature = ExternalyProvidedCurvature;
            } else {
                Curvature = null;
            }


            // velocity gradient vectors
            var VelMap = new CoordinateMapping(U0);
            DGField[] VelParam = VelMap.Fields.ToArray();

            VectorField<DGField> GradVelX = new VectorField<DGField>(D, VelParam[0].Basis, "VelocityXGradient", XDGField.Factory);
            for (int d = 0; d < D; d++) {
                foreach (var Spc in this.LsTrk.SpeciesIdS) {
                    DGField f_Spc = ((VelParam[0] as XDGField).GetSpeciesShadowField(Spc));
                    SubGrid sf = this.LsTrk.Regions.GetSpeciesSubGrid(Spc);
                    (GradVelX[d] as XDGField).GetSpeciesShadowField(Spc).DerivativeByFlux(1.0, f_Spc, d, optionalSubGrid: sf);
                }
            }
            GradVelX.ForEach(F => F.CheckForNanOrInf(true, true, true));

            VectorField<DGField> GradVelY = new VectorField<DGField>(D, VelParam[0].Basis, "VelocityYGradient", XDGField.Factory);
            for (int d = 0; d < D; d++) {
                foreach (var Spc in this.LsTrk.SpeciesIdS) {
                    DGField f_Spc = ((VelParam[1] as XDGField).GetSpeciesShadowField(Spc));
                    SubGrid sf = this.LsTrk.Regions.GetSpeciesSubGrid(Spc);
                    (GradVelY[d] as XDGField).GetSpeciesShadowField(Spc).DerivativeByFlux(1.0, f_Spc, d, optionalSubGrid: sf);
                }
            }
            GradVelY.ForEach(F => F.CheckForNanOrInf(true, true, true));


            VectorField<DGField> GradVelXGradX = new VectorField<DGField>(D, VelParam[0].Basis, "VelocityXGradX_Gradient", XDGField.Factory);
            for (int d = 0; d < D; d++) {
                foreach (var Spc in this.LsTrk.SpeciesIdS) {
                    DGField f_Spc = ((GradVelX[0] as XDGField).GetSpeciesShadowField(Spc));
                    SubGrid sf = this.LsTrk.Regions.GetSpeciesSubGrid(Spc);
                    (GradVelXGradX[d] as XDGField).GetSpeciesShadowField(Spc).DerivativeByFlux(1.0, f_Spc, d, optionalSubGrid: sf);
                }
            }
            GradVelXGradX.ForEach(F => F.CheckForNanOrInf(true, true, true));

            VectorField<DGField> GradVelXGradY = new VectorField<DGField>(D, VelParam[0].Basis, "VelocityXGradY_Gradient", XDGField.Factory);
            for (int d = 0; d < D; d++) {
                foreach (var Spc in this.LsTrk.SpeciesIdS) {
                    DGField f_Spc = ((GradVelX[1] as XDGField).GetSpeciesShadowField(Spc));
                    SubGrid sf = this.LsTrk.Regions.GetSpeciesSubGrid(Spc);
                    (GradVelXGradY[d] as XDGField).GetSpeciesShadowField(Spc).DerivativeByFlux(1.0, f_Spc, d, optionalSubGrid: sf);
                }
            }
            GradVelXGradY.ForEach(F => F.CheckForNanOrInf(true, true, true));

            VectorField<DGField> GradVelYGradX = new VectorField<DGField>(D, VelParam[0].Basis, "VelocityYGradX_Gradient", XDGField.Factory);
            for (int d = 0; d < D; d++) {
                foreach (var Spc in this.LsTrk.SpeciesIdS) {
                    DGField f_Spc = ((GradVelY[0] as XDGField).GetSpeciesShadowField(Spc));
                    SubGrid sf = this.LsTrk.Regions.GetSpeciesSubGrid(Spc);
                    (GradVelYGradX[d] as XDGField).GetSpeciesShadowField(Spc).DerivativeByFlux(1.0, f_Spc, d, optionalSubGrid: sf);
                }
            }
            GradVelYGradX.ForEach(F => F.CheckForNanOrInf(true, true, true));

            VectorField<DGField> GradVelYGradY = new VectorField<DGField>(D, VelParam[0].Basis, "VelocityYGradY_Gradient", XDGField.Factory);
            for (int d = 0; d < D; d++) {
                foreach (var Spc in this.LsTrk.SpeciesIdS) {
                    DGField f_Spc = ((GradVelY[1] as XDGField).GetSpeciesShadowField(Spc));
                    SubGrid sf = this.LsTrk.Regions.GetSpeciesSubGrid(Spc);
                    (GradVelYGradY[d] as XDGField).GetSpeciesShadowField(Spc).DerivativeByFlux(1.0, f_Spc, d, optionalSubGrid: sf);
                }
            }
            GradVelYGradY.ForEach(F => F.CheckForNanOrInf(true, true, true));



            // pressure and gradient
            var PressMap = new CoordinateMapping(CurrentState.ToArray()[D]);
            DGField[] PressParam = PressMap.Fields.ToArray();

            VectorField<DGField> PressGrad = new VectorField<DGField>(D, PressParam[0].Basis, "PressureGrad", XDGField.Factory);
            for (int d = 0; d < D; d++) {
                foreach (var Spc in this.LsTrk.SpeciesIdS) {
                    DGField f_Spc = ((PressParam[0] as XDGField).GetSpeciesShadowField(Spc));
                    SubGrid sf = this.LsTrk.Regions.GetSpeciesSubGrid(Spc);
                    (PressGrad[d] as XDGField).GetSpeciesShadowField(Spc).DerivativeByFlux(1.0, f_Spc, d, optionalSubGrid: sf);
                }
            }
            PressGrad.ForEach(F => F.CheckForNanOrInf(true, true, true));

            // gravity
            //var GravMap = new CoordinateMapping(ExtParams);
            //DGField[] GravParam = GravMap.Fields.ToArray();


            // heat flux for evaporation
            DGField[] HeatFluxParam = new DGField[D];
            if (config.solveHeat) {
                if (config.conductMode == ConductivityInSpeciesBulk.ConductivityMode.SIP && updateSolutionParams[D+1]) {
                    HeatFluxParam = new VectorField<XDGField>(D, CurrentState.ToArray()[D + 1].Basis, "HeatFlux0_", XDGField.Factory).ToArray();
                    Dictionary<string, double> kSpc = new Dictionary<string, double>();
                    kSpc.Add("A", -thermParams.k_A);
                    kSpc.Add("B", -thermParams.k_B);
                    XNSEUtils.ComputeGradientForParam(CurrentState.ToArray()[D + 1], HeatFluxParam, this.LsTrk, kSpc, this.LsTrk.Regions.GetCutCellSubGrid());
                } else if (config.conductMode != ConductivityInSpeciesBulk.ConductivityMode.SIP && updateSolutionParams[D+2]) {
                    var HeatFluxMap = new CoordinateMapping(CurrentState.ToArray().GetSubVector(D + 2, D));
                    HeatFluxParam = HeatFluxMap.Fields.ToArray();
                } else {
                    HeatFluxParam = storedParams.GetSubVector(2 * D + 4, D);
                }
            }
            //if (ExtParams != null) {
            //    HeatFluxParam = ExtParams;
            //}

            #endregion


            // concatenate everything
            var Params = ArrayTools.Cat<DGField>(
                U0_U0mean,
                Normals,
                Curvature,
                ((SurfaceForce != null) ? SurfaceForce.ToArray() : new SinglePhaseField[D]));

            //if (config.solveEnergy) {
            //    Params = ArrayTools.Cat<DGField>(Params.ToArray<DGField>(),
            //        GradVelX,
            //        GradVelY,
            //        GradVelXGradX,
            //        GradVelXGradY,
            //        GradVelYGradX,
            //        GradVelYGradY,
            //        PressParam,
            //        PressGrad,
            //        GravMap);
            //}

            if (config.solveHeat) {
                Params = ArrayTools.Cat<DGField>(Params.ToArray<DGField>(),
                    CurrentState.ToArray<DGField>().GetSubVector(D + 1, 1),
                    HeatFluxParam,
                    ExtParams);
            }


            // store old params
            for (int p = 0; p < Params.Length; p++) {
                if (Params[p] != null)
                    storedParams[p] = Params[p].CloneAs();
            }



            // advanced settings for the navier slip boundary condition
            // ========================================================


            CellMask SlipArea;
            switch (this.dntParams.GNBC_Localization) {
                case NavierSlip_Localization.Bulk: {
                        SlipArea = this.LsTrk.GridDat.BoundaryCells.VolumeMask;
                        break;
                    }
                case NavierSlip_Localization.ContactLine: {
                        SlipArea = null;
                        break;
                    }
                case NavierSlip_Localization.Nearband: {
                        SlipArea = this.LsTrk.GridDat.BoundaryCells.VolumeMask.Intersect(this.LsTrk.Regions.GetNearFieldMask(this.LsTrk.NearRegionWidth));
                        break;
                    }
                case NavierSlip_Localization.Prescribed: {
                        throw new NotImplementedException();
                    }
                default:
                    throw new ArgumentException();
            }


            MultidimensionalArray SlipLengths;
            SlipLengths = this.LsTrk.GridDat.Cells.h_min.CloneAs();
            SlipLengths.Clear();
            //SlipLengths.AccConstant(-1.0);
            if (SlipArea != null) {
                foreach (Chunk cnk in SlipArea) {
                    for (int i = cnk.i0; i < cnk.JE; i++) {
                        switch (this.dntParams.GNBC_SlipLength) {
                            case NavierSlip_SlipLength.hmin_DG: {
                                    int degU = ColMapping.BasisS.ToArray()[0].Degree;
                                    SlipLengths[i] = this.LsTrk.GridDat.Cells.h_min[i] / (degU + 1);
                                    break;
                                }
                            case NavierSlip_SlipLength.hmin_Grid: {
                                    SlipLengths[i] = SlipLengths[i] = this.LsTrk.GridDat.Cells.h_min[i];
                                    break;
                                }
                            case NavierSlip_SlipLength.Prescribed_SlipLength: {
                                    SlipLengths[i] = this.physParams.sliplength;
                                    break;
                                }
                            case NavierSlip_SlipLength.Prescribed_Beta: {
                                    SlipLengths[i] = -1.0;
                                    break;
                                }
                        }
                    }
                }

            }


            // interface coefficients 
            // ======================

            IDictionary<SpeciesId, MultidimensionalArray> InterfaceLengths = this.LsTrk.GetXDGSpaceMetrics(this.LsTrk.SpeciesIdS.ToArray(), CutCellQuadOrder).CutCellMetrics.InterfaceArea;

            MultidimensionalArray sigmaMaxValue;
            sigmaMaxValue = this.LsTrk.GridDat.Cells.h_min.CloneAs();
            sigmaMaxValue.Clear();

            //double LevSet_Deg = ((LevelSet)this.LsTrk.LevelSets[0]).Basis.Degree + 1;

            foreach (Chunk cnk in this.LsTrk.Regions.GetCutCellMask()) {
                for (int i = cnk.i0; i < cnk.JE; i++) {

                    double ILen = InterfaceLengths.ElementAt(0).Value[i];
                    //ILen /= LevSet_Deg;
                    double sigmaILen_Max = (this.physParams.rho_A + this.physParams.rho_B)
                           * Math.Pow(ILen, 3) / (2 * Math.PI * dt.Pow2());

                    if (dntParams.SetSurfaceTensionMaxValue && (physParams.Sigma > sigmaILen_Max)) {
                        sigmaMaxValue[i] = sigmaILen_Max * 0.5;
                        //Console.WriteLine("set new sigma value: {0}; {1}", sigmaILen_Max, sigmaILen_Max/physParams.Sigma);
                    } else {
                        sigmaMaxValue[i] = this.physParams.Sigma * 0.5;
                    }

                }
            }

            // dissipative interface model / local stabilization

            MultidimensionalArray lambdaI, muI;
            //lambdaI = SlipLengths.CloneAs();
            //lambdaI.Clear();
            muI = SlipLengths.CloneAs();
            muI.Clear();
            //SinglePhaseField muI_DGField = new SinglePhaseField(new Basis(this.LsTrk.GridDat, 0));

            foreach (Chunk cnk in this.LsTrk.Regions.GetCutCellMask()) {
                for (int i = cnk.i0; i < cnk.JE; i++) {

                    double ILen = InterfaceLengths.ElementAt(0).Value[i];
                    double h_sigma = this.LsTrk.GridDat.Cells.h_min[i];
                    int LevSet_Deg = ((LevelSet)this.LsTrk.LevelSets[0]).Basis.Degree;
                    h_sigma /= LevSet_Deg;

                    if (ILen < h_sigma) {
                        double dt_sigmaILen = (this.physParams.rho_A + this.physParams.rho_B)
                           * Math.Pow(ILen, 3) / (2 * Math.PI * physParams.Sigma);
                        double dt_sigma = (this.physParams.rho_A + this.physParams.rho_B)
                           * Math.Pow(h_sigma, 3) / (2 * Math.PI * physParams.Sigma);

                        muI[i] = 0.5 * (physParams.mu_A + physParams.mu_B) * (1 - (dt_sigmaILen / dt_sigma));
                        //muI_DGField.SetMeanValue(i, muI[i]);
                    }
                }
            }


            // assemble the matrix & affine vector
            // ===================================

            BitArray EvapMicroRegion = this.LsTrk.GridDat.GetBoundaryCells().GetBitMask();
            EvapMicroRegion.SetAll(false);

            // compute matrix
            if (OpMatrix != null) {

                XSpatialOperatorMk2.XEvaluatorLinear mtxBuilder = this.m_XOp.GetMatrixBuilder(LsTrk, ColMapping, Params, RowMapping);

                foreach (var kv in AgglomeratedCellLengthScales) {
                    mtxBuilder.CellLengthScales[kv.Key] = kv.Value;
                    this.m_XOp.UserDefinedValues[this.LsTrk.GetSpeciesName(kv.Key)]["SlipLengths"] = SlipLengths;
                    this.m_XOp.UserDefinedValues[this.LsTrk.GetSpeciesName(kv.Key)]["EvapMicroRegion"] = EvapMicroRegion;
                    if (config.prescribedMassflux != null) {
                        double[] dummyX = new double[] { 0.0, 0.0 };
                        this.m_XOp.UserDefinedValues[this.LsTrk.GetSpeciesName(kv.Key)]["prescribedMassflux"] = config.prescribedMassflux(dummyX, time);
                    }
                }

                if (this.m_XOp.SurfaceElementOperator.TotalNoOfComponents > 0) {
                    foreach (var kv in InterfaceLengths) {
<<<<<<< HEAD
                        mtxBuilder.SpeciesOperatorCoefficients[kv.Key].UserDefinedValues.Add("InterfaceLengths", kv.Value);
                        mtxBuilder.SpeciesOperatorCoefficients[kv.Key].UserDefinedValues.Add("sigmaMaxValue", sigmaMaxValue);
                        //mtxBuilder.SpeciesOperatorCoefficients[kv.Key].UserDefinedValues.Add("lambda_interface", lambdaI);
                        mtxBuilder.SpeciesOperatorCoefficients[kv.Key].UserDefinedValues.Add("mu_interface", muI);
=======
                        this.m_XOp.UserDefinedValues[this.LsTrk.GetSpeciesName(kv.Key)]["InterfaceLengths"] = kv.Value;
                        this.m_XOp.UserDefinedValues[this.LsTrk.GetSpeciesName(kv.Key)]["lambda_interface"] = lambdaI;
                        this.m_XOp.UserDefinedValues[this.LsTrk.GetSpeciesName(kv.Key)]["mu_interface"] = muI;
>>>>>>> c08e7ab8
                    }
                }

                mtxBuilder.time = time;

                mtxBuilder.ComputeMatrix(OpMatrix, OpAffine);

            } else {
                XSpatialOperatorMk2.XEvaluatorNonlin eval = this.m_XOp.GetEvaluatorEx(this.LsTrk,
                    CurrentState.ToArray(), Params, RowMapping);

                foreach (var kv in AgglomeratedCellLengthScales) {
                    eval.CellLengthScales[kv.Key] = kv.Value;
                    this.m_XOp.UserDefinedValues[this.LsTrk.GetSpeciesName(kv.Key)]["SlipLengths"] = SlipLengths;
                    this.m_XOp.UserDefinedValues[this.LsTrk.GetSpeciesName(kv.Key)]["EvapMicroRegion"] = EvapMicroRegion;
                    if (config.prescribedMassflux != null) {
                        double[] dummyX = new double[] { 0.0, 0.0 };
                        this.m_XOp.UserDefinedValues[this.LsTrk.GetSpeciesName(kv.Key)]["prescribedMassflux"] = config.prescribedMassflux(dummyX, time);
                    }
                }

                if (this.m_XOp.SurfaceElementOperator.TotalNoOfComponents > 0) {
                    foreach (var kv in InterfaceLengths) {
<<<<<<< HEAD
                        eval.SpeciesOperatorCoefficients[kv.Key].UserDefinedValues.Add("InterfaceLengths", kv.Value);
                        eval.SpeciesOperatorCoefficients[kv.Key].UserDefinedValues.Add("sigmaMaxValue", sigmaMaxValue);
                        //eval.SpeciesOperatorCoefficients[kv.Key].UserDefinedValues.Add("lambda_interface", lambdaI);
                        eval.SpeciesOperatorCoefficients[kv.Key].UserDefinedValues.Add("mu_interface", muI);
=======
                        this.m_XOp.UserDefinedValues[this.LsTrk.GetSpeciesName(kv.Key)]["InterfaceLengths"] = kv.Value;
                        this.m_XOp.UserDefinedValues[this.LsTrk.GetSpeciesName(kv.Key)]["lambda_interface"] = lambdaI;
                        this.m_XOp.UserDefinedValues[this.LsTrk.GetSpeciesName(kv.Key)]["mu_interface"] = muI;
>>>>>>> c08e7ab8
                    }
                }

                eval.time = time;

                eval.Evaluate(1.0, 1.0, OpAffine);

            }

        }


        DGField[] storedParams;



        private void ComputeAverageU<T>(IEnumerable<T> U0, VectorField<XDGField> U0mean, int order, XQuadSchemeHelper qh) where T : DGField {
            using (FuncTrace ft = new FuncTrace()) {

                var CC = this.LsTrk.Regions.GetCutCellMask();
                int D = this.LsTrk.GridDat.SpatialDimension;
                double minvol = Math.Pow(this.LsTrk.GridDat.Cells.h_minGlobal, D);


                //var qh = new XQuadSchemeHelper(agg);
                foreach (var Spc in this.LsTrk.SpeciesIdS) { // loop over species...
                    //var Spc = this.LsTrk.GetSpeciesId("B"); {
                    // shadow fields
                    DGField[] U0_Spc = U0.Select(U0_d => (U0_d is XDGField) ? ((DGField)((U0_d as XDGField).GetSpeciesShadowField(Spc))) : ((DGField)U0_d)).ToArray();
                    var U0mean_Spc = U0mean.Select(U0mean_d => U0mean_d.GetSpeciesShadowField(Spc)).ToArray();


                    // normal cells:
                    for (int d = 0; d < D; d++) {
                        U0mean_Spc[d].AccLaidBack(1.0, U0_Spc[d], this.LsTrk.Regions.GetSpeciesMask(Spc));
                    }

                    // cut cells
                    var scheme = qh.GetVolumeQuadScheme(Spc, IntegrationDomain: this.LsTrk.Regions.GetCutCellMask());
                    var rule = scheme.Compile(this.LsTrk.GridDat, order);
                    CellQuadrature.GetQuadrature(new int[] { D + 1 }, // vector components: ( avg_vel[0], ... , avg_vel[D-1], cell_volume )
                        this.LsTrk.GridDat,
                        rule,
                        delegate (int i0, int Length, QuadRule QR, MultidimensionalArray EvalResult) {
                            EvalResult.Clear();
                            for (int d = 0; d < D; d++)
                                U0_Spc[d].Evaluate(i0, Length, QR.Nodes, EvalResult.ExtractSubArrayShallow(-1, -1, d));
                            var Vol = EvalResult.ExtractSubArrayShallow(-1, -1, D);
                            Vol.SetAll(1.0);
                        },
                        delegate (int i0, int Length, MultidimensionalArray ResultsOfIntegration) {
                            for (int i = 0; i < Length; i++) {
                                int jCell = i + i0;

                                double Volume = ResultsOfIntegration[i, D];
                                if (Math.Abs(Volume) < minvol * 1.0e-12) {
                                    // keep current value
                                    // since the volume of species 'Spc' in cell 'jCell' is 0.0, the value in this cell should have no effect
                                } else {
                                    for (int d = 0; d < D; d++) {
                                        double IntVal = ResultsOfIntegration[i, d];
                                        U0mean_Spc[d].SetMeanValue(jCell, IntVal / Volume);
                                    }
                                }

                            }
                        }).Execute();

                }

#if DEBUG
                {
                    var Uncut = LsTrk.Regions.GetCutCellMask().Complement();


                    VectorField<SinglePhaseField> U0mean_check = new VectorField<SinglePhaseField>(D, new Basis(LsTrk.GridDat, 0), SinglePhaseField.Factory);
                    for (int d = 0; d < D; d++) {
                        U0mean_check[d].ProjectField(1.0, U0.ElementAt(d).Evaluate,
                            new CellQuadratureScheme(false, Uncut).AddFixedOrderRules(LsTrk.GridDat, U0.ElementAt(d).Basis.Degree + 1));
                    }

                    foreach (var _Spc in this.LsTrk.SpeciesIdS) { // loop over species...
                        for (int d = 0; d < D; d++) {
                            U0mean_check[d].AccLaidBack(-1.0, U0mean[d].GetSpeciesShadowField(_Spc), Uncut.Intersect(LsTrk.Regions.GetSpeciesMask(_Spc)));
                        }
                    }

                    double checkNorm = U0mean_check.L2Norm();
                    Debug.Assert(checkNorm < 1.0e-6);
                }
#endif


                U0mean.ForEach(F => F.CheckForNanOrInf(true, true, true));

            }
        }

    }
}
<|MERGE_RESOLUTION|>--- conflicted
+++ resolved
@@ -180,12 +180,8 @@
 
             // create Operator
             // ===============
-<<<<<<< HEAD
-
-            m_XOp = new XSpatialOperatorMk2(DomNameSelected, Params, CodNameSelected, (A, B, C) => _HMFdegree, this.LsTrk.SpeciesIdS.ToArray());
-=======
+
             m_XOp = new XSpatialOperatorMk2(DomNameSelected, Params, CodNameSelected, (A, B, C) => _HMFdegree, this.LsTrk.SpeciesNames);
->>>>>>> c08e7ab8
 
             // add Navier-Stokes components
             // ============================
@@ -647,16 +643,10 @@
 
                 if (this.m_XOp.SurfaceElementOperator.TotalNoOfComponents > 0) {
                     foreach (var kv in InterfaceLengths) {
-<<<<<<< HEAD
-                        mtxBuilder.SpeciesOperatorCoefficients[kv.Key].UserDefinedValues.Add("InterfaceLengths", kv.Value);
-                        mtxBuilder.SpeciesOperatorCoefficients[kv.Key].UserDefinedValues.Add("sigmaMaxValue", sigmaMaxValue);
-                        //mtxBuilder.SpeciesOperatorCoefficients[kv.Key].UserDefinedValues.Add("lambda_interface", lambdaI);
-                        mtxBuilder.SpeciesOperatorCoefficients[kv.Key].UserDefinedValues.Add("mu_interface", muI);
-=======
                         this.m_XOp.UserDefinedValues[this.LsTrk.GetSpeciesName(kv.Key)]["InterfaceLengths"] = kv.Value;
-                        this.m_XOp.UserDefinedValues[this.LsTrk.GetSpeciesName(kv.Key)]["lambda_interface"] = lambdaI;
+                        this.m_XOp.UserDefinedValues[this.LsTrk.GetSpeciesName(kv.Key)]["sigmaMaxValue"] = sigmaMaxValue;
+                        //this.m_XOp.UserDefinedValues[this.LsTrk.GetSpeciesName(kv.Key)]["lambda_interface"] = lambdaI;
                         this.m_XOp.UserDefinedValues[this.LsTrk.GetSpeciesName(kv.Key)]["mu_interface"] = muI;
->>>>>>> c08e7ab8
                     }
                 }
 
@@ -680,16 +670,10 @@
 
                 if (this.m_XOp.SurfaceElementOperator.TotalNoOfComponents > 0) {
                     foreach (var kv in InterfaceLengths) {
-<<<<<<< HEAD
-                        eval.SpeciesOperatorCoefficients[kv.Key].UserDefinedValues.Add("InterfaceLengths", kv.Value);
-                        eval.SpeciesOperatorCoefficients[kv.Key].UserDefinedValues.Add("sigmaMaxValue", sigmaMaxValue);
-                        //eval.SpeciesOperatorCoefficients[kv.Key].UserDefinedValues.Add("lambda_interface", lambdaI);
-                        eval.SpeciesOperatorCoefficients[kv.Key].UserDefinedValues.Add("mu_interface", muI);
-=======
                         this.m_XOp.UserDefinedValues[this.LsTrk.GetSpeciesName(kv.Key)]["InterfaceLengths"] = kv.Value;
-                        this.m_XOp.UserDefinedValues[this.LsTrk.GetSpeciesName(kv.Key)]["lambda_interface"] = lambdaI;
+                        this.m_XOp.UserDefinedValues[this.LsTrk.GetSpeciesName(kv.Key)]["sigmaMaxValue"] = sigmaMaxValue;
+                        //this.m_XOp.UserDefinedValues[this.LsTrk.GetSpeciesName(kv.Key)]["lambda_interface"] = lambdaI;
                         this.m_XOp.UserDefinedValues[this.LsTrk.GetSpeciesName(kv.Key)]["mu_interface"] = muI;
->>>>>>> c08e7ab8
                     }
                 }
 
