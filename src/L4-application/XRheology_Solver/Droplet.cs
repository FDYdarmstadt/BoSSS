--- conflicted
+++ resolved
@@ -349,11 +349,7 @@
 
             C.VelocityBlockPrecondMode = MultigridOperator.Mode.SymPart_DiagBlockEquilib;
 
-<<<<<<< HEAD
-            //C.LinearSolver.SolverCode = LinearSolverConfig.Code.classic_pardiso;
-=======
             //C.LinearSolver.SolverCode = LinearSolverCode.classic_pardiso;
->>>>>>> 6cf134c3
             C.NonLinearSolver.SolverCode = NonLinearSolverCode.Newton;
             C.LinearSolver.NoOfMultigridLevels = 1;
             C.NonLinearSolver.MaxSolverIterations = 10;
