--- conflicted
+++ resolved
@@ -715,17 +715,6 @@
 
             // write code
             // ==========
-<<<<<<< HEAD
-                                 
-=======
-
-            //string outputDir = @"C:\Users\florian\Documents\Visual Studio 2017\Projects\ExtBindingTest\ExtBindingTest";
->>>>>>> 8309812b
-            //string outputDir = @"C:\tmp\ExtBindingTest";
-            string outputDir = ".";
-            //string outputDir = @"C:\Users\florian\Documents\Visual Studio 2017\Projects\ExtBindingTest\ExtBindingTest";
-            //string outputDir = @"C:\tmp\ExtBindingTest";
-
 
             foreach(var Cf in Cppfiles) {
                 Cf.WriteFile(outputDir);
