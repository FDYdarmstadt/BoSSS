--- conflicted
+++ resolved
@@ -548,13 +548,11 @@
             // write code
             // ==========
                                  
-<<<<<<< HEAD
-            string outputDir = @"C:\tmp\ExtBindingTest";
-            //string outputDir = ".";
-=======
-            string outputDir = @"C:\Users\florian\Documents\Visual Studio 2017\Projects\ExtBindingTest\ExtBindingTest";
             //string outputDir = @"C:\tmp\ExtBindingTest";
->>>>>>> d112a31d
+            string outputDir = ".";
+            //string outputDir = @"C:\Users\florian\Documents\Visual Studio 2017\Projects\ExtBindingTest\ExtBindingTest";
+            //string outputDir = @"C:\tmp\ExtBindingTest";
+
 
             foreach(var Cf in Cppfiles) {
                 Cf.WriteFile(outputDir);
