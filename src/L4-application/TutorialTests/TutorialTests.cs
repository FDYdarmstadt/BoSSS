--- conflicted
+++ resolved
@@ -39,10 +39,8 @@
             AllUpTest.RunWorksheets("tutorial10-PoissonSystem/Poisson.tex");
             //AllUpTest.RunWorksheets("tutorial11-Stokes/StokesEq.tex");
             //AllUpTest.RunWorksheets("CsharpAndBoSSSpad/CsharpAndBoSSSpad.tex"); 
-<<<<<<< HEAD
-=======
             //AllUpTest.RunWorksheets("convergenceStudyTutorial/convStudy.tex"); 
->>>>>>> 0eb9de02
+
             AllUpTest.TestFixtureTearDown();
         }
 
