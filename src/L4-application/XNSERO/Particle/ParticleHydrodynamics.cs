﻿/* =======================================================================
Copyright 2019 Technische Universitaet Darmstadt, Fachgebiet fuer Stroemungsdynamik (chair of fluid dynamics)

Licensed under the Apache License, Version 2.0 (the "License");
you may not use this file except in compliance with the License.
You may obtain a copy of the License at

    http://www.apache.org/licenses/LICENSE-2.0

Unless required by applicable law or agreed to in writing, software
distributed under the License is distributed on an "AS IS" BASIS,
WITHOUT WARRANTIES OR CONDITIONS OF ANY KIND, either express or implied.
See the License for the specific language governing permissions and
limitations under the License.
*/

using BoSSS.Foundation.Grid;
using ilPSP;
using ilPSP.Tracing;
using ilPSP.Utils;
using MPI.Wrappers;
using System;
using System.Collections.Generic;
using System.Linq;
using System.Runtime.Serialization;

namespace BoSSS.Application.XNSERO_Solver {
    [Serializable]
    /// <summary>
    /// Contains methods to call the calculation of the hydrodynamic forces and torques. Also provides relaxations methods for hydrodynamics.
    /// </summary>
    internal class ParticleHydrodynamics {
        /// <summary>
        /// Enables calculation of the hydrodynamic forces and torques.
        /// </summary>
        /// <param name="SpatialDimension"></param>
        internal ParticleHydrodynamics(int SpatialDimension) {
            this.SpatialDimension = SpatialDimension;
            TorqueVectorDimension = SpatialDimension switch {
                2 => 1,
                3 => throw new NotImplementedException("XNSERO is currently only capable of 2D."),
                _ => throw new ArithmeticException("Error in spatial dimensions, only dim == 2 and dim == 3 are allowed!"),
            };
        }

        [DataMember]
        private readonly int SpatialDimension;
        [DataMember]
        private readonly int TorqueVectorDimension;
        [DataMember]
        private readonly List<double[]> m_ForcesAndTorquePreviousIteration = new List<double[]>();
        [DataMember]
        private readonly List<double[]> m_ForcesAndTorqueWithoutRelaxation = new List<double[]>();

        /// <summary>
        /// Calculation of hydrodynamic forces F and torque T for all particles. 
        /// The relaxation (Aitken-relaxation) is applied to the entire array of all F+T, leading to better convergence.
        /// </summary>
        /// <param name="Particles"></param>
        /// <param name="HydrodynamicIntegrator"></param>
        /// <param name="FluidSpecies"></param>
        /// <param name="Gravity"></param>
        /// <param name="dt"></param>
        internal void CalculateHydrodynamics(Particle[] Particles, CellMask AllCutCells, ParticleHydrodynamicsIntegration HydrodynamicIntegrator, string[] FluidSpecies, Vector Gravity, double dt) {
            using (new FuncTrace()) {
                double[] hydrodynamics = new double[(SpatialDimension + TorqueVectorDimension) * Particles.Length];
               
                // Calculate hydrodynamics.
                for (int p = 0; p < Particles.Length; p++) {
                    CellMask CutCells = Particles[p].ParticleCutCells(Particles[0].LsTrk, AllCutCells);
                    int offset = p * (SpatialDimension + TorqueVectorDimension);
                    double[] tempHydrodynamics = Particles[p].Motion.CalculateHydrodynamics(HydrodynamicIntegrator, CutCells, FluidSpecies, dt);
                    hydrodynamics.CheckForNanOrInfV(messageprefix: "Hydrodynamic forces of particle " + p);
                    for (int d = 0; d < SpatialDimension + 1; d++) 
                        hydrodynamics[offset + d] = tempHydrodynamics[d];
                }

                hydrodynamics = hydrodynamics.MPISum();

                hydrodynamics.CheckForNanOrInfV(messageprefix: "Hydrodynamic forces after summation");

                // Gravity, has to be added after MPISum()!
                for (int p = 0; p < Particles.Length; p++) {
                    Particle currentParticle = Particles[p];
                    int offset = p * (SpatialDimension + TorqueVectorDimension);
                    Vector gravity = currentParticle.Motion.GravityForce(Gravity/1000);//REMOVE /1000
                    for(int d = 0; d < SpatialDimension; d++) {
                        hydrodynamics[offset + d] += gravity[d];
                    }
                }

                hydrodynamics.CheckForNanOrInfV(messageprefix: "Hydrodynamic forces after gravity");

                // Relaxation
                if (hydrodynamics.Sum() > 1e-10) {
                    double omega = Particles[0].Motion.RelaxationParameter;
                    hydrodynamics = HydrodynamicsRelaxation(hydrodynamics, ref omega);
                    Particles[0].Motion.RelaxationParameter = omega;
                }

                hydrodynamics.CheckForNanOrInfV(messageprefix: "Hydrodynamic forces after relaxation");

                // Write to single particles.
                for (int p = 0; p < Particles.Length; p++) {
                    Particle currentParticle = Particles[p];
                    currentParticle.Motion.UpdateForcesAndTorque(p, hydrodynamics);
                }
            }
        }

<<<<<<< HEAD
       
=======
        
>>>>>>> ad2d41e4
        /// <summary>
        /// Saves hydrodynamic forces and torques of the last time-step.
        /// </summary>
        /// <param name="AllParticles"></param>
        internal void SaveHydrodynamicOfPreviousTimestep(Particle[] AllParticles) {
            double[] hydrodynamics = new double[(SpatialDimension + 1) * AllParticles.Length];
            m_ForcesAndTorquePreviousIteration.Clear();
            m_ForcesAndTorqueWithoutRelaxation.Clear();
            for (int p = 0; p < AllParticles.Length; p++) {
                Particle currentParticle = AllParticles[p];
                int offset = p * (SpatialDimension + 1);
                double[] tempForces = currentParticle.Motion.GetHydrodynamicForces(0);
                double tempTorque = currentParticle.Motion.GetHydrodynamicTorque(0);
                for (int d = 0; d < SpatialDimension; d++) {
                    hydrodynamics[offset + d] = tempForces[d];
                }
                hydrodynamics[offset + SpatialDimension] = tempTorque;
            }
            m_ForcesAndTorquePreviousIteration.Insert(0, hydrodynamics.CloneAs());
        }

        /// <summary>
        /// Saves hydrodynamic forces and torques of the last iteration of the solver in the current time-step.
        /// </summary>
        /// <param name="AllParticles"></param>
        internal void SaveHydrodynamicOfPreviousIteration(Particle[] AllParticles) {
            double[] hydrodynamics = new double[(SpatialDimension + 1) * AllParticles.Length];
            if (m_ForcesAndTorquePreviousIteration.Count() > 4) {
                m_ForcesAndTorquePreviousIteration.RemoveAt(4);
            }
            if(m_ForcesAndTorqueWithoutRelaxation.Count() > 4) {
                m_ForcesAndTorqueWithoutRelaxation.RemoveAt(4);
            }
            for (int p = 0; p < AllParticles.Length; p++) {
                Particle currentParticle = AllParticles[p];
                int offset = p * (SpatialDimension + 1);
                double[] tempForces = currentParticle.Motion.GetHydrodynamicForces(0);
                double tempTorque = currentParticle.Motion.GetHydrodynamicTorque(0);
                for (int d = 0; d < SpatialDimension; d++) {
                    hydrodynamics[offset + d] = tempForces[d];
                }
                hydrodynamics[offset + SpatialDimension] = tempTorque;
            }
            m_ForcesAndTorquePreviousIteration.Insert(0, hydrodynamics.CloneAs());
        }

        /// <summary>
        /// Post-processing of the hydrodynamics. If desired the underrelaxation is applied to the forces and torque. Küttler+Wall 2008: "Fixed-point fluid–structure interaction solvers with dynamic relaxation"
        /// </summary>
        /// <param name="hydrodynamics"></param>
        private double[] HydrodynamicsRelaxation(double[] hydrodynamics, ref double omega) {
            m_ForcesAndTorqueWithoutRelaxation.Insert(0, hydrodynamics.CloneAs());
            if (m_ForcesAndTorqueWithoutRelaxation.Count > 2) {
                return AitkenRelaxation(hydrodynamics, ref omega);
            } else {
                return StaticUnderrelaxation(hydrodynamics);
            }
        }

        private double[] StaticUnderrelaxation(double[] variable) {
            using (new FuncTrace()) {
                double[] returnVariable = variable.CloneAs();
                for (int d = 0; d < variable.Length; d++) {
                    if (variable[d] == 0)
                        continue;
                    returnVariable[d] = 0.5 * variable[d] + (1 - 0.5) * m_ForcesAndTorquePreviousIteration[1][d];
                }
                return returnVariable;
            }
        }

        
        private double[] AitkenRelaxation(double[] variable, ref double Omega) {
            using (new FuncTrace()) {
                double[][] residual = new double[variable.Length][];
                double[] residualDiff = new double[variable.Length];
                double residualScalar = 0;
                for (int i = 0; i < variable.Length; i++) {
                    residual[i] = new double[] { (variable[i] - m_ForcesAndTorquePreviousIteration[0][i]), (m_ForcesAndTorqueWithoutRelaxation[1][i] - m_ForcesAndTorquePreviousIteration[1][i]) };
                    residualDiff[i] = residual[i][0] - residual[i][1];
                    residualScalar += residual[i][1] * residualDiff[i];
                }
                if (residualDiff.L2NormPow2() > 0.0) {
                    // breakdown of Aitken; no further update
                    Omega = -Omega * residualScalar / residualDiff.L2NormPow2();
                    //throw new ArithmeticException($"AitkenRelaxation: Omega = {Omega} (residualScalar = {residualScalar}, |residualDiff|_2 = {residualDiff.L2Norm()}");
                }
                double[] outVar = variable.CloneAs();
                for (int i = 0; i < variable.Length; i++) {
                    outVar[i] = Omega * (variable[i] - m_ForcesAndTorquePreviousIteration[0][i]) + m_ForcesAndTorquePreviousIteration[0][i];
                }
                return outVar;
            }
        }
    }
}<|MERGE_RESOLUTION|>--- conflicted
+++ resolved
@@ -108,11 +108,6 @@
             }
         }
 
-<<<<<<< HEAD
-       
-=======
-        
->>>>>>> ad2d41e4
         /// <summary>
         /// Saves hydrodynamic forces and torques of the last time-step.
         /// </summary>
