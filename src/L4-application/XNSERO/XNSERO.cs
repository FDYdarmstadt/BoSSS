--- conflicted
+++ resolved
@@ -49,10 +49,7 @@
             //BoSSS.Application.XNSERO_Solver.TestProgram.TestRigidLevelSetProjection();
             //TestProgram.TestParticleInShearFlow_Phoretic();
             //throw new Exception("remove me");
-<<<<<<< HEAD
-=======
             
->>>>>>> 392b7d4b
             void KatastrophenPlot(DGField[] dGFields) {
                 Tecplot.PlotFields(dGFields, "AgglomerationKatastrophe", 0.0, 3);
             }
@@ -66,12 +63,7 @@
         /// <summary>
         /// An array of all particles (rigid objects). Particles are only added at the initialization of the simulation. 
         /// </summary>
-<<<<<<< HEAD
-        [DataMember]
         public Particle[] Particles { get => Control.Particles; }
-=======
-        public Particle[] Particles { get; private set; }
->>>>>>> 392b7d4b
 
         /// <summary>
         /// Spatial dimension
@@ -106,30 +98,27 @@
         /// </summary>
         private double MaxGridLength => Control.MaxGridLength;
 
-<<<<<<< HEAD
         /// <summary>
         /// Set this true in the control file to perform a simulation with two fluid species and the solid phase.
         /// </summary>
-        [DataMember]
         private bool ContainsSecondFluidSpecies => Control.ContainsSecondFluidSpecies;
 
         /// <summary>
         /// Gravity vector, from control file.
         /// </summary>
-        [DataMember]
         private Vector Gravity => Control.GetGravity();
 
         /// <summary>
         /// No position update, from control file.
         /// </summary>
-        [DataMember]
         private bool AllParticlesFixed => Control.fixPosition;
 
         /// <summary>
         /// Coefficient of restitution for collisions.
         /// </summary>
-        [DataMember]
         private double CoefficientOfRestitution => Control.CoefficientOfRestitution;
+        
+        public static IGridData Cunk { get; private set; }
 
         /// <summary>
         /// Checks whether added damping tensors have been created. Only used if added damping is activated.
@@ -140,20 +129,6 @@
         /// Additional helper methods. Checking the validity of calculated results and mpi consistency.
         /// </summary>
         private Auxillary Auxillary = new Auxillary();
-=======
-        private bool ContainsSecondFluidSpecies => Control.ContainsSecondFluidSpecies;
-
-
-        private Vector Gravity => Control.GetGravity();
-
-
-        private bool AllParticlesFixed => Control.fixPosition;
-
-
-        private double CoefficientOfRestitution => Control.CoefficientOfRestitution;
-
-        public static IGridData Cunk { get; private set; }
->>>>>>> 392b7d4b
 
         /// <summary>
         /// Provides information about the particle (rigid object) level set function to the level-set-updater.
@@ -179,14 +154,8 @@
         /// Provides information about the evolution of the particle (rigid object) level set function to the level-set-updater.
         /// </summary>
         protected override RigidObjectLevelSetEvolver EvolveRigidLevelSet() {
-<<<<<<< HEAD
-            Func<double[], double, double>[] ParticleLevelSet = new Func<double[], double, double>[Particles.Length];
+            var ParticleLevelSet = new Func<double[], double, double>[Particles.Length];
             for (int i = 0; i < ParticleLevelSet.Length; i++) {
-=======
-
-            var ParticleLevelSet = new Func<double[], double, double>[Particles.Length];
-            for(int i = 0; i < ParticleLevelSet.Length; i++) {
->>>>>>> 392b7d4b
                 ParticleLevelSet[i] = Particles[i].LevelSetFunction;
             }
             return new RigidObjectLevelSetEvolver(ParticleLevelSet, MaxGridLength);
@@ -212,15 +181,9 @@
         protected override void DefineSystemImmersedBoundary(int D, OperatorFactory opFactory, LevelSetUpdater lsUpdater) {
             using (new FuncTrace()) {
                 XNSE_OperatorConfiguration config = new XNSE_OperatorConfiguration(this.Control);
-<<<<<<< HEAD
                 for (int d = 0; d < D; ++d) {
-                    opFactory.AddEquation(new Equations.NSEROimmersedBoundary("A", "C", 1, d, D, boundaryMap, LsTrk, config, config.isMovingMesh));
-                    opFactory.AddEquation(new Equations.NSEROimmersedBoundary("B", "C", 1, d, D, boundaryMap, LsTrk, config, config.isMovingMesh));
-=======
-                for(int d = 0; d < D; ++d) {
                     opFactory.AddEquation(new Equations.NSEROimmersedBoundary("A", "C", 1, d, D, boundaryMap, LsTrk, config, config.isMovingMesh, Control.UsePhoreticField, this.Particles));
                     opFactory.AddEquation(new Equations.NSEROimmersedBoundary("B", "C", 1, d, D, boundaryMap, LsTrk, config, config.isMovingMesh, Control.UsePhoreticField, this.Particles));
->>>>>>> 392b7d4b
                 }
 
                 opFactory.AddEquation(new ImmersedBoundaryContinuity("A", "C", 1, config, D));
@@ -229,9 +192,8 @@
                 opFactory.AddParameter((ParameterS)GetLevelSetVelocity(1));
                 opFactory.AddParameter((ParameterS)GetLevelSetActiveStress(1));
 
-                if (Control.UsePhoreticField) {
-                    opFactory.AddParameter((ParameterS)GetLevelSetPhoretic(1));
-                    opFactory.AddEquation(new Equations.ImmersedBoundaryPhoreticField(LsTrk, 1));
+                if(Control.UsePhoreticField) {
+                    opFactory.AddEquation(new Equations.ImmersedBoundaryPhoreticField(LsTrk));
                 }
             }
         }
@@ -244,14 +206,8 @@
         /// </param>
         /// <returns></returns>
         protected override ILevelSetParameter GetLevelSetVelocity(int iLevSet) {
-<<<<<<< HEAD
             using (new FuncTrace()) {
-                SpatialDimension = GridData.SpatialDimension;
                 if (IsFluidInterface(iLevSet)) {
-=======
-            using(new FuncTrace()) {
-                if(IsFluidInterface(iLevSet)) {
->>>>>>> 392b7d4b
                     ILevelSetParameter levelSetVelocity = new LevelSetVelocity(VariableNames.LevelSetCG, SpatialDimension, VelocityDegree(), Control.InterVelocAverage, Control.PhysicalParameters);
                     return levelSetVelocity;
 
@@ -320,10 +276,6 @@
         protected virtual ILevelSetParameter GetLevelSetActiveStress(int iLevSet) {
             ILevelSetParameter levelSetVelocity = new ActiveStress(VariableNames.LevelSetCGidx(iLevSet), Particles, MaxGridLength);
             return levelSetVelocity;
-        }
-
-        protected virtual ILevelSetParameter GetLevelSetPhoretic(int iLevSet) {
-            return new PhoreticActivity(VariableNames.LevelSetCGidx(iLevSet), Particles, MaxGridLength);
         }
 
         /// <summary>
@@ -349,9 +301,11 @@
             CalculateCollision(Particles, dt);
             if (!AllParticlesFixed)
                 CalculateParticlePositionAndAngle(Particles, dt);
+            }
+            Console.WriteLine("Particle rotational velocity " + Particles[0].Motion.GetRotationalVelocity(0));
+            Console.WriteLine("Particle trans velocity " + Particles[0].Motion.GetTranslationalVelocity(0));
+            Console.WriteLine("Particle position " + Particles[0].Motion.GetPosition(0));
             LogPhysicalData(phystime, TimestepNo);
-            Console.WriteLine("Particle 1 " + Particles[0].Motion.GetRotationalVelocity());
-            //Console.WriteLine("Particle 2 " + Particles[1].Motion.GetTranslationalVelocity());
             Console.WriteLine($"done with time step {TimestepNo}");
             TimeSpan ts = stopWatch.Elapsed;
             string elapsedTime = String.Format("{0:00}:{1:00}:{2:00}.{3:00}", ts.Hours, ts.Minutes, ts.Seconds, ts.Milliseconds / 10);
@@ -438,17 +392,10 @@
         /// <param name = phystime>
         /// </param>
         private void LogPhysicalData(double phystime, int timestepNo) {
-<<<<<<< HEAD
             using (new FuncTrace()) {
                 if ((MPIRank == 0) && (logPhysicalDataParticles != null)) {
                     for (int p = 0; p < Particles.Length; p++) {
-                        logPhysicalDataParticles.WriteLine(string.Format("{0},{1},{2},{3},{4},{5},{6},{7},{8},{9},{10},{11}", timestepNo, p, phystime, Particles[p].Motion.GetPosition(0)[0], Particles[p].Motion.GetPosition(0)[1], Particles[p].Motion.GetAngle(0), Particles[p].Motion.GetTranslationalVelocity(0)[0], Particles[p].Motion.GetTranslationalVelocity(0)[1], Particles[p].Motion.GetRotationalVelocity(0), Particles[p].Motion.GetHydrodynamicForces(0)[0], Particles[p].Motion.GetHydrodynamicForces(0)[1], Particles[p].Motion.GetHydrodynamicTorque(0)));
-=======
-            using(new FuncTrace()) {
-                if((MPIRank == 0) && (logPhysicalDataParticles != null)) {
-                    for(int p = 0; p < Particles.Length; p++) {
                         logPhysicalDataParticles.WriteLine($"{timestepNo},{p},{phystime},{Particles[p].Motion.GetPosition(0).x},{Particles[p].Motion.GetPosition(0).y},{Particles[p].Motion.GetAngle(0)},{Particles[p].Motion.GetTranslationalVelocity(0).x},{Particles[p].Motion.GetTranslationalVelocity(0).y},{Particles[p].Motion.GetRotationalVelocity(0)},{Particles[p].Motion.GetHydrodynamicForces(0).x},{Particles[p].Motion.GetHydrodynamicForces(0).y},{Particles[p].Motion.GetHydrodynamicTorque(0)}");
->>>>>>> 392b7d4b
                         logPhysicalDataParticles.Flush();
                     }
                 }
@@ -459,7 +406,7 @@
         protected override void AddMultigridConfigLevel(List<MultigridOperator.ChangeOfBasisConfig> configsLevel, int iLevel) {
             base.AddMultigridConfigLevel(configsLevel, iLevel);
 
-            if (Control.UsePhoreticField) {
+            if(Control.UsePhoreticField) {
                 int pVel = VelocityDegree();
 
                 var configPres = new MultigridOperator.ChangeOfBasisConfig() {
