﻿using BoSSS.Application.XNSE_Solver;
using BoSSS.Application.XNSFE_Solver;
using BoSSS.Foundation;
using BoSSS.Foundation.Grid;
using BoSSS.Foundation.IO;
using BoSSS.Foundation.Quadrature;
using BoSSS.Foundation.XDG;
using BoSSS.Foundation.XDG.OperatorFactory;
using BoSSS.Solution;
using BoSSS.Solution.AdvancedSolvers;
using BoSSS.Solution.Control;
using BoSSS.Solution.LevelSetTools.SolverWithLevelSetUpdater;
using BoSSS.Solution.NSECommon;
using BoSSS.Solution.XheatCommon;
using BoSSS.Solution.XNSECommon;
using CommandLine;
using ilPSP;
using ilPSP.Utils;
using System;
using System.Collections.Generic;
using System.Diagnostics;
using System.Linq;

namespace BoSSS.Application.XNSEC {
    /// <summary>
    /// Low Mach number flow solver. Supports temperature dependeant density and transport parameters.
    /// The mixture fraction solver <see cref="XNSEC_MixtureFraction"/> can be used for finding estimates for combustion applications
    /// </summary>
    public partial class XNSEC : SolverWithLevelSetUpdater<XNSEC_Control> {

        //===========
        // Main file
        //===========
        private static void Main(string[] args) {
<<<<<<< HEAD
            InitMPI();
            DeleteOldPlotFiles();
            NUnitTest.TestOperatorScaling2D_p1();
            NUnit.Framework.Assert.AreEqual(true, false, "remove me");
            
            //-n 4 ./XNSEC.exe -c "cs:BoSSS.Application.XNSEC.FullNSEControlExamples.BackwardFacingStep()"
=======
            //InitMPI();
            //DeleteOldPlotFiles();
            //DeleteOldTextFiles();
            //Debugger.Launch();

            //NUnitTest.XDG_PSEUDO1D_COMBUSTION_TEST();
            ////NUnitTest.XDG_DROPLET_COMBUSTION_TEST();
            //NUnit.Framework.Assert.AreEqual(true, false, "remove me");

            //BoSSS.Solution.Application<XNSEC_Control>._Main(new string[] { "--control", "cs:BoSSS.Application.XNSEC.FullNSEControlExamples.XDG_pseudo2dCombustion_MixtureFraction()", "--delplt" }, false, delegate () {
            //    var p = new XNSEC_MixtureFraction();
            //    return p;
            //});
            //NUnit.Framework.Assert.AreEqual(true, false, "remove me");

            //-n 8 ./XNSEC.exe -c "cs:BoSSS.Application.XNSEC.FullNSEControlExamples.XDG_DropletCombustion()"
>>>>>>> 9e05d623

            bool MixtureFractionCalculation = false;
            try {
                // peek at control file and select correct solver depending on controlfile type
                // parse arguments
                args = ArgsFromEnvironmentVars(args);
                CommandLineOptions opt = new CommandLineOptions();
                var parser = new CommandLine.CommandLineParser(new CommandLineParserSettings(Console.Error));
                bool argsParseSuccess;
                argsParseSuccess = parser.ParseArguments(args, opt);

                if (!argsParseSuccess) {
                    System.Environment.Exit(-1);
                }

                if (opt.ControlfilePath != null) {
                    opt.ControlfilePath = opt.ControlfilePath.Trim();
                }

                LoadControlFile(opt.ControlfilePath, out XNSEC_Control ctrlV2, out XNSEC_Control[] ctrlV2_ParameterStudy);
                MixtureFractionCalculation = ctrlV2 is XNSEC_MF_Control | ctrlV2_ParameterStudy is XNSEC_MF_Control[];
            } catch {
                Console.WriteLine("Error while determining control type, using default behavior for 'XNSEC_Control'");
            }

            if (MixtureFractionCalculation) {
                _Main(args, false, delegate () {
                    var p = new XNSEC_MixtureFraction();
                    return p;
                });
            } else {
                _Main(args, false, delegate () {
                    var p = new XNSEC();
                    return p;
                });
            }
        }

        #region Operator configuration

        protected override ILevelSetParameter GetLevelSetVelocity(int iLevSet) {
            int D = GridData.SpatialDimension;

            if (iLevSet == 0) {
                // Main Difference to base implementation:
                //var levelSetVelocity = new LevelSetVelocityEvaporative("Phi", GridData.SpatialDimension, VelocityDegree(), Control.InterVelocAverage, Control.PhysicalParameters, new XNSFE_OperatorConfiguration(Control);

                var config = new XNSEC_OperatorConfiguration(Control);
                //var levelSetVelocity = config.isEvaporation ?
                //    new LevelSetVelocityGeneralNonMaterial(VariableNames.LevelSetCG, GridData.SpatialDimension, VelocityDegree(), Control.InterVelocAverage, Control.PhysicalParameters, config) :
                //    new LevelSetVelocity(VariableNames.LevelSetCG, GridData.SpatialDimension, VelocityDegree(), Control.InterVelocAverage, Control.PhysicalParameters);
                var levelSetVelocity =                     new LevelSetVelocity(VariableNames.LevelSetCG, GridData.SpatialDimension, VelocityDegree(), Control.InterVelocAverage, Control.PhysicalParameters);
                return levelSetVelocity;
            } else if (iLevSet == 1) {
                // +++++++++++++++++++++
                // the immersed boundary
                // +++++++++++++++++++++

                string[] VelocityNames = VariableNames.AsLevelSetVariable(VariableNames.LevelSetCGidx(1), VariableNames.VelocityVector(D)).ToArray();
                ScalarFunctionTimeDep[] VelFuncs = new ScalarFunctionTimeDep[D];
                for (int d = 0; d < D; d++) {
                    Control.InitialValues_EvaluatorsVec.TryGetValue(VelocityNames[d], out VelFuncs[d]);
                }

                ILevelSetParameter levelSetVelocity = new ExplicitLevelSetVelocity(VariableNames.LevelSetCGidx(1), VelFuncs);
                return levelSetVelocity;
            } else {
                throw new ArgumentOutOfRangeException();
            }
        }

        /// <summary>
        /// - 4x the velocity degree if convection is included (quadratic term in convection times
        ///   density times test function yields quadruple order)
        /// - 2x the velocity degree in the Stokes case
        /// </summary>
        /// <remarks>
        /// Note: Sayes algorithm can be regarded as a nonlinear transformation to the [-1,1]
        /// reference Element. We transform $`\int f dx $` to the reference Element, $`\int f dx =
        /// \int f(T) |det D(T)| d\hat{x} $` Suppose $`f$` has degree $`n$` and suppose the
        /// transformation $`T$` has degree $`p$`, then the integrand in reference space has
        /// approximately degree $`\leq n * p + (p - 1) $` This is problematic, because we need to
        /// find $`\sqrt(n * p + (p - 1))$` roots of the level set function, if we want to integrate
        /// $`f$` exactly. This goes unnoticed when verifying the quadrature method via
        /// volume/surface integrals with constant $`f = 1$`. When evaluating a constant function,
        /// $`n = 0$`, the degree of the integrand immensely simplifies to $`(p - 1)$`.
        /// </remarks>
        public override int QuadOrder() {
            if (Control.CutCellQuadratureType != XQuadFactoryHelper.MomentFittingVariants.Saye
               && Control.CutCellQuadratureType != XQuadFactoryHelper.MomentFittingVariants.OneStepGaussAndStokes) {
                throw new ArgumentException($"The XNSE solver is only verified for cut-cell quadrature rules " +
                    $"{XQuadFactoryHelper.MomentFittingVariants.Saye} and {XQuadFactoryHelper.MomentFittingVariants.OneStepGaussAndStokes}; " +
                    $"you have set {Control.CutCellQuadratureType}, so you are notified that you reach into unknown territory; " +
                    $"If you do not know how to remove this exception, you should better return now!");
            }

            //QuadOrder

            int degU = VelocityDegree();
            int quadOrder = degU * (this.Control.PhysicalParameters.IncludeConvection ? 4 : 2);
            if (this.Control.CutCellQuadratureType == XQuadFactoryHelper.MomentFittingVariants.Saye) {
                //See remarks
                quadOrder *= 2;
                quadOrder += 1;
            }
            return quadOrder;
        }


        /// <summary>
        /// Either fluids A and B; or A, B and solid C.
        /// </summary>
        protected override Array SpeciesTable {
            get {
                if (Control.UseImmersedBoundary) {
                    var r = new string[2, 2];
                    r[0, 0] = "A";
                    r[0, 1] = "C"; // solid
                    r[1, 0] = "B";
                    r[1, 1] = "C"; // also solid
                    return r;
                } else {
                    return new[] { "A", "B" };
                }
            }
        }

        /// <summary>
        /// Usually, the term "DG order of the calculation" means the velocity degree.
        /// </summary>
        protected int VelocityDegree() {
            int pVel;
            if (this.Control.FieldOptions.TryGetValue("Velocity*", out FieldOpts v)) {
                pVel = v.Degree;
            } else if (this.Control.FieldOptions.TryGetValue(BoSSS.Solution.NSECommon.VariableNames.VelocityX, out FieldOpts v1)) {
                pVel = v1.Degree;
            } else {
                throw new Exception("MultigridOperator.ChangeOfBasisConfig: Degree of Velocity not found");
            }
            return pVel;
        }

        protected override void AddMultigridConfigLevel(List<MultigridOperator.ChangeOfBasisConfig> configsLevel, int iLevel) {
            int D = this.GridData.SpatialDimension;
            int pVel = VelocityDegree();
            int pPrs = this.Control.FieldOptions[BoSSS.Solution.NSECommon.VariableNames.Pressure].Degree;
            int pTemp = this.Control.FieldOptions[BoSSS.Solution.NSECommon.VariableNames.Temperature].Degree;
            int pMassFraction = this.Control.FieldOptions[BoSSS.Solution.NSECommon.VariableNames.MassFraction0].Degree;

            // configurations for velocity
            for (int d = 0; d < D; d++) {
                var configVel_d = new MultigridOperator.ChangeOfBasisConfig() {
                    DegreeS = new int[] { pVel },
                    mode = MultigridOperator.Mode.SymPart_DiagBlockEquilib_DropIndefinite,
                    //mode = MultigridOperator.Mode.Eye,
                    VarIndex = new int[] { this.XOperator.DomainVar.IndexOf(VariableNames.VelocityVector(D)[d]) }
                };
                configsLevel.Add(configVel_d);
            }
            // configuration for pressure
            var configPres = new MultigridOperator.ChangeOfBasisConfig() {
                DegreeS = new int[] { pPrs },
                mode = MultigridOperator.Mode.IdMass_DropIndefinite,
                //mode = MultigridOperator.Mode.Eye,
                VarIndex = new int[] { this.XOperator.DomainVar.IndexOf(VariableNames.Pressure) }
            };
            configsLevel.Add(configPres);

            // configuration for Temperature
            var confTemp = new MultigridOperator.ChangeOfBasisConfig() {
                DegreeS = new int[] { pTemp },
                mode = MultigridOperator.Mode.SymPart_DiagBlockEquilib,
                //mode = MultigridOperator.Mode.Eye,
                VarIndex = new int[] { this.XOperator.DomainVar.IndexOf(VariableNames.Temperature) }
            };
            configsLevel.Add(confTemp);

            // configurations for Mass fractions
            int NumberOfSpecies = Control.NumberOfChemicalSpecies;
            var massFractionNames = VariableNames.MassFractions(NumberOfSpecies);
            for (int i = 0; i < (NumberOfSpecies); i++) {
                var configMF = new MultigridOperator.ChangeOfBasisConfig() {
                    DegreeS = new int[] { pMassFraction },
                    //mode = MultigridOperator.Mode.Eye,
                    mode = MultigridOperator.Mode.SymPart_DiagBlockEquilib,
                    VarIndex = new int[] { this.XOperator.DomainVar.IndexOf(massFractionNames[i]) }
                };
                configsLevel.Add(configMF);
            }
        }

        #endregion Operator configuration

        #region Operator definition


        //protected LowMachCombustionMultiphaseBoundaryCondMap boundaryMap;
        protected IncompressibleBoundaryCondMap boundaryMap;
        
        private ThermalMultiphaseBoundaryCondMap m_thermBoundaryMap;

        protected override IncompressibleBoundaryCondMap GetBcMap() {
            if (boundaryMap == null)
                boundaryMap = new LowMachCombustionMultiphaseBoundaryCondMap(this.GridData, this.Control.BoundaryValues, new string[] { "A", "B" }, Control.NumberOfChemicalSpecies);



            return boundaryMap;
        }

        protected virtual void DefineSystem(int D, OperatorFactory opFactory, LevelSetUpdater lsUpdater) {
            int quadOrder = QuadOrder();
            XNSEC_OperatorConfiguration config = new XNSEC_OperatorConfiguration(this.Control);

            GetBcMap();

            #region Equations of state

            var ChemicalModel = new OneStepChemicalModel(Control.VariableOneStepParameters, Control.YFuelInlet, Control.YOxInlet);

            if (boundaryMap.PhysMode == PhysicsMode.Combustion) {
                EoS_A = new MaterialLaw_MultipleSpecies(Control.MolarMasses, Control.MatParamsMode, Control.rhoOne, Control.R_gas, Control.T_ref_Sutherland, ChemicalModel, Control.cpRef, Control.HeatCapacityMode);
                EoS_B = new MaterialLaw_MultipleSpecies(Control.MolarMasses, Control.MatParamsMode, Control.rhoOne, Control.R_gas, Control.T_ref_Sutherland, ChemicalModel, Control.cpRef, Control.HeatCapacityMode);
            } else if (boundaryMap.PhysMode == PhysicsMode.MixtureFraction) {
                EoS_A = new MaterialLawMixtureFractionNew(Control.T_ref_Sutherland, Control.MolarMasses, Control.MatParamsMode, Control.rhoOne, Control.R_gas, Control.HeatRelease, Control.TOxInlet, Control.TFuelInlet, Control.YOxInlet, Control.YFuelInlet, Control.zSt, Control.CC, ChemicalModel, Control.cpRef, Control.smoothingFactor);
                EoS_B = new MaterialLawMixtureFractionNew(Control.T_ref_Sutherland, Control.MolarMasses, Control.MatParamsMode, Control.rhoOne, Control.R_gas, Control.HeatRelease, Control.TOxInlet, Control.TFuelInlet, Control.YOxInlet, Control.YFuelInlet, Control.zSt, Control.CC, ChemicalModel, Control.cpRef, Control.smoothingFactor);
            } else {
                throw new Exception("Wrong configuration");
            }

            //initialize EoS
            EoS_A.Initialize(Control.AmbientPressure);
            EoS_B.Initialize(Control.AmbientPressure);

            EoS_A.ConstantDensityValue = config.physParams.rho_A;
            EoS_B.ConstantDensityValue = config.physParams.rho_B;
            EoS_A.ConstantViscosityValue = config.physParams.mu_A;
            EoS_B.ConstantViscosityValue = config.physParams.mu_B;
            EoS_A.ConstantHeatConductivityValue = config.thermParams.k_A;
            EoS_B.ConstantHeatConductivityValue = config.thermParams.k_B;
            EoS_A.ConstantHeatCapacityValue = config.thermParams.c_A;
            EoS_B.ConstantHeatCapacityValue = config.thermParams.c_B;
            EoS_A.ConstantDiffusivityFactorVal = config.thermParams.k_A; // TODO
            EoS_B.ConstantDiffusivityFactorVal = config.thermParams.k_B; // TODO

            #endregion Equations of state

            // ============================
            // Momentum
            // ============================
            for (int d = 0; d < D; ++d) {
                DefineMomentumEquations(opFactory, config, d, D, lsUpdater);
                //Add Gravitation
                if (config.isGravity) {
                    var GravA = Gravity.CreateFrom("A", d, D, Control, Control.PhysicalParameters.rho_A, Control.GetGravity("A", d));
                    opFactory.AddParameter(GravA);
                    var GravB = Gravity.CreateFrom("B", d, D, Control, Control.PhysicalParameters.rho_B, Control.GetGravity("B", d));
                    opFactory.AddParameter(GravB);
                }
            }

            // ============================
            // Other Parameters
            // ============================
            DefineAditionalParameters(opFactory, config, D, lsUpdater, quadOrder);

            // ============================
            // Continuity
            // ============================
            if (config.isContinuity) {
                DefineContinuityEquation(opFactory, config, D, lsUpdater);
            }

            // ============================
            // Scalar Equations
            // ============================
            DefineScalarEquations(opFactory, config, D, lsUpdater);


            // ============================
            // Immersed BoundaryEquations
            // ============================
            if (Control.UseImmersedBoundary)
                DefineSystemImmersedBoundary(D, opFactory, config, lsUpdater);
        }

        protected virtual void DefineAditionalParameters(OperatorFactory opFactory, XNSEC_OperatorConfiguration config, int D, LevelSetUpdater lsUpdater, int quadOrder) {
            // ============================== //
            // === additional parameters === //
            // ============================= //
            if (config.PlotAdditionalParameters) {
                opFactory.AddParameter(new Density(EoS_A, EoS_B, config.NoOfChemicalSpecies));
                opFactory.AddParameter(new Viscosity(EoS_A, EoS_B));
                opFactory.AddParameter(new HeatCapacity(EoS_A, EoS_B));
            }
            opFactory.AddCoefficient(new SlipLengths(config, VelocityDegree()));




            if (config.isEvaporation) {
                var MassFluxExt = new MassFluxExtension_Evaporation(config);
                lsUpdater.AddLevelSetParameter(VariableNames.LevelSetCG, MassFluxExt);
            }
            // ==================================== //
            // === level set related parameters === //
            // ==================================== //

            Normals normalsParameter = new Normals(D, ((LevelSet)lsUpdater.Tracker.LevelSets[0]).Basis.Degree);
            opFactory.AddParameter(normalsParameter);

            lsUpdater.AddLevelSetParameter(VariableNames.LevelSetCG, normalsParameter);
            lsUpdater.AddLevelSetParameter(VariableNames.LevelSetCG, new Velocity0Mean(D, LsTrk, quadOrder));

            #region SurfaceTension

            switch (Control.AdvancedDiscretizationOptions.SST_isotropicMode) {
                case SurfaceStressTensor_IsotropicMode.LaplaceBeltrami_ContactLine:
                    MaxSigma maxSigmaParameter = new MaxSigma(Control.PhysicalParameters, Control.AdvancedDiscretizationOptions, QuadOrder(), Control.dtFixed);
                    opFactory.AddParameter(maxSigmaParameter);
                    lsUpdater.AddLevelSetParameter(VariableNames.LevelSetCG, maxSigmaParameter);
                    BeltramiGradient lsBGradient = FromControl.BeltramiGradient(Control, "Phi", D);
                    lsUpdater.AddLevelSetParameter(VariableNames.LevelSetCG, lsBGradient);
                    break;

                case SurfaceStressTensor_IsotropicMode.LaplaceBeltrami_Flux:
                case SurfaceStressTensor_IsotropicMode.LaplaceBeltrami_Local:
                    BeltramiGradient lsGradient = FromControl.BeltramiGradient(Control, "Phi", D);
                    lsUpdater.AddLevelSetParameter(VariableNames.LevelSetCG, lsGradient);
                    break;

                case SurfaceStressTensor_IsotropicMode.Curvature_ClosestPoint:
                case SurfaceStressTensor_IsotropicMode.Curvature_Projected:
                case SurfaceStressTensor_IsotropicMode.Curvature_LaplaceBeltramiMean:
                    BeltramiGradientAndCurvature lsGradientAndCurvature =
                        FromControl.BeltramiGradientAndCurvature(Control, "Phi", quadOrder, D);
                    opFactory.AddParameter(lsGradientAndCurvature);
                    lsUpdater.AddLevelSetParameter(VariableNames.LevelSetCG, lsGradientAndCurvature);
                    break;

                case SurfaceStressTensor_IsotropicMode.Curvature_Fourier:
                    FourierLevelSet ls = (FourierLevelSet)lsUpdater.LevelSets[VariableNames.LevelSetCG].DGLevelSet;
                    var fourier = new FourierEvolver(
                        VariableNames.LevelSetCG,
                        ls,
                        Control.FourierLevSetControl,
                        Control.FieldOptions[BoSSS.Solution.NSECommon.VariableNames.Curvature].Degree);
                    lsUpdater.AddLevelSetParameter(VariableNames.LevelSetCG, fourier);
                    //lsUpdater.AddEvolver(VariableNames.LevelSetCG, fourier);
                    opFactory.AddParameter(fourier);
                    break;

                default:
                    throw new NotImplementedException($"option {Control.AdvancedDiscretizationOptions.SST_isotropicMode} is not handled.");
            }

            #endregion SurfaceTension

            // ==================== //
            // === Coefficients === //
            // ==================== //
            opFactory.AddCoefficient(new ReynoldsNumber(config));

            opFactory.AddCoefficient(new EvapMicroRegion());
            if (config.prescribedMassflux != null)
                opFactory.AddCoefficient(new PrescribedMassFlux(config));
        }

        protected virtual void DefineContinuityEquation(OperatorFactory opFactory, XNSEC_OperatorConfiguration config, int D, LevelSetUpdater lsUpdater) {
            opFactory.AddEquation(new LowMachContinuity(D, "A", config, boundaryMap, EoS_A, Control.dtFixed, Control.ManufacturedSolution_Continuity, Control.NonLinearSolver.SolverCode));
            opFactory.AddEquation(new LowMachContinuity(D, "B", config, boundaryMap, EoS_B, Control.dtFixed, Control.ManufacturedSolution_Continuity, Control.NonLinearSolver.SolverCode));

            //=== evaporation extension === //
            if (config.isEvaporation) {
                opFactory.AddEquation(new InterfaceContinuity_Evaporation_Newton_LowMach("A", "B", D, config));
            } else {
                opFactory.AddEquation(new InterfaceContinuityLowMach(config, D, LsTrk, config.isMatInt));

            }


            if (Control.timeDerivativeConti_OK) {
                var rho0 = new Density_t0(config.NoOfChemicalSpecies, (MaterialLaw_MultipleSpecies)EoS_A);
                opFactory.AddParameter(rho0);

                var rho00 = new Density_t00(config.NoOfChemicalSpecies, (MaterialLaw_MultipleSpecies)EoS_A);
                opFactory.AddParameter(rho00);
            }
            //lsUpdater.AddLevelSetParameter(VariableNames.LevelSetCG, rho0);
        }

        protected virtual void DefineMomentumEquations(OperatorFactory opFactory, XNSEC_OperatorConfiguration config, int d, int D, LevelSetUpdater lsUpdater) {
            Func<double[], double, double> ManSol = d == 0 ? Control.ManufacturedSolution_MomentumX : Control.ManufacturedSolution_MomentumY;
            opFactory.AddEquation(new LowMachMomentumEquations("A", d, D, boundaryMap, config, EoS_A, ManSol, Control.NonLinearSolver.SolverCode));
            opFactory.AddEquation(new LowMachMomentumEquations("B", d, D, boundaryMap, config, EoS_B, ManSol, Control.NonLinearSolver.SolverCode));
            opFactory.AddEquation(new NSEInterface_LowMach("A", "B", d, D, boundaryMap, config, EoS_A, EoS_B, config.isMovingMesh));
            // opFactory.AddEquation(new NSESurfaceTensionForce("A", "B", d, D, boundaryMap, LsTrk, config)); // Maybe later...


             //=== evaporation extension === //
            if (config.isEvaporation) {
                //opFactory.AddEquation(new InterfaceNSE_Evaporation_Newton("A", "B", D, d, config));
                opFactory.AddEquation(new InterfaceNSE_Evaporation_LowMach("A", "B", D, d, config));

            }
        }

        /// <summary>
        /// Scalar equations used in the lowMach equations, namely Temperature equation and Mass Fractions equations
        /// </summary>
        public virtual void DefineScalarEquations(OperatorFactory opFactory, XNSEC_OperatorConfiguration config, int D, LevelSetUpdater lsUpdater) {
            //================================
            // Energy equations (Temperature)
            //================================

            if (config.TemperatureEquationOK) {
                opFactory.AddEquation(new LowMachEnergy("A", D, boundaryMap, config, EoS_A, Control.HeatRelease, Control.ReactionRateConstants, Control.MolarMasses, Control.TRef, Control.cpRef, Control.dtFixed, Control.myThermalWallType, Control.ManufacturedSolution_Energy));
                opFactory.AddEquation(new LowMachEnergy("B", D, boundaryMap, config, EoS_B, Control.HeatRelease, Control.ReactionRateConstants, Control.MolarMasses, Control.TRef, Control.cpRef, Control.dtFixed, Control.myThermalWallType, Control.ManufacturedSolution_Energy));
                if (config.isEvaporation) {
                    opFactory.AddEquation(new HeatInterface_Evaporation_LowMach("A", "B", D, m_thermBoundaryMap, config, EoS_A,EoS_B, config.Reynolds,config.Prandtl, config.thermParams.T_sat ));
                } else {
                    opFactory.AddEquation(new HeatInterface_LowMach("A", "B", D,  boundaryMap, config, EoS_A, EoS_B,config.Reynolds,config.Prandtl));
                }

                opFactory.AddParameter(new dp0dt(EoS_A, Control.Reynolds, Control.Prandtl));
            } else {
                opFactory.AddEquation(new IdentityEquation("A", VariableNames.Temperature, EquationNames.HeatEquation));
                opFactory.AddEquation(new IdentityEquation("B", VariableNames.Temperature, EquationNames.HeatEquation));
            }
            opFactory.AddParameter(new ThermodynamicPressure(Control.InitialMass, Control.ThermodynamicPressureMode, EoS_A));

            //================================
            // Mass Fractions equations
            //================================
            
            for (int s = 0; s < config.NoOfChemicalSpecies; s++) {
                if (config.MassFractionEquationsOK) {
                    int chemicalSpeciesCounter = s;

                    opFactory.AddEquation(new LowMachMassFraction("A", D, boundaryMap, config, EoS_A, chemicalSpeciesCounter, Control.ReactionRateConstants, Control.StoichiometricCoefficients, Control.MolarMasses, Control));
                    opFactory.AddEquation(new LowMachMassFraction("B", D, boundaryMap, config, EoS_B, chemicalSpeciesCounter, Control.ReactionRateConstants, Control.StoichiometricCoefficients, Control.MolarMasses, Control));
                    if (Control.ChemicalReactionActive) {
                        opFactory.AddParameter(new ReactionRate(EoS_A, Control.ReactionRateConstants, config.NoOfChemicalSpecies));
                    }

                    if (config.isEvaporation) {
                        double[] valsAtInterface = new double[config.NoOfChemicalSpecies];
                        valsAtInterface[0] = 1.0;
                        valsAtInterface[1] = 0.0;

                        opFactory.AddEquation(new SpeciesMassTransferInterface_Evaporation_LowMach("A", "B", D, m_thermBoundaryMap, config, EoS_A, EoS_B, config.Reynolds, config.Prandtl, valsAtInterface[s],s));
                    } else {
                        //TODO
                        //opFactory.AddEquation(new HeatInterface_LowMach("A", "B", D, boundaryMap, config));
                    }
                } else {// Add identity equation for each MF
                    opFactory.AddEquation(new IdentityEquation("A", VariableNames.MassFractions(config.NoOfChemicalSpecies)[s], EquationNames.SpeciesMassBalanceName(s)));
                    opFactory.AddEquation(new IdentityEquation("B", VariableNames.MassFractions(config.NoOfChemicalSpecies)[s], EquationNames.SpeciesMassBalanceName(s)));
                }
            }

            //var p0_old = new ThermodynamicPressure_Oldtimestep(1.0, Control.ThermodynamicPressureMode, EoS_A);
            //opFactory.AddParameter(p0_old);
            //lsUpdater.AddLevelSetParameter(VariableNames.LevelSetCG, p0_old);
        }

        /// <summary>
        /// 
        /// </summary>
        protected override int NoOfLevelSets {
            get {
                if (Control.UseImmersedBoundary)
                    return 2;
                else
                    return 1;
            }
        }


        /// <summary>
        /// Definition of the boundary condition on the immersed boundary (fluid-solid boundary, level-set 1), 
        /// <see cref="XNSE_Control.UseImmersedBoundary"/>;
        /// Override to customize.
        /// </summary>
        protected virtual void DefineSystemImmersedBoundary(int D, OperatorFactory opFactory, XNSEC_OperatorConfiguration config, LevelSetUpdater lsUpdater) {

            ////////////////////////////////////////////////
            ///     Momentum
            ////////////////////////////////////////////////
            for (int d = 0; d < D; ++d) {
                // so far only no slip!
                opFactory.AddEquation(new NSEimmersedBoundary_Newton_LowMach("A", "C", 1, d, D, boundaryMap, config, EoS_A, config.isMovingMesh,Control.physicsMode));
                opFactory.AddEquation(new NSEimmersedBoundary_Newton_LowMach("B", "C", 1, d, D, boundaryMap, config, EoS_B, config.isMovingMesh, Control.physicsMode));
            }
            ////////////////////////////////////////////////
            ///     Conti
            ////////////////////////////////////////////////
            opFactory.AddEquation(new ImmersedBoundaryContinuity_LowMach("A", "C", 1, config, D));
            opFactory.AddEquation(new ImmersedBoundaryContinuity_LowMach("B", "C", 1, config, D));
            ////////////////////////////////////////////////
            ///     Temperature
            ////////////////////////////////////////////////
            if (config.TemperatureEquationOK) {
                opFactory.AddEquation(new ImmersedBoundaryHeat_LowMach("A", "C", 1, D, config,EoS_A));
                opFactory.AddEquation(new ImmersedBoundaryHeat_LowMach("B", "C", 1, D, config, EoS_B));
            }
            ////////////////////////////////////////////////
            ///     MassFractions
            ////////////////////////////////////////////////
          

            for (int s = 0; s < config.NoOfChemicalSpecies; s++) {
                if (config.MassFractionEquationsOK) {
                    int chemicalSpeciesCounter = s;
                    opFactory.AddEquation(new ImmersedBoundaryMF_LowMach("A", "C", 1, D, config, EoS_A, chemicalSpeciesCounter,config.NoOfChemicalSpecies));
                    opFactory.AddEquation(new ImmersedBoundaryMF_LowMach("B", "C", 1, D, config, EoS_B, chemicalSpeciesCounter, config.NoOfChemicalSpecies));

                }  
            }
            opFactory.AddParameter((ParameterS)GetLevelSetVelocity(1));
        }


        /// <summary>
        /// Low-Mach unsteady part definition
        /// </summary>
        /// <param name="D"></param>
        /// <param name="opFactory"></param>
        /// <param name="lsUpdater"></param>
        protected virtual void DefineTemporalTerm(int D, OperatorFactory opFactory) {
            //  var EoS = base.Control.EoS;
            int NoOfChemSpecies = Control.NumberOfChemicalSpecies;
            // dbg_launch();

            if (boundaryMap.PhysMode == PhysicsMode.Combustion) {

                // Momentum
                // ============================
                for (int d = 0; d < D; d++) {
                    opFactory.AddEquation(new LowMachUnsteadyEquationPart("A", D, VariableNames.VelocityVector(D)[d], EquationNames.MomentumEquationComponent(d), NoOfChemSpecies, EoS_A));
                    opFactory.AddEquation(new LowMachUnsteadyEquationPart("B", D, VariableNames.VelocityVector(D)[d], EquationNames.MomentumEquationComponent(d), NoOfChemSpecies, EoS_B));
                }

                // Continuity
                // ============================
                opFactory.AddEquation(new LowMachUnsteadyEquationPart("A", D, VariableNames.Pressure, EquationNames.ContinuityEquation, NoOfChemSpecies, EoS_A, massScale: 0.0));
                opFactory.AddEquation(new LowMachUnsteadyEquationPart("B", D, VariableNames.Pressure, EquationNames.ContinuityEquation, NoOfChemSpecies, EoS_B, massScale: 0.0));


                // Energy (Temperature)
                // ============================
                opFactory.AddEquation(new LowMachUnsteadyEquationPart("A", D, VariableNames.Temperature, EquationNames.HeatEquation, NoOfChemSpecies, EoS_A, massScale: 1.0 / Control.HeatCapacityRatio));
                opFactory.AddEquation(new LowMachUnsteadyEquationPart("B", D, VariableNames.Temperature, EquationNames.HeatEquation, NoOfChemSpecies, EoS_B, massScale: 1.0 / Control.HeatCapacityRatio));
                // Mass Fractions
                // ============================
                for (int s = 0; s < NoOfChemSpecies; s++) {
                    opFactory.AddEquation(new LowMachUnsteadyEquationPart("A", D, VariableNames.MassFractions(NoOfChemSpecies)[s], EquationNames.SpeciesMassBalanceName(s), NoOfChemSpecies, EoS_A));
                    opFactory.AddEquation(new LowMachUnsteadyEquationPart("B", D, VariableNames.MassFractions(NoOfChemSpecies)[s], EquationNames.SpeciesMassBalanceName(s), NoOfChemSpecies, EoS_B));
                }
            } else {

                // Momentum
                // ============================
                for (int d = 0; d < D; d++) {
                    opFactory.AddEquation(new LowMachUnsteadyEquationPart_MF("A", D, VariableNames.VelocityVector(D)[d], EquationNames.MomentumEquationComponent(d), NoOfChemSpecies, EoS_A));
                    opFactory.AddEquation(new LowMachUnsteadyEquationPart_MF("B", D, VariableNames.VelocityVector(D)[d], EquationNames.MomentumEquationComponent(d), NoOfChemSpecies, EoS_B));
                }

                // Continuity
                // ============================
                opFactory.AddEquation(new LowMachUnsteadyEquationPart_MF("A", D, VariableNames.Pressure, EquationNames.ContinuityEquation, NoOfChemSpecies, EoS_A, massScale: 0.0));
                opFactory.AddEquation(new LowMachUnsteadyEquationPart_MF("B", D, VariableNames.Pressure, EquationNames.ContinuityEquation, NoOfChemSpecies, EoS_B, massScale: 0.0));



                // Mixture Fraction
                // ============================
                opFactory.AddEquation(new LowMachUnsteadyEquationPart_MF("A", D, VariableNames.MixtureFraction, EquationNames.MixtureFractionEquation, NoOfChemSpecies, EoS_A, massScale: 1.0 ));
                opFactory.AddEquation(new LowMachUnsteadyEquationPart_MF("B", D, VariableNames.MixtureFraction, EquationNames.MixtureFractionEquation, NoOfChemSpecies, EoS_B, massScale: 1.0 ));
            }
        }

        #endregion Operator definition

        public MaterialLaw_MultipleSpecies EoS_A;
        public MaterialLaw_MultipleSpecies EoS_B;

        private XSpatialOperatorMk2 XOP;
        /// <summary>
        /// Low-Mach system of equations definition
        /// </summary>
        /// <param name="D"></param>
        /// <param name="opFactory"></param>
        /// <param name="lsUpdater"></param>

        protected override XSpatialOperatorMk2 GetOperatorInstance(int D, LevelSetUpdater levelSetUpdater) {
            OperatorFactory opFactory = new OperatorFactory();

            DefineSystem(D, opFactory, levelSetUpdater);

            /*XSpatialOperatorMk2*/
            XOP = opFactory.GetSpatialOperator(QuadOrder());
            //final settings
            XOP.FreeMeanValue[VariableNames.Pressure] = !GetBcMap().DirichletPressureBoundary;



            if (Control.NonLinearSolver.SolverCode == NonLinearSolverCode.Newton) {
                Console.WriteLine("Linearization Hint:" + LinearizationHint.GetJacobiOperator.ToString());
                XOP.LinearizationHint = LinearizationHint.GetJacobiOperator;
            } else if (Control.NonLinearSolver.SolverCode == NonLinearSolverCode.Picard){
                Console.WriteLine("Linearization Hint:" + LinearizationHint.GetJacobiOperator.ToString());

                //throw new NotImplementedException("LowMach solver supports only Newton as NonLinearSolver");
            }

            XOP.ParameterUpdates.Add(PlotNewtonIterationsHack);

            XOP.IsLinear = false;
            XOP.AgglomerationThreshold = this.Control.AgglomerationThreshold;

            // ============================
            // Self made temporal operator
            // ============================
            if (Control.UseSelfMadeTemporalOperator && (base.Control.TimesteppingMode == AppControl._TimesteppingMode.Transient)) {
                Console.WriteLine("Using low Mach temporal operator");
                OperatorFactory temporalOperatorFactory = new OperatorFactory();
                DefineTemporalTerm(D, temporalOperatorFactory);
                XSpatialOperatorMk2 temporalXOP = temporalOperatorFactory.GetSpatialOperator(QuadOrder());
                temporalXOP.Commit();

                var DependentTemporalOp = new DependentXTemporalOperator(XOP);

                foreach (var c in temporalXOP.CodomainVar) {
                    foreach (var d in temporalXOP.EquationComponents[c]) {
                        DependentTemporalOp.EquationComponents[c].Add(d);
                    }
                }

                XOP.TemporalOperator = DependentTemporalOp;
            }

            ////============================
            //// Solver-Controlled Homotopy<
            ////============================

            if (this.Control.HomotopyApproach == XNSEC_Control.HomotopyType.Automatic) {
                if (Control.HomotopyVariable == XNSEC_Control.HomotopyVariableEnum.Reynolds) {
                    this.CurrentHomotopyValue = Control.Reynolds;
                    XOP.HomotopyUpdate.Add(delegate (double HomotopyScalar) {
                        if (HomotopyScalar < 0.0)
                            throw new ArgumentOutOfRangeException();
                        if (HomotopyScalar > 1.0)
                            throw new ArgumentOutOfRangeException();

                        // Using a linear function to prescribe the homotopy  path
                        // If HomotopyScalar = 0 => Reynolds = StartingValue
                        // If HomotopyScalar = 1 => Reynolds = Control.Reynolds
                        double StartingValue = Control.StartingHomotopyValue; // this should be an "easy" value for finding a solution

                        //double StartingValue = Control.Reynolds/10; // this should be an "easy" value for finding a solution
                        double AimedValue = Control.Reynolds;

                        //Linear
                        double slope = (AimedValue - StartingValue) / (1 - 0);
                        double val = slope * (HomotopyScalar - 0) + StartingValue;
                        this.CurrentHomotopyValue = val;

                        //////Exponential
                        //Console.WriteLine("Updating the homotopy value using a Exponential function ");
                        //double slope = (Math.Log10(AimedValue) - Math.Log10(StartingValue)) / (1 - 0);
                        //double reExponent = slope * (HomotopyScalar - 0) + Math.Log10(StartingValue);
                        //this.CurrentHomotopyValue = Math.Pow(10, reExponent);

                        Console.WriteLine("HomotopyScalar:" + HomotopyScalar);
                        Console.WriteLine("HomotopyValue:" + CurrentHomotopyValue);
                    });
                    var defaultcoefficients = XOP.OperatorCoefficientsProvider;
                    XOP.OperatorCoefficientsProvider = delegate (LevelSetTracker lstrk, SpeciesId spc, int quadOrder, int TrackerHistoryIdx, double time) {
                        CoefficientSet cs = defaultcoefficients(lstrk, spc, quadOrder, TrackerHistoryIdx, time);
                        cs.UserDefinedValues["Reynolds"] = this.CurrentHomotopyValue;
                        return cs;
                    };
                }

                if (Control.HomotopyVariable == XNSEC_Control.HomotopyVariableEnum.VelocityInletMultiplier) {
                    this.CurrentHomotopyValue = Control.homotopieAimedValue;
                    XOP.HomotopyUpdate.Add(delegate (double HomotopyScalar) {
                        if (HomotopyScalar < 0.0)
                            throw new ArgumentOutOfRangeException();
                        if (HomotopyScalar > 1.0)
                            throw new ArgumentOutOfRangeException();

                        ////Linear
                        //double StartingValue = 1.0; // this should be an "easy" value for finding a solution
                        //double AimedValue = Control.homotopieAimedValue;
                        //double slope = (AimedValue - StartingValue) / (1 - 0);
                        //double val = slope * (HomotopyScalar - 0) + StartingValue;

                        double StartingValue = 1.0 / Control.homotopieAimedValue; // this should be an "easy" value for finding a solution
                        double AimedValue = 1.0;
                        double slope = (AimedValue - StartingValue) / (1 - 0);
                        double val = slope * (HomotopyScalar - 0) + StartingValue;

                        this.CurrentHomotopyValue = val;

                        Console.WriteLine("HomotopyScalar:" + HomotopyScalar);
                        Console.WriteLine("HomotopyValue:" + CurrentHomotopyValue);
                    });
                    var defaultcoefficients = XOP.OperatorCoefficientsProvider;
                    XOP.OperatorCoefficientsProvider = delegate (LevelSetTracker lstrk, SpeciesId spc, int quadOrder, int TrackerHistoryIdx, double time) {
                        CoefficientSet cs = defaultcoefficients(lstrk, spc, quadOrder, TrackerHistoryIdx, time);
                        cs.UserDefinedValues["VelocityMultiplier"] = this.CurrentHomotopyValue;
                        return cs;
                    };
                }

                if (Control.HomotopyVariable == XNSEC_Control.HomotopyVariableEnum.HeatOfCombustion) {
                    this.CurrentHomotopyValue = Control.homotopieAimedValue;
                    XOP.HomotopyUpdate.Add(delegate (double HomotopyScalar) {
                        if (HomotopyScalar < 0.0)
                            throw new ArgumentOutOfRangeException();
                        if (HomotopyScalar > 1.0)
                            throw new ArgumentOutOfRangeException();

                        ////Linear

                        double StartingValue = 0.0; // this should be an "easy" value for finding a solution
                        double AimedValue = Control.HeatRelease;
                        double slope = (AimedValue - StartingValue) / (1 - 0);
                        double val = slope * (HomotopyScalar - 0) + StartingValue;

                        this.CurrentHomotopyValue = val;
                        ((MaterialLawMixtureFractionNew)EoS_A).Q = val;
                        Console.WriteLine("HomotopyScalar:" + HomotopyScalar);
                        Console.WriteLine("HomotopyValue:" + CurrentHomotopyValue);
                    });
                    var defaultcoefficients = XOP.OperatorCoefficientsProvider;
                    XOP.OperatorCoefficientsProvider = delegate (LevelSetTracker lstrk, SpeciesId spc, int quadOrder, int TrackerHistoryIdx, double time) {
                        CoefficientSet cs = defaultcoefficients(lstrk, spc, quadOrder, TrackerHistoryIdx, time);
                        cs.UserDefinedValues["HeatOfReaction"] = this.CurrentHomotopyValue;
                        return cs;
                    };
                }
            }

            ////============================
            //// Solver safe guard 
            ////============================
            if (Control.VariableBounds != null) {
                Console.WriteLine("Using solver safe guard!");
                XOP.SolverSafeguard = DelValidationCombustion;
            }
            XOP.Commit();

            PrintConfiguration();
            return XOP;
        }

        /// <summary>
        /// duh
        /// </summary>
        public double CurrentHomotopyValue {
            get {
                return (double)XOP.UserDefinedValues["A"][Control.homotopieVariableName];
            }
            set {
                double oldVal;
                if (XOP.UserDefinedValues["A"].ContainsKey(Control.homotopieVariableName))
                    oldVal = CurrentHomotopyValue;
                else
                    oldVal = double.NegativeInfinity;

                if (oldVal != value)
                    Console.WriteLine("setting" + Control.homotopieVariableName + " to " + value);
                XOP.UserDefinedValues["A"][Control.homotopieVariableName] = value;
            }
        }

        int homotopyStep = 0;
        protected override double RunSolverOneStep(int TimestepNo, double phystime, double dt) {
            //Update Calls


           

            dt = GetTimestep();
            // Convert mixture fraction into temperature and mass fractions
            if (Control is XNSEC_MF_Control) {
                string[] names = ArrayTools.Cat(new string[] { VariableNames.Temperature }, VariableNames.MassFractions(Control.NumberOfChemicalSpecies));
                XDGField MixtureFraction = (XDGField)this.m_IOFields.Where(f => f.Identification == VariableNames.MixtureFraction).Single();
                Console.WriteLine("transforming back variables for MF calculation");


                foreach (var id in names) {
                    var field = (XDGField)(m_IOFields.Where(f => f.Identification == id).SingleOrDefault());

                    field.Clear();
                    var fieldToTransform_A = ((XDGField)field).GetSpeciesShadowField("A");
                    fieldToTransform_A.ProjectField(1.0,
                    delegate (int j0, int Len, NodeSet NS, MultidimensionalArray result) {
                        int K = result.GetLength(1);
                        MultidimensionalArray ZArr = MultidimensionalArray.Create(Len, K);
                        MixtureFraction.Evaluate(j0, Len, NS, ZArr);
                        for (int j = 0; j < Len; j++) {
                            for (int k = 0; k < K; k++) {
                                result[j, k] = EoS_A.getVariableFromZ(ZArr[j, k], id);
                            }
                        }
                    }, new BoSSS.Foundation.Quadrature.CellQuadratureScheme(true, null));


                    var fieldToTransform_B = ((XDGField)field).GetSpeciesShadowField("B");
                    fieldToTransform_B.ProjectField(1.0,
                    delegate (int j0, int Len, NodeSet NS, MultidimensionalArray result) {
                        int K = result.GetLength(1);
                        MultidimensionalArray ZArr = MultidimensionalArray.Create(Len, K);
                        MixtureFraction.Evaluate(j0, Len, NS, ZArr);
                        for (int j = 0; j < Len; j++) {
                            for (int k = 0; k < K; k++) {
                                result[j, k] = EoS_A.getVariableFromZ(ZArr[j, k], id);
                            }
                        }
                    }, new BoSSS.Foundation.Quadrature.CellQuadratureScheme(true, null));


                }


            }

            if (Control.timeDerivativeEnergyp0_OK) {
                //    var p0_old = this.Parameters.Where(f => f.Identification == VariableNames.ThermodynamicPressure + "_t0").Single();
                //    var p0 = this.Parameters.Where(f => f.Identification == VariableNames.ThermodynamicPressure).Single();
                //    p0_old.Clear();
                //    p0_old.Acc(1.0, p0);
            }

        
            if (Control.timeDerivativeConti_OK && base.Control.TimesteppingMode == AppControl._TimesteppingMode.Transient) {
                XOP.InvokeParameterUpdate(phystime, CurrentStateVector.Fields.ToArray(), Parameters.ToArray());
                var rho0_oldold = this.Parameters.Where(f => f.Identification == VariableNames.Rho + "_t00").Single();
                var rho0_old = this.Parameters.Where(f => f.Identification == VariableNames.Rho + "_t0").Single();
                var rho = this.Parameters.Where(f => f.Identification == VariableNames.Rho).Single();


                rho0_oldold.Clear();
                rho0_oldold.Acc(1.0, rho0_old);

                rho0_old.Clear();
                rho0_old.Acc(1.0, rho);
                Console.WriteLine("!!!!!!!!!!!!!!!!!!!!!!!!!!");
                Console.WriteLine("Rho mean value: " + rho.GetMeanValueTotal(null));
                Console.WriteLine("Rho old mean value: " + rho0_old.GetMeanValueTotal(null));
                Console.WriteLine("Rho old old mean value: " + rho0_oldold.GetMeanValueTotal(null));
                Console.WriteLine("!!!!!!!!!!!!!!!!!!!!!!!!!!");
            }



            // Selfmade homotopy
            if (this.Control.HomotopyApproach == XNSEC_Control.HomotopyType.Manual) {
                this.CurrentHomotopyValue= this.Control.SelfDefinedHomotopyArray[homotopyStep];
                Console.WriteLine("Setting reynolds number to " + this.CurrentHomotopyValue);
                var defaultcoefficients = XOP.OperatorCoefficientsProvider;
                XOP.OperatorCoefficientsProvider = delegate (LevelSetTracker lstrk, SpeciesId spc, int quadOrder, int TrackerHistoryIdx, double time) {
                    CoefficientSet cs = defaultcoefficients(lstrk, spc, quadOrder, TrackerHistoryIdx, time);
                    cs.UserDefinedValues[Control.homotopieVariableName] = this.CurrentHomotopyValue;
                    return cs;
                };
                homotopyStep++;
            }

            var overallstart = DateTime.Now;
            Console.WriteLine($"Starting time step {TimestepNo}, dt = {dt}");
            bool SolverSuccess = Timestepping.Solve(phystime, dt, Control.SkipSolveAndEvaluateResidual);
            var overallstop = DateTime.Now;
            var overallduration = overallstop - overallstart;

            //int D = this.Grid.SpatialDimension;
            //double dtCFL = this.GridData.ComputeCFLTime(this.CurrentStateVector.Fields.Take(D), double.MaxValue);
            //Console.WriteLine("CFL time is " + dtCFL);

            Console.WriteLine("Duration of this timestep: " + overallduration);
            Console.WriteLine($"done with time step {TimestepNo}");

            if (Control.AnalyticsolutionSwitch || !Control.ExactSolutionVelocity.IsNullOrEmpty()) {
                CalcErrors();
            }

            //Calculate nusselt number
            if ((Control.EdgeTagsNusselt != null) && Control.TimesteppingMode == AppControl._TimesteppingMode.Steady) {
                Console.WriteLine("Calculating nusselt numbers!");
                var temperatureXdg = (XDGField)(CurrentStateVector.Fields.Where(f => f.Identification == VariableNames.Temperature).SingleOrDefault());
                var temp = temperatureXdg.ProjectToSinglePhaseField(4);
                var NusseltResults = CalculateNusselt(TimestepNo, base.GridData, temp, Control);
                this.CurrentSessionInfo.KeysAndQueries.Add("NusseltNumber0", NusseltResults[0]);
                this.CurrentSessionInfo.KeysAndQueries.Add("NusseltNumber1", NusseltResults[1]);
                this.CurrentSessionInfo.KeysAndQueries.Add("NusseltNumber2", NusseltResults[2]);

                Console.WriteLine("Nusselt0:" + NusseltResults[0]);
                Console.WriteLine("Nusselt1:" + NusseltResults[1]);
                Console.WriteLine("Nusselt2:" + NusseltResults[2]);
            }

            double minTemperature = 0; double maxTemperature = 0;
            try {
                CurrentState.Fields.Where(f => f.Identification == VariableNames.Temperature).Single().GetExtremalValues(out minTemperature, out maxTemperature);
                Console.WriteLine("Min Temperature in this timestep: " + minTemperature);
                Console.WriteLine("Max Temperature in this timestep: " + maxTemperature);
            } catch (Exception e) {

            }
            //sensor.Update(CurrentState.Fields.Where(f => f.Identification == VariableNames.Temperature).Single());
            return dt;
        }

        protected override void Bye() {
            // base.PostprocessingModules.Add();
            base.Bye();
        }

        private int hack_TimestepIndex = 0;
        //private PerssonSensor sensor;

        public override void PostRestart(double time, TimestepNumber timestep) {
            base.PostRestart(time, timestep);

            if (Control.UseMixtureFractionsForCombustionInitialization) {
                var ChemicalModel = new OneStepChemicalModel(Control.VariableOneStepParameters, Control.YFuelInlet, Control.YOxInlet);
                var m_EoS = new MaterialLawMixtureFractionNew(Control.T_ref_Sutherland, Control.MolarMasses, Control.MatParamsMode, Control.rhoOne, Control.R_gas, Control.HeatRelease, Control.TOxInlet, Control.TFuelInlet, Control.YOxInlet, Control.YFuelInlet, Control.zSt, Control.CC, ChemicalModel, Control.cpRef, Control.smoothingFactor);

                string[] names = ArrayTools.Cat(new string[] { VariableNames.Temperature }, VariableNames.MassFractions(Control.NumberOfChemicalSpecies));

                // Start the combustion calculation with the mixture fraction
                var MixtureFraction = this.m_IOFields.Where(f => f.Identification == VariableNames.MixtureFraction).Single();

                //var basis = this.m_RegisteredFields.Where(f => f.Identification == VariableNames.Temperature).First().Basis;
                //var MixtureFraction = new XDGField((XDGBasis)basis, VariableNames.MixtureFraction);
                base.RegisterField(MixtureFraction, IOListOption.Always);

                foreach (var id in names) {
                    var fieldToTransform = FindField(this.m_RegisteredFields.ToArray(), id);
                    var fieldToTransform_A = ((XDGField)fieldToTransform).GetSpeciesShadowField("A");
                    fieldToTransform_A.Clear();
                    fieldToTransform_A.ProjectField(1.0,
                    delegate (int j0, int Len, NodeSet NS, MultidimensionalArray result) {
                        int K = result.GetLength(1);
                        MultidimensionalArray ZArr = MultidimensionalArray.Create(Len, K);
                        MixtureFraction.Evaluate(j0, Len, NS, ZArr);
                        for (int j = 0; j < Len; j++) {
                            for (int k = 0; k < K; k++) {
                                result[j, k] = m_EoS.getVariableFromZ(ZArr[j, k], id);
                            }
                        }
                    }, new BoSSS.Foundation.Quadrature.CellQuadratureScheme(true, null));
                }
            }
       
        
        }

        protected override void CreateFields() {
     
            base.CreateFields();

            if (Control.UseMixtureFractionsForCombustionInitialization /*|| Control is XNSEC_MF_Control*/) {
                base.RegisterField(new XDGField((XDGBasis)(this.m_RegisteredFields.Where(f => f.Identification == VariableNames.Temperature).First().Basis), VariableNames.MixtureFraction), IOListOption.Always);
            }

            // Create fields for analytical solution and errors
            if (Control.AnalyticsolutionSwitch || !Control.ExactSolutionVelocity.IsNullOrEmpty()) {
                // Errors:
                var errFields = InstantiateErrorFields();
                foreach (var f in errFields) {
                    base.RegisterField(f, IOListOption.Always);
                }
                // Analytical Solutions
                var AnSolFields = InstantiateAnalyticalSolFields();
                foreach (var f in AnSolFields) {
                    base.RegisterField(f, IOListOption.Always);
                }
            }

            if (Control is XNSEC_MF_Control) {
                Console.WriteLine("Instantiating result fields");
                string[] names = ArrayTools.Cat(new string[] { VariableNames.Temperature }, VariableNames.MassFractions(Control.NumberOfChemicalSpecies));
                var MixtureFraction = this.m_IOFields.Where(f => f.Identification == VariableNames.MixtureFraction).Single();
                base.RegisterField(MixtureFraction, IOListOption.Always);

                foreach (var id in names) {
                    var field = m_IOFields.Where(f => f.Identification == id).SingleOrDefault();
                    if (field == null) {
                        field = MixtureFraction.CloneAs();
                        field.Identification = id;
                        field.Clear();
                        base.RegisterField(field, IOListOption.Always);
                        //base.IOFields.Add(field);
                    }
                }
            }
        }

        /// <summary>
        /// Operator stability analysis
        /// </summary>
        public override IDictionary<string, double> OperatorAnalysis() {
            return this.Operator.OperatorAnalysis(this.CurrentStateVector.Mapping, this.MultigridOperatorConfig);
        }


        //protected override void PlotCurrentState(double physTime, TimestepNumber timestepNo, int superSampling = 0) {
        //    // Cells Numbers
        //    var CellNumbers = this.m_RegisteredFields.Where(s => s.Identification == "CellNumbers").SingleOrDefault();
        //    if (CellNumbers == null) {
        //        CellNumbers = new SinglePhaseField(new Basis(this.GridData, 0), "CellNumbers");
        //        this.RegisterField(CellNumbers);
        //    }
        //    CellNumbers.Clear();
        //    CellNumbers.ProjectField(1.0, delegate (int j0, int Len, NodeSet NS, MultidimensionalArray result) {
        //        int K = result.GetLength(1); // No nof Nodes
        //        for (int j = 0; j < Len; j++) {
        //            for (int k = 0; k < K; k++) {
        //                result[j, k] = j0 + j;
        //            }
        //        }
        //    }, new CellQuadratureScheme());


        //    //DGField[] RefinedFields = new[] { Refined_u, Refined_TestData, Refined_Grad_u[0], Refined_Grad_u[1], Refined_MagGrad_u };
        //    //string filename2 = "RefinedGrid." + timestepNo;
        //    //Tecplot.PlotFields(RefinedFields, filename2, physTime, superSampling);
        //}

        /// <summary>
        /// User-defined validation of a solver step, e.g. to prevent the solver to iterate out-of-bounds,
        /// e.g. to avoid un-physical 'solutions' (e.g. negative density).
        /// ('safeguard' for the solver)
        /// </summary>
        /// <param name="varIn"></param>
        /// <param name="varOut"></param>
        private void DelValidationCombustion(DGField[] varIn, DGField[] varOut) {
            CellMask AllCells = CellMask.GetFullMask(GridData);
            var Bounds = Control.VariableBounds;
            varOut.Clear();
            varOut = varIn.CloneAs();
            int idx = 0;
            foreach (var f in varIn) { // Loop over each DGField of the solution array
                foreach (var varName in Bounds.Keys) { // Iterate over dictionary with fields to be repaired
                    if (f.Identification == varName) {
                        double MinBound = Bounds[varName].Item1;
                        double MaxBound = Bounds[varName].Item2;

                        double[] mins = new double[AllCells.NoOfItemsLocally];
                        double[] maxs = new double[AllCells.NoOfItemsLocally];
                        f.GetCellwiseExtremalValues(mins, maxs);

                        // now check if values are inside bounds. If not, repair them
                        int lowcount = 0; int topcount = 0;
                        foreach (var cell in AllCells.ItemEnum) {
                            bool BoundedLow = (mins[cell] > MinBound);
                            bool BoundedTop = (maxs[cell] < MaxBound);

                            if (!BoundedLow) { // repair
                                ((XDGField)(varOut[idx])).SetMeanValueAB(cell, MinBound);
                                //varOut[idx].SetMeanValue(cell, MinBound);
                                lowcount++;
                            }
                            if (!BoundedTop) { // repair
                                ((XDGField)(varOut[idx])).SetMeanValueAB(cell, MaxBound);
                                //varOut[idx].SetMeanValue(cell, MaxBound);
                                topcount++;
                            }
                        }
                        if (lowcount > 0 || topcount > 0) {
                            Console.WriteLine(f.Identification + " is out of bounds in {0} cells.", lowcount + topcount);
                        }
                    }
                }
                idx++;
            }

            return;
        }
    }
}<|MERGE_RESOLUTION|>--- conflicted
+++ resolved
@@ -32,14 +32,9 @@
         // Main file
         //===========
         private static void Main(string[] args) {
-<<<<<<< HEAD
-            InitMPI();
-            DeleteOldPlotFiles();
-            NUnitTest.TestOperatorScaling2D_p1();
-            NUnit.Framework.Assert.AreEqual(true, false, "remove me");
-            
+ 
             //-n 4 ./XNSEC.exe -c "cs:BoSSS.Application.XNSEC.FullNSEControlExamples.BackwardFacingStep()"
-=======
+
             //InitMPI();
             //DeleteOldPlotFiles();
             //DeleteOldTextFiles();
@@ -56,7 +51,6 @@
             //NUnit.Framework.Assert.AreEqual(true, false, "remove me");
 
             //-n 8 ./XNSEC.exe -c "cs:BoSSS.Application.XNSEC.FullNSEControlExamples.XDG_DropletCombustion()"
->>>>>>> 9e05d623
 
             bool MixtureFractionCalculation = false;
             try {
