﻿using BoSSS.Application.XNSE_Solver;
using BoSSS.Application.XNSFE_Solver;
using BoSSS.Foundation;
using BoSSS.Foundation.Grid;
using BoSSS.Foundation.IO;
using BoSSS.Foundation.Quadrature;
using BoSSS.Foundation.XDG;
using BoSSS.Foundation.XDG.OperatorFactory;
using BoSSS.Solution;
using BoSSS.Solution.AdvancedSolvers;
using BoSSS.Solution.Control;
using BoSSS.Solution.LevelSetTools.SolverWithLevelSetUpdater;
using BoSSS.Solution.NSECommon;
using BoSSS.Solution.XheatCommon;
using BoSSS.Solution.XNSECommon;
using CommandLine;
using ilPSP;
using ilPSP.Utils;
using System;
using System.Collections.Generic;
using System.Diagnostics;
using System.Linq;

namespace BoSSS.Application.XNSEC {
    /// <summary>
    /// Low Mach number flow solver. Supports temperature dependeant density and transport parameters.
    /// The mixture fraction solver <see cref="XNSEC_MixtureFraction"/> can be used for finding estimates for combustion applications
    /// </summary>
    public partial class XNSEC : SolverWithLevelSetUpdater<XNSEC_Control> {

        //===========
        // Main file
        //===========
        private static void Main(string[] args) {
<<<<<<< HEAD
 
            //-n 4 ./XNSEC.exe -c "cs:BoSSS.Application.XNSEC.FullNSEControlExamples.BackwardFacingStep()"
=======
>>>>>>> d38d5a98

            //InitMPI();
            //DeleteOldPlotFiles();
            //DeleteOldTextFiles();
            //Debugger.Launch();

            //NUnitTest.XDG_PSEUDO1D_COMBUSTION_TEST();
            ////NUnitTest.XDG_DROPLET_COMBUSTION_TEST();
            //NUnit.Framework.Assert.AreEqual(true, false, "remove me");

            //BoSSS.Solution.Application<XNSEC_Control>._Main(new string[] { "--control", "cs:BoSSS.Application.XNSEC.FullNSEControlExamples.XDG_pseudo2dCombustion_MixtureFraction()", "--delplt" }, false, delegate () {
            //    var p = new XNSEC_MixtureFraction();
            //    return p;
            //});
            //NUnit.Framework.Assert.AreEqual(true, false, "remove me");

            //-n 8 ./XNSEC.exe -c "cs:BoSSS.Application.XNSEC.FullNSEControlExamples.XDG_DropletCombustion()"

            bool MixtureFractionCalculation = false;
            try {
                // peek at control file and select correct solver depending on controlfile type
                // parse arguments
                args = ArgsFromEnvironmentVars(args);
                CommandLineOptions opt = new CommandLineOptions();
                var parser = new CommandLine.CommandLineParser(new CommandLineParserSettings(Console.Error));
                bool argsParseSuccess;
                argsParseSuccess = parser.ParseArguments(args, opt);

                if (!argsParseSuccess) {
                    System.Environment.Exit(-1);
                }

                if (opt.ControlfilePath != null) {
                    opt.ControlfilePath = opt.ControlfilePath.Trim();
                }

                LoadControlFile(opt.ControlfilePath, out XNSEC_Control ctrlV2, out XNSEC_Control[] ctrlV2_ParameterStudy);
                MixtureFractionCalculation = ctrlV2 is XNSEC_MF_Control | ctrlV2_ParameterStudy is XNSEC_MF_Control[];
            } catch {
                Console.WriteLine("Error while determining control type, using default behavior for 'XNSEC_Control'");
            }

            if (MixtureFractionCalculation) {
                _Main(args, false, delegate () {
                    var p = new XNSEC_MixtureFraction();
                    return p;
                });
            } else {
                _Main(args, false, delegate () {
                    var p = new XNSEC();
                    return p;
                });
            }
        }

        #region Operator configuration

        protected override ILevelSetParameter GetLevelSetVelocity(int iLevSet) {
            int D = GridData.SpatialDimension;

            if (iLevSet == 0) {
                // Main Difference to base implementation:
                //var levelSetVelocity = new LevelSetVelocityEvaporative("Phi", GridData.SpatialDimension, VelocityDegree(), Control.InterVelocAverage, Control.PhysicalParameters, new XNSFE_OperatorConfiguration(Control);

                var config = new XNSEC_OperatorConfiguration(Control);
                //var levelSetVelocity = config.isEvaporation ?
                //    new LevelSetVelocityGeneralNonMaterial(VariableNames.LevelSetCG, GridData.SpatialDimension, VelocityDegree(), Control.InterVelocAverage, Control.PhysicalParameters, config) :
                //    new LevelSetVelocity(VariableNames.LevelSetCG, GridData.SpatialDimension, VelocityDegree(), Control.InterVelocAverage, Control.PhysicalParameters);
                var levelSetVelocity =                     new LevelSetVelocity(VariableNames.LevelSetCG, GridData.SpatialDimension, VelocityDegree(), Control.InterVelocAverage, Control.PhysicalParameters);
                return levelSetVelocity;
            } else if (iLevSet == 1) {
                // +++++++++++++++++++++
                // the immersed boundary
                // +++++++++++++++++++++

                string[] VelocityNames = VariableNames.AsLevelSetVariable(VariableNames.LevelSetCGidx(1), VariableNames.VelocityVector(D)).ToArray();
                ScalarFunctionTimeDep[] VelFuncs = new ScalarFunctionTimeDep[D];
                for (int d = 0; d < D; d++) {
                    Control.InitialValues_EvaluatorsVec.TryGetValue(VelocityNames[d], out VelFuncs[d]);
                }

                ILevelSetParameter levelSetVelocity = new ExplicitLevelSetVelocity(VariableNames.LevelSetCGidx(1), VelFuncs);
                return levelSetVelocity;
            } else {
                throw new ArgumentOutOfRangeException();
            }
        }

        /// <summary>
        /// - 4x the velocity degree if convection is included (quadratic term in convection times
        ///   density times test function yields quadruple order)
        /// - 2x the velocity degree in the Stokes case
        /// </summary>
        /// <remarks>
        /// Note: Sayes algorithm can be regarded as a nonlinear transformation to the [-1,1]
        /// reference Element. We transform $`\int f dx $` to the reference Element, $`\int f dx =
        /// \int f(T) |det D(T)| d\hat{x} $` Suppose $`f$` has degree $`n$` and suppose the
        /// transformation $`T$` has degree $`p$`, then the integrand in reference space has
        /// approximately degree $`\leq n * p + (p - 1) $` This is problematic, because we need to
        /// find $`\sqrt(n * p + (p - 1))$` roots of the level set function, if we want to integrate
        /// $`f$` exactly. This goes unnoticed when verifying the quadrature method via
        /// volume/surface integrals with constant $`f = 1$`. When evaluating a constant function,
        /// $`n = 0$`, the degree of the integrand immensely simplifies to $`(p - 1)$`.
        /// </remarks>
        public override int QuadOrder() {
            if (Control.CutCellQuadratureType != XQuadFactoryHelper.MomentFittingVariants.Saye
               && Control.CutCellQuadratureType != XQuadFactoryHelper.MomentFittingVariants.OneStepGaussAndStokes) {
                throw new ArgumentException($"The XNSE solver is only verified for cut-cell quadrature rules " +
                    $"{XQuadFactoryHelper.MomentFittingVariants.Saye} and {XQuadFactoryHelper.MomentFittingVariants.OneStepGaussAndStokes}; " +
                    $"you have set {Control.CutCellQuadratureType}, so you are notified that you reach into unknown territory; " +
                    $"If you do not know how to remove this exception, you should better return now!");
            }

            //QuadOrder

            int degU = VelocityDegree();
            int quadOrder = degU * (this.Control.PhysicalParameters.IncludeConvection ? 4 : 2);
            if (this.Control.CutCellQuadratureType == XQuadFactoryHelper.MomentFittingVariants.Saye) {
                //See remarks
                quadOrder *= 2;
                quadOrder += 1;
            }
            return quadOrder;
        }


        /// <summary>
        /// Either fluids A and B; or A, B and solid C.
        /// </summary>
        protected override Array SpeciesTable {
            get {
                if (Control.UseImmersedBoundary) {
                    var r = new string[2, 2];
                    r[0, 0] = "A";
                    r[0, 1] = "C"; // solid
                    r[1, 0] = "B";
                    r[1, 1] = "C"; // also solid
                    return r;
                } else {
                    return new[] { "A", "B" };
                }
            }
        }

        /// <summary>
        /// Usually, the term "DG order of the calculation" means the velocity degree.
        /// </summary>
        protected int VelocityDegree() {
            int pVel;
            if (this.Control.FieldOptions.TryGetValue("Velocity*", out FieldOpts v)) {
                pVel = v.Degree;
            } else if (this.Control.FieldOptions.TryGetValue(BoSSS.Solution.NSECommon.VariableNames.VelocityX, out FieldOpts v1)) {
                pVel = v1.Degree;
            } else {
                throw new Exception("MultigridOperator.ChangeOfBasisConfig: Degree of Velocity not found");
            }
            return pVel;
        }

        protected override void AddMultigridConfigLevel(List<MultigridOperator.ChangeOfBasisConfig> configsLevel, int iLevel) {
            int D = this.GridData.SpatialDimension;
            int pVel = VelocityDegree();
            int pPrs = this.Control.FieldOptions[BoSSS.Solution.NSECommon.VariableNames.Pressure].Degree;
            int pTemp = this.Control.FieldOptions[BoSSS.Solution.NSECommon.VariableNames.Temperature].Degree;
            int pMassFraction = this.Control.FieldOptions[BoSSS.Solution.NSECommon.VariableNames.MassFraction0].Degree;

            // configurations for velocity
            for (int d = 0; d < D; d++) {
                var configVel_d = new MultigridOperator.ChangeOfBasisConfig() {
                    DegreeS = new int[] { pVel },
                    mode = MultigridOperator.Mode.SymPart_DiagBlockEquilib_DropIndefinite,
                    //mode = MultigridOperator.Mode.Eye,
                    VarIndex = new int[] { this.XOperator.DomainVar.IndexOf(VariableNames.VelocityVector(D)[d]) }
                };
                configsLevel.Add(configVel_d);
            }
            // configuration for pressure
            var configPres = new MultigridOperator.ChangeOfBasisConfig() {
                DegreeS = new int[] { pPrs },
                mode = MultigridOperator.Mode.IdMass_DropIndefinite,
                //mode = MultigridOperator.Mode.Eye,
                VarIndex = new int[] { this.XOperator.DomainVar.IndexOf(VariableNames.Pressure) }
            };
            configsLevel.Add(configPres);

            // configuration for Temperature
            var confTemp = new MultigridOperator.ChangeOfBasisConfig() {
                DegreeS = new int[] { pTemp },
                mode = MultigridOperator.Mode.SymPart_DiagBlockEquilib,
                //mode = MultigridOperator.Mode.Eye,
                VarIndex = new int[] { this.XOperator.DomainVar.IndexOf(VariableNames.Temperature) }
            };
            configsLevel.Add(confTemp);

            // configurations for Mass fractions
            int NumberOfSpecies = Control.NumberOfChemicalSpecies;
            var massFractionNames = VariableNames.MassFractions(NumberOfSpecies);
            for (int i = 0; i < (NumberOfSpecies); i++) {
                var configMF = new MultigridOperator.ChangeOfBasisConfig() {
                    DegreeS = new int[] { pMassFraction },
                    //mode = MultigridOperator.Mode.Eye,
                    mode = MultigridOperator.Mode.SymPart_DiagBlockEquilib,
                    VarIndex = new int[] { this.XOperator.DomainVar.IndexOf(massFractionNames[i]) }
                };
                configsLevel.Add(configMF);
            }
        }

        #endregion Operator configuration

        #region Operator definition


        //protected LowMachCombustionMultiphaseBoundaryCondMap boundaryMap;
        protected IncompressibleBoundaryCondMap boundaryMap;
        
        private ThermalMultiphaseBoundaryCondMap m_thermBoundaryMap;

        protected override IncompressibleBoundaryCondMap GetBcMap() {
            if (boundaryMap == null)
                boundaryMap = new LowMachCombustionMultiphaseBoundaryCondMap(this.GridData, this.Control.BoundaryValues, new string[] { "A", "B" }, Control.NumberOfChemicalSpecies);



            return boundaryMap;
        }

        protected virtual void DefineSystem(int D, OperatorFactory opFactory, LevelSetUpdater lsUpdater) {
            int quadOrder = QuadOrder();
            XNSEC_OperatorConfiguration config = new XNSEC_OperatorConfiguration(this.Control);

            GetBcMap();

            #region Equations of state

            var ChemicalModel = new OneStepChemicalModel(Control.VariableOneStepParameters, Control.YFuelInlet, Control.YOxInlet);

            if (boundaryMap.PhysMode == PhysicsMode.Combustion) {
                EoS_A = new MaterialLaw_MultipleSpecies(Control.MolarMasses, Control.MatParamsMode, Control.rhoOne, Control.R_gas, Control.T_ref_Sutherland, ChemicalModel, Control.cpRef, Control.HeatCapacityMode);
                EoS_B = new MaterialLaw_MultipleSpecies(Control.MolarMasses, Control.MatParamsMode, Control.rhoOne, Control.R_gas, Control.T_ref_Sutherland, ChemicalModel, Control.cpRef, Control.HeatCapacityMode);
            } else if (boundaryMap.PhysMode == PhysicsMode.MixtureFraction) {
                EoS_A = new MaterialLawMixtureFractionNew(Control.T_ref_Sutherland, Control.MolarMasses, Control.MatParamsMode, Control.rhoOne, Control.R_gas, Control.HeatRelease, Control.TOxInlet, Control.TFuelInlet, Control.YOxInlet, Control.YFuelInlet, Control.zSt, Control.CC, ChemicalModel, Control.cpRef, Control.smoothingFactor);
                EoS_B = new MaterialLawMixtureFractionNew(Control.T_ref_Sutherland, Control.MolarMasses, Control.MatParamsMode, Control.rhoOne, Control.R_gas, Control.HeatRelease, Control.TOxInlet, Control.TFuelInlet, Control.YOxInlet, Control.YFuelInlet, Control.zSt, Control.CC, ChemicalModel, Control.cpRef, Control.smoothingFactor);
            } else {
                throw new Exception("Wrong configuration");
            }

            //initialize EoS
            EoS_A.Initialize(Control.AmbientPressure);
            EoS_B.Initialize(Control.AmbientPressure);

            EoS_A.ConstantDensityValue = config.physParams.rho_A;
            EoS_B.ConstantDensityValue = config.physParams.rho_B;
            EoS_A.ConstantViscosityValue = config.physParams.mu_A;
            EoS_B.ConstantViscosityValue = config.physParams.mu_B;
            EoS_A.ConstantHeatConductivityValue = config.thermParams.k_A;
            EoS_B.ConstantHeatConductivityValue = config.thermParams.k_B;
            EoS_A.ConstantHeatCapacityValue = config.thermParams.c_A;
            EoS_B.ConstantHeatCapacityValue = config.thermParams.c_B;
            EoS_A.ConstantDiffusivityFactorVal = config.thermParams.k_A; // TODO
            EoS_B.ConstantDiffusivityFactorVal = config.thermParams.k_B; // TODO

            #endregion Equations of state

            // ============================
            // Momentum
            // ============================
            for (int d = 0; d < D; ++d) {
                DefineMomentumEquations(opFactory, config, d, D, lsUpdater);
                //Add Gravitation
                if (config.isGravity) {
                    var GravA = Gravity.CreateFrom("A", d, D, Control, Control.PhysicalParameters.rho_A, Control.GetGravity("A", d));
                    opFactory.AddParameter(GravA);
                    var GravB = Gravity.CreateFrom("B", d, D, Control, Control.PhysicalParameters.rho_B, Control.GetGravity("B", d));
                    opFactory.AddParameter(GravB);
                }
            }

            // ============================
            // Other Parameters
            // ============================
            DefineAditionalParameters(opFactory, config, D, lsUpdater, quadOrder);

            // ============================
            // Continuity
            // ============================
            if (config.isContinuity) {
                DefineContinuityEquation(opFactory, config, D, lsUpdater);
            }

            // ============================
            // Scalar Equations
            // ============================
            DefineScalarEquations(opFactory, config, D, lsUpdater);


            // ============================
            // Immersed BoundaryEquations
            // ============================
            if (Control.UseImmersedBoundary)
                DefineSystemImmersedBoundary(D, opFactory, config, lsUpdater);
        }

        protected virtual void DefineAditionalParameters(OperatorFactory opFactory, XNSEC_OperatorConfiguration config, int D, LevelSetUpdater lsUpdater, int quadOrder) {
            // ============================== //
            // === additional parameters === //
            // ============================= //
            if (config.PlotAdditionalParameters) {
                opFactory.AddParameter(new Density(EoS_A, EoS_B, config.NoOfChemicalSpecies));
                opFactory.AddParameter(new Viscosity(EoS_A, EoS_B));
                opFactory.AddParameter(new HeatCapacity(EoS_A, EoS_B));
            }
            opFactory.AddCoefficient(new SlipLengths(config, VelocityDegree()));




            if (config.isEvaporation) {
                var MassFluxExt = new MassFluxExtension_Evaporation(config);
                lsUpdater.AddLevelSetParameter(VariableNames.LevelSetCG, MassFluxExt);
            }
            // ==================================== //
            // === level set related parameters === //
            // ==================================== //

            Normals normalsParameter = new Normals(D, ((LevelSet)lsUpdater.Tracker.LevelSets[0]).Basis.Degree);
            opFactory.AddParameter(normalsParameter);

            lsUpdater.AddLevelSetParameter(VariableNames.LevelSetCG, normalsParameter);
            lsUpdater.AddLevelSetParameter(VariableNames.LevelSetCG, new Velocity0Mean(D, LsTrk, quadOrder));

            #region SurfaceTension

            switch (Control.AdvancedDiscretizationOptions.SST_isotropicMode) {
                case SurfaceStressTensor_IsotropicMode.LaplaceBeltrami_ContactLine:
                    MaxSigma maxSigmaParameter = new MaxSigma(Control.PhysicalParameters, Control.AdvancedDiscretizationOptions, QuadOrder(), Control.dtFixed);
                    opFactory.AddParameter(maxSigmaParameter);
                    lsUpdater.AddLevelSetParameter(VariableNames.LevelSetCG, maxSigmaParameter);
                    BeltramiGradient lsBGradient = FromControl.BeltramiGradient(Control, "Phi", D);
                    lsUpdater.AddLevelSetParameter(VariableNames.LevelSetCG, lsBGradient);
                    break;

                case SurfaceStressTensor_IsotropicMode.LaplaceBeltrami_Flux:
                case SurfaceStressTensor_IsotropicMode.LaplaceBeltrami_Local:
                    BeltramiGradient lsGradient = FromControl.BeltramiGradient(Control, "Phi", D);
                    lsUpdater.AddLevelSetParameter(VariableNames.LevelSetCG, lsGradient);
                    break;

                case SurfaceStressTensor_IsotropicMode.Curvature_ClosestPoint:
                case SurfaceStressTensor_IsotropicMode.Curvature_Projected:
                case SurfaceStressTensor_IsotropicMode.Curvature_LaplaceBeltramiMean:
                    BeltramiGradientAndCurvature lsGradientAndCurvature =
                        FromControl.BeltramiGradientAndCurvature(Control, "Phi", quadOrder, D);
                    opFactory.AddParameter(lsGradientAndCurvature);
                    lsUpdater.AddLevelSetParameter(VariableNames.LevelSetCG, lsGradientAndCurvature);
                    break;

                case SurfaceStressTensor_IsotropicMode.Curvature_Fourier:
                    FourierLevelSet ls = (FourierLevelSet)lsUpdater.LevelSets[VariableNames.LevelSetCG].DGLevelSet;
                    var fourier = new FourierEvolver(
                        VariableNames.LevelSetCG,
                        ls,
                        Control.FourierLevSetControl,
                        Control.FieldOptions[BoSSS.Solution.NSECommon.VariableNames.Curvature].Degree);
                    lsUpdater.AddLevelSetParameter(VariableNames.LevelSetCG, fourier);
                    //lsUpdater.AddEvolver(VariableNames.LevelSetCG, fourier);
                    opFactory.AddParameter(fourier);
                    break;

                default:
                    throw new NotImplementedException($"option {Control.AdvancedDiscretizationOptions.SST_isotropicMode} is not handled.");
            }

            #endregion SurfaceTension

            // ==================== //
            // === Coefficients === //
            // ==================== //
            opFactory.AddCoefficient(new ReynoldsNumber(config));

            opFactory.AddCoefficient(new EvapMicroRegion());
            if (config.prescribedMassflux != null)
                opFactory.AddCoefficient(new PrescribedMassFlux(config));
        }

        protected virtual void DefineContinuityEquation(OperatorFactory opFactory, XNSEC_OperatorConfiguration config, int D, LevelSetUpdater lsUpdater) {
            opFactory.AddEquation(new LowMachContinuity(D, "A", config, boundaryMap, EoS_A, Control.dtFixed, Control.ManufacturedSolution_Continuity, Control.NonLinearSolver.SolverCode));
            opFactory.AddEquation(new LowMachContinuity(D, "B", config, boundaryMap, EoS_B, Control.dtFixed, Control.ManufacturedSolution_Continuity, Control.NonLinearSolver.SolverCode));

            //=== evaporation extension === //
            if (config.isEvaporation) {
                opFactory.AddEquation(new InterfaceContinuity_Evaporation_Newton_LowMach("A", "B", D, config));
            } else {
                opFactory.AddEquation(new InterfaceContinuityLowMach(config, D, LsTrk, config.isMatInt));

            }


            if (Control.timeDerivativeConti_OK) {
                var rho0 = new Density_t0(config.NoOfChemicalSpecies, (MaterialLaw_MultipleSpecies)EoS_A);
                opFactory.AddParameter(rho0);

                var rho00 = new Density_t00(config.NoOfChemicalSpecies, (MaterialLaw_MultipleSpecies)EoS_A);
                opFactory.AddParameter(rho00);
            }
            //lsUpdater.AddLevelSetParameter(VariableNames.LevelSetCG, rho0);
        }

        protected virtual void DefineMomentumEquations(OperatorFactory opFactory, XNSEC_OperatorConfiguration config, int d, int D, LevelSetUpdater lsUpdater) {
            Func<double[], double, double> ManSol = d == 0 ? Control.ManufacturedSolution_MomentumX : Control.ManufacturedSolution_MomentumY;
            opFactory.AddEquation(new LowMachMomentumEquations("A", d, D, boundaryMap, config, EoS_A, ManSol, Control.NonLinearSolver.SolverCode));
            opFactory.AddEquation(new LowMachMomentumEquations("B", d, D, boundaryMap, config, EoS_B, ManSol, Control.NonLinearSolver.SolverCode));
            opFactory.AddEquation(new NSEInterface_LowMach("A", "B", d, D, boundaryMap, config, EoS_A, EoS_B, config.isMovingMesh));
            // opFactory.AddEquation(new NSESurfaceTensionForce("A", "B", d, D, boundaryMap, LsTrk, config)); // Maybe later...


             //=== evaporation extension === //
            if (config.isEvaporation) {
                //opFactory.AddEquation(new InterfaceNSE_Evaporation_Newton("A", "B", D, d, config));
                opFactory.AddEquation(new InterfaceNSE_Evaporation_LowMach("A", "B", D, d, config));

            }
        }

        /// <summary>
        /// Scalar equations used in the lowMach equations, namely Temperature equation and Mass Fractions equations
        /// </summary>
        public virtual void DefineScalarEquations(OperatorFactory opFactory, XNSEC_OperatorConfiguration config, int D, LevelSetUpdater lsUpdater) {
            //================================
            // Energy equations (Temperature)
            //================================

            if (config.TemperatureEquationOK) {
                opFactory.AddEquation(new LowMachEnergy("A", D, boundaryMap, config, EoS_A, Control.HeatRelease, Control.ReactionRateConstants, Control.MolarMasses, Control.TRef, Control.cpRef, Control.dtFixed, Control.myThermalWallType, Control.ManufacturedSolution_Energy));
                opFactory.AddEquation(new LowMachEnergy("B", D, boundaryMap, config, EoS_B, Control.HeatRelease, Control.ReactionRateConstants, Control.MolarMasses, Control.TRef, Control.cpRef, Control.dtFixed, Control.myThermalWallType, Control.ManufacturedSolution_Energy));
                if (config.isEvaporation) {
                    opFactory.AddEquation(new HeatInterface_Evaporation_LowMach("A", "B", D, m_thermBoundaryMap, config, EoS_A,EoS_B, config.Reynolds,config.Prandtl, config.thermParams.T_sat ));
                } else {
                    opFactory.AddEquation(new HeatInterface_LowMach("A", "B", D,  boundaryMap, config, EoS_A, EoS_B,config.Reynolds,config.Prandtl));
                }

                opFactory.AddParameter(new dp0dt(EoS_A, Control.Reynolds, Control.Prandtl));
            } else {
                opFactory.AddEquation(new IdentityEquation("A", VariableNames.Temperature, EquationNames.HeatEquation));
                opFactory.AddEquation(new IdentityEquation("B", VariableNames.Temperature, EquationNames.HeatEquation));
            }
            opFactory.AddParameter(new ThermodynamicPressure(Control.InitialMass, Control.ThermodynamicPressureMode, EoS_A));

            //================================
            // Mass Fractions equations
            //================================
            
            for (int s = 0; s < config.NoOfChemicalSpecies; s++) {
                if (config.MassFractionEquationsOK) {
                    int chemicalSpeciesCounter = s;

                    opFactory.AddEquation(new LowMachMassFraction("A", D, boundaryMap, config, EoS_A, chemicalSpeciesCounter, Control.ReactionRateConstants, Control.StoichiometricCoefficients, Control.MolarMasses, Control));
                    opFactory.AddEquation(new LowMachMassFraction("B", D, boundaryMap, config, EoS_B, chemicalSpeciesCounter, Control.ReactionRateConstants, Control.StoichiometricCoefficients, Control.MolarMasses, Control));
                    if (Control.ChemicalReactionActive) {
                        opFactory.AddParameter(new ReactionRate(EoS_A, Control.ReactionRateConstants, config.NoOfChemicalSpecies));
                    }

                    if (config.isEvaporation) {
                        double[] valsAtInterface = new double[config.NoOfChemicalSpecies];
                        valsAtInterface[0] = 1.0;
                        valsAtInterface[1] = 0.0;

                        opFactory.AddEquation(new SpeciesMassTransferInterface_Evaporation_LowMach("A", "B", D, m_thermBoundaryMap, config, EoS_A, EoS_B, config.Reynolds, config.Prandtl, valsAtInterface[s],s));
                    } else {
                        //TODO
                        //opFactory.AddEquation(new HeatInterface_LowMach("A", "B", D, boundaryMap, config));
                    }
                } else {// Add identity equation for each MF
                    opFactory.AddEquation(new IdentityEquation("A", VariableNames.MassFractions(config.NoOfChemicalSpecies)[s], EquationNames.SpeciesMassBalanceName(s)));
                    opFactory.AddEquation(new IdentityEquation("B", VariableNames.MassFractions(config.NoOfChemicalSpecies)[s], EquationNames.SpeciesMassBalanceName(s)));
                }
            }

            //var p0_old = new ThermodynamicPressure_Oldtimestep(1.0, Control.ThermodynamicPressureMode, EoS_A);
            //opFactory.AddParameter(p0_old);
            //lsUpdater.AddLevelSetParameter(VariableNames.LevelSetCG, p0_old);
        }

        /// <summary>
        /// 
        /// </summary>
        protected override int NoOfLevelSets {
            get {
                if (Control.UseImmersedBoundary)
                    return 2;
                else
                    return 1;
            }
        }


        /// <summary>
        /// Definition of the boundary condition on the immersed boundary (fluid-solid boundary, level-set 1), 
        /// <see cref="XNSE_Control.UseImmersedBoundary"/>;
        /// Override to customize.
        /// </summary>
        protected virtual void DefineSystemImmersedBoundary(int D, OperatorFactory opFactory, XNSEC_OperatorConfiguration config, LevelSetUpdater lsUpdater) {

            ////////////////////////////////////////////////
            ///     Momentum
            ////////////////////////////////////////////////
            for (int d = 0; d < D; ++d) {
                // so far only no slip!
                opFactory.AddEquation(new NSEimmersedBoundary_Newton_LowMach("A", "C", 1, d, D, boundaryMap, config, EoS_A, config.isMovingMesh,Control.physicsMode));
                opFactory.AddEquation(new NSEimmersedBoundary_Newton_LowMach("B", "C", 1, d, D, boundaryMap, config, EoS_B, config.isMovingMesh, Control.physicsMode));
            }
            ////////////////////////////////////////////////
            ///     Conti
            ////////////////////////////////////////////////
            opFactory.AddEquation(new ImmersedBoundaryContinuity_LowMach("A", "C", 1, config, D));
            opFactory.AddEquation(new ImmersedBoundaryContinuity_LowMach("B", "C", 1, config, D));
            ////////////////////////////////////////////////
            ///     Temperature
            ////////////////////////////////////////////////
            if (config.TemperatureEquationOK) {
                opFactory.AddEquation(new ImmersedBoundaryHeat_LowMach("A", "C", 1, D, config,EoS_A));
                opFactory.AddEquation(new ImmersedBoundaryHeat_LowMach("B", "C", 1, D, config, EoS_B));
            }
            ////////////////////////////////////////////////
            ///     MassFractions
            ////////////////////////////////////////////////
          

            for (int s = 0; s < config.NoOfChemicalSpecies; s++) {
                if (config.MassFractionEquationsOK) {
                    int chemicalSpeciesCounter = s;
                    opFactory.AddEquation(new ImmersedBoundaryMF_LowMach("A", "C", 1, D, config, EoS_A, chemicalSpeciesCounter,config.NoOfChemicalSpecies));
                    opFactory.AddEquation(new ImmersedBoundaryMF_LowMach("B", "C", 1, D, config, EoS_B, chemicalSpeciesCounter, config.NoOfChemicalSpecies));

                }  
            }
            opFactory.AddParameter((ParameterS)GetLevelSetVelocity(1));
        }


        /// <summary>
        /// Low-Mach unsteady part definition
        /// </summary>
        /// <param name="D"></param>
        /// <param name="opFactory"></param>
        /// <param name="lsUpdater"></param>
        protected virtual void DefineTemporalTerm(int D, OperatorFactory opFactory) {
            //  var EoS = base.Control.EoS;
            int NoOfChemSpecies = Control.NumberOfChemicalSpecies;
            // dbg_launch();

            if (boundaryMap.PhysMode == PhysicsMode.Combustion) {

                // Momentum
                // ============================
                for (int d = 0; d < D; d++) {
                    opFactory.AddEquation(new LowMachUnsteadyEquationPart("A", D, VariableNames.VelocityVector(D)[d], EquationNames.MomentumEquationComponent(d), NoOfChemSpecies, EoS_A));
                    opFactory.AddEquation(new LowMachUnsteadyEquationPart("B", D, VariableNames.VelocityVector(D)[d], EquationNames.MomentumEquationComponent(d), NoOfChemSpecies, EoS_B));
                }

                // Continuity
                // ============================
                opFactory.AddEquation(new LowMachUnsteadyEquationPart("A", D, VariableNames.Pressure, EquationNames.ContinuityEquation, NoOfChemSpecies, EoS_A, massScale: 0.0));
                opFactory.AddEquation(new LowMachUnsteadyEquationPart("B", D, VariableNames.Pressure, EquationNames.ContinuityEquation, NoOfChemSpecies, EoS_B, massScale: 0.0));


                // Energy (Temperature)
                // ============================
                opFactory.AddEquation(new LowMachUnsteadyEquationPart("A", D, VariableNames.Temperature, EquationNames.HeatEquation, NoOfChemSpecies, EoS_A, massScale: 1.0 / Control.HeatCapacityRatio));
                opFactory.AddEquation(new LowMachUnsteadyEquationPart("B", D, VariableNames.Temperature, EquationNames.HeatEquation, NoOfChemSpecies, EoS_B, massScale: 1.0 / Control.HeatCapacityRatio));
                // Mass Fractions
                // ============================
                for (int s = 0; s < NoOfChemSpecies; s++) {
                    opFactory.AddEquation(new LowMachUnsteadyEquationPart("A", D, VariableNames.MassFractions(NoOfChemSpecies)[s], EquationNames.SpeciesMassBalanceName(s), NoOfChemSpecies, EoS_A));
                    opFactory.AddEquation(new LowMachUnsteadyEquationPart("B", D, VariableNames.MassFractions(NoOfChemSpecies)[s], EquationNames.SpeciesMassBalanceName(s), NoOfChemSpecies, EoS_B));
                }
            } else {

                // Momentum
                // ============================
                for (int d = 0; d < D; d++) {
                    opFactory.AddEquation(new LowMachUnsteadyEquationPart_MF("A", D, VariableNames.VelocityVector(D)[d], EquationNames.MomentumEquationComponent(d), NoOfChemSpecies, EoS_A));
                    opFactory.AddEquation(new LowMachUnsteadyEquationPart_MF("B", D, VariableNames.VelocityVector(D)[d], EquationNames.MomentumEquationComponent(d), NoOfChemSpecies, EoS_B));
                }

                // Continuity
                // ============================
                opFactory.AddEquation(new LowMachUnsteadyEquationPart_MF("A", D, VariableNames.Pressure, EquationNames.ContinuityEquation, NoOfChemSpecies, EoS_A, massScale: 0.0));
                opFactory.AddEquation(new LowMachUnsteadyEquationPart_MF("B", D, VariableNames.Pressure, EquationNames.ContinuityEquation, NoOfChemSpecies, EoS_B, massScale: 0.0));



                // Mixture Fraction
                // ============================
                opFactory.AddEquation(new LowMachUnsteadyEquationPart_MF("A", D, VariableNames.MixtureFraction, EquationNames.MixtureFractionEquation, NoOfChemSpecies, EoS_A, massScale: 1.0 ));
                opFactory.AddEquation(new LowMachUnsteadyEquationPart_MF("B", D, VariableNames.MixtureFraction, EquationNames.MixtureFractionEquation, NoOfChemSpecies, EoS_B, massScale: 1.0 ));
            }
        }

        #endregion Operator definition

        public MaterialLaw_MultipleSpecies EoS_A;
        public MaterialLaw_MultipleSpecies EoS_B;

        private XSpatialOperatorMk2 XOP;
        /// <summary>
        /// Low-Mach system of equations definition
        /// </summary>
        /// <param name="D"></param>
        /// <param name="opFactory"></param>
        /// <param name="lsUpdater"></param>

        protected override XSpatialOperatorMk2 GetOperatorInstance(int D, LevelSetUpdater levelSetUpdater) {
            OperatorFactory opFactory = new OperatorFactory();

            DefineSystem(D, opFactory, levelSetUpdater);

            /*XSpatialOperatorMk2*/
            XOP = opFactory.GetSpatialOperator(QuadOrder());
            //final settings
            XOP.FreeMeanValue[VariableNames.Pressure] = !GetBcMap().DirichletPressureBoundary;



            if (Control.NonLinearSolver.SolverCode == NonLinearSolverCode.Newton) {
                Console.WriteLine("Linearization Hint:" + LinearizationHint.GetJacobiOperator.ToString());
                XOP.LinearizationHint = LinearizationHint.GetJacobiOperator;
            } else if (Control.NonLinearSolver.SolverCode == NonLinearSolverCode.Picard){
                Console.WriteLine("Linearization Hint:" + LinearizationHint.GetJacobiOperator.ToString());

                //throw new NotImplementedException("LowMach solver supports only Newton as NonLinearSolver");
            }

            XOP.ParameterUpdates.Add(PlotNewtonIterationsHack);

            XOP.IsLinear = false;
            XOP.AgglomerationThreshold = this.Control.AgglomerationThreshold;

            // ============================
            // Self made temporal operator
            // ============================
            if (Control.UseSelfMadeTemporalOperator && (base.Control.TimesteppingMode == AppControl._TimesteppingMode.Transient)) {
                Console.WriteLine("Using low Mach temporal operator");
                OperatorFactory temporalOperatorFactory = new OperatorFactory();
                DefineTemporalTerm(D, temporalOperatorFactory);
                XSpatialOperatorMk2 temporalXOP = temporalOperatorFactory.GetSpatialOperator(QuadOrder());
                temporalXOP.Commit();

                var DependentTemporalOp = new DependentXTemporalOperator(XOP);

                foreach (var c in temporalXOP.CodomainVar) {
                    foreach (var d in temporalXOP.EquationComponents[c]) {
                        DependentTemporalOp.EquationComponents[c].Add(d);
                    }
                }

                XOP.TemporalOperator = DependentTemporalOp;
            }

            ////============================
            //// Solver-Controlled Homotopy<
            ////============================

            if (this.Control.HomotopyApproach == XNSEC_Control.HomotopyType.Automatic) {
                if (Control.HomotopyVariable == XNSEC_Control.HomotopyVariableEnum.Reynolds) {
                    this.CurrentHomotopyValue = Control.Reynolds;
                    XOP.HomotopyUpdate.Add(delegate (double HomotopyScalar) {
                        if (HomotopyScalar < 0.0)
                            throw new ArgumentOutOfRangeException();
                        if (HomotopyScalar > 1.0)
                            throw new ArgumentOutOfRangeException();

                        // Using a linear function to prescribe the homotopy  path
                        // If HomotopyScalar = 0 => Reynolds = StartingValue
                        // If HomotopyScalar = 1 => Reynolds = Control.Reynolds
                        double StartingValue = Control.StartingHomotopyValue; // this should be an "easy" value for finding a solution

                        //double StartingValue = Control.Reynolds/10; // this should be an "easy" value for finding a solution
                        double AimedValue = Control.Reynolds;

                        //Linear
                        double slope = (AimedValue - StartingValue) / (1 - 0);
                        double val = slope * (HomotopyScalar - 0) + StartingValue;
                        this.CurrentHomotopyValue = val;

                        //////Exponential
                        //Console.WriteLine("Updating the homotopy value using a Exponential function ");
                        //double slope = (Math.Log10(AimedValue) - Math.Log10(StartingValue)) / (1 - 0);
                        //double reExponent = slope * (HomotopyScalar - 0) + Math.Log10(StartingValue);
                        //this.CurrentHomotopyValue = Math.Pow(10, reExponent);

                        Console.WriteLine("HomotopyScalar:" + HomotopyScalar);
                        Console.WriteLine("HomotopyValue:" + CurrentHomotopyValue);
                    });
                    var defaultcoefficients = XOP.OperatorCoefficientsProvider;
                    XOP.OperatorCoefficientsProvider = delegate (LevelSetTracker lstrk, SpeciesId spc, int quadOrder, int TrackerHistoryIdx, double time) {
                        CoefficientSet cs = defaultcoefficients(lstrk, spc, quadOrder, TrackerHistoryIdx, time);
                        cs.UserDefinedValues["Reynolds"] = this.CurrentHomotopyValue;
                        return cs;
                    };
                }

                if (Control.HomotopyVariable == XNSEC_Control.HomotopyVariableEnum.VelocityInletMultiplier) {
                    this.CurrentHomotopyValue = Control.homotopieAimedValue;
                    XOP.HomotopyUpdate.Add(delegate (double HomotopyScalar) {
                        if (HomotopyScalar < 0.0)
                            throw new ArgumentOutOfRangeException();
                        if (HomotopyScalar > 1.0)
                            throw new ArgumentOutOfRangeException();

                        ////Linear
                        //double StartingValue = 1.0; // this should be an "easy" value for finding a solution
                        //double AimedValue = Control.homotopieAimedValue;
                        //double slope = (AimedValue - StartingValue) / (1 - 0);
                        //double val = slope * (HomotopyScalar - 0) + StartingValue;

                        double StartingValue = 1.0 / Control.homotopieAimedValue; // this should be an "easy" value for finding a solution
                        double AimedValue = 1.0;
                        double slope = (AimedValue - StartingValue) / (1 - 0);
                        double val = slope * (HomotopyScalar - 0) + StartingValue;

                        this.CurrentHomotopyValue = val;

                        Console.WriteLine("HomotopyScalar:" + HomotopyScalar);
                        Console.WriteLine("HomotopyValue:" + CurrentHomotopyValue);
                    });
                    var defaultcoefficients = XOP.OperatorCoefficientsProvider;
                    XOP.OperatorCoefficientsProvider = delegate (LevelSetTracker lstrk, SpeciesId spc, int quadOrder, int TrackerHistoryIdx, double time) {
                        CoefficientSet cs = defaultcoefficients(lstrk, spc, quadOrder, TrackerHistoryIdx, time);
                        cs.UserDefinedValues["VelocityMultiplier"] = this.CurrentHomotopyValue;
                        return cs;
                    };
                }

                if (Control.HomotopyVariable == XNSEC_Control.HomotopyVariableEnum.HeatOfCombustion) {
                    this.CurrentHomotopyValue = Control.homotopieAimedValue;
                    XOP.HomotopyUpdate.Add(delegate (double HomotopyScalar) {
                        if (HomotopyScalar < 0.0)
                            throw new ArgumentOutOfRangeException();
                        if (HomotopyScalar > 1.0)
                            throw new ArgumentOutOfRangeException();

                        ////Linear

                        double StartingValue = 0.0; // this should be an "easy" value for finding a solution
                        double AimedValue = Control.HeatRelease;
                        double slope = (AimedValue - StartingValue) / (1 - 0);
                        double val = slope * (HomotopyScalar - 0) + StartingValue;

                        this.CurrentHomotopyValue = val;
                        ((MaterialLawMixtureFractionNew)EoS_A).Q = val;
                        Console.WriteLine("HomotopyScalar:" + HomotopyScalar);
                        Console.WriteLine("HomotopyValue:" + CurrentHomotopyValue);
                    });
                    var defaultcoefficients = XOP.OperatorCoefficientsProvider;
                    XOP.OperatorCoefficientsProvider = delegate (LevelSetTracker lstrk, SpeciesId spc, int quadOrder, int TrackerHistoryIdx, double time) {
                        CoefficientSet cs = defaultcoefficients(lstrk, spc, quadOrder, TrackerHistoryIdx, time);
                        cs.UserDefinedValues["HeatOfReaction"] = this.CurrentHomotopyValue;
                        return cs;
                    };
                }
            }

            ////============================
            //// Solver safe guard 
            ////============================
            if (Control.VariableBounds != null) {
                Console.WriteLine("Using solver safe guard!");
                XOP.SolverSafeguard = DelValidationCombustion;
            }
            XOP.Commit();

            PrintConfiguration();
            return XOP;
        }

        /// <summary>
        /// duh
        /// </summary>
        public double CurrentHomotopyValue {
            get {
                return (double)XOP.UserDefinedValues["A"][Control.homotopieVariableName];
            }
            set {
                double oldVal;
                if (XOP.UserDefinedValues["A"].ContainsKey(Control.homotopieVariableName))
                    oldVal = CurrentHomotopyValue;
                else
                    oldVal = double.NegativeInfinity;

                if (oldVal != value)
                    Console.WriteLine("setting" + Control.homotopieVariableName + " to " + value);
                XOP.UserDefinedValues["A"][Control.homotopieVariableName] = value;
            }
        }

        int homotopyStep = 0;
        protected override double RunSolverOneStep(int TimestepNo, double phystime, double dt) {
            //Update Calls


           

            dt = GetTimestep();
            // Convert mixture fraction into temperature and mass fractions
            if (Control is XNSEC_MF_Control) {
                string[] names = ArrayTools.Cat(new string[] { VariableNames.Temperature }, VariableNames.MassFractions(Control.NumberOfChemicalSpecies));
                XDGField MixtureFraction = (XDGField)this.m_IOFields.Where(f => f.Identification == VariableNames.MixtureFraction).Single();
                Console.WriteLine("transforming back variables for MF calculation");


                foreach (var id in names) {
                    var field = (XDGField)(m_IOFields.Where(f => f.Identification == id).SingleOrDefault());

                    field.Clear();
                    var fieldToTransform_A = ((XDGField)field).GetSpeciesShadowField("A");
                    fieldToTransform_A.ProjectField(1.0,
                    delegate (int j0, int Len, NodeSet NS, MultidimensionalArray result) {
                        int K = result.GetLength(1);
                        MultidimensionalArray ZArr = MultidimensionalArray.Create(Len, K);
                        MixtureFraction.Evaluate(j0, Len, NS, ZArr);
                        for (int j = 0; j < Len; j++) {
                            for (int k = 0; k < K; k++) {
                                result[j, k] = EoS_A.getVariableFromZ(ZArr[j, k], id);
                            }
                        }
                    }, new BoSSS.Foundation.Quadrature.CellQuadratureScheme(true, null));


                    var fieldToTransform_B = ((XDGField)field).GetSpeciesShadowField("B");
                    fieldToTransform_B.ProjectField(1.0,
                    delegate (int j0, int Len, NodeSet NS, MultidimensionalArray result) {
                        int K = result.GetLength(1);
                        MultidimensionalArray ZArr = MultidimensionalArray.Create(Len, K);
                        MixtureFraction.Evaluate(j0, Len, NS, ZArr);
                        for (int j = 0; j < Len; j++) {
                            for (int k = 0; k < K; k++) {
                                result[j, k] = EoS_A.getVariableFromZ(ZArr[j, k], id);
                            }
                        }
                    }, new BoSSS.Foundation.Quadrature.CellQuadratureScheme(true, null));


                }


            }

            if (Control.timeDerivativeEnergyp0_OK) {
                //    var p0_old = this.Parameters.Where(f => f.Identification == VariableNames.ThermodynamicPressure + "_t0").Single();
                //    var p0 = this.Parameters.Where(f => f.Identification == VariableNames.ThermodynamicPressure).Single();
                //    p0_old.Clear();
                //    p0_old.Acc(1.0, p0);
            }

        
            if (Control.timeDerivativeConti_OK && base.Control.TimesteppingMode == AppControl._TimesteppingMode.Transient) {
                XOP.InvokeParameterUpdate(phystime, CurrentStateVector.Fields.ToArray(), Parameters.ToArray());
                var rho0_oldold = this.Parameters.Where(f => f.Identification == VariableNames.Rho + "_t00").Single();
                var rho0_old = this.Parameters.Where(f => f.Identification == VariableNames.Rho + "_t0").Single();
                var rho = this.Parameters.Where(f => f.Identification == VariableNames.Rho).Single();


                rho0_oldold.Clear();
                rho0_oldold.Acc(1.0, rho0_old);

                rho0_old.Clear();
                rho0_old.Acc(1.0, rho);
                Console.WriteLine("!!!!!!!!!!!!!!!!!!!!!!!!!!");
                Console.WriteLine("Rho mean value: " + rho.GetMeanValueTotal(null));
                Console.WriteLine("Rho old mean value: " + rho0_old.GetMeanValueTotal(null));
                Console.WriteLine("Rho old old mean value: " + rho0_oldold.GetMeanValueTotal(null));
                Console.WriteLine("!!!!!!!!!!!!!!!!!!!!!!!!!!");
            }



            // Selfmade homotopy
            if (this.Control.HomotopyApproach == XNSEC_Control.HomotopyType.Manual) {
                this.CurrentHomotopyValue= this.Control.SelfDefinedHomotopyArray[homotopyStep];
                Console.WriteLine("Setting reynolds number to " + this.CurrentHomotopyValue);
                var defaultcoefficients = XOP.OperatorCoefficientsProvider;
                XOP.OperatorCoefficientsProvider = delegate (LevelSetTracker lstrk, SpeciesId spc, int quadOrder, int TrackerHistoryIdx, double time) {
                    CoefficientSet cs = defaultcoefficients(lstrk, spc, quadOrder, TrackerHistoryIdx, time);
                    cs.UserDefinedValues[Control.homotopieVariableName] = this.CurrentHomotopyValue;
                    return cs;
                };
                homotopyStep++;
            }

            var overallstart = DateTime.Now;
            Console.WriteLine($"Starting time step {TimestepNo}, dt = {dt}");
            bool SolverSuccess = Timestepping.Solve(phystime, dt, Control.SkipSolveAndEvaluateResidual);
            var overallstop = DateTime.Now;
            var overallduration = overallstop - overallstart;

            //int D = this.Grid.SpatialDimension;
            //double dtCFL = this.GridData.ComputeCFLTime(this.CurrentStateVector.Fields.Take(D), double.MaxValue);
            //Console.WriteLine("CFL time is " + dtCFL);

            Console.WriteLine("Duration of this timestep: " + overallduration);
            Console.WriteLine($"done with time step {TimestepNo}");

            if (Control.AnalyticsolutionSwitch || !Control.ExactSolutionVelocity.IsNullOrEmpty()) {
                CalcErrors();
            }

            //Calculate nusselt number
            if ((Control.EdgeTagsNusselt != null) && Control.TimesteppingMode == AppControl._TimesteppingMode.Steady) {
                Console.WriteLine("Calculating nusselt numbers!");
                var temperatureXdg = (XDGField)(CurrentStateVector.Fields.Where(f => f.Identification == VariableNames.Temperature).SingleOrDefault());
                var temp = temperatureXdg.ProjectToSinglePhaseField(4);
                var NusseltResults = CalculateNusselt(TimestepNo, base.GridData, temp, Control);
                this.CurrentSessionInfo.KeysAndQueries.Add("NusseltNumber0", NusseltResults[0]);
                this.CurrentSessionInfo.KeysAndQueries.Add("NusseltNumber1", NusseltResults[1]);
                this.CurrentSessionInfo.KeysAndQueries.Add("NusseltNumber2", NusseltResults[2]);

                Console.WriteLine("Nusselt0:" + NusseltResults[0]);
                Console.WriteLine("Nusselt1:" + NusseltResults[1]);
                Console.WriteLine("Nusselt2:" + NusseltResults[2]);
            }

            double minTemperature = 0; double maxTemperature = 0;
            try {
                CurrentState.Fields.Where(f => f.Identification == VariableNames.Temperature).Single().GetExtremalValues(out minTemperature, out maxTemperature);
                Console.WriteLine("Min Temperature in this timestep: " + minTemperature);
                Console.WriteLine("Max Temperature in this timestep: " + maxTemperature);
            } catch (Exception e) {

            }
            //sensor.Update(CurrentState.Fields.Where(f => f.Identification == VariableNames.Temperature).Single());
            return dt;
        }

        protected override void Bye() {
            // base.PostprocessingModules.Add();
            base.Bye();
        }

        private int hack_TimestepIndex = 0;
        //private PerssonSensor sensor;

        public override void PostRestart(double time, TimestepNumber timestep) {
            base.PostRestart(time, timestep);

            if (Control.UseMixtureFractionsForCombustionInitialization) {
                var ChemicalModel = new OneStepChemicalModel(Control.VariableOneStepParameters, Control.YFuelInlet, Control.YOxInlet);
                var m_EoS = new MaterialLawMixtureFractionNew(Control.T_ref_Sutherland, Control.MolarMasses, Control.MatParamsMode, Control.rhoOne, Control.R_gas, Control.HeatRelease, Control.TOxInlet, Control.TFuelInlet, Control.YOxInlet, Control.YFuelInlet, Control.zSt, Control.CC, ChemicalModel, Control.cpRef, Control.smoothingFactor);

                string[] names = ArrayTools.Cat(new string[] { VariableNames.Temperature }, VariableNames.MassFractions(Control.NumberOfChemicalSpecies));

                // Start the combustion calculation with the mixture fraction
                var MixtureFraction = this.m_IOFields.Where(f => f.Identification == VariableNames.MixtureFraction).Single();

                //var basis = this.m_RegisteredFields.Where(f => f.Identification == VariableNames.Temperature).First().Basis;
                //var MixtureFraction = new XDGField((XDGBasis)basis, VariableNames.MixtureFraction);
                base.RegisterField(MixtureFraction, IOListOption.Always);

                foreach (var id in names) {
                    var fieldToTransform = FindField(this.m_RegisteredFields.ToArray(), id);
                    var fieldToTransform_A = ((XDGField)fieldToTransform).GetSpeciesShadowField("A");
                    fieldToTransform_A.Clear();
                    fieldToTransform_A.ProjectField(1.0,
                    delegate (int j0, int Len, NodeSet NS, MultidimensionalArray result) {
                        int K = result.GetLength(1);
                        MultidimensionalArray ZArr = MultidimensionalArray.Create(Len, K);
                        MixtureFraction.Evaluate(j0, Len, NS, ZArr);
                        for (int j = 0; j < Len; j++) {
                            for (int k = 0; k < K; k++) {
                                result[j, k] = m_EoS.getVariableFromZ(ZArr[j, k], id);
                            }
                        }
                    }, new BoSSS.Foundation.Quadrature.CellQuadratureScheme(true, null));
                }
            }
       
        
        }

        protected override void CreateFields() {
     
            base.CreateFields();

            if (Control.UseMixtureFractionsForCombustionInitialization /*|| Control is XNSEC_MF_Control*/) {
                base.RegisterField(new XDGField((XDGBasis)(this.m_RegisteredFields.Where(f => f.Identification == VariableNames.Temperature).First().Basis), VariableNames.MixtureFraction), IOListOption.Always);
            }

            // Create fields for analytical solution and errors
            if (Control.AnalyticsolutionSwitch || !Control.ExactSolutionVelocity.IsNullOrEmpty()) {
                // Errors:
                var errFields = InstantiateErrorFields();
                foreach (var f in errFields) {
                    base.RegisterField(f, IOListOption.Always);
                }
                // Analytical Solutions
                var AnSolFields = InstantiateAnalyticalSolFields();
                foreach (var f in AnSolFields) {
                    base.RegisterField(f, IOListOption.Always);
                }
            }

            if (Control is XNSEC_MF_Control) {
                Console.WriteLine("Instantiating result fields");
                string[] names = ArrayTools.Cat(new string[] { VariableNames.Temperature }, VariableNames.MassFractions(Control.NumberOfChemicalSpecies));
                var MixtureFraction = this.m_IOFields.Where(f => f.Identification == VariableNames.MixtureFraction).Single();
                base.RegisterField(MixtureFraction, IOListOption.Always);

                foreach (var id in names) {
                    var field = m_IOFields.Where(f => f.Identification == id).SingleOrDefault();
                    if (field == null) {
                        field = MixtureFraction.CloneAs();
                        field.Identification = id;
                        field.Clear();
                        base.RegisterField(field, IOListOption.Always);
                        //base.IOFields.Add(field);
                    }
                }
            }
        }

        /// <summary>
        /// Operator stability analysis
        /// </summary>
        public override IDictionary<string, double> OperatorAnalysis() {
            return this.Operator.OperatorAnalysis(this.CurrentStateVector.Mapping, this.MultigridOperatorConfig);
        }


        //protected override void PlotCurrentState(double physTime, TimestepNumber timestepNo, int superSampling = 0) {
        //    // Cells Numbers
        //    var CellNumbers = this.m_RegisteredFields.Where(s => s.Identification == "CellNumbers").SingleOrDefault();
        //    if (CellNumbers == null) {
        //        CellNumbers = new SinglePhaseField(new Basis(this.GridData, 0), "CellNumbers");
        //        this.RegisterField(CellNumbers);
        //    }
        //    CellNumbers.Clear();
        //    CellNumbers.ProjectField(1.0, delegate (int j0, int Len, NodeSet NS, MultidimensionalArray result) {
        //        int K = result.GetLength(1); // No nof Nodes
        //        for (int j = 0; j < Len; j++) {
        //            for (int k = 0; k < K; k++) {
        //                result[j, k] = j0 + j;
        //            }
        //        }
        //    }, new CellQuadratureScheme());


        //    //DGField[] RefinedFields = new[] { Refined_u, Refined_TestData, Refined_Grad_u[0], Refined_Grad_u[1], Refined_MagGrad_u };
        //    //string filename2 = "RefinedGrid." + timestepNo;
        //    //Tecplot.PlotFields(RefinedFields, filename2, physTime, superSampling);
        //}

        /// <summary>
        /// User-defined validation of a solver step, e.g. to prevent the solver to iterate out-of-bounds,
        /// e.g. to avoid un-physical 'solutions' (e.g. negative density).
        /// ('safeguard' for the solver)
        /// </summary>
        /// <param name="varIn"></param>
        /// <param name="varOut"></param>
        private void DelValidationCombustion(DGField[] varIn, DGField[] varOut) {
            CellMask AllCells = CellMask.GetFullMask(GridData);
            var Bounds = Control.VariableBounds;
            varOut.Clear();
            varOut = varIn.CloneAs();
            int idx = 0;
            foreach (var f in varIn) { // Loop over each DGField of the solution array
                foreach (var varName in Bounds.Keys) { // Iterate over dictionary with fields to be repaired
                    if (f.Identification == varName) {
                        double MinBound = Bounds[varName].Item1;
                        double MaxBound = Bounds[varName].Item2;

                        double[] mins = new double[AllCells.NoOfItemsLocally];
                        double[] maxs = new double[AllCells.NoOfItemsLocally];
                        f.GetCellwiseExtremalValues(mins, maxs);

                        // now check if values are inside bounds. If not, repair them
                        int lowcount = 0; int topcount = 0;
                        foreach (var cell in AllCells.ItemEnum) {
                            bool BoundedLow = (mins[cell] > MinBound);
                            bool BoundedTop = (maxs[cell] < MaxBound);

                            if (!BoundedLow) { // repair
                                ((XDGField)(varOut[idx])).SetMeanValueAB(cell, MinBound);
                                //varOut[idx].SetMeanValue(cell, MinBound);
                                lowcount++;
                            }
                            if (!BoundedTop) { // repair
                                ((XDGField)(varOut[idx])).SetMeanValueAB(cell, MaxBound);
                                //varOut[idx].SetMeanValue(cell, MaxBound);
                                topcount++;
                            }
                        }
                        if (lowcount > 0 || topcount > 0) {
                            Console.WriteLine(f.Identification + " is out of bounds in {0} cells.", lowcount + topcount);
                        }
                    }
                }
                idx++;
            }

            return;
        }
    }
}<|MERGE_RESOLUTION|>--- conflicted
+++ resolved
@@ -32,11 +32,7 @@
         // Main file
         //===========
         private static void Main(string[] args) {
-<<<<<<< HEAD
- 
             //-n 4 ./XNSEC.exe -c "cs:BoSSS.Application.XNSEC.FullNSEControlExamples.BackwardFacingStep()"
-=======
->>>>>>> d38d5a98
 
             //InitMPI();
             //DeleteOldPlotFiles();
