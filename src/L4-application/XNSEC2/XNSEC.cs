﻿using BoSSS.Application.XNSE_Solver;
using BoSSS.Application.XNSFE_Solver;
using BoSSS.Foundation;
using BoSSS.Foundation.Grid;
using BoSSS.Foundation.IO;
using BoSSS.Foundation.Quadrature;
using BoSSS.Foundation.XDG;
using BoSSS.Foundation.XDG.OperatorFactory;
using BoSSS.Solution;
using BoSSS.Solution.AdvancedSolvers;
using BoSSS.Solution.Control;
using BoSSS.Solution.LevelSetTools.SolverWithLevelSetUpdater;
using BoSSS.Solution.NSECommon;
using BoSSS.Solution.XheatCommon;
using BoSSS.Solution.XNSECommon;
using CommandLine;
using ilPSP;
using ilPSP.Utils;
using System;
using System.Collections.Generic;
using System.Diagnostics;
using System.Linq;

namespace BoSSS.Application.XNSEC {

    public partial class XNSEC : SolverWithLevelSetUpdater<XNSEC_Control> {

        //===========
        // Main file
        //===========
        private static void Main(string[] args) {
            //InitMPI();
            //DeleteOldPlotFiles();
            //DeleteOldTextFiles();
<<<<<<< HEAD
            //Debugger.Launch();
=======
            //NUnitTest.COMBUSTION_TEST();
            //NUnitTest.COMBUSTION_CoFlowFlame_TEST();
            //NUnit.Framework.Assert.AreEqual(true, false, "remove me");
            // dbg_launch();
            //BoSSS.Application.XNSFE_Solver.Tests.ASUnitTest.HeatConductivityTest(2, 0.0, true, XQuadFactoryHelper.MomentFittingVariants.OneStepGaussAndStokes, SurfaceStressTensor_IsotropicMode.LaplaceBeltrami_Flux);
            //NUnit.Framework.Assert.AreEqual(true, false, "remove me");

            //BoSSS.Application.XNSFE_Solver.Tests.ASUnitTest.SteadyStateEvaporationTest(0.0, 3, 0.1, true, XQuadFactoryHelper.MomentFittingVariants.Saye, SurfaceStressTensor_IsotropicMode.LaplaceBeltrami_ContactLine, NonLinearSolverCode.Newton);
            //NUnit.Framework.Assert.AreEqual(true, false, "remove me");
>>>>>>> 850271c5

            ////////////////////
            /// Incompressible test cases
            ////////////////////
            ///
            //NUnitTest.IncompressibleSteadyPoiseuilleFlowTest();
            //NUnitTest.IncompressibleUnsteadyTaylorVortexTest(); //
            //NUnitTest.IncompressibleSteadyPoiseuilleFlowTest_WithImmersedBoundary();

            ////////////////
            ///// non - isothermic test cases
            ////////////////
            //NUnitTest.CavityNaturalConvection();
            //NUnitTest.LowMachSteadyCouetteWithTemperatureGradientTest(); //



            //////////////////
            ///// multicomponent non - isothermic test cases
            //////////////////
            //NUnitTest.ManufacturedSolutionLowMachCombustionTest(); //





            //////////////////
            /// Multiphase test cases
            ////////////////////
            //NUnitTest.PolynomialTestForConvectionTest(2, 3, 0.0, false, XQuadFactoryHelper.MomentFittingVariants.Saye, SurfaceStressTensor_IsotropicMode.LaplaceBeltrami_Flux);
            //NUnitTest.NuNit_ChannelTest(2, 0.0, ViscosityMode.FullySymmetric, 60.0 * Math.PI / 180.0, XQuadFactoryHelper.MomentFittingVariants.Saye);

            //NUnitTest.BcTest_PressureOutletTest(2, 2, 0.0, XQuadFactoryHelper.MomentFittingVariants.Saye, SurfaceStressTensor_IsotropicMode.LaplaceBeltrami_Flux, false);
            //NUnitTest.TranspiratingChannelTest(2, 0.1, 0.2, ViscosityMode.FullySymmetric, false, XQuadFactoryHelper.MomentFittingVariants.OneStepGaussAndStokes, NonLinearSolverCode.Newton);

            //NUnitTest.HeatConductivityTest(2, 0.0, false, XQuadFactoryHelper.MomentFittingVariants.OneStepGaussAndStokes, SurfaceStressTensor_IsotropicMode.LaplaceBeltrami_ContactLine);
            //NUnitTest.ViscosityJumpTest(2, 2, 0.0, ViscosityMode.FullySymmetric, XQuadFactoryHelper.MomentFittingVariants.Saye, SurfaceStressTensor_IsotropicMode.LaplaceBeltrami_Local);


<<<<<<< HEAD
            ////////////NUnitTest.SteadyStateEvaporationTest_XNSEC_MixtureFraction(0, 2, 0.0, true, XQuadFactoryHelper.MomentFittingVariants.OneStepGaussAndStokes, SurfaceStressTensor_IsotropicMode.LaplaceBeltrami_Flux);
            //NUnitTest.SteadyStateEvaporationTestXNSEC(0.0, 2, 0.0, true, XQuadFactoryHelper.MomentFittingVariants.OneStepGaussAndStokes, SurfaceStressTensor_IsotropicMode.LaplaceBeltrami_Flux);


            //NUnitTest.PseudoTwoDimensionalTwoPhaseFlow(2, 0.0, false, XQuadFactoryHelper.MomentFittingVariants.Saye, SurfaceStressTensor_IsotropicMode.LaplaceBeltrami_Flux, differentFluids: true, TopBC_PressureOutlet: true, BotBC_PressureOutlet: true);

            //NUnitTest.XDG_PSEUDO1D_COMBUSTION_TEST();
            ////NUnitTest.XDG_DROPLET_COMBUSTION_TEST();
=======
            //NUnitTest.ViscosityJumpTest(2, 2, 0.0, ViscosityMode.FullySymmetric, XQuadFactoryHelper.MomentFittingVariants.Saye, SurfaceStressTensor_IsotropicMode.LaplaceBeltrami_Local);
            
            //Console.WriteLine("tests passed!!!!!!!!!!!");
>>>>>>> 850271c5
            //NUnit.Framework.Assert.AreEqual(true, false, "remove me");

            //BoSSS.Solution.Application<XNSEC_Control>._Main(new string[] { "--control", "cs:BoSSS.Application.XNSEC.FullNSEControlExamples.XDG_pseudo2dCombustion_MixtureFraction()", "--delplt" }, false, delegate () {
            //    var p = new XNSEC_MixtureFraction();
            //    return p;
            //});
            //NUnit.Framework.Assert.AreEqual(true, false, "remove me");

            //-n 8 ./XNSEC.exe -c "cs:BoSSS.Application.XNSEC.FullNSEControlExamples.XDG_DropletCombustion()"

            bool MixtureFractionCalculation = false;
            try {
                // peek at control file and select correct solver depending on controlfile type
                // parse arguments
                args = ArgsFromEnvironmentVars(args);
                CommandLineOptions opt = new CommandLineOptions();
                var parser = new CommandLine.CommandLineParser(new CommandLineParserSettings(Console.Error));
                bool argsParseSuccess;
                argsParseSuccess = parser.ParseArguments(args, opt);

                if (!argsParseSuccess) {
                    System.Environment.Exit(-1);
                }

                if (opt.ControlfilePath != null) {
                    opt.ControlfilePath = opt.ControlfilePath.Trim();
                }

                LoadControlFile(opt.ControlfilePath, out XNSEC_Control ctrlV2, out XNSEC_Control[] ctrlV2_ParameterStudy);
                MixtureFractionCalculation = ctrlV2 is XNSEC_MF_Control | ctrlV2_ParameterStudy is XNSEC_MF_Control[];
            } catch {
                Console.WriteLine("Error while determining control type, using default behavior for 'XNSEC_Control'");
            }

            if (MixtureFractionCalculation) {
                _Main(args, false, delegate () {
                    var p = new XNSEC_MixtureFraction();
                    return p;
                });
            } else {
                _Main(args, false, delegate () {
                    var p = new XNSEC();
                    return p;
                });
            }
        }

        #region Operator configuration

        protected override ILevelSetParameter GetLevelSetVelocity(int iLevSet) {
            int D = GridData.SpatialDimension;

            if (iLevSet == 0) {
                // Main Difference to base implementation:
                //var levelSetVelocity = new LevelSetVelocityEvaporative("Phi", GridData.SpatialDimension, VelocityDegree(), Control.InterVelocAverage, Control.PhysicalParameters, new XNSFE_OperatorConfiguration(Control);

                var config = new XNSEC_OperatorConfiguration(Control);
                //var levelSetVelocity = config.isEvaporation ?
                //    new LevelSetVelocityGeneralNonMaterial(VariableNames.LevelSetCG, GridData.SpatialDimension, VelocityDegree(), Control.InterVelocAverage, Control.PhysicalParameters, config) :
                //    new LevelSetVelocity(VariableNames.LevelSetCG, GridData.SpatialDimension, VelocityDegree(), Control.InterVelocAverage, Control.PhysicalParameters);
                var levelSetVelocity =                     new LevelSetVelocity(VariableNames.LevelSetCG, GridData.SpatialDimension, VelocityDegree(), Control.InterVelocAverage, Control.PhysicalParameters);
                return levelSetVelocity;
            } else if (iLevSet == 1) {
                // +++++++++++++++++++++
                // the immersed boundary
                // +++++++++++++++++++++

                string[] VelocityNames = VariableNames.AsLevelSetVariable(VariableNames.LevelSetCGidx(1), VariableNames.VelocityVector(D)).ToArray();
                ScalarFunctionTimeDep[] VelFuncs = new ScalarFunctionTimeDep[D];
                for (int d = 0; d < D; d++) {
                    Control.InitialValues_EvaluatorsVec.TryGetValue(VelocityNames[d], out VelFuncs[d]);
                }

                ILevelSetParameter levelSetVelocity = new ExplicitLevelSetVelocity(VariableNames.LevelSetCGidx(1), VelFuncs);
                return levelSetVelocity;
            } else {
                throw new ArgumentOutOfRangeException();
            }
        }

        /// <summary>
        /// - 4x the velocity degree if convection is included (quadratic term in convection times
        ///   density times test function yields quadruple order)
        /// - 2x the velocity degree in the Stokes case
        /// </summary>
        /// <remarks>
        /// Note: Sayes algorithm can be regarded as a nonlinear transformation to the [-1,1]
        /// reference Element. We transform $`\int f dx $` to the reference Element, $`\int f dx =
        /// \int f(T) |det D(T)| d\hat{x} $` Suppose $`f$` has degree $`n$` and suppose the
        /// transformation $`T$` has degree $`p$`, then the integrand in reference space has
        /// approximately degree $`\leq n * p + (p - 1) $` This is problematic, because we need to
        /// find $`\sqrt(n * p + (p - 1))$` roots of the level set function, if we want to integrate
        /// $`f$` exactly. This goes unnoticed when verifying the quadrature method via
        /// volume/surface integrals with constant $`f = 1$`. When evaluating a constant function,
        /// $`n = 0$`, the degree of the integrand immensely simplifies to $`(p - 1)$`.
        /// </remarks>
        public override int QuadOrder() {
            if (Control.CutCellQuadratureType != XQuadFactoryHelper.MomentFittingVariants.Saye
               && Control.CutCellQuadratureType != XQuadFactoryHelper.MomentFittingVariants.OneStepGaussAndStokes) {
                throw new ArgumentException($"The XNSE solver is only verified for cut-cell quadrature rules " +
                    $"{XQuadFactoryHelper.MomentFittingVariants.Saye} and {XQuadFactoryHelper.MomentFittingVariants.OneStepGaussAndStokes}; " +
                    $"you have set {Control.CutCellQuadratureType}, so you are notified that you reach into unknown territory; " +
                    $"If you do not know how to remove this exception, you should better return now!");
            }

            //QuadOrder

            int degU = VelocityDegree();
            int quadOrder = degU * (this.Control.PhysicalParameters.IncludeConvection ? 4 : 2);
            if (this.Control.CutCellQuadratureType == XQuadFactoryHelper.MomentFittingVariants.Saye) {
                //See remarks
                quadOrder *= 2;
                quadOrder += 1;
            }
            return quadOrder;
        }


        /// <summary>
        /// Either fluids A and B; or A, B and solid C.
        /// </summary>
        protected override Array SpeciesTable {
            get {
                if (Control.UseImmersedBoundary) {
                    var r = new string[2, 2];
                    r[0, 0] = "A";
                    r[0, 1] = "C"; // solid
                    r[1, 0] = "B";
                    r[1, 1] = "C"; // also solid
                    return r;
                } else {
                    return new[] { "A", "B" };
                }
            }
        }

        /// <summary>
        /// Usually, the term "DG order of the calculation" means the velocity degree.
        /// </summary>
        protected int VelocityDegree() {
            int pVel;
            if (this.Control.FieldOptions.TryGetValue("Velocity*", out FieldOpts v)) {
                pVel = v.Degree;
            } else if (this.Control.FieldOptions.TryGetValue(BoSSS.Solution.NSECommon.VariableNames.VelocityX, out FieldOpts v1)) {
                pVel = v1.Degree;
            } else {
                throw new Exception("MultigridOperator.ChangeOfBasisConfig: Degree of Velocity not found");
            }
            return pVel;
        }

        protected override void AddMultigridConfigLevel(List<MultigridOperator.ChangeOfBasisConfig> configsLevel, int iLevel) {
            int D = this.GridData.SpatialDimension;
            int pVel = VelocityDegree();
            int pPrs = this.Control.FieldOptions[BoSSS.Solution.NSECommon.VariableNames.Pressure].Degree;
            int pTemp = this.Control.FieldOptions[BoSSS.Solution.NSECommon.VariableNames.Temperature].Degree;
            int pMassFraction = this.Control.FieldOptions[BoSSS.Solution.NSECommon.VariableNames.MassFraction0].Degree;

            // configurations for velocity
            for (int d = 0; d < D; d++) {
                var configVel_d = new MultigridOperator.ChangeOfBasisConfig() {
                    DegreeS = new int[] { pVel },
                    mode = MultigridOperator.Mode.SymPart_DiagBlockEquilib_DropIndefinite,
                    //mode = MultigridOperator.Mode.Eye,
                    VarIndex = new int[] { this.XOperator.DomainVar.IndexOf(VariableNames.VelocityVector(D)[d]) }
                };
                configsLevel.Add(configVel_d);
            }
            // configuration for pressure
            var configPres = new MultigridOperator.ChangeOfBasisConfig() {
                DegreeS = new int[] { pPrs },
                mode = MultigridOperator.Mode.IdMass_DropIndefinite,
                //mode = MultigridOperator.Mode.Eye,
                VarIndex = new int[] { this.XOperator.DomainVar.IndexOf(VariableNames.Pressure) }
            };
            configsLevel.Add(configPres);

            // configuration for Temperature
            var confTemp = new MultigridOperator.ChangeOfBasisConfig() {
                DegreeS = new int[] { pTemp },
                mode = MultigridOperator.Mode.SymPart_DiagBlockEquilib,
                //mode = MultigridOperator.Mode.Eye,
                VarIndex = new int[] { this.XOperator.DomainVar.IndexOf(VariableNames.Temperature) }
            };
            configsLevel.Add(confTemp);

            // configurations for Mass fractions
            int NumberOfSpecies = Control.NumberOfChemicalSpecies;
            var massFractionNames = VariableNames.MassFractions(NumberOfSpecies);
            for (int i = 0; i < (NumberOfSpecies); i++) {
                var configMF = new MultigridOperator.ChangeOfBasisConfig() {
                    DegreeS = new int[] { pMassFraction },
                    //mode = MultigridOperator.Mode.Eye,
                    mode = MultigridOperator.Mode.SymPart_DiagBlockEquilib,
                    VarIndex = new int[] { this.XOperator.DomainVar.IndexOf(massFractionNames[i]) }
                };
                configsLevel.Add(configMF);
            }
        }

        #endregion Operator configuration

        #region Operator definition


        //protected LowMachCombustionMultiphaseBoundaryCondMap boundaryMap;
        protected IncompressibleBoundaryCondMap boundaryMap;
        
        private ThermalMultiphaseBoundaryCondMap m_thermBoundaryMap;

        protected override IncompressibleBoundaryCondMap GetBcMap() {
            if (boundaryMap == null)
                boundaryMap = new LowMachCombustionMultiphaseBoundaryCondMap(this.GridData, this.Control.BoundaryValues, new string[] { "A", "B" }, Control.NumberOfChemicalSpecies);



            return boundaryMap;
        }

        protected virtual void DefineSystem(int D, OperatorFactory opFactory, LevelSetUpdater lsUpdater) {
            int quadOrder = QuadOrder();
            XNSEC_OperatorConfiguration config = new XNSEC_OperatorConfiguration(this.Control);

            GetBcMap();

            #region Equations of state

            var ChemicalModel = new OneStepChemicalModel(Control.VariableOneStepParameters, Control.YFuelInlet, Control.YOxInlet);

            if (boundaryMap.PhysMode == PhysicsMode.Combustion) {
                EoS_A = new MaterialLaw_MultipleSpecies(Control.MolarMasses, Control.MatParamsMode, Control.rhoOne, Control.R_gas, Control.T_ref_Sutherland, ChemicalModel, Control.cpRef, Control.HeatCapacityMode);
                EoS_B = new MaterialLaw_MultipleSpecies(Control.MolarMasses, Control.MatParamsMode, Control.rhoOne, Control.R_gas, Control.T_ref_Sutherland, ChemicalModel, Control.cpRef, Control.HeatCapacityMode);
            } else if (boundaryMap.PhysMode == PhysicsMode.MixtureFraction) {
                EoS_A = new MaterialLawMixtureFractionNew(Control.T_ref_Sutherland, Control.MolarMasses, Control.MatParamsMode, Control.rhoOne, Control.R_gas, Control.HeatRelease, Control.TOxInlet, Control.TFuelInlet, Control.YOxInlet, Control.YFuelInlet, Control.zSt, Control.CC, ChemicalModel, Control.cpRef, Control.smoothingFactor);
                EoS_B = new MaterialLawMixtureFractionNew(Control.T_ref_Sutherland, Control.MolarMasses, Control.MatParamsMode, Control.rhoOne, Control.R_gas, Control.HeatRelease, Control.TOxInlet, Control.TFuelInlet, Control.YOxInlet, Control.YFuelInlet, Control.zSt, Control.CC, ChemicalModel, Control.cpRef, Control.smoothingFactor);
            } else {
                throw new Exception("Wrong configuration");
            }

            //initialize EoS
            EoS_A.Initialize(Control.AmbientPressure);
            EoS_B.Initialize(Control.AmbientPressure);

            EoS_A.ConstantDensityValue = config.physParams.rho_A;
            EoS_B.ConstantDensityValue = config.physParams.rho_B;
            EoS_A.ConstantViscosityValue = config.physParams.mu_A;
            EoS_B.ConstantViscosityValue = config.physParams.mu_B;
            EoS_A.ConstantHeatConductivityValue = config.thermParams.k_A;
            EoS_B.ConstantHeatConductivityValue = config.thermParams.k_B;
            EoS_A.ConstantHeatCapacityValue = config.thermParams.c_A;
            EoS_B.ConstantHeatCapacityValue = config.thermParams.c_B;
            EoS_A.ConstantDiffusivityFactorVal = config.thermParams.k_A; // TODO
            EoS_B.ConstantDiffusivityFactorVal = config.thermParams.k_B; // TODO

            #endregion Equations of state

            // ============================
            // Momentum
            // ============================
            for (int d = 0; d < D; ++d) {
                DefineMomentumEquations(opFactory, config, d, D, lsUpdater);
                //Add Gravitation
                if (config.isGravity) {
                    var GravA = Gravity.CreateFrom("A", d, D, Control, Control.PhysicalParameters.rho_A, Control.GetGravity("A", d));
                    opFactory.AddParameter(GravA);
                    var GravB = Gravity.CreateFrom("B", d, D, Control, Control.PhysicalParameters.rho_B, Control.GetGravity("B", d));
                    opFactory.AddParameter(GravB);
                }
            }

            // ============================
            // Other Parameters
            // ============================
            DefineAditionalParameters(opFactory, config, D, lsUpdater, quadOrder);

            // ============================
            // Continuity
            // ============================
            if (config.isContinuity) {
                DefineContinuityEquation(opFactory, config, D, lsUpdater);
            }

            // ============================
            // Scalar Equations
            // ============================
            DefineScalarEquations(opFactory, config, D, lsUpdater);


            // ============================
            // Immersed BoundaryEquations
            // ============================
            if (Control.UseImmersedBoundary)
                DefineSystemImmersedBoundary(D, opFactory, config, lsUpdater);
        }

        protected virtual void DefineAditionalParameters(OperatorFactory opFactory, XNSEC_OperatorConfiguration config, int D, LevelSetUpdater lsUpdater, int quadOrder) {
            // ============================== //
            // === additional parameters === //
            // ============================= //
            if (config.PlotAdditionalParameters) {
                opFactory.AddParameter(new Density(EoS_A, EoS_B, config.NoOfChemicalSpecies));
                opFactory.AddParameter(new Viscosity(EoS_A, EoS_B));
                opFactory.AddParameter(new HeatCapacity(EoS_A, EoS_B));
            }
            opFactory.AddCoefficient(new SlipLengths(config, VelocityDegree()));




            if (config.isEvaporation) {
                var MassFluxExt = new MassFluxExtension_Evaporation(config);
                lsUpdater.AddLevelSetParameter(VariableNames.LevelSetCG, MassFluxExt);
            }
            // ==================================== //
            // === level set related parameters === //
            // ==================================== //

            Normals normalsParameter = new Normals(D, ((LevelSet)lsUpdater.Tracker.LevelSets[0]).Basis.Degree);
            opFactory.AddParameter(normalsParameter);

            lsUpdater.AddLevelSetParameter(VariableNames.LevelSetCG, normalsParameter);
            lsUpdater.AddLevelSetParameter(VariableNames.LevelSetCG, new Velocity0Mean(D, LsTrk, quadOrder));

            #region SurfaceTension

            switch (Control.AdvancedDiscretizationOptions.SST_isotropicMode) {
                case SurfaceStressTensor_IsotropicMode.LaplaceBeltrami_ContactLine:
                    MaxSigma maxSigmaParameter = new MaxSigma(Control.PhysicalParameters, Control.AdvancedDiscretizationOptions, QuadOrder(), Control.dtFixed);
                    opFactory.AddParameter(maxSigmaParameter);
                    lsUpdater.AddLevelSetParameter(VariableNames.LevelSetCG, maxSigmaParameter);
                    BeltramiGradient lsBGradient = FromControl.BeltramiGradient(Control, "Phi", D);
                    lsUpdater.AddLevelSetParameter(VariableNames.LevelSetCG, lsBGradient);
                    break;

                case SurfaceStressTensor_IsotropicMode.LaplaceBeltrami_Flux:
                case SurfaceStressTensor_IsotropicMode.LaplaceBeltrami_Local:
                    BeltramiGradient lsGradient = FromControl.BeltramiGradient(Control, "Phi", D);
                    lsUpdater.AddLevelSetParameter(VariableNames.LevelSetCG, lsGradient);
                    break;

                case SurfaceStressTensor_IsotropicMode.Curvature_ClosestPoint:
                case SurfaceStressTensor_IsotropicMode.Curvature_Projected:
                case SurfaceStressTensor_IsotropicMode.Curvature_LaplaceBeltramiMean:
                    BeltramiGradientAndCurvature lsGradientAndCurvature =
                        FromControl.BeltramiGradientAndCurvature(Control, "Phi", quadOrder, D);
                    opFactory.AddParameter(lsGradientAndCurvature);
                    lsUpdater.AddLevelSetParameter(VariableNames.LevelSetCG, lsGradientAndCurvature);
                    break;

                case SurfaceStressTensor_IsotropicMode.Curvature_Fourier:
                    FourierLevelSet ls = (FourierLevelSet)lsUpdater.LevelSets[VariableNames.LevelSetCG].DGLevelSet;
                    var fourier = new FourierEvolver(
                        VariableNames.LevelSetCG,
                        ls,
                        Control.FourierLevSetControl,
                        Control.FieldOptions[BoSSS.Solution.NSECommon.VariableNames.Curvature].Degree);
                    lsUpdater.AddLevelSetParameter(VariableNames.LevelSetCG, fourier);
                    //lsUpdater.AddEvolver(VariableNames.LevelSetCG, fourier);
                    opFactory.AddParameter(fourier);
                    break;

                default:
                    throw new NotImplementedException($"option {Control.AdvancedDiscretizationOptions.SST_isotropicMode} is not handled.");
            }

            #endregion SurfaceTension

            // ==================== //
            // === Coefficients === //
            // ==================== //
            opFactory.AddCoefficient(new ReynoldsNumber(config));

            opFactory.AddCoefficient(new EvapMicroRegion());
            if (config.prescribedMassflux != null)
                opFactory.AddCoefficient(new PrescribedMassFlux(config));
        }

        protected virtual void DefineContinuityEquation(OperatorFactory opFactory, XNSEC_OperatorConfiguration config, int D, LevelSetUpdater lsUpdater) {
            opFactory.AddEquation(new LowMachContinuity(D, "A", config, boundaryMap, EoS_A, Control.dtFixed, Control.ManufacturedSolution_Continuity, Control.NonLinearSolver.SolverCode));
            opFactory.AddEquation(new LowMachContinuity(D, "B", config, boundaryMap, EoS_B, Control.dtFixed, Control.ManufacturedSolution_Continuity, Control.NonLinearSolver.SolverCode));

            //=== evaporation extension === //
            if (config.isEvaporation) {
                opFactory.AddEquation(new InterfaceContinuity_Evaporation_Newton_LowMach("A", "B", D, config));
            } else {
                opFactory.AddEquation(new InterfaceContinuityLowMach(config, D, LsTrk, config.isMatInt));

            }


            if (Control.timeDerivativeConti_OK) {
                var rho0 = new Density_t0(config.NoOfChemicalSpecies, (MaterialLaw_MultipleSpecies)EoS_A);
                opFactory.AddParameter(rho0);

                var rho00 = new Density_t00(config.NoOfChemicalSpecies, (MaterialLaw_MultipleSpecies)EoS_A);
                opFactory.AddParameter(rho00);
            }
            //lsUpdater.AddLevelSetParameter(VariableNames.LevelSetCG, rho0);
        }

        protected virtual void DefineMomentumEquations(OperatorFactory opFactory, XNSEC_OperatorConfiguration config, int d, int D, LevelSetUpdater lsUpdater) {
            Func<double[], double, double> ManSol = d == 0 ? Control.ManufacturedSolution_MomentumX : Control.ManufacturedSolution_MomentumY;
            opFactory.AddEquation(new LowMachMomentumEquations("A", d, D, boundaryMap, config, EoS_A, ManSol, Control.NonLinearSolver.SolverCode));
            opFactory.AddEquation(new LowMachMomentumEquations("B", d, D, boundaryMap, config, EoS_B, ManSol, Control.NonLinearSolver.SolverCode));
            opFactory.AddEquation(new NSEInterface_LowMach("A", "B", d, D, boundaryMap, config, EoS_A, EoS_B, config.isMovingMesh));
            // opFactory.AddEquation(new NSESurfaceTensionForce("A", "B", d, D, boundaryMap, LsTrk, config)); // Maybe later...


             //=== evaporation extension === //
            if (config.isEvaporation) {
                //opFactory.AddEquation(new InterfaceNSE_Evaporation_Newton("A", "B", D, d, config));
                opFactory.AddEquation(new InterfaceNSE_Evaporation_LowMach("A", "B", D, d, config));

            }
        }

        /// <summary>
        /// Scalar equations used in the lowMach equations, namely Temperature equation and Mass Fractions equations
        /// </summary>
        public virtual void DefineScalarEquations(OperatorFactory opFactory, XNSEC_OperatorConfiguration config, int D, LevelSetUpdater lsUpdater) {
            //================================
            // Energy equations (Temperature)
            //================================

            if (config.TemperatureEquationOK) {
                opFactory.AddEquation(new LowMachEnergy("A", D, boundaryMap, config, EoS_A, Control.HeatRelease, Control.ReactionRateConstants, Control.MolarMasses, Control.TRef, Control.cpRef, Control.dtFixed, Control.myThermalWallType, Control.ManufacturedSolution_Energy));
                opFactory.AddEquation(new LowMachEnergy("B", D, boundaryMap, config, EoS_B, Control.HeatRelease, Control.ReactionRateConstants, Control.MolarMasses, Control.TRef, Control.cpRef, Control.dtFixed, Control.myThermalWallType, Control.ManufacturedSolution_Energy));
                if (config.isEvaporation) {
                    opFactory.AddEquation(new HeatInterface_Evaporation_LowMach("A", "B", D, m_thermBoundaryMap, config, EoS_A,EoS_B, config.Reynolds,config.Prandtl, config.thermParams.T_sat ));
                } else {
                    opFactory.AddEquation(new HeatInterface_LowMach("A", "B", D,  boundaryMap, config, EoS_A, EoS_B,config.Reynolds,config.Prandtl));
                }

                opFactory.AddParameter(new dp0dt(EoS_A, Control.Reynolds, Control.Prandtl));
            } else {
                opFactory.AddEquation(new IdentityEquation("A", VariableNames.Temperature, EquationNames.HeatEquation));
                opFactory.AddEquation(new IdentityEquation("B", VariableNames.Temperature, EquationNames.HeatEquation));
            }
            opFactory.AddParameter(new ThermodynamicPressure(Control.InitialMass, Control.ThermodynamicPressureMode, EoS_A));

            //================================
            // Mass Fractions equations
            //================================
            
            for (int s = 0; s < config.NoOfChemicalSpecies; s++) {
                if (config.MassFractionEquationsOK) {
                    int chemicalSpeciesCounter = s;

                    opFactory.AddEquation(new LowMachMassFraction("A", D, boundaryMap, config, EoS_A, chemicalSpeciesCounter, Control.ReactionRateConstants, Control.StoichiometricCoefficients, Control.MolarMasses, Control));
                    opFactory.AddEquation(new LowMachMassFraction("B", D, boundaryMap, config, EoS_B, chemicalSpeciesCounter, Control.ReactionRateConstants, Control.StoichiometricCoefficients, Control.MolarMasses, Control));
                    if (Control.ChemicalReactionActive) {
                        opFactory.AddParameter(new ReactionRate(EoS_A, Control.ReactionRateConstants, config.NoOfChemicalSpecies));
                    }

                    if (config.isEvaporation) {
                        double[] valsAtInterface = new double[config.NoOfChemicalSpecies];
                        valsAtInterface[0] = 1.0;
                        valsAtInterface[1] = 0.0;

                        opFactory.AddEquation(new SpeciesMassTransferInterface_Evaporation_LowMach("A", "B", D, m_thermBoundaryMap, config, EoS_A, EoS_B, config.Reynolds, config.Prandtl, valsAtInterface[s],s));
                    } else {
                        //TODO
                        //opFactory.AddEquation(new HeatInterface_LowMach("A", "B", D, boundaryMap, config));
                    }
                } else {// Add identity equation for each MF
                    opFactory.AddEquation(new IdentityEquation("A", VariableNames.MassFractions(config.NoOfChemicalSpecies)[s], EquationNames.SpeciesMassBalanceName(s)));
                    opFactory.AddEquation(new IdentityEquation("B", VariableNames.MassFractions(config.NoOfChemicalSpecies)[s], EquationNames.SpeciesMassBalanceName(s)));
                }
            }

            //var p0_old = new ThermodynamicPressure_Oldtimestep(1.0, Control.ThermodynamicPressureMode, EoS_A);
            //opFactory.AddParameter(p0_old);
            //lsUpdater.AddLevelSetParameter(VariableNames.LevelSetCG, p0_old);
        }

        /// <summary>
        /// 
        /// </summary>
        protected override int NoOfLevelSets {
            get {
                if (Control.UseImmersedBoundary)
                    return 2;
                else
                    return 1;
            }
        }


        /// <summary>
        /// Definition of the boundary condition on the immersed boundary (fluid-solid boundary, level-set 1), 
        /// <see cref="XNSE_Control.UseImmersedBoundary"/>;
        /// Override to customize.
        /// </summary>
        protected virtual void DefineSystemImmersedBoundary(int D, OperatorFactory opFactory, XNSEC_OperatorConfiguration config, LevelSetUpdater lsUpdater) {

            ////////////////////////////////////////////////
            ///     Momentum
            ////////////////////////////////////////////////
            for (int d = 0; d < D; ++d) {
                // so far only no slip!
                opFactory.AddEquation(new NSEimmersedBoundary_Newton_LowMach("A", "C", 1, d, D, boundaryMap, config, EoS_A, config.isMovingMesh,Control.physicsMode));
                opFactory.AddEquation(new NSEimmersedBoundary_Newton_LowMach("B", "C", 1, d, D, boundaryMap, config, EoS_B, config.isMovingMesh, Control.physicsMode));
            }
            ////////////////////////////////////////////////
            ///     Conti
            ////////////////////////////////////////////////
            opFactory.AddEquation(new ImmersedBoundaryContinuity_LowMach("A", "C", 1, config, D));
            opFactory.AddEquation(new ImmersedBoundaryContinuity_LowMach("B", "C", 1, config, D));
            ////////////////////////////////////////////////
            ///     Temperature
            ////////////////////////////////////////////////
            if (config.TemperatureEquationOK) {
                opFactory.AddEquation(new ImmersedBoundaryHeat_LowMach("A", "C", 1, D, config,EoS_A));
                opFactory.AddEquation(new ImmersedBoundaryHeat_LowMach("B", "C", 1, D, config, EoS_B));
            }
            ////////////////////////////////////////////////
            ///     MassFractions
            ////////////////////////////////////////////////
          

            for (int s = 0; s < config.NoOfChemicalSpecies; s++) {
                if (config.MassFractionEquationsOK) {
                    int chemicalSpeciesCounter = s;
                    opFactory.AddEquation(new ImmersedBoundaryMF_LowMach("A", "C", 1, D, config, EoS_A, chemicalSpeciesCounter,config.NoOfChemicalSpecies));
                    opFactory.AddEquation(new ImmersedBoundaryMF_LowMach("B", "C", 1, D, config, EoS_B, chemicalSpeciesCounter, config.NoOfChemicalSpecies));

                }  
            }
            opFactory.AddParameter((ParameterS)GetLevelSetVelocity(1));
        }


        /// <summary>
        /// Low-Mach unsteady part definition
        /// </summary>
        /// <param name="D"></param>
        /// <param name="opFactory"></param>
        /// <param name="lsUpdater"></param>
        protected virtual void DefineTemporalTerm(int D, OperatorFactory opFactory) {
            //  var EoS = base.Control.EoS;
            int NoOfChemSpecies = Control.NumberOfChemicalSpecies;
            // dbg_launch();

            if (boundaryMap.PhysMode == PhysicsMode.Combustion) {

                // Momentum
                // ============================
                for (int d = 0; d < D; d++) {
                    opFactory.AddEquation(new LowMachUnsteadyEquationPart("A", D, VariableNames.VelocityVector(D)[d], EquationNames.MomentumEquationComponent(d), NoOfChemSpecies, EoS_A));
                    opFactory.AddEquation(new LowMachUnsteadyEquationPart("B", D, VariableNames.VelocityVector(D)[d], EquationNames.MomentumEquationComponent(d), NoOfChemSpecies, EoS_B));
                }

                // Continuity
                // ============================
                opFactory.AddEquation(new LowMachUnsteadyEquationPart("A", D, VariableNames.Pressure, EquationNames.ContinuityEquation, NoOfChemSpecies, EoS_A, massScale: 0.0));
                opFactory.AddEquation(new LowMachUnsteadyEquationPart("B", D, VariableNames.Pressure, EquationNames.ContinuityEquation, NoOfChemSpecies, EoS_B, massScale: 0.0));


                // Energy (Temperature)
                // ============================
                opFactory.AddEquation(new LowMachUnsteadyEquationPart("A", D, VariableNames.Temperature, EquationNames.HeatEquation, NoOfChemSpecies, EoS_A, massScale: 1.0 / Control.HeatCapacityRatio));
                opFactory.AddEquation(new LowMachUnsteadyEquationPart("B", D, VariableNames.Temperature, EquationNames.HeatEquation, NoOfChemSpecies, EoS_B, massScale: 1.0 / Control.HeatCapacityRatio));
                // Mass Fractions
                // ============================
                for (int s = 0; s < NoOfChemSpecies; s++) {
                    opFactory.AddEquation(new LowMachUnsteadyEquationPart("A", D, VariableNames.MassFractions(NoOfChemSpecies)[s], EquationNames.SpeciesMassBalanceName(s), NoOfChemSpecies, EoS_A));
                    opFactory.AddEquation(new LowMachUnsteadyEquationPart("B", D, VariableNames.MassFractions(NoOfChemSpecies)[s], EquationNames.SpeciesMassBalanceName(s), NoOfChemSpecies, EoS_B));
                }
            } else {

                // Momentum
                // ============================
                for (int d = 0; d < D; d++) {
                    opFactory.AddEquation(new LowMachUnsteadyEquationPart_MF("A", D, VariableNames.VelocityVector(D)[d], EquationNames.MomentumEquationComponent(d), NoOfChemSpecies, EoS_A));
                    opFactory.AddEquation(new LowMachUnsteadyEquationPart_MF("B", D, VariableNames.VelocityVector(D)[d], EquationNames.MomentumEquationComponent(d), NoOfChemSpecies, EoS_B));
                }

                // Continuity
                // ============================
                opFactory.AddEquation(new LowMachUnsteadyEquationPart_MF("A", D, VariableNames.Pressure, EquationNames.ContinuityEquation, NoOfChemSpecies, EoS_A, massScale: 0.0));
                opFactory.AddEquation(new LowMachUnsteadyEquationPart_MF("B", D, VariableNames.Pressure, EquationNames.ContinuityEquation, NoOfChemSpecies, EoS_B, massScale: 0.0));



                // Mixture Fraction
                // ============================
                opFactory.AddEquation(new LowMachUnsteadyEquationPart_MF("A", D, VariableNames.MixtureFraction, EquationNames.MixtureFractionEquation, NoOfChemSpecies, EoS_A, massScale: 1.0 ));
                opFactory.AddEquation(new LowMachUnsteadyEquationPart_MF("B", D, VariableNames.MixtureFraction, EquationNames.MixtureFractionEquation, NoOfChemSpecies, EoS_B, massScale: 1.0 ));
            }
        }

        #endregion Operator definition

        public MaterialLaw_MultipleSpecies EoS_A;
        public MaterialLaw_MultipleSpecies EoS_B;

        private XSpatialOperatorMk2 XOP;
        /// <summary>
        /// Low-Mach system of equations definition
        /// </summary>
        /// <param name="D"></param>
        /// <param name="opFactory"></param>
        /// <param name="lsUpdater"></param>

        protected override XSpatialOperatorMk2 GetOperatorInstance(int D, LevelSetUpdater levelSetUpdater) {
            OperatorFactory opFactory = new OperatorFactory();

            DefineSystem(D, opFactory, levelSetUpdater);

            /*XSpatialOperatorMk2*/
            XOP = opFactory.GetSpatialOperator(QuadOrder());
            //final settings
            XOP.FreeMeanValue[VariableNames.Pressure] = !GetBcMap().DirichletPressureBoundary;
<<<<<<< HEAD



=======
            
>>>>>>> 850271c5
            if (Control.NonLinearSolver.SolverCode == NonLinearSolverCode.Newton) {
                Console.WriteLine("Linearization Hint:" + LinearizationHint.GetJacobiOperator.ToString());
                XOP.LinearizationHint = LinearizationHint.GetJacobiOperator;
            } else if (Control.NonLinearSolver.SolverCode == NonLinearSolverCode.Picard){
                Console.WriteLine("Linearization Hint:" + LinearizationHint.GetJacobiOperator.ToString());

                //throw new NotImplementedException("LowMach solver supports only Newton as NonLinearSolver");
            }

            XOP.ParameterUpdates.Add(PlotNewtonIterationsHack);

            XOP.IsLinear = false;
            XOP.AgglomerationThreshold = this.Control.AgglomerationThreshold;

            // ============================
            // Self made temporal operator
            // ============================
            if (Control.UseSelfMadeTemporalOperator && (base.Control.TimesteppingMode == AppControl._TimesteppingMode.Transient)) {
                Console.WriteLine("Using low Mach temporal operator");
                OperatorFactory temporalOperatorFactory = new OperatorFactory();
                DefineTemporalTerm(D, temporalOperatorFactory);
                XSpatialOperatorMk2 temporalXOP = temporalOperatorFactory.GetSpatialOperator(QuadOrder());
                temporalXOP.Commit();

                var DependentTemporalOp = new DependentXTemporalOperator(XOP);

                foreach (var c in temporalXOP.CodomainVar) {
                    foreach (var d in temporalXOP.EquationComponents[c]) {
                        DependentTemporalOp.EquationComponents[c].Add(d);
                    }
                }

                XOP.TemporalOperator = DependentTemporalOp;
            }

            ////============================
            //// Solver-Controlled Homotopy<
            ////============================

            if (this.Control.HomotopyApproach == XNSEC_Control.HomotopyType.Automatic) {
                if (Control.HomotopyVariable == XNSEC_Control.HomotopyVariableEnum.Reynolds) {
                    this.CurrentHomotopyValue = Control.Reynolds;
                    XOP.HomotopyUpdate.Add(delegate (double HomotopyScalar) {
                        if (HomotopyScalar < 0.0)
                            throw new ArgumentOutOfRangeException();
                        if (HomotopyScalar > 1.0)
                            throw new ArgumentOutOfRangeException();

                        // Using a linear function to prescribe the homotopy  path
                        // If HomotopyScalar = 0 => Reynolds = StartingValue
                        // If HomotopyScalar = 1 => Reynolds = Control.Reynolds
                        double StartingValue = Control.StartingHomotopyValue; // this should be an "easy" value for finding a solution

                        //double StartingValue = Control.Reynolds/10; // this should be an "easy" value for finding a solution
                        double AimedValue = Control.Reynolds;

                        //Linear
                        double slope = (AimedValue - StartingValue) / (1 - 0);
                        double val = slope * (HomotopyScalar - 0) + StartingValue;
                        this.CurrentHomotopyValue = val;

                        //////Exponential
                        //Console.WriteLine("Updating the homotopy value using a Exponential function ");
                        //double slope = (Math.Log10(AimedValue) - Math.Log10(StartingValue)) / (1 - 0);
                        //double reExponent = slope * (HomotopyScalar - 0) + Math.Log10(StartingValue);
                        //this.CurrentHomotopyValue = Math.Pow(10, reExponent);

                        Console.WriteLine("HomotopyScalar:" + HomotopyScalar);
                        Console.WriteLine("HomotopyValue:" + CurrentHomotopyValue);
                    });
                    var defaultcoefficients = XOP.OperatorCoefficientsProvider;
                    XOP.OperatorCoefficientsProvider = delegate (LevelSetTracker lstrk, SpeciesId spc, int quadOrder, int TrackerHistoryIdx, double time) {
                        CoefficientSet cs = defaultcoefficients(lstrk, spc, quadOrder, TrackerHistoryIdx, time);
                        cs.UserDefinedValues["Reynolds"] = this.CurrentHomotopyValue;
                        return cs;
                    };
                }

                if (Control.HomotopyVariable == XNSEC_Control.HomotopyVariableEnum.VelocityInletMultiplier) {
                    this.CurrentHomotopyValue = Control.homotopieAimedValue;
                    XOP.HomotopyUpdate.Add(delegate (double HomotopyScalar) {
                        if (HomotopyScalar < 0.0)
                            throw new ArgumentOutOfRangeException();
                        if (HomotopyScalar > 1.0)
                            throw new ArgumentOutOfRangeException();

                        ////Linear
                        //double StartingValue = 1.0; // this should be an "easy" value for finding a solution
                        //double AimedValue = Control.homotopieAimedValue;
                        //double slope = (AimedValue - StartingValue) / (1 - 0);
                        //double val = slope * (HomotopyScalar - 0) + StartingValue;

                        double StartingValue = 1.0 / Control.homotopieAimedValue; // this should be an "easy" value for finding a solution
                        double AimedValue = 1.0;
                        double slope = (AimedValue - StartingValue) / (1 - 0);
                        double val = slope * (HomotopyScalar - 0) + StartingValue;

                        this.CurrentHomotopyValue = val;

                        Console.WriteLine("HomotopyScalar:" + HomotopyScalar);
                        Console.WriteLine("HomotopyValue:" + CurrentHomotopyValue);
                    });
                    var defaultcoefficients = XOP.OperatorCoefficientsProvider;
                    XOP.OperatorCoefficientsProvider = delegate (LevelSetTracker lstrk, SpeciesId spc, int quadOrder, int TrackerHistoryIdx, double time) {
                        CoefficientSet cs = defaultcoefficients(lstrk, spc, quadOrder, TrackerHistoryIdx, time);
                        cs.UserDefinedValues["VelocityMultiplier"] = this.CurrentHomotopyValue;
                        return cs;
                    };
                }

                if (Control.HomotopyVariable == XNSEC_Control.HomotopyVariableEnum.HeatOfCombustion) {
                    this.CurrentHomotopyValue = Control.homotopieAimedValue;
                    XOP.HomotopyUpdate.Add(delegate (double HomotopyScalar) {
                        if (HomotopyScalar < 0.0)
                            throw new ArgumentOutOfRangeException();
                        if (HomotopyScalar > 1.0)
                            throw new ArgumentOutOfRangeException();

                        ////Linear

                        double StartingValue = 0.0; // this should be an "easy" value for finding a solution
                        double AimedValue = Control.HeatRelease;
                        double slope = (AimedValue - StartingValue) / (1 - 0);
                        double val = slope * (HomotopyScalar - 0) + StartingValue;

                        this.CurrentHomotopyValue = val;
                        ((MaterialLawMixtureFractionNew)EoS_A).Q = val;
                        Console.WriteLine("HomotopyScalar:" + HomotopyScalar);
                        Console.WriteLine("HomotopyValue:" + CurrentHomotopyValue);
                    });
                    var defaultcoefficients = XOP.OperatorCoefficientsProvider;
                    XOP.OperatorCoefficientsProvider = delegate (LevelSetTracker lstrk, SpeciesId spc, int quadOrder, int TrackerHistoryIdx, double time) {
                        CoefficientSet cs = defaultcoefficients(lstrk, spc, quadOrder, TrackerHistoryIdx, time);
                        cs.UserDefinedValues["HeatOfReaction"] = this.CurrentHomotopyValue;
                        return cs;
                    };
                }
            }

            ////============================
            //// Solver safe guard 
            ////============================
            if (Control.VariableBounds != null) {
                Console.WriteLine("Using solver safe guard!");
                XOP.SolverSafeguard = DelValidationCombustion;
            }
            XOP.Commit();

            PrintConfiguration();
            return XOP;
        }

        /// <summary>
        /// duh
        /// </summary>
        public double CurrentHomotopyValue {
            get {
                return (double)XOP.UserDefinedValues["A"][Control.homotopieVariableName];
            }
            set {
                double oldVal;
                if (XOP.UserDefinedValues["A"].ContainsKey(Control.homotopieVariableName))
                    oldVal = CurrentHomotopyValue;
                else
                    oldVal = double.NegativeInfinity;

                if (oldVal != value)
                    Console.WriteLine("setting" + Control.homotopieVariableName + " to " + value);
                XOP.UserDefinedValues["A"][Control.homotopieVariableName] = value;
            }
        }

        int homotopyStep = 0;
        protected override double RunSolverOneStep(int TimestepNo, double phystime, double dt) {
            //Update Calls


           

            dt = GetTimestep();
            // Convert mixture fraction into temperature and mass fractions
            if (Control is XNSEC_MF_Control) {
                string[] names = ArrayTools.Cat(new string[] { VariableNames.Temperature }, VariableNames.MassFractions(Control.NumberOfChemicalSpecies));
                XDGField MixtureFraction = (XDGField)this.m_IOFields.Where(f => f.Identification == VariableNames.MixtureFraction).Single();
                Console.WriteLine("transforming back variables for MF calculation");


                foreach (var id in names) {
                    var field = (XDGField)(m_IOFields.Where(f => f.Identification == id).SingleOrDefault());

                    field.Clear();
                    var fieldToTransform_A = ((XDGField)field).GetSpeciesShadowField("A");
                    fieldToTransform_A.ProjectField(1.0,
                    delegate (int j0, int Len, NodeSet NS, MultidimensionalArray result) {
                        int K = result.GetLength(1);
                        MultidimensionalArray ZArr = MultidimensionalArray.Create(Len, K);
                        MixtureFraction.Evaluate(j0, Len, NS, ZArr);
                        for (int j = 0; j < Len; j++) {
                            for (int k = 0; k < K; k++) {
                                result[j, k] = EoS_A.getVariableFromZ(ZArr[j, k], id);
                            }
                        }
                    }, new BoSSS.Foundation.Quadrature.CellQuadratureScheme(true, null));


                    var fieldToTransform_B = ((XDGField)field).GetSpeciesShadowField("B");
                    fieldToTransform_B.ProjectField(1.0,
                    delegate (int j0, int Len, NodeSet NS, MultidimensionalArray result) {
                        int K = result.GetLength(1);
                        MultidimensionalArray ZArr = MultidimensionalArray.Create(Len, K);
                        MixtureFraction.Evaluate(j0, Len, NS, ZArr);
                        for (int j = 0; j < Len; j++) {
                            for (int k = 0; k < K; k++) {
                                result[j, k] = EoS_A.getVariableFromZ(ZArr[j, k], id);
                            }
                        }
                    }, new BoSSS.Foundation.Quadrature.CellQuadratureScheme(true, null));


                }


            }

            if (Control.timeDerivativeEnergyp0_OK) {
                //    var p0_old = this.Parameters.Where(f => f.Identification == VariableNames.ThermodynamicPressure + "_t0").Single();
                //    var p0 = this.Parameters.Where(f => f.Identification == VariableNames.ThermodynamicPressure).Single();
                //    p0_old.Clear();
                //    p0_old.Acc(1.0, p0);
            }

        
            if (Control.timeDerivativeConti_OK && base.Control.TimesteppingMode == AppControl._TimesteppingMode.Transient) {
                XOP.InvokeParameterUpdate(phystime, CurrentStateVector.Fields.ToArray(), Parameters.ToArray());
                var rho0_oldold = this.Parameters.Where(f => f.Identification == VariableNames.Rho + "_t00").Single();
                var rho0_old = this.Parameters.Where(f => f.Identification == VariableNames.Rho + "_t0").Single();
                var rho = this.Parameters.Where(f => f.Identification == VariableNames.Rho).Single();


                rho0_oldold.Clear();
                rho0_oldold.Acc(1.0, rho0_old);

                rho0_old.Clear();
                rho0_old.Acc(1.0, rho);
                Console.WriteLine("!!!!!!!!!!!!!!!!!!!!!!!!!!");
                Console.WriteLine("Rho mean value: " + rho.GetMeanValueTotal(null));
                Console.WriteLine("Rho old mean value: " + rho0_old.GetMeanValueTotal(null));
                Console.WriteLine("Rho old old mean value: " + rho0_oldold.GetMeanValueTotal(null));
                Console.WriteLine("!!!!!!!!!!!!!!!!!!!!!!!!!!");
            }



            // Selfmade homotopy
            if (this.Control.HomotopyApproach == XNSEC_Control.HomotopyType.Manual) {
                this.CurrentHomotopyValue= this.Control.SelfDefinedHomotopyArray[homotopyStep];
                Console.WriteLine("Setting reynolds number to " + this.CurrentHomotopyValue);
                var defaultcoefficients = XOP.OperatorCoefficientsProvider;
                XOP.OperatorCoefficientsProvider = delegate (LevelSetTracker lstrk, SpeciesId spc, int quadOrder, int TrackerHistoryIdx, double time) {
                    CoefficientSet cs = defaultcoefficients(lstrk, spc, quadOrder, TrackerHistoryIdx, time);
                    cs.UserDefinedValues[Control.homotopieVariableName] = this.CurrentHomotopyValue;
                    return cs;
                };
                homotopyStep++;
            }

            var overallstart = DateTime.Now;
            Console.WriteLine($"Starting time step {TimestepNo}, dt = {dt}");
            bool SolverSuccess = Timestepping.Solve(phystime, dt, Control.SkipSolveAndEvaluateResidual);
            var overallstop = DateTime.Now;
            var overallduration = overallstop - overallstart;

            //int D = this.Grid.SpatialDimension;
            //double dtCFL = this.GridData.ComputeCFLTime(this.CurrentStateVector.Fields.Take(D), double.MaxValue);
            //Console.WriteLine("CFL time is " + dtCFL);

            Console.WriteLine("Duration of this timestep: " + overallduration);
            Console.WriteLine($"done with time step {TimestepNo}");

            if (Control.AnalyticsolutionSwitch || !Control.ExactSolutionVelocity.IsNullOrEmpty()) {
                CalcErrors();
            }

            //Calculate nusselt number
            if ((Control.EdgeTagsNusselt != null) && Control.TimesteppingMode == AppControl._TimesteppingMode.Steady) {
                Console.WriteLine("Calculating nusselt numbers!");
                var temperatureXdg = (XDGField)(CurrentStateVector.Fields.Where(f => f.Identification == VariableNames.Temperature).SingleOrDefault());
                var temp = temperatureXdg.ProjectToSinglePhaseField(4);
                var NusseltResults = CalculateNusselt(TimestepNo, base.GridData, temp, Control);
                this.CurrentSessionInfo.KeysAndQueries.Add("NusseltNumber0", NusseltResults[0]);
                this.CurrentSessionInfo.KeysAndQueries.Add("NusseltNumber1", NusseltResults[1]);
                this.CurrentSessionInfo.KeysAndQueries.Add("NusseltNumber2", NusseltResults[2]);

                Console.WriteLine("Nusselt0:" + NusseltResults[0]);
                Console.WriteLine("Nusselt1:" + NusseltResults[1]);
                Console.WriteLine("Nusselt2:" + NusseltResults[2]);
            }

            double minTemperature = 0; double maxTemperature = 0;
            try {
                CurrentState.Fields.Where(f => f.Identification == VariableNames.Temperature).Single().GetExtremalValues(out minTemperature, out maxTemperature);
                Console.WriteLine("Min Temperature in this timestep: " + minTemperature);
                Console.WriteLine("Max Temperature in this timestep: " + maxTemperature);
            } catch (Exception e) {

            }
            //sensor.Update(CurrentState.Fields.Where(f => f.Identification == VariableNames.Temperature).Single());
            return dt;
        }

        protected override void Bye() {
            // base.PostprocessingModules.Add();
            base.Bye();
        }

        private int hack_TimestepIndex = 0;
        //private PerssonSensor sensor;

        public override void PostRestart(double time, TimestepNumber timestep) {
            base.PostRestart(time, timestep);

            if (Control.UseMixtureFractionsForCombustionInitialization) {
                var ChemicalModel = new OneStepChemicalModel(Control.VariableOneStepParameters, Control.YFuelInlet, Control.YOxInlet);
                var m_EoS = new MaterialLawMixtureFractionNew(Control.T_ref_Sutherland, Control.MolarMasses, Control.MatParamsMode, Control.rhoOne, Control.R_gas, Control.HeatRelease, Control.TOxInlet, Control.TFuelInlet, Control.YOxInlet, Control.YFuelInlet, Control.zSt, Control.CC, ChemicalModel, Control.cpRef, Control.smoothingFactor);

                string[] names = ArrayTools.Cat(new string[] { VariableNames.Temperature }, VariableNames.MassFractions(Control.NumberOfChemicalSpecies));

                // Start the combustion calculation with the mixture fraction
                var MixtureFraction = this.m_IOFields.Where(f => f.Identification == VariableNames.MixtureFraction).Single();

                //var basis = this.m_RegisteredFields.Where(f => f.Identification == VariableNames.Temperature).First().Basis;
                //var MixtureFraction = new XDGField((XDGBasis)basis, VariableNames.MixtureFraction);
                base.RegisterField(MixtureFraction, IOListOption.Always);

                foreach (var id in names) {
                    var fieldToTransform = FindField(this.m_RegisteredFields.ToArray(), id);
                    var fieldToTransform_A = ((XDGField)fieldToTransform).GetSpeciesShadowField("A");
                    fieldToTransform_A.Clear();
                    fieldToTransform_A.ProjectField(1.0,
                    delegate (int j0, int Len, NodeSet NS, MultidimensionalArray result) {
                        int K = result.GetLength(1);
                        MultidimensionalArray ZArr = MultidimensionalArray.Create(Len, K);
                        MixtureFraction.Evaluate(j0, Len, NS, ZArr);
                        for (int j = 0; j < Len; j++) {
                            for (int k = 0; k < K; k++) {
                                result[j, k] = m_EoS.getVariableFromZ(ZArr[j, k], id);
                            }
                        }
                    }, new BoSSS.Foundation.Quadrature.CellQuadratureScheme(true, null));
                }
            }
       
        
        }

        protected override void CreateFields() {
     
            base.CreateFields();

            if (Control.UseMixtureFractionsForCombustionInitialization /*|| Control is XNSEC_MF_Control*/) {
                base.RegisterField(new XDGField((XDGBasis)(this.m_RegisteredFields.Where(f => f.Identification == VariableNames.Temperature).First().Basis), VariableNames.MixtureFraction), IOListOption.Always);
            }

            // Create fields for analytical solution and errors
            if (Control.AnalyticsolutionSwitch || !Control.ExactSolutionVelocity.IsNullOrEmpty()) {
                // Errors:
                var errFields = InstantiateErrorFields();
                foreach (var f in errFields) {
                    base.RegisterField(f, IOListOption.Always);
                }
                // Analytical Solutions
                var AnSolFields = InstantiateAnalyticalSolFields();
                foreach (var f in AnSolFields) {
                    base.RegisterField(f, IOListOption.Always);
                }
            }

            if (Control is XNSEC_MF_Control) {
                Console.WriteLine("Instantiating result fields");
                string[] names = ArrayTools.Cat(new string[] { VariableNames.Temperature }, VariableNames.MassFractions(Control.NumberOfChemicalSpecies));
                var MixtureFraction = this.m_IOFields.Where(f => f.Identification == VariableNames.MixtureFraction).Single();
                base.RegisterField(MixtureFraction, IOListOption.Always);

                foreach (var id in names) {
                    var field = m_IOFields.Where(f => f.Identification == id).SingleOrDefault();
                    if (field == null) {
                        field = MixtureFraction.CloneAs();
                        field.Identification = id;
                        field.Clear();
                        base.RegisterField(field, IOListOption.Always);
                        //base.IOFields.Add(field);
                    }
                }
            }
        }

        /// <summary>
        /// Operator stability analysis
        /// </summary>
        public override IDictionary<string, double> OperatorAnalysis() {
            return this.Operator.OperatorAnalysis(this.CurrentStateVector.Mapping, this.MultigridOperatorConfig);
        }


        //protected override void PlotCurrentState(double physTime, TimestepNumber timestepNo, int superSampling = 0) {
        //    // Cells Numbers
        //    var CellNumbers = this.m_RegisteredFields.Where(s => s.Identification == "CellNumbers").SingleOrDefault();
        //    if (CellNumbers == null) {
        //        CellNumbers = new SinglePhaseField(new Basis(this.GridData, 0), "CellNumbers");
        //        this.RegisterField(CellNumbers);
        //    }
        //    CellNumbers.Clear();
        //    CellNumbers.ProjectField(1.0, delegate (int j0, int Len, NodeSet NS, MultidimensionalArray result) {
        //        int K = result.GetLength(1); // No nof Nodes
        //        for (int j = 0; j < Len; j++) {
        //            for (int k = 0; k < K; k++) {
        //                result[j, k] = j0 + j;
        //            }
        //        }
        //    }, new CellQuadratureScheme());


        //    //DGField[] RefinedFields = new[] { Refined_u, Refined_TestData, Refined_Grad_u[0], Refined_Grad_u[1], Refined_MagGrad_u };
        //    //string filename2 = "RefinedGrid." + timestepNo;
        //    //Tecplot.PlotFields(RefinedFields, filename2, physTime, superSampling);
        //}

        /// <summary>
        /// User-defined validation of a solver step, e.g. to prevent the solver to iterate out-of-bounds,
        /// e.g. to avoid un-physical 'solutions' (e.g. negative density).
        /// ('safeguard' for the solver)
        /// </summary>
        /// <param name="varIn"></param>
        /// <param name="varOut"></param>
        private void DelValidationCombustion(DGField[] varIn, DGField[] varOut) {
            CellMask AllCells = CellMask.GetFullMask(GridData);
            var Bounds = Control.VariableBounds;
            varOut.Clear();
            varOut = varIn.CloneAs();
            int idx = 0;
            foreach (var f in varIn) { // Loop over each DGField of the solution array
                foreach (var varName in Bounds.Keys) { // Iterate over dictionary with fields to be repaired
                    if (f.Identification == varName) {
                        double MinBound = Bounds[varName].Item1;
                        double MaxBound = Bounds[varName].Item2;

                        double[] mins = new double[AllCells.NoOfItemsLocally];
                        double[] maxs = new double[AllCells.NoOfItemsLocally];
                        f.GetCellwiseExtremalValues(mins, maxs);

                        // now check if values are inside bounds. If not, repair them
                        int lowcount = 0; int topcount = 0;
                        foreach (var cell in AllCells.ItemEnum) {
                            bool BoundedLow = (mins[cell] > MinBound);
                            bool BoundedTop = (maxs[cell] < MaxBound);

                            if (!BoundedLow) { // repair
                                ((XDGField)(varOut[idx])).SetMeanValueAB(cell, MinBound);
                                //varOut[idx].SetMeanValue(cell, MinBound);
                                lowcount++;
                            }
                            if (!BoundedTop) { // repair
                                ((XDGField)(varOut[idx])).SetMeanValueAB(cell, MaxBound);
                                //varOut[idx].SetMeanValue(cell, MaxBound);
                                topcount++;
                            }
                        }
                        if (lowcount > 0 || topcount > 0) {
                            Console.WriteLine(f.Identification + " is out of bounds in {0} cells.", lowcount + topcount);
                        }
                    }
                }
                idx++;
            }

            return;
        }
    }
}<|MERGE_RESOLUTION|>--- conflicted
+++ resolved
@@ -32,19 +32,7 @@
             //InitMPI();
             //DeleteOldPlotFiles();
             //DeleteOldTextFiles();
-<<<<<<< HEAD
             //Debugger.Launch();
-=======
-            //NUnitTest.COMBUSTION_TEST();
-            //NUnitTest.COMBUSTION_CoFlowFlame_TEST();
-            //NUnit.Framework.Assert.AreEqual(true, false, "remove me");
-            // dbg_launch();
-            //BoSSS.Application.XNSFE_Solver.Tests.ASUnitTest.HeatConductivityTest(2, 0.0, true, XQuadFactoryHelper.MomentFittingVariants.OneStepGaussAndStokes, SurfaceStressTensor_IsotropicMode.LaplaceBeltrami_Flux);
-            //NUnit.Framework.Assert.AreEqual(true, false, "remove me");
-
-            //BoSSS.Application.XNSFE_Solver.Tests.ASUnitTest.SteadyStateEvaporationTest(0.0, 3, 0.1, true, XQuadFactoryHelper.MomentFittingVariants.Saye, SurfaceStressTensor_IsotropicMode.LaplaceBeltrami_ContactLine, NonLinearSolverCode.Newton);
-            //NUnit.Framework.Assert.AreEqual(true, false, "remove me");
->>>>>>> 850271c5
 
             ////////////////////
             /// Incompressible test cases
@@ -84,7 +72,6 @@
             //NUnitTest.ViscosityJumpTest(2, 2, 0.0, ViscosityMode.FullySymmetric, XQuadFactoryHelper.MomentFittingVariants.Saye, SurfaceStressTensor_IsotropicMode.LaplaceBeltrami_Local);
 
 
-<<<<<<< HEAD
             ////////////NUnitTest.SteadyStateEvaporationTest_XNSEC_MixtureFraction(0, 2, 0.0, true, XQuadFactoryHelper.MomentFittingVariants.OneStepGaussAndStokes, SurfaceStressTensor_IsotropicMode.LaplaceBeltrami_Flux);
             //NUnitTest.SteadyStateEvaporationTestXNSEC(0.0, 2, 0.0, true, XQuadFactoryHelper.MomentFittingVariants.OneStepGaussAndStokes, SurfaceStressTensor_IsotropicMode.LaplaceBeltrami_Flux);
 
@@ -93,11 +80,6 @@
 
             //NUnitTest.XDG_PSEUDO1D_COMBUSTION_TEST();
             ////NUnitTest.XDG_DROPLET_COMBUSTION_TEST();
-=======
-            //NUnitTest.ViscosityJumpTest(2, 2, 0.0, ViscosityMode.FullySymmetric, XQuadFactoryHelper.MomentFittingVariants.Saye, SurfaceStressTensor_IsotropicMode.LaplaceBeltrami_Local);
-            
-            //Console.WriteLine("tests passed!!!!!!!!!!!");
->>>>>>> 850271c5
             //NUnit.Framework.Assert.AreEqual(true, false, "remove me");
 
             //BoSSS.Solution.Application<XNSEC_Control>._Main(new string[] { "--control", "cs:BoSSS.Application.XNSEC.FullNSEControlExamples.XDG_pseudo2dCombustion_MixtureFraction()", "--delplt" }, false, delegate () {
@@ -711,13 +693,9 @@
             XOP = opFactory.GetSpatialOperator(QuadOrder());
             //final settings
             XOP.FreeMeanValue[VariableNames.Pressure] = !GetBcMap().DirichletPressureBoundary;
-<<<<<<< HEAD
-
-
-
-=======
-            
->>>>>>> 850271c5
+
+
+
             if (Control.NonLinearSolver.SolverCode == NonLinearSolverCode.Newton) {
                 Console.WriteLine("Linearization Hint:" + LinearizationHint.GetJacobiOperator.ToString());
                 XOP.LinearizationHint = LinearizationHint.GetJacobiOperator;
