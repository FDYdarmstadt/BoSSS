﻿/* =======================================================================
Copyright 2017 Technische Universitaet Darmstadt, Fachgebiet fuer Stroemungsdynamik (chair of fluid dynamics)

Licensed under the Apache License, Version 2.0 (the "License");
you may not use this file except in compliance with the License.
You may obtain a copy of the License at

    http://www.apache.org/licenses/LICENSE-2.0

Unless required by applicable law or agreed to in writing, software
distributed under the License is distributed on an "AS IS" BASIS,
WITHOUT WARRANTIES OR CONDITIONS OF ANY KIND, either express or implied.
See the License for the specific language governing permissions and
limitations under the License.
*/

using System;
using System.Collections.Generic;
using System.Linq;
using System.Text;
using BoSSS.Solution.Control;
using BoSSS.Foundation.Grid;
using ilPSP.Utils;
using ilPSP;
using System.Diagnostics;
using BoSSS.Platform.Utils.Geom;
using BoSSS.Foundation.IO;
using BoSSS.Foundation.Grid.Classic;
using BoSSS.Foundation.Grid.RefElements;
using BoSSS.Solution.NSECommon;
using BoSSS.Foundation;
using BoSSS.Solution.Tecplot;
using System.IO;
using BoSSS.Solution.GridImport;
using System.Configuration;
using BoSSS.Solution.XdgTimestepping;

namespace BoSSS.Application.Rheology {

    /// <summary>
    /// Control File for specified examples for calculation with viscoelastic fluid
    /// </summary>
    static public class RheologyControlExamples {

        /// <summary>
        /// 4:1 Contraction Flow
        /// </summary>
        static public RheologyControl Contraction(string path = @"\\dc1\userspace\kikker\cluster\cluster_db\ContractionNYC", int degree = 1, int GridLevel = 3) { //int kelem = 4
            RheologyControl C = new RheologyControl();

            //Path für cluster
            //\\dc1\userspace\kikker\cluster\cluster_db\ContractionNYC

            //Path für lokale DB
            //C:\AnnesBoSSSdb\Contraction

            //Solver Options
            C.NoOfTimesteps = 15;
            C.savetodb = true;
            C.DbPath = path;
            C.ProjectName = "Contration";
            C.NonLinearSolver.MaxSolverIterations = 50;
            C.NonLinearSolver.MinSolverIterations = 1;
            C.NonLinearSolver.ConvergenceCriterion = 1E-7;
            C.LinearSolver.MaxSolverIterations = 50;
            C.LinearSolver.MinSolverIterations = 1;
            C.LinearSolver.ConvergenceCriterion = 1E-7;

            C.dt = 1E20;
            C.dtMax = C.dt;
            C.dtMin = C.dt;
            C.Timestepper_Scheme = RheologyControl.TimesteppingScheme.ImplicitEuler;
            C.NonLinearSolver.SolverCode = NonLinearSolverCode.NewtonGMRES;
            C.ObjectiveParam = 1.0;

            //Debugging and Solver Analysis
            C.OperatorMatrixAnalysis = false;
            C.SkipSolveAndEvaluateResidual = false;
            C.SetInitialConditions = true;
            C.SetInitialPressure = false;
            C.SetParamsAnalyticalSol = false;
            C.ComputeL2Error = false;

            //Physical Params
            C.Stokes = false;
            C.FixedStreamwisePeriodicBC = false;
            C.beta = 0.11;
            C.Reynolds = 1;
            C.Weissenberg = 0.1;
            C.RaiseWeissenberg = true;

            //Grid Params
            //double GridLevel = 5;
            double h = Math.Pow(2, -GridLevel + 1);
            double cells = 1 / h;
            int cells2 = (int)cells;

            //Penalties
            C.ViscousPenaltyScaling = 1;
            C.Penalty2 = 1;
            C.Penalty1[0] = 0.0;
            C.Penalty1[1] = 0.0;
            C.PresPenalty2 = 1;
            C.PresPenalty1[0] = 0.0;
            C.PresPenalty1[1] = 0.0;
            

            //Exact Solution Contraction

            // Set Initial Conditions
            Func<double[], double, double> VelocityXfunction = (X, t) => ((3/2) *4* (1 - (X[1] * X[1])/4)); //(4 - X[1] * X[1]);
            Func <double[], double, double> VelocityYfunction = (X, t) => (0.0);
            Func<double[], double, double> Pressurefunction = (X, t) => 2 / C.Reynolds * (20 -  X[0]);
            Func<double[], double, double> StressXXfunction = (X, t) => 2 * C.Weissenberg * (1 - C.beta) * (((-2 * X[1])) * ((-2 * X[1])));
            Func<double[], double, double> StressXYfunction = (X, t) => (1 - C.beta) * ((-2 * X[1]));
            Func<double[], double, double> StressYYfunction = (X, t) => (0.0);

            // Insert Exact Solution
            C.ExSol_Velocity = new Func<double[], double, double>[] { VelocityXfunction, VelocityYfunction };
            C.ExSol_Pressure = Pressurefunction;
            C.ExSol_Stress = new Func<double[], double, double>[] { StressXXfunction, StressXYfunction, StressYYfunction };

            // Create Fields
            //int degree = 2;
            C.FieldOptions.Add("VelocityX", new FieldOpts() { Degree = degree, SaveToDB = FieldOpts.SaveToDBOpt.TRUE });
            C.FieldOptions.Add("VelocityY", new FieldOpts() { Degree = degree, SaveToDB = FieldOpts.SaveToDBOpt.TRUE });
            C.FieldOptions.Add("Pressure", new FieldOpts() { Degree = degree - 1, SaveToDB = FieldOpts.SaveToDBOpt.TRUE });

            C.FieldOptions.Add("StressXX", new FieldOpts() { Degree = degree, SaveToDB = FieldOpts.SaveToDBOpt.TRUE });
            C.FieldOptions.Add("StressXY", new FieldOpts() { Degree = degree, SaveToDB = FieldOpts.SaveToDBOpt.TRUE });
            C.FieldOptions.Add("StressYY", new FieldOpts() { Degree = degree, SaveToDB = FieldOpts.SaveToDBOpt.TRUE });
            C.FieldOptions.Add("PhiDG", new FieldOpts() { Degree = degree, SaveToDB = FieldOpts.SaveToDBOpt.TRUE });
            C.FieldOptions.Add("Phi", new FieldOpts() { Degree = degree, SaveToDB = FieldOpts.SaveToDBOpt.TRUE });

            // Create Grid

            double[] pt1a = new double[] { 10, 0.5 };
            double[] pt1b = new double[] { 20, 2 };

            BoundingBox boundingBox1;
            boundingBox1 = new BoundingBox(pt1a, pt1b);

            double[] pt2a = new double[] { 10, -0.5 };
            double[] pt2b = new double[] { 20, -2 };

            BoundingBox boundingBox2;
            boundingBox2 = new BoundingBox(pt2a, pt2b);

            C.GridFunc = delegate
            {
                // UNIFORM CARTESIAN GRID
                //var _xNodes = GenericBlas.Linspace(0, 20, cells2 + 1);// 10 * GridLevel + 1); //(10 * kelem + 1));
                //var _yNodes = GenericBlas.Linspace(-2, 2, (cells2 / 4) + 1);// (int)(2 * 1.5 * GridLevel) + GridLevel + 1); //(int)((2 * 1.5 * kelem) + kelem + 1));

                // NON_UNIFORM CARTESIAN GRID
                //var _xNodes1 = Grid1D.TanhSpacing(0, 10, (cells2 / 4) + 1, 2, false);
                //_xNodes1 = _xNodes1.GetSubVector(0, (_xNodes1.Length - 1));
                //var _xNodes2 = Grid1D.TanhSpacing(10, 20, (cells2 / 4) + 1, 2, true);
                //var _xNodes = ArrayTools.Cat(_xNodes1, _xNodes2);

                //var _yNodes1 = Grid1D.TanhSpacing(0, 0.5, (cells2 / 6) + 1, 1.5, false);
                //_yNodes1 = _yNodes1.GetSubVector(0, (_yNodes1.Length - 1));
                //var _yNodes2 = Grid1D.TanhSpacing(0.5, 2, (6 * cells2 / 16) + 1, 1.5, true);
                ////var _yNodes = ArrayTools.Cat(_yNodes1, _yNodes2);

                //var _yNodes3 = Grid1D.TanhSpacing(-0.5, 0, (cells2 / 6) + 1, 1.5, true);
                //_yNodes3 = _yNodes3.GetSubVector(0, (_yNodes3.Length - 1));
                //var _yNodes4 = Grid1D.TanhSpacing(-2, -0.5, (6 * cells2 / 16) + 1, 1.5, false);
                //_yNodes4 = _yNodes4.GetSubVector(0, (_yNodes4.Length - 1));
                //var _yNodes = ArrayTools.Cat(_yNodes4, _yNodes3, _yNodes1, _yNodes2);

                //var grd = Grid2D.Cartesian2DGrid(_xNodes, _yNodes, CellType.Square_Linear, C.FixedStreamwisePeriodicBC, false, boundingBox1, boundingBox2);

                //// CARTESIAN GRID WITH HANGING NODES REFINEMENT
                double[] ecke = new double[] { 10, 0.5 };

                var boxA1_p1 = new double[2] { 0, -2 };
                var boxA1_p2 = new double[2] { 10, 2 };
                var boxA1 = new GridCommons.GridBox(boxA1_p1, boxA1_p2, 2 * 40, 2 * 16);

                var boxA2_p1 = new double[2] { 9, -1 };
                var boxA2_p2 = new double[2] { 10, 1 };
                //var boxA2_p1 = new double[2] { ecke[0] - 0.5, ecke[1] - 0.25 };
                //var boxA2_p2 = new double[2] { ecke[0], ecke[1] + 0.25 };
                var boxA2 = new GridCommons.GridBox(boxA2_p1, boxA2_p2, 2 * 8, 2 * 16);

                var boxA3_p1 = new double[2] { 9.5, -0.75 };
                var boxA3_p2 = new double[2] { 10, 0.75 };
                var boxA3 = new GridCommons.GridBox(boxA3_p1, boxA3_p2, 2 * 8, 2 * 24);

                var grdA = Grid2D.HangingNodes2D(boxA1, boxA2, boxA3);

                var boxB1_p1 = new double[2] { 10, -0.5 };
                var boxB1_p2 = new double[2] { 20, 0.5 };
                var boxB1 = new GridCommons.GridBox(boxB1_p1, boxB1_p2, 2 * 40, 2 * 4);

                var boxB2_p1 = new double[2] { 10, -0.5 };
                var boxB2_p2 = new double[2] { 11, 0.5 };
                var boxB2 = new GridCommons.GridBox(boxB2_p1, boxB2_p2, 2 * 8, 2 * 8);

                var boxB3_p1 = new double[2] { 10, -0.5 };
                var boxB3_p2 = new double[2] { 10.5, 0.5 };
                var boxB3 = new GridCommons.GridBox(boxB3_p1, boxB3_p2, 2 * 8, 2 * 16);

                var grdB = Grid2D.HangingNodes2D(boxB1, boxB2, boxB3);

                var grdM = GridCommons.MergeLogically(grdA, grdB);
                var grd = GridCommons.Seal(grdM);

                // COARSE CARTESIAN GRID WITH HANGING NODES REFINEMENT - FOR DEBUGGING!
                //double[] ecke = new double[] { 10, 0.5 };

                //var boxA1_p1 = new double[2] { 0, -2 };
                //var boxA1_p2 = new double[2] { 10, 2 };
                //var boxA1 = new GridCommons.GridBox(boxA1_p1, boxA1_p2, 2 * 10, 2 * 4);

                //var boxA2_p1 = new double[2] { 9, -1 };
                //var boxA2_p2 = new double[2] { 10, 1 };
                ////var boxA2_p1 = new double[2] { ecke[0] - 0.5, ecke[1] - 0.25 };
                ////var boxA2_p2 = new double[2] { ecke[0], ecke[1] + 0.25 };
                //var boxA2 = new GridCommons.GridBox(boxA2_p1, boxA2_p2, 2 * 2, 2 * 4);

                ////var boxA3_p1 = new double[2] { 9.5, -0.75 };
                ////var boxA3_p2 = new double[2] { 10, 0.75 };
                ////var boxA3 = new GridCommons.GridBox(boxA3_p1, boxA3_p2, 2 * 4, 2 * 12);

                //var grdA = Grid2D.HangingNodes2D(boxA1, boxA2);

                //var boxB1_p1 = new double[2] { 10, -0.5 };
                //var boxB1_p2 = new double[2] { 20, 0.5 };
                //var boxB1 = new GridCommons.GridBox(boxB1_p1, boxB1_p2, 2 * 10, 2 * 1);

                //var boxB2_p1 = new double[2] { 10, -0.5 };
                //var boxB2_p2 = new double[2] { 11, 0.5 };
                //var boxB2 = new GridCommons.GridBox(boxB2_p1, boxB2_p2, 2 * 2, 2 * 2);

                ////var boxB3_p1 = new double[2] { 10, -0.5 };
                ////var boxB3_p2 = new double[2] { 10.5, 0.5 };
                ////var boxB3 = new GridCommons.GridBox(boxB3_p1, boxB3_p2, 2 * 4, 2 * 8);

                //var grdB = Grid2D.HangingNodes2D(boxB1, boxB2);

                //var grdM = GridCommons.MergeLogically(grdA, grdB);
                //var grd = GridCommons.Seal(grdM);

                if (!C.FixedStreamwisePeriodicBC)
                {
                    grd.EdgeTagNames.Add(1, "Velocity_inlet");
                    grd.EdgeTagNames.Add(4, "Pressure_Outlet");
                }

                //grd.EdgeTagNames.Add(2, "FreeSlip");
                grd.EdgeTagNames.Add(2, "Wall_bottom");
                grd.EdgeTagNames.Add(3, "Wall_top");


                grd.EdgeTagNames.Add(5, "Wall_Contraction_bottom");
                grd.EdgeTagNames.Add(6, "Wall_Contraction_top");

                grd.DefineEdgeTags(delegate (double[] _X)
                {
                    var X = _X;
                    double x = X[0];
                    double y = X[1];

                    if (!C.FixedStreamwisePeriodicBC)
                    {
                        if (Math.Abs(x - (0)) < 1.0e-6)
                        {
                            //left
                            return 1;
                        }

                        if (Math.Abs(x - (20)) < 1.0e-6)
                        {
                            //right
                            return 4;
                        }
                    }

                    if (Math.Abs(y - (-2)) < 1.0e-6 && x < 10 + 1.0e-6)
                    {
                        //bottom front
                        return 2;
                    }

                    //if (Math.Abs(y - (0)) < 1.0e-6)
                    //{
                    //    //symmetry line
                    //    return 2;
                    //}

                    if (Math.Abs(y - (+2)) < 1.0e-6 && x < 10 + 1.0e-6)
                    {
                        //top front
                        return 3;
                    }

                    if (Math.Abs(y - (-0.5)) < 1.0e-6 && x > 10 - 1.0e-6)
                    {
                        // bottom back
                        return 2;
                    }

                    if (Math.Abs(y - (+0.5)) < 1.0e-6 && x > 10 - 1.0e-6)
                    {
                        // top back
                        return 3;
                    }

                    if (Math.Abs(x - (10)) < 1.0e-6 && y < -0.5 - 1.0e-6)
                    {
                        // bottom contraction
                        return 5;
                    }

                    if (Math.Abs(x - (10)) < 1.0e-6 && y > 0.5 - 1.0e-6)
                    {
                        //top contraction
                        return 6;
                    }

                    throw new ArgumentOutOfRangeException("at x = " + x + "and y = " + y);
                });


                return grd;
            };


            // Analytical Sol for Params
            if (C.SetParamsAnalyticalSol == true)
            {
                C.VelFunctionU = X => VelocityXfunction(X, 0);
                C.VelFunctionV = X => VelocityYfunction(X, 0);
                C.PresFunction = X => Pressurefunction(X, 0);
            }

            // Set Initial Conditions
            if (C.SetInitialConditions == true)
            {

                C.InitialValues_Evaluators.Add("VelocityX", X => VelocityXfunction(X, 0));
                C.InitialValues_Evaluators.Add("VelocityY", X => VelocityYfunction(X, 0));
                C.InitialValues_Evaluators.Add("StressXX", X => StressXXfunction(X, 0));
                C.InitialValues_Evaluators.Add("StressXY", X => StressXYfunction(X, 0));
                C.InitialValues_Evaluators.Add("StressYY", X => StressYYfunction(X, 0));

                if (C.SetInitialPressure == true || C.SkipSolveAndEvaluateResidual == true)
                {
                    C.InitialValues_Evaluators.Add("Pressure", X => Pressurefunction(X, 0));
                }
            }

            C.InitialValues_Evaluators.Add("Phi", X => -1);

            // Set Boundary Conditions
            C.AddBoundaryValue("Wall_bottom");
            C.AddBoundaryValue("Wall_top");
            C.AddBoundaryValue("Wall_Contraction_bottom");
            C.AddBoundaryValue("Wall_Contraction_top");
            //C.AddBoundaryCondition("FreeSlip");
            

            if (!C.FixedStreamwisePeriodicBC)
            {
                C.AddBoundaryValue("Velocity_inlet", "VelocityX", VelocityXfunction);
                C.AddBoundaryValue("Velocity_inlet", "VelocityY", VelocityYfunction);
                C.AddBoundaryValue("Velocity_inlet", "StressXX", StressXXfunction);
                C.AddBoundaryValue("Velocity_inlet", "StressXY", StressXYfunction);
                C.AddBoundaryValue("Velocity_inlet", "StressYY", StressYYfunction);
                //C.AddBoundaryCondition("Velocity_inlet", "Pressure", Pressurefunction);
                C.AddBoundaryValue("Pressure_Outlet");

            }
            return C;
        }
        //__________________________________________________________________________________________________________________

        /// <summary>
        /// Confined cylinder in a channel flow
        /// </summary>
<<<<<<< HEAD
        static public RheologyControl ConfinedCylinder(string path = @"G:\Test4Anne\DB_Rheology", int degree = 4) {
=======
        static public RheologyControl ConfinedCylinder(string path = @"\\dc1\userspace\kikker\cluster\cluster_db\ConfinedCylinder_Drag", int degree = 2) {
>>>>>>> eb7d0907
            RheologyControl C = new RheologyControl();

            //Path für cluster
            //\\dc1\userspace\kikker\cluster\cluster_db\ConfinedCylinder

            //Path für lokale DB
            //C:\AnnesBoSSSdb\ConfinedCylinder

            //Solver Options
            C.NoOfTimesteps = 1;
            C.savetodb = false;
            C.DbPath = path;
            C.ProjectName = "Cylinder";

            C.NonLinearSolver.MaxSolverIterations = 20;
            C.NonLinearSolver.MinSolverIterations = 1;
            C.NonLinearSolver.ConvergenceCriterion = 1E-6;

            C.LinearSolver.MaxSolverIterations = 100;
            C.LinearSolver.MinSolverIterations = 1;          
            C.LinearSolver.ConvergenceCriterion = 1E-7;
            C.LinearSolver.MaxKrylovDim = 100;

            //C.UnderRelax = 1.0;
            C.dt = 1e-3;
            C.dtMax = C.dt;
            C.dtMin = C.dt;
            C.Timestepper_Scheme = RheologyControl.TimesteppingScheme.ImplicitEuler;
            C.NonLinearSolver.SolverCode = NonLinearSolverCode.Newton;
<<<<<<< HEAD
            C.LinearSolver.SolverCode = LinearSolverCode.exp_OrthoS_pMG;
            //C.LinearSolver.SolverCode = LinearSolverCode.exp_gmres_schwarz_pmg;
            //C.LinearSolver.SolverCode = LinearSolverCode.exp_gmres_levelpmg;
            C.LinearSolver.verbose = true;
            C.NonLinearSolver.PrecondSolver.verbose = true;
=======
            C.LinearSolver.SolverCode = LinearSolverCode.classic_pardiso;
>>>>>>> eb7d0907
            C.ObjectiveParam = 1.0;
            C.useJacobianForOperatorMatrix = true;

            C.UsePerssonSensor = false;
            C.SensorLimit = 1e-4;

            C.AdaptiveMeshRefinement = false;
            C.RefinementLevel = 10;

            C.UseArtificialDiffusion = false;

            C.Bodyforces = true;

            //Debugging and Solver Analysis
            C.OperatorMatrixAnalysis = true;
            C.SkipSolveAndEvaluateResidual = true;
            C.SetInitialConditions = true;
            C.SetInitialPressure = false;
            C.SetParamsAnalyticalSol = false;
            C.ComputeL2Error = false;

            //Physical Params
            double u0 = 1.5; // 0.375;// 0.66;// 3 / 2;
            double h = 4;

            C.Stokes = false;
            C.FixedStreamwisePeriodicBC = false;
            C.beta = 0.59;
            C.Reynolds = 1;
            C.Weissenberg = 0.0; //aim Weissenberg number!
            C.RaiseWeissenberg = false;
            C.WeissenbergIncrement = 0.1;

            //Penalties
            C.ViscousPenaltyScaling = 1;
            C.Penalty2 = 1;
            C.Penalty1[0] = 0.0;
            C.Penalty1[1] = 0.0;
            C.PresPenalty2 = 1;
            C.PresPenalty1[0] = 0.0;
            C.PresPenalty1[1] = 0.0;
            C.alpha = 1;
            C.StressPenalty = 1.0;

            //Exact Solution Confined Cylinder

            // Set Initial Conditions / Boundary Conditions            
            Func<double[], double, double> VelocityXfunction = (X, t) => u0 * (1  - (X[1] *  X[1])/h);
            Func<double[], double, double> VelocityYfunction = (X, t) => 0.0;
            Func<double[], double, double> Pressurefunction = (X, t) => u0 * 0.5 * C.Reynolds * (35 - X[0]);
            Func<double[], double, double> StressXXfunction = (X, t) =>  2 * C.Weissenberg * (1 - C.beta) * u0 * (-2 / h) * X[1] * u0 * (-2 / h) * X[1];
            Func<double[], double, double> StressXYfunction = (X, t) => (1 - C.beta) * u0 * (-2 / h) * X[1];
            Func<double[], double, double> StressYYfunction = (X, t) => (0.0);

            // Insert Exact Solution
            C.ExSol_Velocity = new Func<double[], double, double>[] { VelocityXfunction, VelocityYfunction };
            C.ExSol_Pressure = Pressurefunction;
            C.ExSol_Stress = new Func<double[], double, double>[] { StressXXfunction, StressXYfunction, StressYYfunction };

            // Create Fields
            //int degree = 2;
            C.FieldOptions.Add("VelocityX", new FieldOpts() { Degree = degree, SaveToDB = FieldOpts.SaveToDBOpt.TRUE });
            C.FieldOptions.Add("VelocityY", new FieldOpts() { Degree = degree, SaveToDB = FieldOpts.SaveToDBOpt.TRUE });
            C.FieldOptions.Add("Pressure", new FieldOpts() { Degree = degree - 1, SaveToDB = FieldOpts.SaveToDBOpt.TRUE });

            C.FieldOptions.Add("StressXX", new FieldOpts() { Degree = degree, SaveToDB = FieldOpts.SaveToDBOpt.TRUE });
            C.FieldOptions.Add("StressXY", new FieldOpts() { Degree = degree, SaveToDB = FieldOpts.SaveToDBOpt.TRUE });
            C.FieldOptions.Add("StressYY", new FieldOpts() { Degree = degree, SaveToDB = FieldOpts.SaveToDBOpt.TRUE });

            C.FieldOptions.Add("ResidualMomentumX", new FieldOpts() { Degree = degree, SaveToDB = FieldOpts.SaveToDBOpt.TRUE });
            C.FieldOptions.Add("ResidualMomentumY", new FieldOpts() { Degree = degree, SaveToDB = FieldOpts.SaveToDBOpt.TRUE });
            C.FieldOptions.Add("ResidualConti", new FieldOpts() { Degree = degree - 1, SaveToDB = FieldOpts.SaveToDBOpt.TRUE });

            C.FieldOptions.Add("ResidualStressXX", new FieldOpts() { Degree = degree, SaveToDB = FieldOpts.SaveToDBOpt.TRUE });
            C.FieldOptions.Add("ResidualStressXY", new FieldOpts() { Degree = degree, SaveToDB = FieldOpts.SaveToDBOpt.TRUE });
            C.FieldOptions.Add("ResidualStressYY", new FieldOpts() { Degree = degree, SaveToDB = FieldOpts.SaveToDBOpt.TRUE });

            C.FieldOptions.Add("PhiDG", new FieldOpts() { Degree = 2, SaveToDB = FieldOpts.SaveToDBOpt.TRUE });
            C.FieldOptions.Add("Phi", new FieldOpts() { Degree = 2, SaveToDB = FieldOpts.SaveToDBOpt.TRUE });

            // Create Grid

            // half channel mesh3 for cond tests
            string grid = " 962bc97f-0298-4e2f-ac18-06940cb84956";

            // half channel mesh0 for cond tests - schneller?
            //string grid = "55c34774-1769-4f6b-bfc8-cc6c4d74076a";

            // full channel mesh0 for cond tests comparison - schneller?
            //string grid = "ecd6444f-ddfe-46c4-9df5-a1390f9371d7";

            //fine grid - only on cluster!           
            //string grid = "70797022-eba0-4c77-b179-334c665044b5";

            //more refined in wake of cylinder - only on cluster!
            //string grid = "3637610b-bcdf-4cdd-a647-cd7f91e373e8";


            //coarser grid - works without cluster!
            //string grid = "f9aa12dc-53bb-4e2c-81b3-ffccc251a3f7";
<<<<<<< HEAD
            string grid = "444cccb7-65e2-4249-9eaa-e109616f97e5"; //test_grid can be deleted
=======
>>>>>>> eb7d0907

            //very coarse grid as starting point for refinement
            //string grid = "e296a1b2-98f9-4fdf-8a32-04e0954ff369";

            //Dennis Zylinder for drag validation
            //string grid = "a67192f5-6b59-4caf-a95a-0a08730c3365";


            Guid gridGuid;
            if (Guid.TryParse(grid, out gridGuid))
            {
                C.GridGuid = gridGuid;
            }
            else
            {
                C.GridFunc = delegate ()
                {
                    GridCommons _grid;

                    _grid = GridImporter.Import(grid);

                    return _grid;
                };
            }


            // Analytical Sol for Params
            if (C.SetParamsAnalyticalSol == true)
            {
                C.VelFunctionU = X => VelocityXfunction(X, 0);
                C.VelFunctionV = X => VelocityYfunction(X, 0);
                C.PresFunction = X => Pressurefunction(X, 0);
            }

            //restart
            //var database = new DatabaseInfo(path);
            //Guid restartID = new Guid("9ae08191-ee15-4803-9e3f-566f119c9de4");
            //C.RestartInfo = new Tuple<Guid, Foundation.IO.TimestepNumber>(restartID, null);

            //Set Initial Conditions
            if (C.SetInitialConditions == true)
            {

                C.InitialValues_Evaluators.Add("VelocityX", X => VelocityXfunction(X, 0));
                C.InitialValues_Evaluators.Add("VelocityY", X => VelocityYfunction(X, 0));
                C.InitialValues_Evaluators.Add("StressXX", X => 0);// StressXXfunction(X, 0));
                C.InitialValues_Evaluators.Add("StressXY", X => StressXYfunction(X, 0));
                C.InitialValues_Evaluators.Add("StressYY", X => StressYYfunction(X, 0));

                if (C.SetInitialPressure == true || C.SkipSolveAndEvaluateResidual == true)
                {
                    C.InitialValues_Evaluators.Add("Pressure", X => Pressurefunction(X, 0));
                }
            }

            C.InitialValues_Evaluators.Add("Phi", X => -1);

            // Set Boundary Conditions
            //C.AddBoundaryValue("Wall_bottom", "VelocityX", X => 0);
            C.AddBoundaryValue("Wall_top", "VelocityX", X => 0);
            //C.AddBoundaryValue("Wall_bottom", "VelocityY", X => 0);
            C.AddBoundaryValue("Wall_top", "VelocityY", X => 0);
            C.AddBoundaryValue("Wall_cylinder", "VelocityX", X => 0);
            C.AddBoundaryValue("Wall_cylinder", "VelocityY", X => 0);
            C.AddBoundaryValue("Freeslip");


            if (!C.FixedStreamwisePeriodicBC)
            {
                C.AddBoundaryValue("Velocity_inlet", "VelocityX", VelocityXfunction);
                C.AddBoundaryValue("Velocity_inlet", "VelocityY", VelocityYfunction);
                C.AddBoundaryValue("Velocity_inlet", "StressXX", StressXXfunction);
                C.AddBoundaryValue("Velocity_inlet", "StressXY", StressXYfunction);
                C.AddBoundaryValue("Velocity_inlet", "StressYY", StressYYfunction);
                //C.AddBoundaryCondition("Velocity_inlet", "Pressure", Pressurefunction);
                C.AddBoundaryValue("Pressure_Outlet");

            }
            return C;
        }
        //__________________________________________________________________________________________________________________

    }
}<|MERGE_RESOLUTION|>--- conflicted
+++ resolved
@@ -380,11 +380,7 @@
         /// <summary>
         /// Confined cylinder in a channel flow
         /// </summary>
-<<<<<<< HEAD
-        static public RheologyControl ConfinedCylinder(string path = @"G:\Test4Anne\DB_Rheology", int degree = 4) {
-=======
         static public RheologyControl ConfinedCylinder(string path = @"\\dc1\userspace\kikker\cluster\cluster_db\ConfinedCylinder_Drag", int degree = 2) {
->>>>>>> eb7d0907
             RheologyControl C = new RheologyControl();
 
             //Path für cluster
@@ -399,30 +395,21 @@
             C.DbPath = path;
             C.ProjectName = "Cylinder";
 
-            C.NonLinearSolver.MaxSolverIterations = 20;
+            C.NonLinearSolver.MaxSolverIterations = 50;
             C.NonLinearSolver.MinSolverIterations = 1;
-            C.NonLinearSolver.ConvergenceCriterion = 1E-6;
-
-            C.LinearSolver.MaxSolverIterations = 100;
+            C.NonLinearSolver.ConvergenceCriterion = 1E-7;
+
+            C.LinearSolver.MaxSolverIterations = 50;
             C.LinearSolver.MinSolverIterations = 1;          
             C.LinearSolver.ConvergenceCriterion = 1E-7;
-            C.LinearSolver.MaxKrylovDim = 100;
 
             //C.UnderRelax = 1.0;
-            C.dt = 1e-3;
+            C.dt = 1e6;
             C.dtMax = C.dt;
             C.dtMin = C.dt;
             C.Timestepper_Scheme = RheologyControl.TimesteppingScheme.ImplicitEuler;
             C.NonLinearSolver.SolverCode = NonLinearSolverCode.Newton;
-<<<<<<< HEAD
-            C.LinearSolver.SolverCode = LinearSolverCode.exp_OrthoS_pMG;
-            //C.LinearSolver.SolverCode = LinearSolverCode.exp_gmres_schwarz_pmg;
-            //C.LinearSolver.SolverCode = LinearSolverCode.exp_gmres_levelpmg;
-            C.LinearSolver.verbose = true;
-            C.NonLinearSolver.PrecondSolver.verbose = true;
-=======
             C.LinearSolver.SolverCode = LinearSolverCode.classic_pardiso;
->>>>>>> eb7d0907
             C.ObjectiveParam = 1.0;
             C.useJacobianForOperatorMatrix = true;
 
@@ -500,8 +487,8 @@
             C.FieldOptions.Add("ResidualStressXY", new FieldOpts() { Degree = degree, SaveToDB = FieldOpts.SaveToDBOpt.TRUE });
             C.FieldOptions.Add("ResidualStressYY", new FieldOpts() { Degree = degree, SaveToDB = FieldOpts.SaveToDBOpt.TRUE });
 
-            C.FieldOptions.Add("PhiDG", new FieldOpts() { Degree = 2, SaveToDB = FieldOpts.SaveToDBOpt.TRUE });
-            C.FieldOptions.Add("Phi", new FieldOpts() { Degree = 2, SaveToDB = FieldOpts.SaveToDBOpt.TRUE });
+            C.FieldOptions.Add("PhiDG", new FieldOpts() { Degree = 1, SaveToDB = FieldOpts.SaveToDBOpt.TRUE });
+            C.FieldOptions.Add("Phi", new FieldOpts() { Degree = 1, SaveToDB = FieldOpts.SaveToDBOpt.TRUE });
 
             // Create Grid
 
@@ -523,10 +510,6 @@
 
             //coarser grid - works without cluster!
             //string grid = "f9aa12dc-53bb-4e2c-81b3-ffccc251a3f7";
-<<<<<<< HEAD
-            string grid = "444cccb7-65e2-4249-9eaa-e109616f97e5"; //test_grid can be deleted
-=======
->>>>>>> eb7d0907
 
             //very coarse grid as starting point for refinement
             //string grid = "e296a1b2-98f9-4fdf-8a32-04e0954ff369";
