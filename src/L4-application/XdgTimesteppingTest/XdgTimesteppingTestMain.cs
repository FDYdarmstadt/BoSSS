﻿/* =======================================================================
Copyright 2017 Technische Universitaet Darmstadt, Fachgebiet fuer Stroemungsdynamik (chair of fluid dynamics)

Licensed under the Apache License, Version 2.0 (the "License");
you may not use this file except in compliance with the License.
You may obtain a copy of the License at

    http://www.apache.org/licenses/LICENSE-2.0

Unless required by applicable law or agreed to in writing, software
distributed under the License is distributed on an "AS IS" BASIS,
WITHOUT WARRANTIES OR CONDITIONS OF ANY KIND, either express or implied.
See the License for the specific language governing permissions and
limitations under the License.
*/

using System;
using System.Linq;
using System.Collections.Generic;
using BoSSS.Solution;
using BoSSS.Foundation.Grid;
using BoSSS.Foundation.XDG;
using BoSSS.Foundation;
using BoSSS.Solution.Utils;
using BoSSS.Solution.XNSECommon;
using ilPSP.LinSolvers;
using BoSSS.Platform;
using MPI.Wrappers;
using System.Diagnostics;
using BoSSS.Foundation.Quadrature;
using BoSSS.Foundation.XDG.Quadrature.HMF;
using BoSSS.Solution.Tecplot;
using System.Globalization;
using System.IO;
using ilPSP.Utils;
using ilPSP.Connectors.Matlab;
using System.Text;
using ilPSP;
using BoSSS.Solution.AdvancedSolvers;
using NUnit.Framework;
using BoSSS.Foundation.IO;
using System.Collections;
using Newtonsoft.Json;
using BoSSS.Solution.Timestepping;
using BoSSS.Solution.XdgTimestepping;

namespace BoSSS.Application.XdgTimesteppingTest {
    public class XdgTimesteppingMain : BoSSS.Solution.XdgTimestepping.XdgApplicationWithSollver<XdgTimesteppingTestControl> {

        /// <summary>
        /// Les main routine.
        /// </summary>
        static void Main(string[] args) {

            InitMPI();
<<<<<<< HEAD
            DeleteOldPlotFiles();
            BoSSS.Application.XdgTimesteppingTest.TestProgram.TestConvection_MovingInterface_MultiinitHighOrder(1, 0.23);

=======
            BoSSS.Application.XdgTimesteppingTest.TestProgram.TestConvection_MovingInterface_MultiinitHighOrder(1, 0.23);
            //BoSSS.Application.XdgTimesteppingTest.TestProgram.TestConvection_MovingInterface_SingleInitLowOrder_BDF_dt02(TimeSteppingScheme.ExplicitEuler, 4);
>>>>>>> ceb4d7ea
            FinalizeMPI();
            return;

            BoSSS.Solution.Application<XdgTimesteppingTestControl>._Main(args, false, delegate () {
                return new XdgTimesteppingMain();
            });
        }
#pragma warning disable 649

        [LevelSetTracker("-:A +:B", 1)]
        LevelSetTracker MyLsTrk;

        [InstantiateFromControlFile("Phi", "Phi", IOListOption.ControlFileDetermined)]
        LevelSet Phi;

        [InstantiateFromControlFile("u", "u", IOListOption.ControlFileDetermined)]
        XDGField u;

        [InstantiateFromControlFile("Residual", "u", IOListOption.ControlFileDetermined)]
        XDGField Residual;

        [InstantiateFromControlFile(new string[] { "Vx", "Vy" }, null, true, true, IOListOption.ControlFileDetermined)]
        VectorField<SinglePhaseField> V;

        [InstantiateFromControlFile("rhs", "u", IOListOption.ControlFileDetermined)]
        XDGField rhs;

        SinglePhaseField CutMarker;

        SinglePhaseField NearMarker;

        SinglePhaseField DOFMarker;

#pragma warning restore 649

        protected override LevelSetTracker InstantiateTracker() {
            return MyLsTrk;
        }


        protected override IEnumerable<DGField> InstantiateSolutionFields() {
            this.u.UpdateBehaviour = BehaveUnder_LevSetMoovement.AutoExtrapolate;
            return new DGField[] { this.u };
        }

        public override IEnumerable<DGField> InstantiateResidualFields() {
            return new DGField[] { this.Residual };
        }



        protected override void CreateAdditionalFields() {
            base.LsTrk = MyLsTrk;
            
            if(Control.CutCellQuadratureType != base.LsTrk.CutCellQuadratureType)
                throw new ApplicationException();

            CutMarker = new SinglePhaseField(new Basis(this.GridData, 0), "CutMarker");
            NearMarker = new SinglePhaseField(new Basis(this.GridData, 0), "NearMarker");
            DOFMarker = new SinglePhaseField(new Basis(this.GridData, 0), "DOFMarker");
            base.RegisterField(CutMarker, IOListOption.Always);
            base.RegisterField(NearMarker, IOListOption.Always);
            base.RegisterField(DOFMarker, IOListOption.Always);
        }

        //static int PlotCont = 1;

        void UpdateMarkerFields() {
            CutMarker.Clear();
            NearMarker.Clear();
            DOFMarker.Clear();
            foreach (int j in this.LsTrk.Regions.GetCutCellMask4LevSet(0).ItemEnum) {
                CutMarker.SetMeanValue(j, 1);
            }
            foreach (int j in this.LsTrk.Regions.GetNearFieldMask(1).ItemEnum) {
                NearMarker.SetMeanValue(j, 1);
            }
            int J = this.GridData.iLogicalCells.NoOfLocalUpdatedCells;
            for (int j = 0; j < J; j++) {
                DOFMarker.SetMeanValue(j, this.u.Basis.GetLength(j));
            }

            /*
            Tecplot.PlotFields(new DGField[] { CutMarker, NearMarker }, "Markers-" + PlotCont + ".csv", 0.0, 1);
            LsTrk.Regions.GetCutCellMask().SaveToTextFile("Cut-" + PlotCont + ".csv", false);
            LsTrk.Regions.GetSpeciesMask("A").SaveToTextFile("SpcA-" + PlotCont + ".csv", false);
            LsTrk.Regions.GetSpeciesMask("B").SaveToTextFile("SpcB-" + PlotCont + ".csv", false);

            int qOrd = this.LinearQuadratureDegree;
            var sch = LsTrk.GetXDGSpaceMetrics(LsTrk.SpeciesIdS.ToArray(), qOrd, 1).XQuadSchemeHelper;
            
            var schCut = sch.GetLevelSetquadScheme(0, LsTrk.Regions.GetCutCellMask());
            var RuleCut = schCut.SaveCompile(this.GridData, qOrd);
            ICompositeQuadRule_Ext.SumOfWeightsToTextFileVolume(RuleCut, this.GridData, "CutRule-" + PlotCont + ".csv");

            var schB = sch.GetVolumeQuadScheme(LsTrk.GetSpeciesId("B"));
            var RuleB = schB.SaveCompile(this.GridData, qOrd);
            ICompositeQuadRule_Ext.SumOfWeightsToTextFileVolume(RuleB, this.GridData, "B_Rule-" + PlotCont + ".csv");

            var schA = sch.GetVolumeQuadScheme(LsTrk.GetSpeciesId("A"));
            var RuleA = schA.SaveCompile(this.GridData, qOrd);
            ICompositeQuadRule_Ext.SumOfWeightsToTextFileVolume(RuleA, this.GridData, "A_Rule-" + PlotCont + ".csv");

            var eschB = sch.GetEdgeQuadScheme(LsTrk.GetSpeciesId("B"));
            var ERuleB = eschB.SaveCompile(this.GridData, qOrd);
            ICompositeQuadRule_Ext.SumOfWeightsToTextFileEdge(ERuleB, this.GridData, "Be_Rule-" + PlotCont + ".csv");

            var eschA = sch.GetEdgeQuadScheme(LsTrk.GetSpeciesId("A"));
            var ERuleA = eschA.SaveCompile(this.GridData, qOrd);
            ICompositeQuadRule_Ext.SumOfWeightsToTextFileEdge(ERuleA, this.GridData, "Ae_Rule-" + PlotCont + ".csv");

            PlotCont++;
            */
        }

        protected override void SetInitial() {
            base.SetInitial();
            
            this.CreateEquationsAndSolvers(null);

            if (this.Control.MultiStepInit == true) {
                int CallCount = 0;

                

                if (base.Timestepping.m_RK_Timestepper != null)
                    throw new NotSupportedException();
                
                base.Timestepping.m_BDF_Timestepper.MultiInit(0.0, 0, this.Control.GetFixedTimestep(),
                    delegate (int TimestepIndex, double Time, DGField[] St) {

                        Console.WriteLine("Timestep index {0}, time {1} ", TimestepIndex, Time);

                        // level-set
                        // ---------

                        this.Phi.ProjectField(X => this.Control.Phi(X, Time));

                        // HMF hacks
                        if ((this.Control.CircleRadius != null) != (this.Control.CutCellQuadratureType == XQuadFactoryHelper.MomentFittingVariants.ExactCircle))
                            throw new ApplicationException("Illegal HMF configuration.");
                        if (this.Control.CircleRadius != null) {
                            ExactCircleLevelSetIntegration.RADIUS = new double[] { this.Control.CircleRadius(Time) };
                        }

                        if (CallCount == 0) {
                            this.LsTrk.UpdateTracker();
                        } else {
                            this.LsTrk.UpdateTracker(incremental: true);
                        }

                        CallCount++;

                        // solution
                        // --------

                        XDGField _u = (XDGField)St[0];
                        _u.Clear();
                        _u.GetSpeciesShadowField("A").ProjectField((X => this.Control.uA_Ex(X, Time)));
                        _u.GetSpeciesShadowField("B").ProjectField((X => this.Control.uB_Ex(X, Time)));

                    });
            } else {
                this.Phi.ProjectField(X => this.Control.Phi(X, 0.0));
                this.LsTrk.UpdateTracker();
                u.Clear();
                u.GetSpeciesShadowField("A").ProjectField((X => this.Control.uA_Ex(X, 0.0)));
                u.GetSpeciesShadowField("B").ProjectField((X => this.Control.uB_Ex(X, 0.0)));

                if(base.Timestepping.m_BDF_Timestepper != null)
                    base.Timestepping.m_BDF_Timestepper.SingleInit();
            }
        }


       
        int LinearQuadratureDegree {
            get {
                return Math.Max(2, 2 * this.u.Basis.Degree + V[0].Basis.Degree);
            }
        }

        int NonlinearQuadratureDegree {
            get {
                return Math.Max(2, 3 * this.u.Basis.Degree);
            }
        }

        

        protected override LevelSetHandling LevelSetHandling {
            get {
                LevelSetHandling lsh;
                switch(this.Control.InterfaceMode) {
                    case InterfaceMode.MovingInterface:
                    lsh = LevelSetHandling.Coupled_Once;
                    break;

                    case InterfaceMode.Splitting:
                    lsh = LevelSetHandling.LieSplitting;
                    break;

                    default:
                    throw new NotImplementedException();
                }

                return lsh;
            }
        }


        protected override XSpatialOperatorMk2 GetOperatorInstance() {
            // create operator
            // ---------------

            Func<double[], double, double> S;
            switch (this.Control.InterfaceMode) {
                case InterfaceMode.MovingInterface:
                S = this.Control.S;
                break;

                case InterfaceMode.Splitting:
                S = (X, t) => 0.0;
                break;

                default:
                throw new NotImplementedException();
            }


             if (this.Control.Eq == Equation.ScalarTransport) {
                
                Func<double[], double, double>[] uBnd = new Func<double[], double, double>[this.Grid.EdgeTagNames.Keys.Max() + 1];
                for (int iEdgeTag = 1; iEdgeTag < uBnd.Length; iEdgeTag++) {
                    string nameEdgeTag;
                    if (this.Grid.EdgeTagNames.TryGetValue((byte)iEdgeTag, out nameEdgeTag)) {
                        if (!this.Control.BoundaryValues[nameEdgeTag].Evaluators.TryGetValue("u", out uBnd[iEdgeTag])) {
                            uBnd[iEdgeTag] = (X, t) => 0.0;
                        }
                    }
                }

                var Operator = new XSpatialOperatorMk2(1, 2, 1, (A, B, C) => this.LinearQuadratureDegree, LsTrk.SpeciesNames , "u", "Vx", "Vy", "Cod1");
                Operator.EquationComponents["Cod1"].Add(new TranportFlux_Bulk() { Inflow = uBnd });
                Operator.EquationComponents["Cod1"].Add(new TransportFlux_Interface(this.LsTrk, S));
                Operator.Commit();

                return Operator;
            } else if (this.Control.Eq == Equation.HeatEq) {
                
                var Operator = new XSpatialOperatorMk2(1, 0, 1, (A, B, C) => this.LinearQuadratureDegree, LsTrk.SpeciesNames, "u", "Cod1");

                var bulkFlx = new HeatFlux_Bulk() { m_muA = this.Control.muA, m_muB = this.Control.muB, m_rhsA = this.Control.rhsA, m_rhsB = this.Control.rhsB };
                var intfFlx = new HeatFlux_Interface(this.LsTrk, S) { m_muA = this.Control.muA, m_muB = this.Control.muB };

                Operator.EquationComponents["Cod1"].Add(bulkFlx);
                Operator.EquationComponents["Cod1"].Add(intfFlx);
                Operator.Commit();

                return Operator;

            } else if (this.Control.Eq == Equation.Burgers) {
                
                var Operator = new XSpatialOperatorMk2(1, 1, 1, (A, B, C) => this.NonlinearQuadratureDegree, LsTrk.SpeciesNames, "u", "u0", "Cod1");
                Operator.EquationComponents["Cod1"].Add(new BurgersFlux_Bulk() { Direction = this.Control.BurgersDirection, Inflow = this.Control.u_Ex });
                Operator.EquationComponents["Cod1"].Add(new BurgersFlux_Interface(this.LsTrk, S, this.Control.BurgersDirection));
                Operator.Commit();

                return Operator;
            } else {
                throw new NotImplementedException();
            }
        }

        protected override IEnumerable<DGField> InstantiateParameterFields() {
            if (this.Control.Eq == Equation.ScalarTransport)
                return this.V.ToArray();
            else if (this.Control.Eq == Equation.HeatEq)
                return null;
            else if (this.Control.Eq == Equation.Burgers)
                return CurrentState;
            else
                throw new NotImplementedException();
        }


        public override double UpdateLevelset(DGField[] CurrentState, double phystime, double dt, double UnderRelax, bool incremental) {
            LevsetEvo(phystime, dt, null);

            return 0.0;
        }


        
        protected override IDictionary<SpeciesId, IEnumerable<double>> MassScale {
            get {
                var Ret = new Dictionary<SpeciesId, IEnumerable<double>>();
                foreach (var s in this.LsTrk.SpeciesIdS)
                    Ret.Add(s, new double[] { 1.0 });
                return Ret;
            }
        }

        

        protected override double RunSolverOneStep(int TimestepNo, double phystime, double dt) {

            // get dt and check timestepping configuation
            // ------------------------------------------

            if (base.Control.TimesteppingMode == Solution.Control.AppControl._TimesteppingMode.Transient) {
                dt = base.GetFixedTimestep();
                Console.WriteLine("Timestep {0}, dt = {1} ...", TimestepNo, dt);
            } else {
                throw new NotSupportedException();
            }

            base.Timestepping.Solve(phystime, dt);

            // return
            // ------

            if (TimestepNo == this.Control.NoOfTimesteps) {
                this.ComputeL2Error(phystime + dt);
            }

            Console.WriteLine();

            return dt;

        }

        private void LevsetEvo(double phystime, double dt, double[][] AdditionalVectors) {
            if (this.Control.InterfaceMode == InterfaceMode.MovingInterface
                || this.Control.InterfaceMode == InterfaceMode.Splitting) {

                // project new level-set
                this.Phi.ProjectField(X => this.Control.Phi(X, phystime + dt));
                this.LsTrk.UpdateTracker(incremental: true);
                UpdateMarkerFields();

                // HMF hacks
                if ((this.Control.CircleRadius != null) != (this.Control.CutCellQuadratureType == XQuadFactoryHelper.MomentFittingVariants.ExactCircle))
                    throw new ApplicationException("Illegal HMF configuration.");
                if (this.Control.CircleRadius != null) {
                    ExactCircleLevelSetIntegration.RADIUS = new double[] { this.Control.CircleRadius(phystime + dt) };
                }
            } else {
                throw new NotImplementedException();
            }
        }

        void ComputeL2Error(double PhysTime) {
            Console.WriteLine("Phystime = " + PhysTime);

            if ((this.Control.CircleRadius != null) != (this.Control.CutCellQuadratureType == XQuadFactoryHelper.MomentFittingVariants.ExactCircle))
                throw new ApplicationException("Illegal HMF configuration.");
            if (this.Control.CircleRadius != null) {
                ExactCircleLevelSetIntegration.RADIUS = new double[] { this.Control.CircleRadius(PhysTime) };
            }

            int order = Math.Max(this.u.Basis.Degree * 3, 3);
            XQuadSchemeHelper schH = LsTrk.GetXDGSpaceMetrics(this.LsTrk.SpeciesIdS.ToArray(), order).XQuadSchemeHelper;
            
            var uNum_A = this.u.GetSpeciesShadowField("A");
            var uNum_B = this.u.GetSpeciesShadowField("B");

            double uA_Err = uNum_A.L2Error(this.Control.uA_Ex.Vectorize(PhysTime), order, schH.GetVolumeQuadScheme(this.LsTrk.GetSpeciesId("A")));
            double uB_Err = uNum_B.L2Error(this.Control.uB_Ex.Vectorize(PhysTime), order, schH.GetVolumeQuadScheme(this.LsTrk.GetSpeciesId("B")));

            
            Func<double[], double, double> uJmp_Ex = ((X, t) => this.Control.uA_Ex(X, t) - this.Control.uB_Ex(X, t));

            SinglePhaseField uNumJump = new SinglePhaseField(uNum_A.Basis, "Jump");
            var CC = LsTrk.Regions.GetCutCellMask();
            uNumJump.Acc(+1.0, uNum_A, CC);
            uNumJump.Acc(-1.0, uNum_B, CC);
            double JmpL2Err = uNumJump.L2Error(uJmp_Ex.Vectorize(PhysTime), order, schH.GetLevelSetquadScheme(0, CC));

            base.QueryHandler.ValueQuery("uA_Err", uA_Err);
            base.QueryHandler.ValueQuery("uB_Err", uB_Err);
            base.QueryHandler.ValueQuery("uJmp_Err", JmpL2Err);

            Console.WriteLine("L2-err at t = {0}, bulk:      {1}", PhysTime, Math.Sqrt(uA_Err.Pow2() + uB_Err.Pow2()));
            Console.WriteLine("L2-err at t = {0}, species A: {1}", PhysTime, uA_Err);
            Console.WriteLine("L2-err at t = {0}, species B: {1}", PhysTime, uB_Err);
            Console.WriteLine("L2-err at t = {0}, Jump:      {1}", PhysTime, JmpL2Err);

            double uA_min, uA_max, uB_min, uB_max;
            int dummy1, dummy2;
            uNum_A.GetExtremalValues(out uA_min, out uA_max, out dummy1, out dummy2, this.LsTrk.Regions.GetSpeciesMask("A"));
            uNum_B.GetExtremalValues(out uB_min, out uB_max, out dummy1, out dummy2, this.LsTrk.Regions.GetSpeciesMask("B"));

            base.QueryHandler.ValueQuery("uA_Min", uA_min);
            base.QueryHandler.ValueQuery("uA_Max", uA_max);
            base.QueryHandler.ValueQuery("uB_Min", uB_min);
            base.QueryHandler.ValueQuery("uB_Max", uB_max);

        }

        protected override void PlotCurrentState(double physTime, TimestepNumber timestepNo, int susamp) {
            var Fields = new DGField[] { this.Phi, this.u, this.rhs, this.Residual, this.V[0], this.V[1], this.CutMarker, this.DOFMarker, this.NearMarker };
            Tecplot.PlotFields(Fields, "XdgTimesteppingTest" + timestepNo.ToString(), physTime, susamp);           
        }


    }
}<|MERGE_RESOLUTION|>--- conflicted
+++ resolved
@@ -53,14 +53,10 @@
         static void Main(string[] args) {
 
             InitMPI();
-<<<<<<< HEAD
             DeleteOldPlotFiles();
             BoSSS.Application.XdgTimesteppingTest.TestProgram.TestConvection_MovingInterface_MultiinitHighOrder(1, 0.23);
-
-=======
-            BoSSS.Application.XdgTimesteppingTest.TestProgram.TestConvection_MovingInterface_MultiinitHighOrder(1, 0.23);
+            //BoSSS.Application.XdgTimesteppingTest.TestProgram.TestConvection_MovingInterface_MultiinitHighOrder(1, 0.23);
             //BoSSS.Application.XdgTimesteppingTest.TestProgram.TestConvection_MovingInterface_SingleInitLowOrder_BDF_dt02(TimeSteppingScheme.ExplicitEuler, 4);
->>>>>>> ceb4d7ea
             FinalizeMPI();
             return;
 
