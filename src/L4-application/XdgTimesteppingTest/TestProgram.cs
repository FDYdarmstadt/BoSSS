--- conflicted
+++ resolved
@@ -175,12 +175,8 @@
             ctrl.TimeSteppingScheme = tsc;
             ctrl.InterfaceMode = InterfaceMode.MovingInterface;
 
-<<<<<<< HEAD
-=======
             ctrl.ImmediatePlotPeriod = 1;
             ctrl.SuperSampling = 3;
-            
->>>>>>> 631b6a57
 
             // run
             // ------------------------------------------
