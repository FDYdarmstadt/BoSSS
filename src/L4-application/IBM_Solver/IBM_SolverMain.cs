﻿/* =======================================================================
Copyright 2017 Technische Universitaet Darmstadt, Fachgebiet fuer Stroemungsdynamik (chair of fluid dynamics)

Licensed under the Apache License, Version 2.0 (the "License");
you may not use this file except in compliance with the License.
You may obtain a copy of the License at

    http://www.apache.org/licenses/LICENSE-2.0

Unless required by applicable law or agreed to in writing, software
distributed under the License is distributed on an "AS IS" BASIS,
WITHOUT WARRANTIES OR CONDITIONS OF ANY KIND, either express or implied.
See the License for the specific language governing permissions and
limitations under the License.
*/

using System;
using System.Collections.Generic;
using System.Linq;
using BoSSS.Foundation.XDG;
using BoSSS.Solution.NSECommon;
using BoSSS.Solution;
using BoSSS.Foundation;
using BoSSS.Foundation.Grid;
using BoSSS.Solution.Tecplot;
using ilPSP.Utils;
using ilPSP.Tracing;
using ilPSP.LinSolvers;
using BoSSS.Solution.Utils;
using MPI.Wrappers;
using BoSSS.Foundation.IO;
using System.Diagnostics;
using System.IO;
using BoSSS.Foundation.Quadrature;
using BoSSS.Solution.AdvancedSolvers;
using ilPSP;
using BoSSS.Solution.XdgTimestepping;
using BoSSS.Foundation.Grid.Classic;
using BoSSS.Solution.LevelSetTools;

namespace BoSSS.Application.IBM_Solver {

    /// <summary>
    /// A incompressible Navier-Stokes solver with the possibility of using non moving immersed boundaries.
    /// </summary>
    public class IBM_SolverMain : Application<IBM_Control> {


        /// <summary>
        /// Application entry point.
        /// </summary>
        static void Main(string[] args) {

            _Main(args, false, delegate () {
                var p = new IBM_SolverMain();
                return p;
            });
            //Console.ReadKey();
        }

        #region instantiation
#pragma warning disable 649
        /// <summary>
        /// Pressure
        /// </summary>
        [InstantiateFromControlFile(VariableNames.Pressure, null, IOListOption.ControlFileDetermined)]
        public SinglePhaseField Pressure;

        /// <summary>
        /// velocity
        /// </summary>
        [InstantiateFromControlFile(new string[] { VariableNames.VelocityX, VariableNames.VelocityY, VariableNames.VelocityZ },
            null,
            true, true,
            IOListOption.ControlFileDetermined)]
        public VectorField<SinglePhaseField> Velocity;

        /// <summary>
        /// Level-Set tracker
        /// </summary>
        [LevelSetTracker("-:A +:B", 2)]
        public LevelSetTracker LevsetTracker;

        /// <summary>
        /// the DG representation of the level set.
        /// This one is used for level-set evolution in time; it is in general discontinuous.
        /// </summary>
        [InstantiateFromControlFile("PhiDG", "PhiDG", IOListOption.ControlFileDetermined)]
        public ScalarFieldHistory<SinglePhaseField> DGLevSet;

        /// <summary>
        /// The  continuous level set field which defines the XDG space; 
        /// it is obtained from the projection of the discontinuous <see cref="DGLevSet"/> onto the 
        /// continuous element space.
        /// </summary>
        [InstantiateFromControlFile("Phi", "Phi", IOListOption.ControlFileDetermined)]
        public LevelSet LevSet;

        ///// <summary>
        ///// Curvature; DG-polynomial degree should be 2 times the polynomial degree of <see cref="LevSet"/>.
        ///// </summary>
        //[InstantiateFromControlFile("Curvature", "Curvature", IOListOption.ControlFileDetermined)]
        //public SinglePhaseField Curvature;

        /// <summary>
        /// Residual of the continuity equation
        /// </summary>
        [InstantiateFromControlFile("ResidualConti", VariableNames.Pressure, IOListOption.ControlFileDetermined)]
        public SinglePhaseField ResidualContinuity;


        /// <summary>
        /// Residual in the momentum equation.
        /// </summary>
        [InstantiateFromControlFile(new string[] { "ResidualMomentumX", "ResidualMomentumY", "ResidualMomentumZ" },
            new string[] { VariableNames.VelocityX, VariableNames.VelocityY, VariableNames.VelocityZ },
            true, true,
            IOListOption.ControlFileDetermined)]
        public VectorField<SinglePhaseField> ResidualMomentum;



#pragma warning restore 649
        #endregion


        /// <summary>
        /// Block scaling of the mass matrix: for each species $\frakS$, a vector $(\rho_\frakS, \ldots, \rho_frakS, 0 )$.
        /// </summary>
        virtual protected IDictionary<SpeciesId, IEnumerable<double>> MassScale {
            get {
                double rho = this.Control.PhysicalParameters.rho_A;

                int D = this.GridData.SpatialDimension;

                double[] _rho = new double[D + 1];
                if (!this.Control.IsStationary)
                    _rho.SetAll(rho);
                //No MassMatrix for the pressure
                _rho[D] = 0;

                Dictionary<SpeciesId, IEnumerable<double>> R = new Dictionary<SpeciesId, IEnumerable<double>> {
                    { this.LsTrk.GetSpeciesId("A"), _rho }
                };

                return R;
            }
        }

        ///// <summary>
        ///// Continuous high-order finite element representation of the level-set field.
        ///// </summary>
        //SpecFemField SmoothedLevelSet;

        /// <summary>
        /// Links edge tags (<see cref="IGeometricalEdgeData.EdgeTags"/>) and
        /// boundary conditions in the control object (<see cref="BoSSS.Solution.Control.AppControl.BoundaryValues"/>).
        /// </summary>
        protected IncompressibleBoundaryCondMap boundaryCondMap;

        CoordinateVector m_CurrentSolution;

        /// <summary>
        /// Current velocity and pressure.
        /// </summary>
        protected CoordinateVector CurrentSolution {
            get {
                if (m_CurrentSolution == null) {
                    m_CurrentSolution = new CoordinateVector(ArrayTools.Cat(this.Velocity, this.Pressure));
                } else {
                    for (int d = 0; d < base.GridData.SpatialDimension; d++) {
                        Debug.Assert(object.ReferenceEquals(m_CurrentSolution.Mapping.Fields[d], this.Velocity[d]));
                    }
                }

                return m_CurrentSolution;
            }
        }


        CoordinateVector m_CurrentResidual;

        /// <summary>
        /// Residual vector (residual of momentum and continuity equation) for the current solution.
        /// </summary>
        CoordinateVector CurrentResidual {
            get {
                if (m_CurrentResidual == null) {
                    m_CurrentResidual = new CoordinateVector(ArrayTools.Cat(ResidualMomentum, ResidualContinuity));
                }
                return m_CurrentResidual;
            }
        }
       
        /// <summary>
        /// equal to <see cref="PhysicalParameters.IncludeConvection"/>
        /// </summary>
        protected bool U0MeanRequired {
            get {
                return Control.PhysicalParameters.IncludeConvection;
            }
        }

        /// <summary>
        /// the spatial operator of the incompressible Navier-Stokes equation
        /// </summary>
        protected XSpatialOperatorMk2 IBM_Op;

        /// <summary>
        /// the Jacobian of <see cref="IBM_Op"/>
        /// </summary>
        protected XSpatialOperatorMk2 IBM_Op_Jacobian;

        public string SessionPath;

        /// <summary>
        /// Integration degree of HMF used throughout the application: this should ensure that
        /// only one HMF rule is created.
        /// </summary>
        public int HMForder {
            get {
                int VelDeg = this.Velocity.Max(field => field.Basis.Degree);
                int Order = (VelDeg * (this.Control.PhysicalParameters.IncludeConvection ? 3 : 2));
                Order += 1; // safety factor
                return Order;
            }
        }

        /// <summary>
        /// Ye good old time-steppa
        /// </summary>
        protected XdgBDFTimestepping m_BDF_Timestepper;

       
        protected override void CreateEquationsAndSolvers(GridUpdateDataVaultBase L) {

            //// Write out Multigrid Levels
            //this.MGColoring = new SinglePhaseField[base.MultigridSequence.Length];
            //for (int iLevel = 0; iLevel < base.MultigridSequence.Length; iLevel++) {
            //    this.MGColoring[iLevel] = new SinglePhaseField(new Basis(this.GridData, 0), "MGColoring_level_f" + iLevel);
            //    base.MultigridSequence[iLevel].ColorDGField(this.MGColoring[iLevel]);
            //}
            //Tecplot.PlotFields(MGColoring, "MultigridLevels", 0, 0);

            // =================================
            // create operator
            // =================================
            if (IBM_Op == null) {

                string[] CodNameSelected = new string[0];
                string[] DomNameSelected = new string[0];

                int D = this.GridData.SpatialDimension;
                boundaryCondMap = new IncompressibleBoundaryCondMap(this.GridData, this.Control.BoundaryValues, PhysicsMode.Incompressible);

                
                var IBM_Op_config = new NSEOperatorConfiguration {
                    convection = this.Control.PhysicalParameters.IncludeConvection,
                    continuity = true,
                    Viscous = true,
                    PressureGradient = true,
                    Transport = true,
                    CodBlocks = new bool[] { true, true },
                    DomBlocks = new bool[] { true, true },
                };

                // full operator:
                var CodName = ((new string[] { "momX", "momY", "momZ" }).GetSubVector(0, D)).Cat("div");
                var Params = ArrayTools.Cat(VariableNames.Velocity0Vector(D),
                                            VariableNames.Velocity0MeanVector(D));
                var DomName = ArrayTools.Cat(VariableNames.VelocityVector(D), VariableNames.Pressure);

                // selected part:
                if (IBM_Op_config.CodBlocks[0])
                    CodNameSelected = ArrayTools.Cat(CodNameSelected, CodName.GetSubVector(0, D));
                if (IBM_Op_config.CodBlocks[1])
                    CodNameSelected = ArrayTools.Cat(CodNameSelected, CodName.GetSubVector(D, 1));

                if (IBM_Op_config.DomBlocks[0])
                    DomNameSelected = ArrayTools.Cat(DomNameSelected, DomName.GetSubVector(0, D));
                if (IBM_Op_config.DomBlocks[1])
                    DomNameSelected = ArrayTools.Cat(DomNameSelected, DomName.GetSubVector(D, 1));

                IBM_Op = new XSpatialOperatorMk2(DomNameSelected, Params, CodNameSelected,
                    (A, B, C) => this.HMForder, 
                    FluidSpecies.Select(sId => LsTrk.GetSpeciesName(sId)));

                IBM_Op.FreeMeanValue[VariableNames.Pressure] = !this.boundaryCondMap.DirichletPressureBoundary;


                // Momentum equation
                // =================
                AddBulkEquationComponentsToIBMOp(IBM_Op_config, CodName);
                AddInterfaceEquationComponentsToIBMOp(IBM_Op_config, CodName);

                // temporal operator
                // =================

                {
                    var tempOp = new ConstantXTemporalOperator(IBM_Op, 0.0);
                    foreach (var kv in this.MassScale) {
                        tempOp.DiagonalScale[LsTrk.GetSpeciesName(kv.Key)].SetV(kv.Value.ToArray());
                    }
                    IBM_Op.TemporalOperator = tempOp;

                }


                // Finalize
                // ========
                IBM_Op.Commit();


                //IBM_Op_Jacobian = IBM_Op.GetJacobiOperator();
            }

            // ==========================
            // create timestepper
            // ==========================
            var Unknowns = ArrayTools.Cat(this.Velocity, this.Pressure);
            var Residual = ArrayTools.Cat(this.ResidualMomentum, this.ResidualContinuity);
            if (L == null)
            {
                // +++++++++++++++++++++++++++++++++++++++++++++++++++
                // Creation of time-integrator (initial, no balancing)
                // +++++++++++++++++++++++++++++++++++++++++++++++++++
                if (m_BDF_Timestepper == null)
                {
                    m_BDF_Timestepper = CreateTimeStepper(Unknowns, Residual);
                }
            }
            else
            {
                // +++++++++++++++++++++++++++++++++++++++++++++++++++++++++++++++++++++++++++
                // restore BDF time-stepper after grid redistribution (dynamic load balancing)
                // +++++++++++++++++++++++++++++++++++++++++++++++++++++++++++++++++++++++++++
                m_BDF_Timestepper.DataRestoreAfterBalancing(L, Unknowns, Residual, this.LsTrk, base.MultigridSequence);
            }
            Debug.Assert(m_BDF_Timestepper != null);
        }

        /// <summary>
        /// Ti
        /// </summary>
        /// <param name="Unknowns"></param>
        /// <param name="Residual"></param>
        protected virtual XdgBDFTimestepping CreateTimeStepper(IEnumerable<DGField> Unknowns, IEnumerable<DGField> Residual)
        {
            LevelSetHandling lsh = LevelSetHandling.Coupled_Once;
            //LevelSetHandling lsh = LevelSetHandling.None;
            SpatialOperatorType SpatialOp = SpatialOperatorType.LinearTimeDependent;

            if (this.Control.PhysicalParameters.IncludeConvection)
            {
                SpatialOp = SpatialOperatorType.Nonlinear;
            }

            int bdfOrder;
            if (this.Control.Timestepper_Scheme == IBM_Control.TimesteppingScheme.CrankNicolson)
                bdfOrder = -1;
            else if (this.Control.Timestepper_Scheme == IBM_Control.TimesteppingScheme.ImplicitEuler)
                bdfOrder = 1;
            else if (this.Control.Timestepper_Scheme.ToString().StartsWith("BDF"))
                bdfOrder = Convert.ToInt32(this.Control.Timestepper_Scheme.ToString().Substring(3));
            else
                throw new NotImplementedException("todo");

            XdgBDFTimestepping m_BDF_Timestepper = new XdgBDFTimestepping(
                Unknowns,
                this.IBM_Op.InvokeParameterFactory(Unknowns),
                Residual,
                LsTrk,
                true,
                DelComputeOperatorMatrix,
                this.IBM_Op,
                DelUpdateLevelset,
                bdfOrder,
                lsh,
                MassMatrixShapeandDependence.IsTimeDependent,
                SpatialOp,
                this.MultigridOperatorConfig,
                base.MultigridSequence,
                this.FluidSpecies,
                this.HMForder,
                this.Control.AdvancedDiscretizationOptions.CellAgglomerationThreshold,
                false, this.Control.NonLinearSolver,
                this.Control.LinearSolver
                )
            {
                m_ResLogger = base.ResLogger,
                m_ResidualNames = ArrayTools.Cat(this.ResidualMomentum.Select(
                    f => f.Identification), this.ResidualContinuity.Identification),
                Timestepper_Init = Solution.Timestepping.TimeStepperInit.MultiInit
            };
           
            return m_BDF_Timestepper;
        }

        void AddBulkEquationComponentsToIBMOp(NSEOperatorConfiguration IBM_Op_config, string[] CodName)
        {
            int D = this.GridData.SpatialDimension;
            // convective part:
            if (IBM_Op_config.convection)
            {
                for (int d = 0; d < D; d++)
                {

                    var comps = IBM_Op.EquationComponents[CodName[d]];

                    var ConvBulk = new Solution.NSECommon.LinearizedConvection(D, boundaryCondMap, d);
                    //var ConvBulkUp = new UpwindConvection(D, boundaryCondMap, d, Control.PhysicalParameters.rho_A);
                    comps.Add(ConvBulk); // bulk component
                }
            }

            // pressure part:
            if (IBM_Op_config.PressureGradient)
            {
                for (int d = 0; d < D; d++)
                {
                    var comps = IBM_Op.EquationComponents[CodName[d]];
                    var pres = new PressureGradientLin_d(d, boundaryCondMap);
                    comps.Add(pres); // bulk component

                    // if periodic boundary conditions are applied a fixed pressure gradient drives the flow
                    if (this.Control.FixedStreamwisePeriodicBC)
                    {
                        var presSource = new SrcPressureGradientLin_d(this.Control.SrcPressureGrad[d]);
                        comps.Add(presSource);
                        // Jacobian operator: not required; reason: Source-Term with no dependence on domain variables
                    }
                }
            }

            // viscous part:
            if (IBM_Op_config.Viscous)
            {
                for (int d = 0; d < D; d++)
                {
                    var comps = IBM_Op.EquationComponents[CodName[d]];

                    double penalty_bulk = this.Control.AdvancedDiscretizationOptions.PenaltySafety;


                    //var Visc = new Solution.XNSECommon.Operator.Viscosity.ViscosityInBulk_GradUTerm(penalty, 1.0, BcMap, d, D, this.Control.PhysicalParameters.mu_A, 1, ViscosityImplementation.H);
                    var Visc = new swipViscosity_Term1(penalty_bulk, d, D, boundaryCondMap,
                        ViscosityOption.ConstantViscosity,
                        this.Control.PhysicalParameters.mu_A,// / this.Control.PhysicalParameters.rho_A
                        double.NaN, null);
                    comps.Add(Visc); // bulk component GradUTerm 
                }
            }

            // Continuum equation
            // ==================
            if (IBM_Op_config.continuity)
            {
                for (int d = 0; d < D; d++)
                {

                    var src = new Divergence_DerivativeSource(d, D);
                    var flx = new Divergence_DerivativeSource_Flux(d, boundaryCondMap);
                    IBM_Op.EquationComponents["div"].Add(src);
                    IBM_Op.EquationComponents["div"].Add(flx);


                    //var presStab = new PressureStabilization(1, this.GridData.Edges.h_max_Edge, 1 / this.Control.PhysicalParameters.mu_A);
                    //IBM_Op.EquationComponents["div"].Add(presStab);
                }


                //IBM_Op.EquationComponents["div"].Add(new PressureStabilization(1, 1.0 / this.Control.PhysicalParameters.mu_A));
            }
        }

        /// <summary>
        /// Setup for equations on interface
        /// </summary>
        /// <param name="IBM_Op_config">
        /// User settings
        /// </param>
        /// <param name="CodName">
        /// Domainnames of IBM solver
        /// </param>
        protected virtual void AddInterfaceEquationComponentsToIBMOp(NSEOperatorConfiguration IBM_Op_config, string[] CodName)
        {
            int D = this.GridData.SpatialDimension;
            for (int d = 0; d < D; d++){
                var comps = IBM_Op.EquationComponents[CodName[d]];

                if (IBM_Op_config.convection){
                    var ConvIB = new BoSSS.Solution.NSECommon.Operator.Convection.ConvectionAtIB(
                            d, D, LsTrk, this.Control.AdvancedDiscretizationOptions.LFFA, boundaryCondMap,
                            delegate (double[] X, double time) { return new double[] { 0.0, 0.0, 0.0, 0.0 }; }, this.Control.PhysicalParameters.rho_A, false);
                    //var ConvIB = new ConvectionAtIB(LsTrk, d, D, Control.PhysicalParameters.rho_A, false);

                    comps.Add(ConvIB); // immersed boundary component
                }

                if (IBM_Op_config.PressureGradient){
                    var presLs = new BoSSS.Solution.NSECommon.Operator.Pressure.PressureFormAtIB(d, D, LsTrk);
                    comps.Add(presLs); // immersed boundary component
                }

                if (IBM_Op_config.Viscous){
                    double _D = D;
                    double penalty_mul = this.Control.AdvancedDiscretizationOptions.PenaltySafety;
                    int degU = this.Velocity[0].Basis.Degree;
                    double _p = degU;
                    double penalty_base = (_p + 1) * (_p + _D) / D;
                    double penalty = penalty_base * penalty_mul;
                    var ViscLs = new BoSSS.Solution.NSECommon.Operator.Viscosity.ViscosityAtIB(d, D, LsTrk,
                            penalty, this.ComputePenaltyIB,
                            this.Control.PhysicalParameters.mu_A,// / this.Control.PhysicalParameters.rho_A,
                            delegate (double[] X, double time) { return new double[] { 0.0, 0.0, 0.0, 0.0 }; });
                    comps.Add(ViscLs); // immersed boundary component
                }
            }

            if (IBM_Op_config.continuity){
                var divPen = new BoSSS.Solution.NSECommon.Operator.Continuity.DivergenceAtIB(D, LsTrk, 1,
                    delegate (double[] X, double time) { return new double[] { 0.0, 0.0, 0.0, 0.0 }; });
                IBM_Op.EquationComponents["div"].Add(divPen); // immersed boundary component 
            }
        }

        public override void DataBackupBeforeBalancing(GridUpdateDataVaultBase L) {
            m_BDF_Timestepper.DataBackupBeforeBalancing(L);
            m_CurrentResidual = null;
            m_CurrentSolution = null;
            IBM_Op = null;
        }

        void ParameterUpdate(IEnumerable<DGField> CurrentState, IEnumerable<DGField> ParameterVar) {
            int D = this.LsTrk.GridDat.SpatialDimension;

            if (Control.PhysicalParameters.IncludeConvection) {

                var U0_CurrentState = new VectorField<SinglePhaseField>(CurrentState.Take(D).Select(F => (SinglePhaseField)F).ToArray());

                // this method assumes that the parameter velocity is reference-equal to the current state 
                for (int d = 0; d < D; d++)
                    if (!object.ReferenceEquals(CurrentState.ElementAt(d), ParameterVar.ElementAt(d)))
                        throw new ApplicationException("internal error");

                if (this.U0MeanRequired) {
                    VectorField<SinglePhaseField> U0mean = new VectorField<SinglePhaseField>(ParameterVar.Skip(D).Take(D).Select(f => (SinglePhaseField)f).ToArray());
                    foreach (var um in U0mean)
                        Debug.Assert(um.Basis.Degree == 0);

                    ComputeAverageU(U0_CurrentState, U0mean);
                } else {
                    //U0_U0mean = new SinglePhaseField[2 * D];
                }
            }
        }

        int DelComputeOperatorMatrix_CallCounter = 0;

        /// <summary>
        /// Used by <see cref="m_BDF_Timestepper"/> to compute operator matrices (linearizations) and/or to evaluate residuals of current solution.
        /// </summary>
        protected virtual void DelComputeOperatorMatrix(BlockMsrMatrix OpMatrix, double[] OpAffine, UnsetteledCoordinateMapping Mapping, DGField[] CurrentState, Dictionary<SpeciesId, MultidimensionalArray> AgglomeratedCellLengthScales, double phystime) {
            DelComputeOperatorMatrix_CallCounter++;
            int D = this.LsTrk.GridDat.SpatialDimension;

            // compute operator
            //Debug.Assert(OpMatrix.InfNorm() == 0.0);
            //Debug.Assert(OpAffine.L2Norm() == 0.0);
            // Create Parameters fields
            DGField[] Params;
            {
                var U0 = new VectorField<SinglePhaseField>(CurrentState.Take(D).Select(F => (SinglePhaseField)F).ToArray());
                SinglePhaseField[] U0_U0mean;
                if (this.U0MeanRequired) {
                    Basis U0meanBasis = new Basis(GridData, 0);
                    VectorField<SinglePhaseField> U0mean = new VectorField<SinglePhaseField>(D, U0meanBasis, "U0mean_", SinglePhaseField.Factory);
                    U0_U0mean = ArrayTools.Cat<SinglePhaseField>(U0, U0mean);
                } else {
                    U0_U0mean = new SinglePhaseField[2 * D];
                }
                Params = ArrayTools.Cat<DGField>(U0_U0mean);
            }

            m_LenScales = AgglomeratedCellLengthScales[FluidSpecies[0]];

            // create matrix and affine vector:
            if (OpMatrix != null) {
                

                // using ad-hoc linearization:
                // - - - - - - - - - - - - - - 
                ParameterUpdate(CurrentState, Params);
                var mtxBuilder = IBM_Op.GetMatrixBuilder(LsTrk, Mapping, Params, Mapping);
                mtxBuilder.time = phystime;
                mtxBuilder.CellLengthScales[FluidSpecies[0]] = AgglomeratedCellLengthScales[FluidSpecies[0]];
                mtxBuilder.ComputeMatrix(OpMatrix, OpAffine);

                // using finite difference Jacobi:
                // - - - - - - - - - - - - - - - -
                //var mtxBuilder2 = IBM_Op.GetFDJacobianBuilder(LsTrk, CurrentState, Params, Mapping,
                //    ParameterUpdate,
                //    FluidSpecies);
                //mtxBuilder2.time = phystime;
                //mtxBuilder2.SpeciesOperatorCoefficients[FluidSpecies[0]].CellLengthScales = AgglomeratedCellLengthScales[FluidSpecies[0]];
                //mtxBuilder2.ComputeMatrix(OpMatrix, OpAffine);

                // using the other kind of Jacobi:
                // - - - - - - - - - - - - - - - -
                //var mtxBuilder3 = IBM_Op_Jacobian.GetMatrixBuilder(LsTrk, Mapping, CurrentState, Mapping, FluidSpecies);
                //mtxBuilder3.time = phystime;
                //mtxBuilder3.SpeciesOperatorCoefficients[FluidSpecies[0]].CellLengthScales = AgglomeratedCellLengthScales[FluidSpecies[0]];
                //mtxBuilder3.ComputeMatrix(OpMatrix, OpAffine);

#if DEBUG
                if (DelComputeOperatorMatrix_CallCounter == 1) {
                    int[] Uidx = SaddlePointProblemMapping.GetSubvectorIndices(true, D.ForLoop(i => i));
                    int[] Pidx = SaddlePointProblemMapping.GetSubvectorIndices(true, D);
                    CoordinateMapping Umap = this.Velocity.Mapping;
                    CoordinateMapping Pmap = this.Pressure.Mapping;
                    
                    var pGrad = new BlockMsrMatrix(Umap, Pmap);
                    var divVel = new BlockMsrMatrix(Pmap, Umap);
                    OpMatrix.AccSubMatrixTo(1.0, pGrad, Uidx, default(int[]), Pidx, default(int[]));
                    OpMatrix.AccSubMatrixTo(1.0, divVel, Pidx, default(int[]), Uidx, default(int[]));

                    var pGradT = pGrad.Transpose();
                    var Err = divVel.CloneAs();
                    Err.Acc(+1.0, pGradT);
                    double ErrInfAbs = Err.InfNorm();
                    double denom = Math.Max(pGradT.InfNorm(), Math.Max(pGrad.InfNorm(), divVel.InfNorm()));
                    double ErrInfRel = ErrInfAbs / denom;
                    if (ErrInfRel >= 1e-8)
                        throw new ArithmeticException("Stokes discretization error: | div + grad^t |oo is high; absolute: " + ErrInfAbs + ", relative: " + ErrInfRel + " (denominator: " + denom + ")");
                    //Console.WriteLine("Stokes discretization error: | div - grad ^ t |oo is high; absolute: " + ErrInfAbs + ", relative: " + ErrInfRel + " (denom: " + denom + ")");
                }
#endif

            } else {
                ParameterUpdate(CurrentState, Params);
                var eval = IBM_Op.GetEvaluatorEx(LsTrk, CurrentState, Params, Mapping);
                eval.time = phystime;
                eval.CellLengthScales[FluidSpecies[0]] = AgglomeratedCellLengthScales[FluidSpecies[0]];

                eval.Evaluate(1.0, 1.0, OpAffine);

            }

            m_LenScales = null;


            if (OpMatrix != null)
                OpMatrix.CheckForNanOrInfM();
            OpAffine.CheckForNanOrInfV();


            /*
            // Set Pressure Reference Point
            if (!this.boundaryCondMap.DirichletPressureBoundary) {
                if (OpMatrix != null) {
                    IBMSolverUtils.SetPressureReferencePoint(
                        CurrentSolution.Mapping,
                        this.GridData.SpatialDimension,
                        this.LsTrk,
                        OpMatrix, OpAffine);
                    //OpMatrix.SaveToTextFileSparse("OpMatrix_3D");
                } else {
                    IBMSolverUtils.SetPressureReferencePointResidual(
                        new CoordinateVector(CurrentState),
                        this.GridData.SpatialDimension,
                        this.LsTrk,
                        OpAffine);
                }
            }
            */
        }

        public virtual double DelUpdateLevelset(DGField[] CurrentState, double phystime, double dt, double UnderRelax, bool incremental) {

            Console.WriteLine("I N F O: Updating the Levelset");

            this.LevSet.ProjectField(X => this.Control.ForcedPhi(X, phystime + dt));
            this.LsTrk.UpdateTracker(phystime + dt);

            //LevsetEvo(phystime, dt, null);

            //SmoothLevelSet();
            //LsTrk.UpdateTracker(0.0);



            return 0.0;
        }

        void SmoothLevelSet() {
            CellMask near = this.LevsetTracker.Regions.GetNearMask4LevSet(0, 1);
            ContinuityProjectionCDG projecter = new ContinuityProjectionCDG(this.LevSet.Basis);
            projecter.MakeContinuous(this.DGLevSet.Current, this.LevSet, near);

            CellMask posFar = this.LevsetTracker.Regions.GetLevelSetWing(0, +1).VolumeMask.Except(near);
            CellMask negFar = this.LevsetTracker.Regions.GetLevelSetWing(0, -1).VolumeMask.Except(near);

            this.LevSet.Clear(posFar);
            this.LevSet.AccConstant(1, posFar);
            this.LevSet.Clear(negFar);
            this.LevSet.AccConstant(-1, negFar);
        }

        //protected TextWriter Log_DragAndLift,Log_DragAndLift_P1;
        protected double[] Test_Force = new double[3];
        protected double torque = new double();
        protected double oldtorque = new double();

        private int AnalyseCounter=1;

        //SinglePhaseField blocking = null;

        /// <summary>
        /// Depending on settings <see cref="IBM_Control.Option_Timestepper"/>, computes either one timestep or a steady-state solution.
        /// </summary>
        protected override double RunSolverOneStep(int TimestepInt, double phystime, double dt) {
            using (new FuncTrace()) {

                TimestepNumber TimestepNo = new TimestepNumber(TimestepInt, 0);
                int D = this.GridData.SpatialDimension;

                base.ResLogger.TimeStep = TimestepInt;

                dt = base.GetFixedTimestep();

                Console.WriteLine("In-stationary solve, time-step #{0}, dt = {1} ...", TimestepNo, dt);

                m_BDF_Timestepper.Solve(phystime, dt);


                // Residual();
                this.ResLogger.NextTimestep(false);

                // L2 error against exact solution
                // ===============================
                this.ComputeL2Error();

                #region Get Drag and Lift Coefficiant
                /*
                if (phystime == 0 && Log_DragAndLift==null) {
                    if ((base.MPIRank == 0) && (CurrentSessionInfo.ID != Guid.Empty)) {
                        Log_DragAndLift = base.DatabaseDriver.FsDriver.GetNewLog("PhysicalData", CurrentSessionInfo.ID);
                        string firstline;
                        if (this.GridData.SpatialDimension == 3) {
                            firstline = String.Format("{0}\t{1}\t{2}\t{3}\t{4}", "#Timestep", "#Time", "x-Force", "y-Force", "z-Force");
                        } else {
                            firstline = String.Format("{0}\t{1}\t{2}\t{3}", "#Timestep", "#Time", "x-Force", "y-Force");
                        }
                        Log_DragAndLift.WriteLine(firstline);
                    }
                }
                */

                Test_Force = IBMSolverUtils.GetForces(Velocity, Pressure, this.LsTrk, this.Control.PhysicalParameters.mu_A/this.Control.PhysicalParameters.rho_A);
                //oldtorque = torque;
                torque = IBMSolverUtils.GetTorque(Velocity, Pressure, this.LsTrk, this.Control.PhysicalParameters.mu_A / this.Control.PhysicalParameters.rho_A, this.Control.particleRadius);

                /*
                if ((base.MPIRank == 0) && (Log_DragAndLift != null)) {
                    string line;
                    if (this.GridData.SpatialDimension == 3) {
                        line = String.Format("{0}\t{1}\t{2}\t{3}\t{4}", TimestepNo, phystime, force[0], force[1], force[2]);
                    } else {
                        line = String.Format("{0}\t{1}\t{2}\t{3}", TimestepNo, phystime, force[0], force[1]);
                    }
                    Log_DragAndLift.WriteLine(line);
                    Log_DragAndLift.Flush();
                }
                */
                
                Console.WriteLine("x-Force:   {0}", Test_Force[0]);
                Console.WriteLine("y-Force:   {0}", Test_Force[1]);
                if (this.GridData.SpatialDimension == 3)
                    Console.WriteLine("z-Force:   {0}", Test_Force[2]);
                Console.WriteLine("Torqe:   {0}", torque);
                Console.WriteLine();


                // Save for NUnit Test
                base.QueryHandler.ValueQuery("C_Drag", 2 * Test_Force[0], true); // Only for Diameter 1 (TestCase NSE stationary)
                base.QueryHandler.ValueQuery("C_Lift", 2 * Test_Force[1], true); // Only for Diameter 1 (TestCase NSE stationary)
                #endregion

                return dt;
            }
        }

        /// <summary>
        /// Variable mapping of test and trial-space.
        /// </summary>
        protected UnsetteledCoordinateMapping SaddlePointProblemMapping {
            get {
                return this.CurrentResidual.Mapping;
            }
        }

        protected double hack_phystime;

        /// <summary>
        /// Species which represents the flow domain.
        /// </summary>
        protected SpeciesId[] FluidSpecies {
            get {
                return new SpeciesId[] { LsTrk.GetSpeciesId("A") }; // wir rechnen nur species A
            }
        }

        MultidimensionalArray m_LenScales;


        /// <summary>
        /// Custom Function to compute penalty factor for viscous terms at the immersed boundary
        /// </summary>
        /// <param name="jCellIn"></param>
        /// <param name="jCellOut"></param>
        /// <param name="cj"></param>
        /// <param name="penalty">base factor</param>
        /// <returns></returns>
        protected double ComputePenaltyIB(double penalty_base, int jCell) {
            var __gridData = (GridData)GridData;

            double hCutCellMin = m_LenScales[jCell]; // for IBM, there is no positive species!
            double hCellMin = __gridData.Cells.h_min[jCell];
            if (hCutCellMin <= 1.0e-10 * hCellMin)
                // very small cell -- clippling
                hCutCellMin = hCellMin;

            double µ = penalty_base / hCutCellMin;
            if (double.IsNaN(µ) || double.IsInfinity(µ))
                throw new ArgumentOutOfRangeException("Invalid penalty parameter");
            Debug.Assert(!(double.IsNaN(µ) || double.IsInfinity(µ)));
            return µ;
        }


        /// <summary>
        /// Computes average velocity in case of Navier-Stokes Equations
        /// </summary>
        /// <param name="U0"></param>
        /// <param name="U0mean"></param>
        private void ComputeAverageU(VectorField<SinglePhaseField> U0, VectorField<SinglePhaseField> U0mean) {
            using (FuncTrace ft = new FuncTrace()) {
                var CC = this.LsTrk.Regions.GetCutCellMask();
                int D = this.LsTrk.GridDat.SpatialDimension;
                double minvol = Math.Pow(this.LsTrk.GridDat.Cells.h_minGlobal, D);

                U0mean.Clear();

                int QuadDegree = this.HMForder;

                //var qh = new XQuadSchemeHelper(LsTrk, momentFittingVariant, this.FluidSpecies);
                var qh = LsTrk.GetXDGSpaceMetrics(this.FluidSpecies, QuadDegree, 1).XQuadSchemeHelper;
                foreach (var Spc in this.FluidSpecies) { // loop over species...
                    //var Spc = this.LsTrk.GetSpeciesId("B"); {
                    // shadow fields
                    var U0_Spc = U0.ToArray();
                    var U0mean_Spc = U0mean.ToArray();


                    // normal cells:
                    for (int d = 0; d < D; d++) {
                        U0mean_Spc[d].AccLaidBack(1.0, U0_Spc[d], this.LsTrk.Regions.GetSpeciesMask(Spc));
                    }


                    // cut cells
                    var scheme = qh.GetVolumeQuadScheme(Spc, IntegrationDomain: this.LsTrk.Regions.GetCutCellMask());

                    var rule = scheme.Compile(this.LsTrk.GridDat, QuadDegree);
                    CellQuadrature.GetQuadrature(new int[] { D + 1 }, // vector components: ( avg_vel[0], ... , avg_vel[D-1], cell_volume )
                        this.LsTrk.GridDat,
                        rule,
                        delegate (int i0, int Length, QuadRule QR, MultidimensionalArray EvalResult) {
                            EvalResult.Clear();
                            for (int d = 0; d < D; d++)
                                U0_Spc[d].Evaluate(i0, Length, QR.Nodes, EvalResult.ExtractSubArrayShallow(-1, -1, d));
                            var Vol = EvalResult.ExtractSubArrayShallow(-1, -1, D);
                            Vol.SetAll(1.0);
                        },
                        delegate (int i0, int Length, MultidimensionalArray ResultsOfIntegration) {
                            for (int i = 0; i < Length; i++) {
                                int jCell = i + i0;

                                double Volume = ResultsOfIntegration[i, D];
                                if (Math.Abs(Volume) < minvol * 1.0e-12) {
                                    // keep current value
                                    // since the volume of species 'Spc' in cell 'jCell' is 0.0, the value in this cell should have no effect
                                } else {
                                    for (int d = 0; d < D; d++) {
                                        double IntVal = ResultsOfIntegration[i, d];
                                        U0mean_Spc[d].SetMeanValue(jCell, IntVal / Volume);
                                    }
                                }

                            }
                        }).Execute();

                }

#if DEBUG
                {
                    var Uncut = LsTrk.Regions.GetCutCellMask().Complement();


                    VectorField<SinglePhaseField> U0mean_check = new VectorField<SinglePhaseField>(D, new Basis(LsTrk.GridDat, 0), SinglePhaseField.Factory);
                    for (int d = 0; d < D; d++) {
                        U0mean_check[d].ProjectField(1.0, U0[d].Evaluate,
                            new CellQuadratureScheme(false, Uncut).AddFixedOrderRules(LsTrk.GridDat, U0[d].Basis.Degree + 1));
                    }

                    foreach (var _Spc in this.LsTrk.SpeciesIdS) { // loop over species...
                        for (int d = 0; d < D; d++) {
                            U0mean_check[d].AccLaidBack(-1.0, U0mean[d]);
                        }
                    }

                    double checkNorm = U0mean_check.L2Norm();
                    //Debug.Assert(checkNorm < 1.0e-6);
                }
#endif


                U0mean.ForEach(F => F.CheckForNanOrInf(true, true, true));

            }
        }

        /// <summary>
        /// Tecplot output.
        /// </summary>
        protected override void PlotCurrentState(double physTime, TimestepNumber timestepNo, int superSampling) {
            Tecplot.PlotFields(m_RegisteredFields, "IBM_Solver" + timestepNo, physTime, superSampling);
        }

        /// <summary>
        /// 
        /// </summary>
        /// <param name="physTime"></param>
        /// <param name="timestepNo"></param>
        /// <param name="superSampling"></param>
        /// <param name="addsomething"></param>
        protected void PlotCurrentState(double physTime, TimestepNumber timestepNo, int superSampling, string addsomething) {
            Tecplot.PlotFields(m_RegisteredFields, "IBM_Solver" + timestepNo + "_"+addsomething, physTime, superSampling);
        }

        /// <summary>
        /// DG field instantiation.
        /// </summary>
        protected override void CreateFields() {
            using (new FuncTrace()) {
                base.CreateFields();
                base.LsTrk = this.LevsetTracker;
                if (Control.CutCellQuadratureType != this.LevsetTracker.CutCellQuadratureType)
                    throw new ApplicationException();
            }
        }

        /// <summary>
        /// Setting initial values.
        /// </summary>
        protected override void SetInitial() {

            if (true) {
                DGField mpiRank = new SinglePhaseField(new Basis(GridData, 0), "rank");
                m_IOFields.Add(mpiRank);

                for (int j = 0; j < GridData.iLogicalCells.NoOfLocalUpdatedCells; j++) {
                    mpiRank.SetMeanValue(j, DatabaseDriver.MyRank);
                }

                Console.WriteLine("Total number of cells:    {0}", Grid.NumberOfCells);
                Console.WriteLine("Total number of DOFs:     {0}", CurrentSolution.Count());
                Console.WriteLine("Total number of cut cells:     {0}", LsTrk.Regions.GetCutCellMask().NoOfItemsLocally);
            }

            // Using defauls CellCostEstimateFactories          
            if (this.Control.DynamicLoadBalancing_CellCostEstimatorFactories.Count == 0) {
                Console.WriteLine("Using standard CellCostEstimatorFactories");
                Control.DynamicLoadBalancing_CellCostEstimatorFactories.Add(delegate (IApplication app, int noOfPerformanceClasses) {
                    Console.WriteLine("i was called");
                    int[] map = new int[] { 1, 1, 10 };
                    return new StaticCellCostEstimator(map); 
                });
                Control.DynamicLoadBalancing_CellCostEstimatorFactories.Add(delegate (IApplication app, int noOfPerformanceClasses) {
                    Console.WriteLine("i was called");
                    int[] map = new int[] { 1, 10, 1 };
                    return new StaticCellCostEstimator(map);
                });
                Control.DynamicLoadBalancing_CellCostEstimatorFactories.Add(delegate (IApplication app, int noOfPerformanceClasses) {
                    Console.WriteLine("i was called");
                    int[] map = new int[] { 10, 1, 1 };
                    return new StaticCellCostEstimator(map);
                });
            }

            // Set particle radius for exact circle integration
            if (this.Control.CutCellQuadratureType == XQuadFactoryHelper.MomentFittingVariants.ExactCircle)
                BoSSS.Foundation.XDG.Quadrature.HMF.ExactCircleLevelSetIntegration.RADIUS = new double[] { this.Control.particleRadius };
            
            Console.WriteLine("Total number of cells:    {0}", Grid.NumberOfCells);
            Console.WriteLine("Total number of DOFs:     {0}", CurrentSolution.Count().MPISum());
            base.SetInitial();

            this.LevSet.GetExtremalValues(out double LevsetMin, out double LevsetMax);
            if (LevsetMax == 0.0 && LevsetMin == 0.0) {
                // User probably does not want to use Levelset, but forgot to set it.
                LevSet.AccConstant(-1.0);
                LsTrk.UpdateTracker(0.0);
            }

<<<<<<< HEAD

            //LsTrk.Regions.GetCutCellMask().SaveToTextFile("before_smoothing");
            //PlotCurrentState(0.0, 0, 4, "before_smoothing");

            //LsTrk.UpdateTracker(0.0);
            //PerformLevelSetSmoothing(LsTrk.Regions.GetCutCellMask(),
            //   LsTrk.Regions.GetSpeciesMask("B").Except(LsTrk.Regions.GetCutCellMask()),
            //   true);
            //LsTrk.UpdateTracker(0.0);

            ////var Fullmask = CellMask.GetFullMask(GridData);
            ////PerformLevelSetSmoothing(Fullmask,
            ////   LsTrk.Regions.GetSpeciesMask("B").Except(LsTrk.Regions.GetCutCellMask()),
            ////   false);
            //LsTrk.UpdateTracker(0.0);
            ////SmoothLevelSet();
            ////LsTrk.UpdateTracker(0.0);

            //LsTrk.Regions.GetCutCellMask().SaveToTextFile("after_smoothing");
            //PlotCurrentState(0.0, 0, 4, "after_smoothing");



            // =======================OUTPUT FOR GMRES=====================================
            //if(this.MPISize == 1) {
            //    Console.WriteLine("!!!GMRES solver stats are saved in .txt file!!!");
            //    if(this.Control.savetodb) {
            //        SessionPath = this.Control.DbPath + "\\sessions\\" + this.CurrentSessionInfo.ID;
            //        using(StreamWriter writer = new StreamWriter(SessionPath + "\\GMRES_Stats.txt", true)) {
            //            writer.WriteLine("#GMRESIter" + "   " + "error");
            //        }
            //    } else {
            //        SessionPath = Directory.GetCurrentDirectory();
            //        if(File.Exists("GMRES_Stats.txt")) {
            //            File.Delete("GMRES_Stats.txt");
            //        }
            //        using(StreamWriter writer = new StreamWriter("GMRES_Stats.txt", true)) {
            //            writer.WriteLine("#GMRESIter" + "   " + "error");
            //        }
            //    }
            //}

            
            
            
            
            
=======
>>>>>>> fb198912
            CreateEquationsAndSolvers(null);
            After_SetInitialOrLoadRestart(0.0);

            m_BDF_Timestepper.SingleInit();
        }

        /// <summary>
        /// delegate for the initialization of previous timesteps from restart session
        /// </summary>
        /// <param name="TimestepIndex"></param>
        /// <param name="time"></param>
        /// <param name="St"></param>
        private void BDFDelayedInitLoadRestart(int TimestepIndex, double time, DGField[] St) {

            Console.WriteLine("Timestep index {0}, time {1} ", TimestepIndex, time);

            ITimestepInfo tsi_toLoad;
            if (TimestepIndex < 0) {
                throw new ArgumentOutOfRangeException("Not enough Timesteps to restart with desired Timestepper");
            } else {
                ISessionInfo reloadSession = GetDatabase().Controller.GetSessionInfo(this.CurrentSessionInfo.RestartedFrom);
                tsi_toLoad = reloadSession.Timesteps.Single(t => t.TimeStepNumber.Equals(new TimestepNumber(TimestepIndex)));
            }
            DatabaseDriver.LoadFieldData(tsi_toLoad, this.GridData, this.IOFields);

            // level-set
            // ---------
            this.DGLevSet.Current.Clear();
            this.DGLevSet.Current.AccLaidBack(1.0, this.LevSet);

            this.LsTrk.UpdateTracker(time, incremental: true);

            // solution
            // --------
            int D = this.LsTrk.GridDat.SpatialDimension;

            for (int d = 0; d < D; d++) {
                St[d] = this.Velocity[d].CloneAs();
            }
            St[D] = this.Pressure.CloneAs();
        }

        private void After_SetInitialOrLoadRestart(double time) {
            using (new FuncTrace()) {
                int D = this.GridData.SpatialDimension;
                
                // we only save 'LevSet', but not the 'DGLevSet'
                // therefore, after re-start we have to copy LevSet->DGLevSet
                this.DGLevSet.Current.Clear();
                this.DGLevSet.Current.AccLaidBack(1.0, this.LevSet);

                // perform smooting
                this.LsTrk.UpdateTracker(time);
                PerformLevelSetSmoothing(LsTrk.Regions.GetCutCellMask());
                LsTrk.UpdateTracker(time);
                             
                // we push the current state of the level-set, so we have an initial value
                this.LsTrk.UpdateTracker(time);
                this.DGLevSet.IncreaseHistoryLength(1);
                this.LsTrk.PushStacks();
                this.DGLevSet.Push();
            }
        }

        /// <summary>
        /// Ensures that the level-set field <see cref="LevSet"/> is continuous, if <see cref="IBM_Control.LevelSetSmoothing"/> is true. Note that this is not necessary if the order of the level-set function of the particles is equal to the polynomial DG order.
        /// </summary>
        /// <param name="SmoothingDomain">
        /// Domain in which C0-continuity should be enforced; typically the cut-cells, but may include the near-band too.
        /// </param>
        /// <param name="NegMask">
        /// All fluid cell
        /// </param>
        protected void PerformLevelSetSmoothing(CellMask SmoothingDomain) {
            const bool SetFarField = true;

            

            if (this.Control.LevelSetSmoothing) 
                {
                // ++++++++++++++++++++++++++++++++++++++++++++++++++++++++++
                // smoothing on: perform some kind of C0-projection
                // ++++++++++++++++++++++++++++++++++++++++++++++++++++++++++

                int TotNoOfCells = SmoothingDomain.NoOfItemsLocally.MPISum();

                if(TotNoOfCells > 0) {
                    var ContinuityEnforcer = new BoSSS.Solution.LevelSetTools.ContinuityProjection(
                        ContBasis: this.LevSet.Basis,
                        DGBasis: this.DGLevSet.Current.Basis,
                        gridData: GridData,
                        Option: Solution.LevelSetTools.ContinuityProjectionOption.ConstrainedDG);

                    ContinuityEnforcer.MakeContinuous(DGLevSet.Current, LevSet, SmoothingDomain, null, false);
                }
                
                if(SetFarField) {
                    var NegMask = LsTrk.Regions.GetSpeciesMask("A").Except(SmoothingDomain);
                    LevSet.Clear(NegMask);
                    LevSet.AccConstant(-1, NegMask);

                    var PosMask = NegMask.Complement().Except(SmoothingDomain);
                    LevSet.Clear(PosMask);
                    LevSet.AccConstant(+1, PosMask);
               }
            } else {
                // ++++++++++++++++++++++++++++++++++++++++++++++++++++++++++
                // no smoothing (not recommended): copy DGLevSet -> LevSet
                // ++++++++++++++++++++++++++++++++++++++++++++++++++++++++++

                this.LevSet.Clear(SmoothingDomain);
                this.LevSet.AccLaidBack(1.0, this.DGLevSet.Current, SmoothingDomain);
                this.LevSet.Clear();
                this.LevSet.AccLaidBack(1.0, this.DGLevSet.Current);
            }
        }


        /// <summary>
        /// BDF timestepper init after restart
        /// </summary>
        protected override void LoadRestart(out double Time, out TimestepNumber TimestepNo) {
            base.LoadRestart(out Time, out TimestepNo);
            this.CreateEquationsAndSolvers(null);

            // =========================================
            // XDG Timestepper initialization
            // =========================================

            if (this.Control.TimeStepper_Init == Solution.Timestepping.TimeStepperInit.MultiInit) {
                // =========================================
                // XDG BDF Timestepper initialization
                // =========================================

                if (m_BDF_Timestepper != null) {
                    m_BDF_Timestepper.DelayedTimestepperInit(Time, TimestepNo.MajorNumber, this.Control.GetFixedTimestep(),
                        // delegate for the initialization of previous timesteps from restart session
                        BDFDelayedInitLoadRestart);
                }

                After_SetInitialOrLoadRestart(Time);
            } else {
                if (m_BDF_Timestepper != null) {
                    After_SetInitialOrLoadRestart(Time);
                    m_BDF_Timestepper.SingleInit();
                }
            }

        }


        /// <summary>
        /// configuration options for <see cref="MultigridOperator"/>.
        /// </summary>
        protected MultigridOperator.ChangeOfBasisConfig[][] MultigridOperatorConfig {
            get {
                int pVel = this.Velocity[0].Basis.Degree;
                int pPrs = this.Pressure.Basis.Degree;
                int D = this.GridData.SpatialDimension;

                if (this.Control.VelocityBlockPrecondMode != MultigridOperator.Mode.SymPart_DiagBlockEquilib_DropIndefinite
                    && this.Control.VelocityBlockPrecondMode != MultigridOperator.Mode.IdMass_DropIndefinite) {
                    throw new NotSupportedException("Invalid option for block-preconditioning of momentum equation: " + this.Control.VelocityBlockPrecondMode
                        + ". Valid options are " + MultigridOperator.Mode.SymPart_DiagBlockEquilib_DropIndefinite + " and " + MultigridOperator.Mode.IdMass_DropIndefinite + ".");

                }


                // set the MultigridOperator configuration for each level:
                // it is not necessary to have exactly as many configurations as actual multigrid levels:
                // the last configuration enty will be used for all higher level
                MultigridOperator.ChangeOfBasisConfig[][] configs = new MultigridOperator.ChangeOfBasisConfig[3][];
                for (int iLevel = 0; iLevel < configs.Length; iLevel++) {
                    configs[iLevel] = new MultigridOperator.ChangeOfBasisConfig[D + 1];

                    // configurations for velocity
                    for (int d = 0; d < D; d++) {
                        configs[iLevel][d] = new MultigridOperator.ChangeOfBasisConfig() {
                            DegreeS = new int[] { Math.Max(1, pVel) },//DegreeS = new int[] { Math.Max(1, pVel - iLevel) },
                            mode = this.Control.VelocityBlockPrecondMode,
                            VarIndex = new int[] { d }
                        };
                    }
                    // configuration for pressure
                    configs[iLevel][D] = new MultigridOperator.ChangeOfBasisConfig() {
                        DegreeS = new int[] { Math.Max(0, pPrs) },//DegreeS = new int[] { Math.Max(0, pPrs - iLevel) },
                        mode = MultigridOperator.Mode.IdMass_DropIndefinite,
                        VarIndex = new int[] { D }
                    };
                }


                return configs;
            }
        }

        /// <summary>
        /// L2 norm of current solution against <see cref="IBM_Control.ExSol_Velocity"/> resp. <see cref="IBM_Control.ExSol_Pressure"/>.
        /// </summary>
        protected void ComputeL2Error() {
            if (this.Control.ExSol_Velocity_Evaluator == null && this.Control.ExSol_Pressure_Evaluator == null)
                // nothing to do
                return;


            int D = this.GridData.SpatialDimension;
            int order = 0;
            if (LsTrk.GetCachedOrders().Count > 0) {
                order = LsTrk.GetCachedOrders().Max();
            } else {
                order = 1;
            }

            //var SchemeHelper = new XQuadSchemeHelper(LsTrk, momentFittingVariant, LsTrk.GetSpeciesId("A"));
            var SchemeHelper = LsTrk.GetXDGSpaceMetrics(FluidSpecies, order, 1).XQuadSchemeHelper;

            // Velocity error
            // ==============
            if (this.Control.ExSol_Velocity_Evaluator != null) {
                double[] L2Error = new double[D];

                var spId = this.FluidSpecies.Single();


                var scheme = SchemeHelper.GetVolumeQuadScheme(spId);


                for (int d = 0; d < D; d++) {
                    L2Error[d] = this.Velocity[d].L2Error(this.Control.ExSol_Velocity_Evaluator[d].Vectorize(0.0), order, scheme);
                    base.QueryHandler.ValueQuery("L2err_" + VariableNames.Velocity_d(d), L2Error[d], true);
                }
            }


            // pressure error
            // ==============
            if (this.Control.ExSol_Pressure_Evaluator != null) {

                // pass 1: mean value of pressure difference
                double DiffInt = 0;
                foreach (var spId in FluidSpecies) {

                    string spc = this.LsTrk.GetSpeciesName(spId);
                    var scheme = SchemeHelper.GetVolumeQuadScheme(spId);
                    var rule = scheme.Compile(this.GridData, order);

                    DiffInt += this.Pressure.LxError(this.Control.ExSol_Pressure_Evaluator.Vectorize(0.0), (X, a, b) => (a - b), rule);
                    //Volume +=  this.Pressure.GetSpeciesShadowField(spc).LxError(null, (a, b) => (1.0), rule);
                }
                double Volume2 = (new SubGrid(CellMask.GetFullMask(this.GridData))).Volume;
                double PressureDiffMean = DiffInt / Volume2;


                double L2Error = 0;
                Dictionary<string, double> L2Error_Species = new Dictionary<string, double>();

                foreach (var spId in this.FluidSpecies) {

                    //SpeciesId spId = this.LsTrk.GetSpeciesId(spc);
                    string spc = this.LsTrk.GetSpeciesName(spId);
                    var scheme = SchemeHelper.GetVolumeQuadScheme(spId);
                    var rule = scheme.Compile(this.GridData, order);

                    double IdV = this.Pressure.LxError(this.Control.ExSol_Pressure_Evaluator.Vectorize(0.0), (X, a, b) => (a - b - PressureDiffMean).Pow2(), rule);
                    L2Error += IdV;
                    L2Error_Species.Add(spc, IdV.Sqrt());

                    base.QueryHandler.ValueQuery("L2err_" + VariableNames.Pressure + "#" + spc, L2Error_Species[spc], true);
                }


                L2Error = L2Error.Sqrt();
                base.QueryHandler.ValueQuery("L2err_" + VariableNames.Pressure, L2Error, true);
            }
        }

        /// <summary>
        /// Cell-performance classes:
        /// - void cells are 0
        /// - non-cut fluid cells are 1
        /// - cut cells are 2
        /// </summary>
        protected override void GetCellPerformanceClasses(out int NoOfClasses, out int[] CellPerfomanceClasses, int TimeStepNo, double physTime) {
            NoOfClasses = 3;
            int J = this.GridData.iLogicalCells.NoOfLocalUpdatedCells;
            CellPerfomanceClasses = new int[J];
            foreach (int j in LsTrk.Regions.GetSpeciesMask("B").ItemEnum)
                CellPerfomanceClasses[j] = 0;
            foreach (int j in LsTrk.Regions.GetSpeciesMask("A").ItemEnum)
                CellPerfomanceClasses[j] = 1;
            foreach (int j in LsTrk.Regions.GetCutCellMask().ItemEnum)
                CellPerfomanceClasses[j] = 2;
        }

        public override void PostRestart(double time, TimestepNumber timestep) {

            // Find path to PhysicalData.txt
            try {
                var fsDriver = this.DatabaseDriver.FsDriver;
                string pathToOldSessionDir = System.IO.Path.Combine(
                    fsDriver.BasePath, "sessions", this.CurrentSessionInfo.RestartedFrom.ToString());
                string pathToPhysicalData = System.IO.Path.Combine(pathToOldSessionDir, "PhysicalData.txt");
                string[] records = File.ReadAllLines(pathToPhysicalData);

                string line1 = File.ReadLines(pathToPhysicalData).Skip(1).Take(1).First();
                string line2 = File.ReadLines(pathToPhysicalData).Skip(2).Take(1).First();
                string[] fields_line1 = line1.Split('\t');
                string[] fields_line2 = line2.Split('\t');

                double dt = Convert.ToDouble(fields_line2[1]) - Convert.ToDouble(fields_line1[1]);
            } catch (Exception ex) {
                if (ex is FileNotFoundException || ex is DirectoryNotFoundException)
                    Console.WriteLine("PhysicalData.txt could not be found! Assuming we start with timestep #0 ...");
                else
                    Console.WriteLine("An unexpected error occured. This might lead to bad behavior.");
            }
            //int idx_restartLine = Convert.ToInt32(time / dt + 1.0);
            //string restartLine = File.ReadLines(pathToPhysicalData).Skip(idx_restartLine - 1).Take(1).First();
            //double[] values = Array.ConvertAll<string, double>(restartLine.Split('\t'), double.Parse);

            /* string restartLine = "";
              Calculcation of dt 
             var physicalData = File.ReadLines(pathToPhysicalData);
             int count = 0;
             foreach (string line in physicalData)
             {
                 string[] fields = line.Split('\t');
                 restartLine = line;
                 if (count != 0) { 
                 if (Convert.ToDouble(fields[1]) > time)
                 {
                     break;
                 }
             }
             count++;
             }


             double dt = Convert.ToDouble(fields_line2[1]) - Convert.ToDouble(fields_line1[1]);

              Using dt to find line of restart time
             int idx_restartLine = Convert.ToInt32(time / dt + 1.0);
             string restartLine = File.ReadLines(pathToPhysicalData).Skip(idx_restartLine - 1).Take(1).First();
             double[] values = Array.ConvertAll<string, double>(restartLine.Split('\t'), double.Parse);*/

            //Adding PhysicalData.txt
            /*
            if ((base.MPIRank == 0) && (CurrentSessionInfo.ID != Guid.Empty)) {
                Log_DragAndLift = base.DatabaseDriver.FsDriver.GetNewLog("PhysicalData", CurrentSessionInfo.ID);
                string firstline;
                if (this.GridData.SpatialDimension == 3) {
                    firstline = String.Format("{0}\t{1}\t{2}\t{3}\t{4}", "#Timestep", "#Time", "x-Force", "y-Force", "z-Force");
                } else {
                    firstline = String.Format("{0}\t{1}\t{2}\t{3}", "#Timestep", "#Time", "x-Force", "y-Force");
                }
                Log_DragAndLift.WriteLine(firstline);
                //Log_DragAndLift.WriteLine(restartLine);
            }
            */
        }


        /// <summary>
        /// Attention: SENSITIVE TO LEVEL INDICATOR
        /// </summary>
        readonly bool debug = false;

        /// <summary>
        /// Very primitive refinement indicator, works on a LevelSet criterion.
        /// </summary>
        /// 
        int LevelIndicator(int j, int CurrentLevel)
        {
            var LevSetCells = LsTrk.Regions.GetCutCellMask();
            var LevSetNeighbours = LsTrk.Regions.GetNearFieldMask(1);
            int DesiredLevel_j = 0;

            if (!debug) {
                if (LevSetCells.Contains(j))
                    DesiredLevel_j = 1;
            } else {
                if (LevSetCells.Contains(j)) {
                    DesiredLevel_j = 2;
                    Console.WriteLine(" ich störe");
                } else
                    if (LevSetNeighbours.Contains(j)) { DesiredLevel_j = 2; }
            }

            return DesiredLevel_j;
        }

        protected override void AdaptMesh(int TimestepNo, out GridCommons newGrid, out GridCorrelation old2NewGrid) {

            if (this.Control.AdaptiveMeshRefinement) {

                //if (TimestepNo > 3 && TimestepNo % 3 != 0) {
                //    newGrid = null;
                //    old2NewGrid = null;
                //    return;
                //}

                // Check grid changes
                // ==================

                //// compute curvature for levelindicator 
                //CurvatureAlgorithms.CurvatureDriver(
                //SurfaceStressTensor_IsotropicMode.Curvature_Projected,
                //CurvatureAlgorithms.FilterConfiguration.Default,
                //this.Curvature, out VectorField<SinglePhaseField> LevSetGradient, this.LsTrk,
                //this.HMForder, this.DGLevSet.Current);

                CellMask CutCells = LsTrk.Regions.GetCutCellMask();
                //CellMask CutCellNeighbors = LsTrk.Regions.GetNearFieldMask(1);
                //var CutCellArray = CutCells.ItemEnum.ToArray();
                //var CutCellNeighborsArray = CutCellNeighbors.ItemEnum.ToArray();
                //var AllCells = CutCellArray.Concat(CutCellNeighborsArray).ToArray();
                //var NoCoarseningcells = new CellMask(this.GridData, AllCells);

                // Only CutCells are NoCoarseningCells 
                GridRefinementController gridRefinementController = new GridRefinementController((GridData)(this.GridData), CutCells);
                bool AnyChange = gridRefinementController.ComputeGridChange(LevelIndicator, out List<int> CellsToRefineList, out List<int[]> Coarsening);
                int NoOfCellsToRefine = 0;
                int NoOfCellsToCoarsen = 0;
                if (AnyChange) {
                    int[] glb = (new int[] {
                    CellsToRefineList.Count,
                    Coarsening.Sum(L => L.Length),
                }).MPISum();
                    NoOfCellsToRefine = glb[0];
                    NoOfCellsToCoarsen = glb[1];
                }
                int oldJ = this.GridData.CellPartitioning.TotalLength;

                // Update Grid
                // ===========

                if (AnyChange) {

                    Console.WriteLine("       Refining " + NoOfCellsToRefine + " of " + oldJ + " cells");
                    Console.WriteLine("       Coarsening " + NoOfCellsToCoarsen + " of " + oldJ + " cells");

                    newGrid = ((GridData)(this.GridData)).Adapt(CellsToRefineList, Coarsening, out old2NewGrid);

                    if (this.Control.savetodb == true) {
                        //Console.WriteLine("Save adaptive Mesh...");
                        //Console.WriteLine("GridGUID:   " + newGrid.GridGuid);
                        //DatabaseDriver.SaveGrid(newGrid, base.GetDatabase());
                        //Console.WriteLine("...done");
                    }
                } else {

                    Console.WriteLine("No changes in Grid");
                    newGrid = null;
                    old2NewGrid = null;
                }

                //debug = false;

            } else {

                newGrid = null;
                old2NewGrid = null;
            }
        }

    }
}<|MERGE_RESOLUTION|>--- conflicted
+++ resolved
@@ -1013,56 +1013,6 @@
                 LsTrk.UpdateTracker(0.0);
             }
 
-<<<<<<< HEAD
-
-            //LsTrk.Regions.GetCutCellMask().SaveToTextFile("before_smoothing");
-            //PlotCurrentState(0.0, 0, 4, "before_smoothing");
-
-            //LsTrk.UpdateTracker(0.0);
-            //PerformLevelSetSmoothing(LsTrk.Regions.GetCutCellMask(),
-            //   LsTrk.Regions.GetSpeciesMask("B").Except(LsTrk.Regions.GetCutCellMask()),
-            //   true);
-            //LsTrk.UpdateTracker(0.0);
-
-            ////var Fullmask = CellMask.GetFullMask(GridData);
-            ////PerformLevelSetSmoothing(Fullmask,
-            ////   LsTrk.Regions.GetSpeciesMask("B").Except(LsTrk.Regions.GetCutCellMask()),
-            ////   false);
-            //LsTrk.UpdateTracker(0.0);
-            ////SmoothLevelSet();
-            ////LsTrk.UpdateTracker(0.0);
-
-            //LsTrk.Regions.GetCutCellMask().SaveToTextFile("after_smoothing");
-            //PlotCurrentState(0.0, 0, 4, "after_smoothing");
-
-
-
-            // =======================OUTPUT FOR GMRES=====================================
-            //if(this.MPISize == 1) {
-            //    Console.WriteLine("!!!GMRES solver stats are saved in .txt file!!!");
-            //    if(this.Control.savetodb) {
-            //        SessionPath = this.Control.DbPath + "\\sessions\\" + this.CurrentSessionInfo.ID;
-            //        using(StreamWriter writer = new StreamWriter(SessionPath + "\\GMRES_Stats.txt", true)) {
-            //            writer.WriteLine("#GMRESIter" + "   " + "error");
-            //        }
-            //    } else {
-            //        SessionPath = Directory.GetCurrentDirectory();
-            //        if(File.Exists("GMRES_Stats.txt")) {
-            //            File.Delete("GMRES_Stats.txt");
-            //        }
-            //        using(StreamWriter writer = new StreamWriter("GMRES_Stats.txt", true)) {
-            //            writer.WriteLine("#GMRESIter" + "   " + "error");
-            //        }
-            //    }
-            //}
-
-            
-            
-            
-            
-            
-=======
->>>>>>> fb198912
             CreateEquationsAndSolvers(null);
             After_SetInitialOrLoadRestart(0.0);
 
