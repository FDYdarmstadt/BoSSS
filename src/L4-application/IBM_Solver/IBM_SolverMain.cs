﻿/* =======================================================================
Copyright 2017 Technische Universitaet Darmstadt, Fachgebiet fuer Stroemungsdynamik (chair of fluid dynamics)

Licensed under the Apache License, Version 2.0 (the "License");
you may not use this file except in compliance with the License.
You may obtain a copy of the License at

    http://www.apache.org/licenses/LICENSE-2.0

Unless required by applicable law or agreed to in writing, software
distributed under the License is distributed on an "AS IS" BASIS,
WITHOUT WARRANTIES OR CONDITIONS OF ANY KIND, either express or implied.
See the License for the specific language governing permissions and
limitations under the License.
*/

using System;
using System.Collections.Generic;
using System.Linq;
using BoSSS.Foundation.XDG;
using BoSSS.Solution.NSECommon;
using BoSSS.Solution;
using BoSSS.Foundation;
using BoSSS.Foundation.Grid;
using BoSSS.Solution.Tecplot;
using ilPSP.Utils;
using ilPSP.Tracing;
using ilPSP.LinSolvers;
using BoSSS.Solution.Utils;
using MPI.Wrappers;
using BoSSS.Foundation.IO;
using System.Diagnostics;
using System.IO;
using BoSSS.Foundation.Quadrature;
using BoSSS.Solution.AdvancedSolvers;
using ilPSP;
using BoSSS.Solution.XdgTimestepping;
using BoSSS.Foundation.Grid.Classic;
using BoSSS.Solution.LevelSetTools;

namespace BoSSS.Application.IBM_Solver {

    /// <summary>
    /// A incompressible Navier-Stokes solver with the possibility of using non moving immersed boundaries.
    /// </summary>
    public class IBM_SolverMain : Application<IBM_Control> {


        /// <summary>
        /// Application entry point.
        /// </summary>
        static void Main(string[] args) {

            _Main(args, false, delegate () {
                var p = new IBM_SolverMain();
                return p;
            });
            //Console.ReadKey();
        }

        #region instantiation
#pragma warning disable 649
        /// <summary>
        /// Pressure
        /// </summary>
        [InstantiateFromControlFile(VariableNames.Pressure, null, IOListOption.ControlFileDetermined)]
        public SinglePhaseField Pressure;

        /// <summary>
        /// velocity
        /// </summary>
        [InstantiateFromControlFile(new string[] { VariableNames.VelocityX, VariableNames.VelocityY, VariableNames.VelocityZ },
            null,
            true, true,
            IOListOption.ControlFileDetermined)]
        public VectorField<SinglePhaseField> Velocity;

        /// <summary>
        /// Level-Set tracker
        /// </summary>
        [LevelSetTracker("-:A +:B", 2)]
        public LevelSetTracker LevsetTracker;

        /// <summary>
        /// the DG representation of the level set.
        /// This one is used for level-set evolution in time; it is in general discontinuous.
        /// </summary>
        [InstantiateFromControlFile("PhiDG", "PhiDG", IOListOption.ControlFileDetermined)]
        public ScalarFieldHistory<SinglePhaseField> DGLevSet;

        /// <summary>
        /// The  continuous level set field which defines the XDG space; 
        /// it is obtained from the projection of the discontinuous <see cref="DGLevSet"/> onto the 
        /// continuous element space.
        /// </summary>
        [InstantiateFromControlFile("Phi", "Phi", IOListOption.ControlFileDetermined)]
        public LevelSet LevSet;

        ///// <summary>
        ///// Curvature; DG-polynomial degree should be 2 times the polynomial degree of <see cref="LevSet"/>.
        ///// </summary>
        //[InstantiateFromControlFile("Curvature", "Curvature", IOListOption.ControlFileDetermined)]
        //public SinglePhaseField Curvature;

        /// <summary>
        /// Residual of the continuity equation
        /// </summary>
        [InstantiateFromControlFile("ResidualConti", VariableNames.Pressure, IOListOption.ControlFileDetermined)]
        public SinglePhaseField ResidualContinuity;


        /// <summary>
        /// Residual in the momentum equation.
        /// </summary>
        [InstantiateFromControlFile(new string[] { "ResidualMomentumX", "ResidualMomentumY", "ResidualMomentumZ" },
            new string[] { VariableNames.VelocityX, VariableNames.VelocityY, VariableNames.VelocityZ },
            true, true,
            IOListOption.ControlFileDetermined)]
        public VectorField<SinglePhaseField> ResidualMomentum;



#pragma warning restore 649
        #endregion


        /// <summary>
        /// Block scaling of the mass matrix: for each species $\frakS$, a vector $(\rho_\frakS, \ldots, \rho_frakS, 0 )$.
        /// </summary>
        virtual protected IDictionary<SpeciesId, IEnumerable<double>> MassScale {
            get {
                double rho = this.Control.PhysicalParameters.rho_A;

                int D = this.GridData.SpatialDimension;

                double[] _rho = new double[D + 1];
                if (!this.Control.IsStationary)
                    _rho.SetAll(rho);
                //No MassMatrix for the pressure
                _rho[D] = 0;

                Dictionary<SpeciesId, IEnumerable<double>> R = new Dictionary<SpeciesId, IEnumerable<double>> {
                    { this.LsTrk.GetSpeciesId("A"), _rho }
                };

                return R;
            }
        }

        ///// <summary>
        ///// Continuous high-order finite element representation of the level-set field.
        ///// </summary>
        //SpecFemField SmoothedLevelSet;

        /// <summary>
        /// Links edge tags (<see cref="IGeometricalEdgeData.EdgeTags"/>) and
        /// boundary conditions in the control object (<see cref="BoSSS.Solution.Control.AppControl.BoundaryValues"/>).
        /// </summary>
        protected IncompressibleBoundaryCondMap boundaryCondMap;

        CoordinateVector m_CurrentSolution;

        /// <summary>
        /// Current velocity and pressure.
        /// </summary>
        protected CoordinateVector CurrentSolution {
            get {
                if (m_CurrentSolution == null) {
                    m_CurrentSolution = new CoordinateVector(ArrayTools.Cat(this.Velocity, this.Pressure));
                } else {
                    for (int d = 0; d < base.GridData.SpatialDimension; d++) {
                        Debug.Assert(object.ReferenceEquals(m_CurrentSolution.Mapping.Fields[d], this.Velocity[d]));
                    }
                }

                return m_CurrentSolution;
            }
        }


        CoordinateVector m_CurrentResidual;

        /// <summary>
        /// Residual vector (residual of momentum and continuity equation) for the current solution.
        /// </summary>
        CoordinateVector CurrentResidual {
            get {
                if (m_CurrentResidual == null) {
                    m_CurrentResidual = new CoordinateVector(ArrayTools.Cat(ResidualMomentum, ResidualContinuity));
                }
                return m_CurrentResidual;
            }
        }
       
        /// <summary>
        /// equal to <see cref="PhysicalParameters.IncludeConvection"/>
        /// </summary>
        protected bool U0MeanRequired {
            get {
                return Control.PhysicalParameters.IncludeConvection;
            }
        }

        /// <summary>
        /// the spatial operator of the incompressible Navier-Stokes equation
        /// </summary>
        protected XSpatialOperatorMk2 IBM_Op;

        /// <summary>
        /// the Jacobian of <see cref="IBM_Op"/>
        /// </summary>
        protected XSpatialOperatorMk2 IBM_Op_Jacobian;

        public string SessionPath;

        /// <summary>
        /// Integration degree of HMF used throughout the application: this should ensure that
        /// only one HMF rule is created.
        /// </summary>
        public int HMForder {
            get {
                int VelDeg = this.Velocity.Max(field => field.Basis.Degree);
                int Order = (VelDeg * (this.Control.PhysicalParameters.IncludeConvection ? 3 : 2));
                Order += 1; // safety factor
                return Order;
            }
        }

        /// <summary>
        /// Ye good old time-steppa
        /// </summary>
        protected XdgBDFTimestepping m_BDF_Timestepper;

       
        protected override void CreateEquationsAndSolvers(GridUpdateDataVaultBase L) {

            //// Write out Multigrid Levels
            //this.MGColoring = new SinglePhaseField[base.MultigridSequence.Length];
            //for (int iLevel = 0; iLevel < base.MultigridSequence.Length; iLevel++) {
            //    this.MGColoring[iLevel] = new SinglePhaseField(new Basis(this.GridData, 0), "MGColoring_level_f" + iLevel);
            //    base.MultigridSequence[iLevel].ColorDGField(this.MGColoring[iLevel]);
            //}
            //Tecplot.PlotFields(MGColoring, "MultigridLevels", 0, 0);

            // =================================
            // create operator
            // =================================
            if (IBM_Op == null) {

                string[] CodNameSelected = new string[0];
                string[] DomNameSelected = new string[0];

                int D = this.GridData.SpatialDimension;
                boundaryCondMap = new IncompressibleBoundaryCondMap(this.GridData, this.Control.BoundaryValues, PhysicsMode.Incompressible);

                
                var IBM_Op_config = new NSEOperatorConfiguration {
                    convection = this.Control.PhysicalParameters.IncludeConvection,
                    continuity = true,
                    Viscous = true,
                    PressureGradient = true,
                    Transport = true,
                    CodBlocks = new bool[] { true, true },
                    DomBlocks = new bool[] { true, true },
                };

                // full operator:
                var CodName = ((new string[] { "momX", "momY", "momZ" }).GetSubVector(0, D)).Cat("div");
                var Params = ArrayTools.Cat(VariableNames.Velocity0Vector(D),
                                            VariableNames.Velocity0MeanVector(D));
                var DomName = ArrayTools.Cat(VariableNames.VelocityVector(D), VariableNames.Pressure);

                // selected part:
                if (IBM_Op_config.CodBlocks[0])
                    CodNameSelected = ArrayTools.Cat(CodNameSelected, CodName.GetSubVector(0, D));
                if (IBM_Op_config.CodBlocks[1])
                    CodNameSelected = ArrayTools.Cat(CodNameSelected, CodName.GetSubVector(D, 1));

                if (IBM_Op_config.DomBlocks[0])
                    DomNameSelected = ArrayTools.Cat(DomNameSelected, DomName.GetSubVector(0, D));
                if (IBM_Op_config.DomBlocks[1])
                    DomNameSelected = ArrayTools.Cat(DomNameSelected, DomName.GetSubVector(D, 1));

                IBM_Op = new XSpatialOperatorMk2(DomNameSelected, Params, CodNameSelected,
                    (A, B, C) => this.HMForder, 
                    FluidSpecies.Select(sId => LsTrk.GetSpeciesName(sId)));

                IBM_Op.FreeMeanValue[VariableNames.Pressure] = !this.boundaryCondMap.DirichletPressureBoundary;


                // Momentum equation
                // =================
                AddBulkEquationComponentsToIBMOp(IBM_Op_config, CodName);
                AddInterfaceEquationComponentsToIBMOp(IBM_Op_config, CodName);

                // temporal operator
                // =================

                {
                    var tempOp = new ConstantXTemporalOperator(IBM_Op, 0.0);
                    foreach (var kv in this.MassScale) {
                        tempOp.DiagonalScale[LsTrk.GetSpeciesName(kv.Key)].SetV(kv.Value.ToArray());
                    }
                    IBM_Op.TemporalOperator = tempOp;

                }


                // Finalize
                // ========
                IBM_Op.Commit();


                //IBM_Op_Jacobian = IBM_Op.GetJacobiOperator();
            }

            // ==========================
            // create timestepper
            // ==========================
            var Unknowns = ArrayTools.Cat(this.Velocity, this.Pressure);
            var Residual = ArrayTools.Cat(this.ResidualMomentum, this.ResidualContinuity);
            if (L == null)
            {
                // +++++++++++++++++++++++++++++++++++++++++++++++++++
                // Creation of time-integrator (initial, no balancing)
                // +++++++++++++++++++++++++++++++++++++++++++++++++++
                if (m_BDF_Timestepper == null)
                {
                    m_BDF_Timestepper = CreateTimeStepper(Unknowns, Residual);
                }
            }
            else
            {
                // +++++++++++++++++++++++++++++++++++++++++++++++++++++++++++++++++++++++++++
                // restore BDF time-stepper after grid redistribution (dynamic load balancing)
                // +++++++++++++++++++++++++++++++++++++++++++++++++++++++++++++++++++++++++++
                m_BDF_Timestepper.DataRestoreAfterBalancing(L, Unknowns, Residual, this.LsTrk, base.MultigridSequence);
            }
            Debug.Assert(m_BDF_Timestepper != null);
        }

        /// <summary>
        /// Ti
        /// </summary>
        /// <param name="Unknowns"></param>
        /// <param name="Residual"></param>
        protected virtual XdgBDFTimestepping CreateTimeStepper(IEnumerable<DGField> Unknowns, IEnumerable<DGField> Residual)
        {
            LevelSetHandling lsh = LevelSetHandling.None;
            SpatialOperatorType SpatialOp = SpatialOperatorType.LinearTimeDependent;

            if (this.Control.PhysicalParameters.IncludeConvection)
            {
                SpatialOp = SpatialOperatorType.Nonlinear;
            }

            int bdfOrder;
            if (this.Control.Timestepper_Scheme == IBM_Control.TimesteppingScheme.CrankNicolson)
                bdfOrder = -1;
            else if (this.Control.Timestepper_Scheme == IBM_Control.TimesteppingScheme.ImplicitEuler)
                bdfOrder = 1;
            else if (this.Control.Timestepper_Scheme.ToString().StartsWith("BDF"))
                bdfOrder = Convert.ToInt32(this.Control.Timestepper_Scheme.ToString().Substring(3));
            else
                throw new NotImplementedException("todo");

            XdgBDFTimestepping m_BDF_Timestepper = new XdgBDFTimestepping(
                Unknowns,
                this.IBM_Op.InvokeParameterFactory(Unknowns),
                Residual,
                LsTrk,
                true,
                DelComputeOperatorMatrix,
                this.IBM_Op,
                DelUpdateLevelset,
                bdfOrder,
                lsh,
                MassMatrixShapeandDependence.IsTimeDependent,
                SpatialOp,
                this.MultigridOperatorConfig,
                base.MultigridSequence,
                this.FluidSpecies,
                this.HMForder,
                this.Control.AdvancedDiscretizationOptions.CellAgglomerationThreshold,
                false, this.Control.NonLinearSolver,
                this.Control.LinearSolver
                )
            {
                m_ResLogger = base.ResLogger,
                m_ResidualNames = ArrayTools.Cat(this.ResidualMomentum.Select(
                    f => f.Identification), this.ResidualContinuity.Identification),
                Timestepper_Init = Solution.Timestepping.TimeStepperInit.MultiInit
            };
            return m_BDF_Timestepper;
        }

        void AddBulkEquationComponentsToIBMOp(NSEOperatorConfiguration IBM_Op_config, string[] CodName)
        {
            int D = this.GridData.SpatialDimension;
            // convective part:
            if (IBM_Op_config.convection)
            {
                for (int d = 0; d < D; d++)
                {

                    var comps = IBM_Op.EquationComponents[CodName[d]];

                    var ConvBulk = new Solution.NSECommon.LinearizedConvection(D, boundaryCondMap, d);
                    //var ConvBulkUp = new UpwindConvection(D, boundaryCondMap, d, Control.PhysicalParameters.rho_A);
                    comps.Add(ConvBulk); // bulk component
                }
            }

            // pressure part:
            if (IBM_Op_config.PressureGradient)
            {
                for (int d = 0; d < D; d++)
                {
                    var comps = IBM_Op.EquationComponents[CodName[d]];
                    var pres = new PressureGradientLin_d(d, boundaryCondMap);
                    comps.Add(pres); // bulk component

                    // if periodic boundary conditions are applied a fixed pressure gradient drives the flow
                    if (this.Control.FixedStreamwisePeriodicBC)
                    {
                        var presSource = new SrcPressureGradientLin_d(this.Control.SrcPressureGrad[d]);
                        comps.Add(presSource);
                        // Jacobian operator: not required; reason: Source-Term with no dependence on domain variables
                    }
                }
            }

            // viscous part:
            if (IBM_Op_config.Viscous)
            {
                for (int d = 0; d < D; d++)
                {
                    var comps = IBM_Op.EquationComponents[CodName[d]];

                    double penalty_bulk = this.Control.AdvancedDiscretizationOptions.PenaltySafety;


                    //var Visc = new Solution.XNSECommon.Operator.Viscosity.ViscosityInBulk_GradUTerm(penalty, 1.0, BcMap, d, D, this.Control.PhysicalParameters.mu_A, 1, ViscosityImplementation.H);
                    var Visc = new swipViscosity_Term1(penalty_bulk, d, D, boundaryCondMap,
                        ViscosityOption.ConstantViscosity,
                        this.Control.PhysicalParameters.mu_A,// / this.Control.PhysicalParameters.rho_A
                        double.NaN, null);
                    comps.Add(Visc); // bulk component GradUTerm 
                }
            }

            // Continuum equation
            // ==================
            if (IBM_Op_config.continuity)
            {
                for (int d = 0; d < D; d++)
                {

                    var src = new Divergence_DerivativeSource(d, D);
                    var flx = new Divergence_DerivativeSource_Flux(d, boundaryCondMap);
                    IBM_Op.EquationComponents["div"].Add(src);
                    IBM_Op.EquationComponents["div"].Add(flx);


                    //var presStab = new PressureStabilization(1, this.GridData.Edges.h_max_Edge, 1 / this.Control.PhysicalParameters.mu_A);
                    //IBM_Op.EquationComponents["div"].Add(presStab);
                }


                //IBM_Op.EquationComponents["div"].Add(new PressureStabilization(1, 1.0 / this.Control.PhysicalParameters.mu_A));
            }
        }

        /// <summary>
        /// Setup for equations on interface
        /// </summary>
        /// <param name="IBM_Op_config">
        /// User settings
        /// </param>
        /// <param name="CodName">
        /// Domainnames of IBM solver
        /// </param>
        protected virtual void AddInterfaceEquationComponentsToIBMOp(NSEOperatorConfiguration IBM_Op_config, string[] CodName)
        {
            int D = this.GridData.SpatialDimension;
            for (int d = 0; d < D; d++){
                var comps = IBM_Op.EquationComponents[CodName[d]];

                if (IBM_Op_config.convection){
                    var ConvIB = new BoSSS.Solution.NSECommon.Operator.Convection.ConvectionAtIB(
                            d, D, LsTrk, this.Control.AdvancedDiscretizationOptions.LFFA, boundaryCondMap,
                            delegate (double[] X, double time) { return new double[] { 0.0, 0.0, 0.0, 0.0 }; }, this.Control.PhysicalParameters.rho_A, false);
                    //var ConvIB = new ConvectionAtIB(LsTrk, d, D, Control.PhysicalParameters.rho_A, false);

                    comps.Add(ConvIB); // immersed boundary component
                }

                if (IBM_Op_config.PressureGradient){
                    var presLs = new BoSSS.Solution.NSECommon.Operator.Pressure.PressureFormAtIB(d, D, LsTrk);
                    comps.Add(presLs); // immersed boundary component
                }

                if (IBM_Op_config.Viscous){
                    double _D = D;
                    double penalty_mul = this.Control.AdvancedDiscretizationOptions.PenaltySafety;
                    int degU = this.Velocity[0].Basis.Degree;
                    double _p = degU;
                    double penalty_base = (_p + 1) * (_p + _D) / D;
                    double penalty = penalty_base * penalty_mul;
                    var ViscLs = new BoSSS.Solution.NSECommon.Operator.Viscosity.ViscosityAtIB(d, D, LsTrk,
                            penalty, this.ComputePenaltyIB,
                            this.Control.PhysicalParameters.mu_A,// / this.Control.PhysicalParameters.rho_A,
                            delegate (double[] X, double time) { return new double[] { 0.0, 0.0, 0.0, 0.0 }; });
                    comps.Add(ViscLs); // immersed boundary component
                }
            }

            if (IBM_Op_config.continuity){
                var divPen = new BoSSS.Solution.NSECommon.Operator.Continuity.DivergenceAtIB(D, LsTrk, 1,
                    delegate (double[] X, double time) { return new double[] { 0.0, 0.0, 0.0, 0.0 }; });
                IBM_Op.EquationComponents["div"].Add(divPen); // immersed boundary component 
            }
        }

        public override void DataBackupBeforeBalancing(GridUpdateDataVaultBase L) {
            m_BDF_Timestepper.DataBackupBeforeBalancing(L);
            m_CurrentResidual = null;
            m_CurrentSolution = null;
            IBM_Op = null;
        }

        void ParameterUpdate(IEnumerable<DGField> CurrentState, IEnumerable<DGField> ParameterVar) {
            int D = this.LsTrk.GridDat.SpatialDimension;

            if (Control.PhysicalParameters.IncludeConvection) {

                var U0_CurrentState = new VectorField<SinglePhaseField>(CurrentState.Take(D).Select(F => (SinglePhaseField)F).ToArray());

                // this method assumes that the parameter velocity is reference-equal to the current state 
                for (int d = 0; d < D; d++)
                    if (!object.ReferenceEquals(CurrentState.ElementAt(d), ParameterVar.ElementAt(d)))
                        throw new ApplicationException("internal error");

                if (this.U0MeanRequired) {
                    VectorField<SinglePhaseField> U0mean = new VectorField<SinglePhaseField>(ParameterVar.Skip(D).Take(D).Select(f => (SinglePhaseField)f).ToArray());
                    foreach (var um in U0mean)
                        Debug.Assert(um.Basis.Degree == 0);

                    ComputeAverageU(U0_CurrentState, U0mean);
                } else {
                    //U0_U0mean = new SinglePhaseField[2 * D];
                }
            }
        }

        int DelComputeOperatorMatrix_CallCounter = 0;

        /// <summary>
        /// Used by <see cref="m_BDF_Timestepper"/> to compute operator matrices (linearizations) and/or to evaluate residuals of current solution.
        /// </summary>
        protected virtual void DelComputeOperatorMatrix(BlockMsrMatrix OpMatrix, double[] OpAffine, UnsetteledCoordinateMapping Mapping, DGField[] CurrentState, Dictionary<SpeciesId, MultidimensionalArray> AgglomeratedCellLengthScales, double phystime) {
            DelComputeOperatorMatrix_CallCounter++;
            int D = this.LsTrk.GridDat.SpatialDimension;

            // compute operator
            //Debug.Assert(OpMatrix.InfNorm() == 0.0);
            //Debug.Assert(OpAffine.L2Norm() == 0.0);
            // Create Parameters fields
            DGField[] Params;
            {
                var U0 = new VectorField<SinglePhaseField>(CurrentState.Take(D).Select(F => (SinglePhaseField)F).ToArray());
                SinglePhaseField[] U0_U0mean;
                if (this.U0MeanRequired) {
                    Basis U0meanBasis = new Basis(GridData, 0);
                    VectorField<SinglePhaseField> U0mean = new VectorField<SinglePhaseField>(D, U0meanBasis, "U0mean_", SinglePhaseField.Factory);
                    U0_U0mean = ArrayTools.Cat<SinglePhaseField>(U0, U0mean);
                } else {
                    U0_U0mean = new SinglePhaseField[2 * D];
                }
                Params = ArrayTools.Cat<DGField>(U0_U0mean);
            }

            m_LenScales = AgglomeratedCellLengthScales[FluidSpecies[0]];

            // create matrix and affine vector:
            if (OpMatrix != null) {
                

                // using ad-hoc linearization:
                // - - - - - - - - - - - - - - 
                ParameterUpdate(CurrentState, Params);
                var mtxBuilder = IBM_Op.GetMatrixBuilder(LsTrk, Mapping, Params, Mapping);
                mtxBuilder.time = phystime;
                mtxBuilder.CellLengthScales[FluidSpecies[0]] = AgglomeratedCellLengthScales[FluidSpecies[0]];
                mtxBuilder.ComputeMatrix(OpMatrix, OpAffine);

                // using finite difference Jacobi:
                // - - - - - - - - - - - - - - - -
                //var mtxBuilder2 = IBM_Op.GetFDJacobianBuilder(LsTrk, CurrentState, Params, Mapping,
                //    ParameterUpdate,
                //    FluidSpecies);
                //mtxBuilder2.time = phystime;
                //mtxBuilder2.SpeciesOperatorCoefficients[FluidSpecies[0]].CellLengthScales = AgglomeratedCellLengthScales[FluidSpecies[0]];
                //mtxBuilder2.ComputeMatrix(OpMatrix, OpAffine);

                // using the other kind of Jacobi:
                // - - - - - - - - - - - - - - - -
                //var mtxBuilder3 = IBM_Op_Jacobian.GetMatrixBuilder(LsTrk, Mapping, CurrentState, Mapping, FluidSpecies);
                //mtxBuilder3.time = phystime;
                //mtxBuilder3.SpeciesOperatorCoefficients[FluidSpecies[0]].CellLengthScales = AgglomeratedCellLengthScales[FluidSpecies[0]];
                //mtxBuilder3.ComputeMatrix(OpMatrix, OpAffine);

#if DEBUG
                if (DelComputeOperatorMatrix_CallCounter == 1) {
                    int[] Uidx = SaddlePointProblemMapping.GetSubvectorIndices(true, D.ForLoop(i => i));
                    int[] Pidx = SaddlePointProblemMapping.GetSubvectorIndices(true, D);
                    CoordinateMapping Umap = this.Velocity.Mapping;
                    CoordinateMapping Pmap = this.Pressure.Mapping;
                    
                    var pGrad = new BlockMsrMatrix(Umap, Pmap);
                    var divVel = new BlockMsrMatrix(Pmap, Umap);
                    OpMatrix.AccSubMatrixTo(1.0, pGrad, Uidx, default(int[]), Pidx, default(int[]));
                    OpMatrix.AccSubMatrixTo(1.0, divVel, Pidx, default(int[]), Uidx, default(int[]));

                    var pGradT = pGrad.Transpose();
                    var Err = divVel.CloneAs();
                    Err.Acc(+1.0, pGradT);
                    double ErrInfAbs = Err.InfNorm();
                    double denom = Math.Max(pGradT.InfNorm(), Math.Max(pGrad.InfNorm(), divVel.InfNorm()));
                    double ErrInfRel = ErrInfAbs / denom;
                    if (ErrInfRel >= 1e-8)
                        throw new ArithmeticException("Stokes discretization error: | div + grad^t |oo is high; absolute: " + ErrInfAbs + ", relative: " + ErrInfRel + " (denominator: " + denom + ")");
                    //Console.WriteLine("Stokes discretization error: | div - grad ^ t |oo is high; absolute: " + ErrInfAbs + ", relative: " + ErrInfRel + " (denom: " + denom + ")");
                }
#endif

            } else {
                ParameterUpdate(CurrentState, Params);
                var eval = IBM_Op.GetEvaluatorEx(LsTrk, CurrentState, Params, Mapping);
                eval.time = phystime;
                eval.CellLengthScales[FluidSpecies[0]] = AgglomeratedCellLengthScales[FluidSpecies[0]];

                eval.Evaluate(1.0, 1.0, OpAffine);

            }

            m_LenScales = null;


            if (OpMatrix != null)
                OpMatrix.CheckForNanOrInfM();
            OpAffine.CheckForNanOrInfV();


            /*
            // Set Pressure Reference Point
            if (!this.boundaryCondMap.DirichletPressureBoundary) {
                if (OpMatrix != null) {
                    IBMSolverUtils.SetPressureReferencePoint(
                        CurrentSolution.Mapping,
                        this.GridData.SpatialDimension,
                        this.LsTrk,
                        OpMatrix, OpAffine);
                    //OpMatrix.SaveToTextFileSparse("OpMatrix_3D");
                } else {
                    IBMSolverUtils.SetPressureReferencePointResidual(
                        new CoordinateVector(CurrentState),
                        this.GridData.SpatialDimension,
                        this.LsTrk,
                        OpAffine);
                }
            }
            */
        }

        public virtual double DelUpdateLevelset(DGField[] CurrentState, double phystime, double dt, double UnderRelax, bool incremental) {

            //this.LevSet.ProjectField(X => this.Control.Ph(X, phystime + dt));
            //this.LsTrk.UpdateTracker(incremental: true);

            //LevsetEvo(phystime, dt, null);

            SmoothLevelSet();
            LsTrk.UpdateTracker(0.0);

            return 0.0;
        }

        void SmoothLevelSet() {
            CellMask near = this.LevsetTracker.Regions.GetNearMask4LevSet(0, 1);
            ContinuityProjectionCDG projecter = new ContinuityProjectionCDG(this.LevSet.Basis);
            projecter.MakeContinuous(this.DGLevSet.Current, this.LevSet, near);

            CellMask posFar = this.LevsetTracker.Regions.GetLevelSetWing(0, +1).VolumeMask.Except(near);
            CellMask negFar = this.LevsetTracker.Regions.GetLevelSetWing(0, -1).VolumeMask.Except(near);

            this.LevSet.Clear(posFar);
            this.LevSet.AccConstant(1, posFar);
            this.LevSet.Clear(negFar);
            this.LevSet.AccConstant(-1, negFar);
        }

        //protected TextWriter Log_DragAndLift,Log_DragAndLift_P1;
        protected double[] Test_Force = new double[3];
        protected double torque = new double();
        protected double oldtorque = new double();

        private int AnalyseCounter=1;

        //SinglePhaseField blocking = null;

        /// <summary>
        /// Depending on settings <see cref="IBM_Control.Option_Timestepper"/>, computes either one timestep or a steady-state solution.
        /// </summary>
        protected override double RunSolverOneStep(int TimestepInt, double phystime, double dt) {
            using (new FuncTrace()) {

                TimestepNumber TimestepNo = new TimestepNumber(TimestepInt, 0);
                int D = this.GridData.SpatialDimension;

                base.ResLogger.TimeStep = TimestepInt;

                dt = base.GetFixedTimestep();

                Console.WriteLine("In-stationary solve, time-step #{0}, dt = {1} ...", TimestepNo, dt);

                m_BDF_Timestepper.Solve(phystime, dt);


                // Residual();
                this.ResLogger.NextTimestep(false);

                // L2 error against exact solution
                // ===============================
                this.ComputeL2Error();

                #region Get Drag and Lift Coefficiant
                /*
                if (phystime == 0 && Log_DragAndLift==null) {
                    if ((base.MPIRank == 0) && (CurrentSessionInfo.ID != Guid.Empty)) {
                        Log_DragAndLift = base.DatabaseDriver.FsDriver.GetNewLog("PhysicalData", CurrentSessionInfo.ID);
                        string firstline;
                        if (this.GridData.SpatialDimension == 3) {
                            firstline = String.Format("{0}\t{1}\t{2}\t{3}\t{4}", "#Timestep", "#Time", "x-Force", "y-Force", "z-Force");
                        } else {
                            firstline = String.Format("{0}\t{1}\t{2}\t{3}", "#Timestep", "#Time", "x-Force", "y-Force");
                        }
                        Log_DragAndLift.WriteLine(firstline);
                    }
                }
                */

                Test_Force = IBMSolverUtils.GetForces(Velocity, Pressure, this.LsTrk, this.Control.PhysicalParameters.mu_A/this.Control.PhysicalParameters.rho_A);
                //oldtorque = torque;
                torque = IBMSolverUtils.GetTorque(Velocity, Pressure, this.LsTrk, this.Control.PhysicalParameters.mu_A / this.Control.PhysicalParameters.rho_A, this.Control.particleRadius);

                /*
                if ((base.MPIRank == 0) && (Log_DragAndLift != null)) {
                    string line;
                    if (this.GridData.SpatialDimension == 3) {
                        line = String.Format("{0}\t{1}\t{2}\t{3}\t{4}", TimestepNo, phystime, force[0], force[1], force[2]);
                    } else {
                        line = String.Format("{0}\t{1}\t{2}\t{3}", TimestepNo, phystime, force[0], force[1]);
                    }
                    Log_DragAndLift.WriteLine(line);
                    Log_DragAndLift.Flush();
                }
                */
                
                Console.WriteLine("x-Force:   {0}", Test_Force[0]);
                Console.WriteLine("y-Force:   {0}", Test_Force[1]);
                if (this.GridData.SpatialDimension == 3)
                    Console.WriteLine("z-Force:   {0}", Test_Force[2]);
                Console.WriteLine("Torqe:   {0}", torque);
                Console.WriteLine();


                // Save for NUnit Test
                base.QueryHandler.ValueQuery("C_Drag", 2 * Test_Force[0], true); // Only for Diameter 1 (TestCase NSE stationary)
                base.QueryHandler.ValueQuery("C_Lift", 2 * Test_Force[1], true); // Only for Diameter 1 (TestCase NSE stationary)
                #endregion

                return dt;
            }
        }

        /// <summary>
        /// Variable mapping of test and trial-space.
        /// </summary>
        protected UnsetteledCoordinateMapping SaddlePointProblemMapping {
            get {
                return this.CurrentResidual.Mapping;
            }
        }

        protected double hack_phystime;

        /// <summary>
        /// Species which represents the flow domain.
        /// </summary>
        protected SpeciesId[] FluidSpecies {
            get {
                return new SpeciesId[] { LsTrk.GetSpeciesId("A") }; // wir rechnen nur species A
            }
        }

        MultidimensionalArray m_LenScales;


        /// <summary>
        /// Custom Function to compute penalty factor for viscous terms at the immersed boundary
        /// </summary>
        /// <param name="jCellIn"></param>
        /// <param name="jCellOut"></param>
        /// <param name="cj"></param>
        /// <param name="penalty">base factor</param>
        /// <returns></returns>
        protected double ComputePenaltyIB(double penalty_base, int jCell) {
            var __gridData = (GridData)GridData;

            double hCutCellMin = m_LenScales[jCell]; // for IBM, there is no positive species!
            double hCellMin = __gridData.Cells.h_min[jCell];
            if (hCutCellMin <= 1.0e-10 * hCellMin)
                // very small cell -- clippling
                hCutCellMin = hCellMin;

            double µ = penalty_base / hCutCellMin;
            if (double.IsNaN(µ) || double.IsInfinity(µ))
                throw new ArgumentOutOfRangeException("Invalid penalty parameter");
            Debug.Assert(!(double.IsNaN(µ) || double.IsInfinity(µ)));
            return µ;
        }


        /// <summary>
        /// Computes average velocity in case of Navier-Stokes Equations
        /// </summary>
        /// <param name="U0"></param>
        /// <param name="U0mean"></param>
        private void ComputeAverageU(VectorField<SinglePhaseField> U0, VectorField<SinglePhaseField> U0mean) {
            using (FuncTrace ft = new FuncTrace()) {
                var CC = this.LsTrk.Regions.GetCutCellMask();
                int D = this.LsTrk.GridDat.SpatialDimension;
                double minvol = Math.Pow(this.LsTrk.GridDat.Cells.h_minGlobal, D);

                U0mean.Clear();

                int QuadDegree = this.HMForder;

                //var qh = new XQuadSchemeHelper(LsTrk, momentFittingVariant, this.FluidSpecies);
                var qh = LsTrk.GetXDGSpaceMetrics(this.FluidSpecies, QuadDegree, 1).XQuadSchemeHelper;
                foreach (var Spc in this.FluidSpecies) { // loop over species...
                    //var Spc = this.LsTrk.GetSpeciesId("B"); {
                    // shadow fields
                    var U0_Spc = U0.ToArray();
                    var U0mean_Spc = U0mean.ToArray();


                    // normal cells:
                    for (int d = 0; d < D; d++) {
                        U0mean_Spc[d].AccLaidBack(1.0, U0_Spc[d], this.LsTrk.Regions.GetSpeciesMask(Spc));
                    }


                    // cut cells
                    var scheme = qh.GetVolumeQuadScheme(Spc, IntegrationDomain: this.LsTrk.Regions.GetCutCellMask());

                    var rule = scheme.Compile(this.LsTrk.GridDat, QuadDegree);
                    CellQuadrature.GetQuadrature(new int[] { D + 1 }, // vector components: ( avg_vel[0], ... , avg_vel[D-1], cell_volume )
                        this.LsTrk.GridDat,
                        rule,
                        delegate (int i0, int Length, QuadRule QR, MultidimensionalArray EvalResult) {
                            EvalResult.Clear();
                            for (int d = 0; d < D; d++)
                                U0_Spc[d].Evaluate(i0, Length, QR.Nodes, EvalResult.ExtractSubArrayShallow(-1, -1, d));
                            var Vol = EvalResult.ExtractSubArrayShallow(-1, -1, D);
                            Vol.SetAll(1.0);
                        },
                        delegate (int i0, int Length, MultidimensionalArray ResultsOfIntegration) {
                            for (int i = 0; i < Length; i++) {
                                int jCell = i + i0;

                                double Volume = ResultsOfIntegration[i, D];
                                if (Math.Abs(Volume) < minvol * 1.0e-12) {
                                    // keep current value
                                    // since the volume of species 'Spc' in cell 'jCell' is 0.0, the value in this cell should have no effect
                                } else {
                                    for (int d = 0; d < D; d++) {
                                        double IntVal = ResultsOfIntegration[i, d];
                                        U0mean_Spc[d].SetMeanValue(jCell, IntVal / Volume);
                                    }
                                }

                            }
                        }).Execute();

                }

#if DEBUG
                {
                    var Uncut = LsTrk.Regions.GetCutCellMask().Complement();


                    VectorField<SinglePhaseField> U0mean_check = new VectorField<SinglePhaseField>(D, new Basis(LsTrk.GridDat, 0), SinglePhaseField.Factory);
                    for (int d = 0; d < D; d++) {
                        U0mean_check[d].ProjectField(1.0, U0[d].Evaluate,
                            new CellQuadratureScheme(false, Uncut).AddFixedOrderRules(LsTrk.GridDat, U0[d].Basis.Degree + 1));
                    }

                    foreach (var _Spc in this.LsTrk.SpeciesIdS) { // loop over species...
                        for (int d = 0; d < D; d++) {
                            U0mean_check[d].AccLaidBack(-1.0, U0mean[d]);
                        }
                    }

                    double checkNorm = U0mean_check.L2Norm();
                    //Debug.Assert(checkNorm < 1.0e-6);
                }
#endif


                U0mean.ForEach(F => F.CheckForNanOrInf(true, true, true));

            }
        }

        /// <summary>
        /// Tecplot output.
        /// </summary>
        protected override void PlotCurrentState(double physTime, TimestepNumber timestepNo, int superSampling) {
            Tecplot.PlotFields(m_RegisteredFields, "IBM_Solver" + timestepNo, physTime, superSampling);
        }

        /// <summary>
        /// 
        /// </summary>
        /// <param name="physTime"></param>
        /// <param name="timestepNo"></param>
        /// <param name="superSampling"></param>
        /// <param name="addsomething"></param>
        protected void PlotCurrentState(double physTime, TimestepNumber timestepNo, int superSampling, string addsomething) {
            Tecplot.PlotFields(m_RegisteredFields, "IBM_Solver" + timestepNo + "_"+addsomething, physTime, superSampling);
        }

        /// <summary>
        /// DG field instantiation.
        /// </summary>
        protected override void CreateFields() {
            using (new FuncTrace()) {
                base.CreateFields();
                base.LsTrk = this.LevsetTracker;
                if (Control.CutCellQuadratureType != this.LevsetTracker.CutCellQuadratureType)
                    throw new ApplicationException();
            }
        }

        /// <summary>
        /// Setting initial values.
        /// </summary>
        protected override void SetInitial() {

            if (true) {
                DGField mpiRank = new SinglePhaseField(new Basis(GridData, 0), "rank");
                m_IOFields.Add(mpiRank);

                for (int j = 0; j < GridData.iLogicalCells.NoOfLocalUpdatedCells; j++) {
                    mpiRank.SetMeanValue(j, DatabaseDriver.MyRank);
                }

                Console.WriteLine("Total number of cells:    {0}", Grid.NumberOfCells);
                Console.WriteLine("Total number of DOFs:     {0}", CurrentSolution.Count());
                Console.WriteLine("Total number of cut cells:     {0}", LsTrk.Regions.GetCutCellMask().NoOfItemsLocally);
            }

            // Using defauls CellCostEstimateFactories          
            if (this.Control.DynamicLoadBalancing_CellCostEstimatorFactories.Count == 0) {
                Console.WriteLine("Using standard CellCostEstimatorFactories");
                Control.DynamicLoadBalancing_CellCostEstimatorFactories.Add(delegate (IApplication app, int noOfPerformanceClasses) {
                    Console.WriteLine("i was called");
                    int[] map = new int[] { 1, 1, 10 };
                    return new StaticCellCostEstimator(map); 
                });
                Control.DynamicLoadBalancing_CellCostEstimatorFactories.Add(delegate (IApplication app, int noOfPerformanceClasses) {
                    Console.WriteLine("i was called");
                    int[] map = new int[] { 1, 10, 1 };
                    return new StaticCellCostEstimator(map);
                });
                Control.DynamicLoadBalancing_CellCostEstimatorFactories.Add(delegate (IApplication app, int noOfPerformanceClasses) {
                    Console.WriteLine("i was called");
                    int[] map = new int[] { 10, 1, 1 };
                    return new StaticCellCostEstimator(map);
                });
            }

            // Set particle radius for exact circle integration
            if (this.Control.CutCellQuadratureType == XQuadFactoryHelper.MomentFittingVariants.ExactCircle)
                BoSSS.Foundation.XDG.Quadrature.HMF.ExactCircleLevelSetIntegration.RADIUS = new double[] { this.Control.particleRadius };
            
            Console.WriteLine("Total number of cells:    {0}", Grid.NumberOfCells);
            Console.WriteLine("Total number of DOFs:     {0}", CurrentSolution.Count().MPISum());
            base.SetInitial();

            this.LevSet.GetExtremalValues(out double LevsetMin, out double LevsetMax);
            if (LevsetMax == 0.0 && LevsetMin == 0.0) {
                // User probably does not want to use Levelset, but forgot to set it.
                LevSet.AccConstant(-1.0);
                LsTrk.UpdateTracker(0.0);
            }
<<<<<<< HEAD
=======


            //LsTrk.Regions.GetCutCellMask().SaveToTextFile("before_smoothing");
            //PlotCurrentState(0.0, 0, 4, "before_smoothing");

            //LsTrk.UpdateTracker(0.0);
            //PerformLevelSetSmoothing(LsTrk.Regions.GetCutCellMask(),
            //   LsTrk.Regions.GetSpeciesMask("B").Except(LsTrk.Regions.GetCutCellMask()),
            //   false);

            ////var Fullmask = CellMask.GetFullMask(GridData);
            ////PerformLevelSetSmoothing(Fullmask,
            ////   LsTrk.Regions.GetSpeciesMask("B").Except(LsTrk.Regions.GetCutCellMask()),
            ////   false);
            //LsTrk.UpdateTracker(0.0);
            ////SmoothLevelSet();
            ////LsTrk.UpdateTracker(0.0);

            //LsTrk.Regions.GetCutCellMask().SaveToTextFile("after_smoothing");
            //PlotCurrentState(0.0, 0, 4, "after_smoothing");


>>>>>>> 7e19a375


            CreateEquationsAndSolvers(null);
            After_SetInitialOrLoadRestart(0.0);

            m_BDF_Timestepper.SingleInit();
        }

        /// <summary>
        /// delegate for the initialization of previous timesteps from restart session
        /// </summary>
        /// <param name="TimestepIndex"></param>
        /// <param name="time"></param>
        /// <param name="St"></param>
        private void BDFDelayedInitLoadRestart(int TimestepIndex, double time, DGField[] St) {

            Console.WriteLine("Timestep index {0}, time {1} ", TimestepIndex, time);

            ITimestepInfo tsi_toLoad;
            if (TimestepIndex < 0) {
                throw new ArgumentOutOfRangeException("Not enough Timesteps to restart with desired Timestepper");
            } else {
                ISessionInfo reloadSession = GetDatabase().Controller.GetSessionInfo(this.CurrentSessionInfo.RestartedFrom);
                tsi_toLoad = reloadSession.Timesteps.Single(t => t.TimeStepNumber.Equals(new TimestepNumber(TimestepIndex)));
            }
            DatabaseDriver.LoadFieldData(tsi_toLoad, this.GridData, this.IOFields);

            // level-set
            // ---------
            this.DGLevSet.Current.Clear();
            this.DGLevSet.Current.AccLaidBack(1.0, this.LevSet);

            this.LsTrk.UpdateTracker(time, incremental: true);

            // solution
            // --------
            int D = this.LsTrk.GridDat.SpatialDimension;

            for (int d = 0; d < D; d++) {
                St[d] = this.Velocity[d].CloneAs();
            }
            St[D] = this.Pressure.CloneAs();
        }

        private void After_SetInitialOrLoadRestart(double time) {
            using (new FuncTrace()) {
                int D = this.GridData.SpatialDimension;
                
                // we only save 'LevSet', but not the 'DGLevSet'
                // therefore, after re-start we have to copy LevSet->DGLevSet
                this.DGLevSet.Current.Clear();
                this.DGLevSet.Current.AccLaidBack(1.0, this.LevSet);

                // perform smooting
                this.LsTrk.UpdateTracker(time);
                PerformLevelSetSmoothing(LsTrk.Regions.GetCutCellMask());
                LsTrk.UpdateTracker(time);
                             
                // we push the current state of the level-set, so we have an initial value
                this.LsTrk.UpdateTracker(time);
                this.DGLevSet.IncreaseHistoryLength(1);
                this.LsTrk.PushStacks();
                this.DGLevSet.Push();
            }
        }

        /// <summary>
        /// Ensures that the level-set field <see cref="LevSet"/> is continuous, if <see cref="IBM_Control.LevelSetSmoothing"/> is true. Note that this is not necessary if the order of the level-set function of the particles is equal to the polynomial DG order.
        /// </summary>
        /// <param name="SmoothingDomain">
        /// Domain in which C0-continuity should be enforced; typically the cut-cells, but may include the near-band too.
        /// </param>
        /// <param name="NegMask">
        /// All fluid cell
        /// </param>
        protected void PerformLevelSetSmoothing(CellMask SmoothingDomain) {
            const bool SetFarField = true;

            


            if (this.Control.LevelSetSmoothing) {
                // ++++++++++++++++++++++++++++++++++++++++++++++++++++++++++
                // smoothing on: perform some kind of C0-projection
                // ++++++++++++++++++++++++++++++++++++++++++++++++++++++++++

                var ContinuityEnforcer = new BoSSS.Solution.LevelSetTools.ContinuityProjection(
                    ContBasis: this.LevSet.Basis,
                    DGBasis: this.DGLevSet.Current.Basis,
                    gridData: GridData,
                    Option: Solution.LevelSetTools.ContinuityProjectionOption.ConstrainedDG);

                //CellMask domain = this.LsTrk.Regions.GetNearFieldMask(1);

                ContinuityEnforcer.MakeContinuous(DGLevSet.Current, LevSet, SmoothingDomain, null, false);
                if(SetFarField) {
                    var NegMask = LsTrk.Regions.GetSpeciesMask("A").Except(SmoothingDomain);
                    LevSet.Clear(NegMask);
                    LevSet.AccConstant(-1, NegMask);

                    var PosMask = NegMask.Complement().Except(SmoothingDomain);
                    LevSet.Clear(PosMask);
                    LevSet.AccConstant(+1, PosMask);
               }
            } else {
                // ++++++++++++++++++++++++++++++++++++++++++++++++++++++++++
                // no smoothing (not recommended): copy DGLevSet -> LevSet
                // ++++++++++++++++++++++++++++++++++++++++++++++++++++++++++

                //this.LevSet.Clear(domain);
                //this.LevSet.AccLaidBack(1.0, this.DGLevSet.Current, domain);
                this.LevSet.Clear();
                this.LevSet.AccLaidBack(1.0, this.DGLevSet.Current);
            }
        }


        /// <summary>
        /// BDF timestepper init after restart
        /// </summary>
        protected override void LoadRestart(out double Time, out TimestepNumber TimestepNo) {
            base.LoadRestart(out Time, out TimestepNo);
            this.CreateEquationsAndSolvers(null);

            // =========================================
            // XDG Timestepper initialization
            // =========================================

            if (this.Control.TimeStepper_Init == Solution.Timestepping.TimeStepperInit.MultiInit) {
                // =========================================
                // XDG BDF Timestepper initialization
                // =========================================

                if (m_BDF_Timestepper != null) {
                    m_BDF_Timestepper.DelayedTimestepperInit(Time, TimestepNo.MajorNumber, this.Control.GetFixedTimestep(),
                        // delegate for the initialization of previous timesteps from restart session
                        BDFDelayedInitLoadRestart);
                }

                After_SetInitialOrLoadRestart(Time);
            } else {
                if (m_BDF_Timestepper != null) {
                    After_SetInitialOrLoadRestart(Time);
                    m_BDF_Timestepper.SingleInit();
                }
            }

        }


        /// <summary>
        /// configuration options for <see cref="MultigridOperator"/>.
        /// </summary>
        protected MultigridOperator.ChangeOfBasisConfig[][] MultigridOperatorConfig {
            get {
                int pVel = this.Velocity[0].Basis.Degree;
                int pPrs = this.Pressure.Basis.Degree;
                int D = this.GridData.SpatialDimension;

                if (this.Control.VelocityBlockPrecondMode != MultigridOperator.Mode.SymPart_DiagBlockEquilib_DropIndefinite
                    && this.Control.VelocityBlockPrecondMode != MultigridOperator.Mode.IdMass_DropIndefinite) {
                    throw new NotSupportedException("Invalid option for block-preconditioning of momentum equation: " + this.Control.VelocityBlockPrecondMode
                        + ". Valid options are " + MultigridOperator.Mode.SymPart_DiagBlockEquilib_DropIndefinite + " and " + MultigridOperator.Mode.IdMass_DropIndefinite + ".");

                }


                // set the MultigridOperator configuration for each level:
                // it is not necessary to have exactly as many configurations as actual multigrid levels:
                // the last configuration enty will be used for all higher level
                MultigridOperator.ChangeOfBasisConfig[][] configs = new MultigridOperator.ChangeOfBasisConfig[3][];
                for (int iLevel = 0; iLevel < configs.Length; iLevel++) {
                    configs[iLevel] = new MultigridOperator.ChangeOfBasisConfig[D + 1];

                    // configurations for velocity
                    for (int d = 0; d < D; d++) {
                        configs[iLevel][d] = new MultigridOperator.ChangeOfBasisConfig() {
                            DegreeS = new int[] { Math.Max(1, pVel) },//DegreeS = new int[] { Math.Max(1, pVel - iLevel) },
                            mode = this.Control.VelocityBlockPrecondMode,
                            VarIndex = new int[] { d }
                        };
                    }
                    // configuration for pressure
                    configs[iLevel][D] = new MultigridOperator.ChangeOfBasisConfig() {
                        DegreeS = new int[] { Math.Max(0, pPrs) },//DegreeS = new int[] { Math.Max(0, pPrs - iLevel) },
                        mode = MultigridOperator.Mode.IdMass_DropIndefinite,
                        VarIndex = new int[] { D }
                    };
                }


                return configs;
            }
        }

        /// <summary>
        /// L2 norm of current solution against <see cref="IBM_Control.ExSol_Velocity"/> resp. <see cref="IBM_Control.ExSol_Pressure"/>.
        /// </summary>
        protected void ComputeL2Error() {
            if (this.Control.ExSol_Velocity_Evaluator == null && this.Control.ExSol_Pressure_Evaluator == null)
                // nothing to do
                return;


            int D = this.GridData.SpatialDimension;
            int order = 0;
            if (LsTrk.GetCachedOrders().Count > 0) {
                order = LsTrk.GetCachedOrders().Max();
            } else {
                order = 1;
            }

            //var SchemeHelper = new XQuadSchemeHelper(LsTrk, momentFittingVariant, LsTrk.GetSpeciesId("A"));
            var SchemeHelper = LsTrk.GetXDGSpaceMetrics(FluidSpecies, order, 1).XQuadSchemeHelper;

            // Velocity error
            // ==============
            if (this.Control.ExSol_Velocity_Evaluator != null) {
                double[] L2Error = new double[D];

                var spId = this.FluidSpecies.Single();


                var scheme = SchemeHelper.GetVolumeQuadScheme(spId);


                for (int d = 0; d < D; d++) {
                    L2Error[d] = this.Velocity[d].L2Error(this.Control.ExSol_Velocity_Evaluator[d].Vectorize(0.0), order, scheme);
                    base.QueryHandler.ValueQuery("L2err_" + VariableNames.Velocity_d(d), L2Error[d], true);
                }
            }


            // pressure error
            // ==============
            if (this.Control.ExSol_Pressure_Evaluator != null) {

                // pass 1: mean value of pressure difference
                double DiffInt = 0;
                foreach (var spId in FluidSpecies) {

                    string spc = this.LsTrk.GetSpeciesName(spId);
                    var scheme = SchemeHelper.GetVolumeQuadScheme(spId);
                    var rule = scheme.Compile(this.GridData, order);

                    DiffInt += this.Pressure.LxError(this.Control.ExSol_Pressure_Evaluator.Vectorize(0.0), (X, a, b) => (a - b), rule);
                    //Volume +=  this.Pressure.GetSpeciesShadowField(spc).LxError(null, (a, b) => (1.0), rule);
                }
                double Volume2 = (new SubGrid(CellMask.GetFullMask(this.GridData))).Volume;
                double PressureDiffMean = DiffInt / Volume2;


                double L2Error = 0;
                Dictionary<string, double> L2Error_Species = new Dictionary<string, double>();

                foreach (var spId in this.FluidSpecies) {

                    //SpeciesId spId = this.LsTrk.GetSpeciesId(spc);
                    string spc = this.LsTrk.GetSpeciesName(spId);
                    var scheme = SchemeHelper.GetVolumeQuadScheme(spId);
                    var rule = scheme.Compile(this.GridData, order);

                    double IdV = this.Pressure.LxError(this.Control.ExSol_Pressure_Evaluator.Vectorize(0.0), (X, a, b) => (a - b - PressureDiffMean).Pow2(), rule);
                    L2Error += IdV;
                    L2Error_Species.Add(spc, IdV.Sqrt());

                    base.QueryHandler.ValueQuery("L2err_" + VariableNames.Pressure + "#" + spc, L2Error_Species[spc], true);
                }


                L2Error = L2Error.Sqrt();
                base.QueryHandler.ValueQuery("L2err_" + VariableNames.Pressure, L2Error, true);
            }
        }

        /// <summary>
        /// Cell-performance classes:
        /// - void cells are 0
        /// - non-cut fluid cells are 1
        /// - cut cells are 2
        /// </summary>
        protected override void GetCellPerformanceClasses(out int NoOfClasses, out int[] CellPerfomanceClasses, int TimeStepNo, double physTime) {
            NoOfClasses = 3;
            int J = this.GridData.iLogicalCells.NoOfLocalUpdatedCells;
            CellPerfomanceClasses = new int[J];
            foreach (int j in LsTrk.Regions.GetSpeciesMask("B").ItemEnum)
                CellPerfomanceClasses[j] = 0;
            foreach (int j in LsTrk.Regions.GetSpeciesMask("A").ItemEnum)
                CellPerfomanceClasses[j] = 1;
            foreach (int j in LsTrk.Regions.GetCutCellMask().ItemEnum)
                CellPerfomanceClasses[j] = 2;
        }

        public override void PostRestart(double time, TimestepNumber timestep) {

            // Find path to PhysicalData.txt
            try {
                var fsDriver = this.DatabaseDriver.FsDriver;
                string pathToOldSessionDir = System.IO.Path.Combine(
                    fsDriver.BasePath, "sessions", this.CurrentSessionInfo.RestartedFrom.ToString());
                string pathToPhysicalData = System.IO.Path.Combine(pathToOldSessionDir, "PhysicalData.txt");
                string[] records = File.ReadAllLines(pathToPhysicalData);

                string line1 = File.ReadLines(pathToPhysicalData).Skip(1).Take(1).First();
                string line2 = File.ReadLines(pathToPhysicalData).Skip(2).Take(1).First();
                string[] fields_line1 = line1.Split('\t');
                string[] fields_line2 = line2.Split('\t');

                double dt = Convert.ToDouble(fields_line2[1]) - Convert.ToDouble(fields_line1[1]);
            } catch (FileNotFoundException) {
                Console.WriteLine("PhysicalData.txt could not be found! Assuming we start with timestep #0 ...");
            }
            //int idx_restartLine = Convert.ToInt32(time / dt + 1.0);
            //string restartLine = File.ReadLines(pathToPhysicalData).Skip(idx_restartLine - 1).Take(1).First();
            //double[] values = Array.ConvertAll<string, double>(restartLine.Split('\t'), double.Parse);

            /* string restartLine = "";
              Calculcation of dt 
             var physicalData = File.ReadLines(pathToPhysicalData);
             int count = 0;
             foreach (string line in physicalData)
             {
                 string[] fields = line.Split('\t');
                 restartLine = line;
                 if (count != 0) { 
                 if (Convert.ToDouble(fields[1]) > time)
                 {
                     break;
                 }
             }
             count++;
             }


             double dt = Convert.ToDouble(fields_line2[1]) - Convert.ToDouble(fields_line1[1]);

              Using dt to find line of restart time
             int idx_restartLine = Convert.ToInt32(time / dt + 1.0);
             string restartLine = File.ReadLines(pathToPhysicalData).Skip(idx_restartLine - 1).Take(1).First();
             double[] values = Array.ConvertAll<string, double>(restartLine.Split('\t'), double.Parse);*/

            //Adding PhysicalData.txt
            /*
            if ((base.MPIRank == 0) && (CurrentSessionInfo.ID != Guid.Empty)) {
                Log_DragAndLift = base.DatabaseDriver.FsDriver.GetNewLog("PhysicalData", CurrentSessionInfo.ID);
                string firstline;
                if (this.GridData.SpatialDimension == 3) {
                    firstline = String.Format("{0}\t{1}\t{2}\t{3}\t{4}", "#Timestep", "#Time", "x-Force", "y-Force", "z-Force");
                } else {
                    firstline = String.Format("{0}\t{1}\t{2}\t{3}", "#Timestep", "#Time", "x-Force", "y-Force");
                }
                Log_DragAndLift.WriteLine(firstline);
                //Log_DragAndLift.WriteLine(restartLine);
            }
            */
        }


        /// <summary>
        /// Attention: SENSITIVE TO LEVEL INDICATOR
        /// </summary>
        readonly bool debug = true;

        /// <summary>
        /// Very primitive refinement indicator, works on a LevelSet criterion.
        /// </summary>
        /// 
        int LevelIndicator(int j, int CurrentLevel)
        {
            var LevSetCells = LsTrk.Regions.GetCutCellMask();
            var LevSetNeighbours = LsTrk.Regions.GetNearFieldMask(1);
            int DesiredLevel_j = 0;

            if (!debug) {
                if (LevSetCells.Contains(j))
                    DesiredLevel_j = 1;
            } else {
                if (LevSetCells.Contains(j)) {
                    DesiredLevel_j = 2;
                    Console.WriteLine(" ich störe");
                } else
                    if (LevSetNeighbours.Contains(j)) { DesiredLevel_j = 2; }
            }

            return DesiredLevel_j;
        }

        protected override void AdaptMesh(int TimestepNo, out GridCommons newGrid, out GridCorrelation old2NewGrid) {

            if (this.Control.AdaptiveMeshRefinement) {

                //if (TimestepNo > 3 && TimestepNo % 3 != 0) {
                //    newGrid = null;
                //    old2NewGrid = null;
                //    return;
                //}

                // Check grid changes
                // ==================

                //// compute curvature for levelindicator 
                //CurvatureAlgorithms.CurvatureDriver(
                //SurfaceStressTensor_IsotropicMode.Curvature_Projected,
                //CurvatureAlgorithms.FilterConfiguration.Default,
                //this.Curvature, out VectorField<SinglePhaseField> LevSetGradient, this.LsTrk,
                //this.HMForder, this.DGLevSet.Current);

                CellMask CutCells = LsTrk.Regions.GetCutCellMask();
                //CellMask CutCellNeighbors = LsTrk.Regions.GetNearFieldMask(1);
                //var CutCellArray = CutCells.ItemEnum.ToArray();
                //var CutCellNeighborsArray = CutCellNeighbors.ItemEnum.ToArray();
                //var AllCells = CutCellArray.Concat(CutCellNeighborsArray).ToArray();
                //var NoCoarseningcells = new CellMask(this.GridData, AllCells);

                // Only CutCells are NoCoarseningCells 
                GridRefinementController gridRefinementController = new GridRefinementController((GridData)(this.GridData), CutCells);
                bool AnyChange = gridRefinementController.ComputeGridChange(LevelIndicator, out List<int> CellsToRefineList, out List<int[]> Coarsening);
                int NoOfCellsToRefine = 0;
                int NoOfCellsToCoarsen = 0;
                if (AnyChange) {
                    int[] glb = (new int[] {
                    CellsToRefineList.Count,
                    Coarsening.Sum(L => L.Length),
                }).MPISum();
                    NoOfCellsToRefine = glb[0];
                    NoOfCellsToCoarsen = glb[1];
                }
                int oldJ = this.GridData.CellPartitioning.TotalLength;

                // Update Grid
                // ===========

                if (AnyChange) {

                    Console.WriteLine("       Refining " + NoOfCellsToRefine + " of " + oldJ + " cells");
                    Console.WriteLine("       Coarsening " + NoOfCellsToCoarsen + " of " + oldJ + " cells");

                    newGrid = ((GridData)(this.GridData)).Adapt(CellsToRefineList, Coarsening, out old2NewGrid);

                    if (this.Control.savetodb == true) {
                        //Console.WriteLine("Save adaptive Mesh...");
                        //Console.WriteLine("GridGUID:   " + newGrid.GridGuid);
                        //DatabaseDriver.SaveGrid(newGrid, base.GetDatabase());
                        //Console.WriteLine("...done");
                    }
                } else {

                    Console.WriteLine("No changes in Grid");
                    newGrid = null;
                    old2NewGrid = null;
                }

                //debug = false;

            } else {

                newGrid = null;
                old2NewGrid = null;
            }
        }

    }
}<|MERGE_RESOLUTION|>--- conflicted
+++ resolved
@@ -1006,32 +1006,6 @@
                 LevSet.AccConstant(-1.0);
                 LsTrk.UpdateTracker(0.0);
             }
-<<<<<<< HEAD
-=======
-
-
-            //LsTrk.Regions.GetCutCellMask().SaveToTextFile("before_smoothing");
-            //PlotCurrentState(0.0, 0, 4, "before_smoothing");
-
-            //LsTrk.UpdateTracker(0.0);
-            //PerformLevelSetSmoothing(LsTrk.Regions.GetCutCellMask(),
-            //   LsTrk.Regions.GetSpeciesMask("B").Except(LsTrk.Regions.GetCutCellMask()),
-            //   false);
-
-            ////var Fullmask = CellMask.GetFullMask(GridData);
-            ////PerformLevelSetSmoothing(Fullmask,
-            ////   LsTrk.Regions.GetSpeciesMask("B").Except(LsTrk.Regions.GetCutCellMask()),
-            ////   false);
-            //LsTrk.UpdateTracker(0.0);
-            ////SmoothLevelSet();
-            ////LsTrk.UpdateTracker(0.0);
-
-            //LsTrk.Regions.GetCutCellMask().SaveToTextFile("after_smoothing");
-            //PlotCurrentState(0.0, 0, 4, "after_smoothing");
-
-
->>>>>>> 7e19a375
-
 
             CreateEquationsAndSolvers(null);
             After_SetInitialOrLoadRestart(0.0);
