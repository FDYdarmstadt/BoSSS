﻿/* =======================================================================
Copyright 2017 Technische Universitaet Darmstadt, Fachgebiet fuer Stroemungsdynamik (chair of fluid dynamics)

Licensed under the Apache License, Version 2.0 (the "License");
you may not use this file except in compliance with the License.
You may obtain a copy of the License at

    http://www.apache.org/licenses/LICENSE-2.0

Unless required by applicable law or agreed to in writing, software
distributed under the License is distributed on an "AS IS" BASIS,
WITHOUT WARRANTIES OR CONDITIONS OF ANY KIND, either express or implied.
See the License for the specific language governing permissions and
limitations under the License.
*/

using System;
using System.Collections.Generic;
using System.Linq;
using BoSSS.Foundation.XDG;
using BoSSS.Solution.NSECommon;
using BoSSS.Solution;
using BoSSS.Foundation;
using BoSSS.Foundation.Grid;
using BoSSS.Solution.Tecplot;
using ilPSP.Utils;
using ilPSP.Tracing;
using ilPSP.LinSolvers;
using BoSSS.Solution.Utils;
using MPI.Wrappers;
using BoSSS.Foundation.IO;
using System.Diagnostics;
using System.IO;
using BoSSS.Foundation.Quadrature;
using BoSSS.Solution.AdvancedSolvers;
using ilPSP;
using BoSSS.Solution.XdgTimestepping;
using BoSSS.Foundation.Grid.Classic;

namespace BoSSS.Application.IBM_Solver {

    /// <summary>
    /// A incompressible Navier-Stokes solver with the possibility of using non moving immersed boundaries.
    /// </summary>
    public class IBM_SolverMain : Application<IBM_Control> {


        /// <summary>
        /// Application entry point.
        /// </summary>
        static void Main(string[] args) {
            BoSSS.Solution.Application<IBM_Control>._Main(args, false, delegate () {
                var p = new IBM_SolverMain();
                return p;
            });
            //Console.ReadKey();
        }

        #region instantiation
#pragma warning disable 649
        /// <summary>
        /// Pressure
        /// </summary>
        [InstantiateFromControlFile(VariableNames.Pressure, null, IOListOption.ControlFileDetermined)]
        public SinglePhaseField Pressure;

        /// <summary>
        /// velocity
        /// </summary>
        [InstantiateFromControlFile(new string[] { VariableNames.VelocityX, VariableNames.VelocityY, VariableNames.VelocityZ },
            null,
            true, true,
            IOListOption.ControlFileDetermined)]
        public VectorField<SinglePhaseField> Velocity;

        /// <summary>
        /// Level-Set tracker
        /// </summary>
        [LevelSetTracker("-:A +:B", 2)]
        public LevelSetTracker LevsetTracker;

        /// <summary>
        /// the DG representation of the level set.
        /// This one is used for level-set evolution in time; it is in general discontinuous.
        /// </summary>
        [InstantiateFromControlFile("PhiDG", "PhiDG", IOListOption.ControlFileDetermined)]
        public ScalarFieldHistory<SinglePhaseField> DGLevSet;

        /// <summary>
        /// The  continuous level set field which defines the XDG space; 
        /// it is obtained from the projection of the discontinuous <see cref="DGLevSet"/> onto the 
        /// continuous element space.
        /// </summary>
        [InstantiateFromControlFile("Phi", "Phi", IOListOption.ControlFileDetermined)]
        public LevelSet LevSet;

        ///// <summary>
        ///// Curvature; DG-polynomial degree should be 2 times the polynomial degree of <see cref="LevSet"/>.
        ///// </summary>
        //[InstantiateFromControlFile("Curvature", "Curvature", IOListOption.ControlFileDetermined)]
        //public SinglePhaseField Curvature;

        /// <summary>
        /// Residual of the continuity equation
        /// </summary>
        [InstantiateFromControlFile("ResidualConti", VariableNames.Pressure, IOListOption.ControlFileDetermined)]
        public SinglePhaseField ResidualContinuity;


        /// <summary>
        /// Residual in the momentum equation.
        /// </summary>
        [InstantiateFromControlFile(new string[] { "ResidualMomentumX", "ResidualMomentumY", "ResidualMomentumZ" },
            new string[] { VariableNames.VelocityX, VariableNames.VelocityY, VariableNames.VelocityZ },
            true, true,
            IOListOption.ControlFileDetermined)]
        public VectorField<SinglePhaseField> ResidualMomentum;



#pragma warning restore 649
        #endregion


        /// <summary>
        /// Block scaling of the mass matrix: for each species $\frakS$, a vector $(\rho_\frakS, \ldots, \rho_frakS, 0 )$.
        /// </summary>
        virtual protected IDictionary<SpeciesId, IEnumerable<double>> MassScale {
            get {
                double rho = this.Control.PhysicalParameters.rho_A;

                int D = this.GridData.SpatialDimension;

                double[] _rho = new double[D + 1];
                _rho.SetAll(rho);
                //No MassMatrix for the pressure
                _rho[D] = 0;

                Dictionary<SpeciesId, IEnumerable<double>> R = new Dictionary<SpeciesId, IEnumerable<double>> {
                    { this.LsTrk.GetSpeciesId("A"), _rho }
                };

                return R;
            }
        }

        ///// <summary>
        ///// Continuous high-order finite element representation of the level-set field.
        ///// </summary>
        //SpecFemField SmoothedLevelSet;

        /// <summary>
        /// Links edge tags (<see cref="IGeometricalEdgeData.EdgeTags"/>) and
        /// boundary conditions in the control object (<see cref="BoSSS.Solution.Control.AppControl.BoundaryValues"/>).
        /// </summary>
        protected IncompressibleBoundaryCondMap boundaryCondMap;

        CoordinateVector m_CurrentSolution;

        /// <summary>
        /// Current velocity and pressure.
        /// </summary>
        protected CoordinateVector CurrentSolution {
            get {
                if (m_CurrentSolution == null) {
                    m_CurrentSolution = new CoordinateVector(ArrayTools.Cat(this.Velocity, this.Pressure));
                } else {
                    for (int d = 0; d < base.GridData.SpatialDimension; d++) {
                        Debug.Assert(object.ReferenceEquals(m_CurrentSolution.Mapping.Fields[d], this.Velocity[d]));
                    }
                }

                return m_CurrentSolution;
            }
        }


        CoordinateVector m_CurrentResidual;

        /// <summary>
        /// Residual vector (residual of momentum and continuity equation) for the current solution.
        /// </summary>
        CoordinateVector CurrentResidual {
            get {
                if (m_CurrentResidual == null) {
                    m_CurrentResidual = new CoordinateVector(ArrayTools.Cat(ResidualMomentum, ResidualContinuity));
                }
                return m_CurrentResidual;
            }
        }
       
        /// <summary>
        /// equal to <see cref="PhysicalParameters.IncludeConvection"/>
        /// </summary>
        protected bool U0MeanRequired {
            get {
                return Control.PhysicalParameters.IncludeConvection;
            }
        }

        /// <summary>
        /// the spatial operator of the incompressible Navier-Stokes equation
        /// </summary>
        protected XSpatialOperatorMk2 IBM_Op;

        /// <summary>
        /// the Jacobian of <see cref="IBM_Op"/>
        /// </summary>
        protected XSpatialOperatorMk2 IBM_Op_Jacobian;

        public string SessionPath;

        /// <summary>
        /// Integration degree of HMF used throughout the application: this should ensure that
        /// only one HMF rule is created.
        /// </summary>
        public int HMForder {
            get {
                int VelDeg = this.Velocity.Max(field => field.Basis.Degree);
                int Order = (VelDeg * (this.Control.PhysicalParameters.IncludeConvection ? 3 : 2));
                Order += 1; // safety factor
                return Order;
            }
        }

        /// <summary>
        /// Ye good old time-steppa
        /// </summary>
        protected XdgBDFTimestepping m_BDF_Timestepper;

       
        protected override void CreateEquationsAndSolvers(GridUpdateDataVaultBase L) {

            //// Write out Multigrid Levels
            //this.MGColoring = new SinglePhaseField[base.MultigridSequence.Length];
            //for (int iLevel = 0; iLevel < base.MultigridSequence.Length; iLevel++) {
            //    this.MGColoring[iLevel] = new SinglePhaseField(new Basis(this.GridData, 0), "MGColoring_level_f" + iLevel);
            //    base.MultigridSequence[iLevel].ColorDGField(this.MGColoring[iLevel]);
            //}
            //Tecplot.PlotFields(MGColoring, "MultigridLevels", 0, 0);

            // =================================
            // create operator
            // =================================
            if (IBM_Op == null) {

                string[] CodNameSelected = new string[0];
                string[] DomNameSelected = new string[0];

                int D = this.GridData.SpatialDimension;
                boundaryCondMap = new IncompressibleBoundaryCondMap(this.GridData, this.Control.BoundaryValues, PhysicsMode.Incompressible);

                
                var IBM_Op_config = new NSEOperatorConfiguration {
                    convection = this.Control.PhysicalParameters.IncludeConvection,
                    continuity = true,
                    Viscous = true,
                    PressureGradient = true,
                    Transport = true,
                    CodBlocks = new bool[] { true, true },
                    DomBlocks = new bool[] { true, true },
                };

                // full operator:
                var CodName = ((new string[] { "momX", "momY", "momZ" }).GetSubVector(0, D)).Cat("div");
                var Params = ArrayTools.Cat(VariableNames.Velocity0Vector(D),
                                            VariableNames.Velocity0MeanVector(D));
                var DomName = ArrayTools.Cat(VariableNames.VelocityVector(D), VariableNames.Pressure);

                // selected part:
                if (IBM_Op_config.CodBlocks[0])
                    CodNameSelected = ArrayTools.Cat(CodNameSelected, CodName.GetSubVector(0, D));
                if (IBM_Op_config.CodBlocks[1])
                    CodNameSelected = ArrayTools.Cat(CodNameSelected, CodName.GetSubVector(D, 1));

                if (IBM_Op_config.DomBlocks[0])
                    DomNameSelected = ArrayTools.Cat(DomNameSelected, DomName.GetSubVector(0, D));
                if (IBM_Op_config.DomBlocks[1])
                    DomNameSelected = ArrayTools.Cat(DomNameSelected, DomName.GetSubVector(D, 1));

                IBM_Op = new XSpatialOperatorMk2(DomNameSelected, Params, CodNameSelected,
                    (A, B, C) => this.HMForder, null);


                // Momentum equation
                // =================
                AddBulkEquationComponentsToIBMOp(IBM_Op_config, CodName);
                AddInterfaceEquationComponentsToIBMOp(IBM_Op_config, CodName);
                
                IBM_Op.Commit();


                //IBM_Op_Jacobian = IBM_Op.GetJacobiOperator();
            }

            // ==========================
            // create timestepper
            // ==========================
            var Unknowns = ArrayTools.Cat(this.Velocity, this.Pressure);
            var Residual = ArrayTools.Cat(this.ResidualMomentum, this.ResidualContinuity);
            if (L == null)
            {
                // +++++++++++++++++++++++++++++++++++++++++++++++++++
                // Creation of time-integrator (initial, no balancing)
                // +++++++++++++++++++++++++++++++++++++++++++++++++++
                if (m_BDF_Timestepper == null)
                {
                    m_BDF_Timestepper = CreateTimeStepper(Unknowns, Residual);
                }
            }
            else
            {
                // +++++++++++++++++++++++++++++++++++++++++++++++++++++++++++++++++++++++++++
                // restore BDF time-stepper after grid redistribution (dynamic load balancing)
                // +++++++++++++++++++++++++++++++++++++++++++++++++++++++++++++++++++++++++++
                m_BDF_Timestepper.DataRestoreAfterBalancing(L, Unknowns, Residual, this.LsTrk, base.MultigridSequence);
            }
            Debug.Assert(m_BDF_Timestepper != null);
        }

        /// <summary>
        /// Ti
        /// </summary>
        /// <param name="Unknowns"></param>
        /// <param name="Residual"></param>
        protected virtual XdgBDFTimestepping CreateTimeStepper(IEnumerable<DGField> Unknowns, IEnumerable<DGField> Residual)
        {
            LevelSetHandling lsh = LevelSetHandling.None;
            SpatialOperatorType SpatialOp = SpatialOperatorType.LinearTimeDependent;

            if (this.Control.PhysicalParameters.IncludeConvection)
            {
                SpatialOp = SpatialOperatorType.Nonlinear;
            }

            int bdfOrder;
            if (this.Control.Timestepper_Scheme == IBM_Control.TimesteppingScheme.CrankNicolson)
                bdfOrder = -1;
            else if (this.Control.Timestepper_Scheme == IBM_Control.TimesteppingScheme.ImplicitEuler)
                bdfOrder = 1;
            else if (this.Control.Timestepper_Scheme.ToString().StartsWith("BDF"))
                bdfOrder = Convert.ToInt32(this.Control.Timestepper_Scheme.ToString().Substring(3));
            else
                throw new NotImplementedException("todo");

            XdgBDFTimestepping m_BDF_Timestepper = new XdgBDFTimestepping(
                Unknowns,
                Residual,
                LsTrk,
                true,
                DelComputeOperatorMatrix,
                null,
                DelUpdateLevelset,
                bdfOrder,
                lsh,
                MassMatrixShapeandDependence.IsTimeDependent,
                SpatialOp,
                MassScale,
                this.MultigridOperatorConfig,
                base.MultigridSequence,
                this.FluidSpecies,
                this.HMForder,
                this.Control.AdvancedDiscretizationOptions.CellAgglomerationThreshold,
                false, this.Control.NonLinearSolver,
                this.Control.LinearSolver
                )
            {
                m_ResLogger = base.ResLogger,
                m_ResidualNames = ArrayTools.Cat(this.ResidualMomentum.Select(
                    f => f.Identification), this.ResidualContinuity.Identification),
                SessionPath = SessionPath,
                Timestepper_Init = Solution.Timestepping.TimeStepperInit.MultiInit
            };
            return m_BDF_Timestepper;
        }

        void AddBulkEquationComponentsToIBMOp(NSEOperatorConfiguration IBM_Op_config, string[] CodName)
        {
            int D = this.GridData.SpatialDimension;
            // convective part:
            if (IBM_Op_config.convection)
            {
                for (int d = 0; d < D; d++)
                {

                    var comps = IBM_Op.EquationComponents[CodName[d]];

                    var ConvBulk = new Solution.NSECommon.LinearizedConvection(D, boundaryCondMap, d);
                    //var ConvBulkUp = new UpwindConvection(D, boundaryCondMap, d, Control.PhysicalParameters.rho_A);
                    comps.Add(ConvBulk); // bulk component
                }
            }

            // pressure part:
            if (IBM_Op_config.PressureGradient)
            {
                for (int d = 0; d < D; d++)
                {
                    var comps = IBM_Op.EquationComponents[CodName[d]];
                    var pres = new PressureGradientLin_d(d, boundaryCondMap);
                    comps.Add(pres); // bulk component

                    // if periodic boundary conditions are applied a fixed pressure gradient drives the flow
                    if (this.Control.FixedStreamwisePeriodicBC)
                    {
                        var presSource = new SrcPressureGradientLin_d(this.Control.SrcPressureGrad[d]);
                        comps.Add(presSource);
                        // Jacobian operator: not required; reason: Source-Term with no dependence on domain variables
                    }
                }
            }

            // viscous part:
            if (IBM_Op_config.Viscous)
            {
                for (int d = 0; d < D; d++)
                {
                    var comps = IBM_Op.EquationComponents[CodName[d]];

                    double penalty_bulk = this.Control.AdvancedDiscretizationOptions.PenaltySafety;


                    //var Visc = new Solution.XNSECommon.Operator.Viscosity.ViscosityInBulk_GradUTerm(penalty, 1.0, BcMap, d, D, this.Control.PhysicalParameters.mu_A, 1, ViscosityImplementation.H);
                    var Visc = new swipViscosity_Term1(penalty_bulk, d, D, boundaryCondMap,
                        ViscosityOption.ConstantViscosity,
                        this.Control.PhysicalParameters.mu_A,// / this.Control.PhysicalParameters.rho_A
                        double.NaN, null);
                    comps.Add(Visc); // bulk component GradUTerm 
                }
            }

            // Continuum equation
            // ==================
            if (IBM_Op_config.continuity)
            {
                for (int d = 0; d < D; d++)
                {

                    var src = new Divergence_DerivativeSource(d, D);
                    var flx = new Divergence_DerivativeSource_Flux(d, boundaryCondMap);
                    IBM_Op.EquationComponents["div"].Add(src);
                    IBM_Op.EquationComponents["div"].Add(flx);


                    //var presStab = new PressureStabilization(1, this.GridData.Edges.h_max_Edge, 1 / this.Control.PhysicalParameters.mu_A);
                    //IBM_Op.EquationComponents["div"].Add(presStab);
                }


                //IBM_Op.EquationComponents["div"].Add(new PressureStabilization(1, 1.0 / this.Control.PhysicalParameters.mu_A));
            }
        }

        /// <summary>
        /// Setup for equations on interface
        /// </summary>
        /// <param name="IBM_Op_config">
        /// User settings
        /// </param>
        /// <param name="CodName">
        /// Domainnames of IBM solver
        /// </param>
        protected virtual void AddInterfaceEquationComponentsToIBMOp(NSEOperatorConfiguration IBM_Op_config, string[] CodName)
        {
            int D = this.GridData.SpatialDimension;
            for (int d = 0; d < D; d++)
            {
                var comps = IBM_Op.EquationComponents[CodName[d]];

<<<<<<< HEAD
                if (IBM_Op_config.convection)
                {
                    var ConvIB = new BoSSS.Solution.NSECommon.Operator.Convection.ConvectionAtIB(
                            d, D, LsTrk, this.Control.AdvancedDiscretizationOptions.LFFA, boundaryCondMap,
                            delegate (double[] X, double time) { return new double[] { 0.0, 0.0, 0.0, 0.0 }; }, this.Control.PhysicalParameters.rho_A, false);
                    //var ConvIB = new ConvectionAtIB(LsTrk, d, D, Control.PhysicalParameters.rho_A, false);

                    comps.Add(ConvIB); // immersed boundary component
=======
                    int bdfOrder;
                    if (this.Control.Timestepper_Scheme == IBM_Control.TimesteppingScheme.CrankNicolson)
                        bdfOrder = -1;
                    else if (this.Control.Timestepper_Scheme == IBM_Control.TimesteppingScheme.ImplicitEuler)
                        bdfOrder = 1;
                    else if (this.Control.Timestepper_Scheme.ToString().StartsWith("BDF"))
                        bdfOrder = Convert.ToInt32(this.Control.Timestepper_Scheme.ToString().Substring(3));
                    else
                        throw new NotImplementedException("todo");

                    m_BDF_Timestepper = new XdgBDFTimestepping(
                        Unknowns, Residual,
                        LsTrk, true,
                        DelComputeOperatorMatrix, null, DelUpdateLevelset,
                        bdfOrder,
                        lsh,
                        MassMatrixShapeandDependence.IsTimeDependent,
                        SpatialOp,
                        MassScale,
                        this.MultigridOperatorConfig, base.MultigridSequence,
                        this.FluidSpecies, this.HMForder,
                        this.Control.AdvancedDiscretizationOptions.CellAgglomerationThreshold,
                        false, this.Control.NonLinearSolver, this.Control.LinearSolver
                        ) {
                        m_ResLogger = base.ResLogger,
                        m_ResidualNames = ArrayTools.Cat(this.ResidualMomentum.Select(f => f.Identification), this.ResidualContinuity.Identification),

                        SessionPath = SessionPath,
                        Timestepper_Init = Solution.Timestepping.TimeStepperInit.MultiInit
                    };
>>>>>>> 40855dd9
                }

                if (IBM_Op_config.PressureGradient)
                {
                    var presLs = new BoSSS.Solution.NSECommon.Operator.Pressure.PressureFormAtIB(d, D, LsTrk);
                    comps.Add(presLs); // immersed boundary component
                }

                if (IBM_Op_config.Viscous)
                {
                    double _D = D;
                    double penalty_mul = this.Control.AdvancedDiscretizationOptions.PenaltySafety;
                    int degU = this.Velocity[0].Basis.Degree;
                    double _p = degU;
                    double penalty_base = (_p + 1) * (_p + _D) / D;
                    double penalty = penalty_base * penalty_mul;
                    var ViscLs = new BoSSS.Solution.NSECommon.Operator.Viscosity.ViscosityAtIB(d, D, LsTrk,
                            penalty, this.ComputePenaltyIB,
                            this.Control.PhysicalParameters.mu_A,// / this.Control.PhysicalParameters.rho_A,
                            delegate (double[] X, double time) { return new double[] { 0.0, 0.0, 0.0, 0.0 }; });
                    comps.Add(ViscLs); // immersed boundary component
                }
            }

            if (IBM_Op_config.continuity)
            {
                var divPen = new BoSSS.Solution.NSECommon.Operator.Continuity.DivergenceAtIB(D, LsTrk, 1,
                    delegate (double[] X, double time) { return new double[] { 0.0, 0.0, 0.0, 0.0 }; });
                IBM_Op.EquationComponents["div"].Add(divPen); // immersed boundary component 
            }
        }

        public override void DataBackupBeforeBalancing(GridUpdateDataVaultBase L) {
            m_BDF_Timestepper.DataBackupBeforeBalancing(L);
            m_CurrentResidual = null;
            m_CurrentSolution = null;
            IBM_Op = null;
        }



        void ParameterUpdate(IEnumerable<DGField> CurrentState, IEnumerable<DGField> ParameterVar) {
            int D = this.LsTrk.GridDat.SpatialDimension;

            if (Control.PhysicalParameters.IncludeConvection) {

                var U0_CurrentState = new VectorField<SinglePhaseField>(CurrentState.Take(D).Select(F => (SinglePhaseField)F).ToArray());

                // this method assumes that the parameter velocity is reference-equal to the current state 
                for (int d = 0; d < D; d++)
                    if (!object.ReferenceEquals(CurrentState.ElementAt(d), ParameterVar.ElementAt(d)))
                        throw new ApplicationException("internal error");

                if (this.U0MeanRequired) {
                    VectorField<SinglePhaseField> U0mean = new VectorField<SinglePhaseField>(ParameterVar.Skip(D).Take(D).Select(f => (SinglePhaseField)f).ToArray());
                    foreach (var um in U0mean)
                        Debug.Assert(um.Basis.Degree == 0);

                    ComputeAverageU(U0_CurrentState, U0mean);
                } else {
                    //U0_U0mean = new SinglePhaseField[2 * D];
                }
            }
        }

        int DelComputeOperatorMatrix_CallCounter = 0;

        /// <summary>
        /// Used by <see cref="m_BDF_Timestepper"/> to compute operator matrices (linearizations) and/or to evaluate residuals of current solution.
        /// </summary>
        protected virtual void DelComputeOperatorMatrix(BlockMsrMatrix OpMatrix, double[] OpAffine, UnsetteledCoordinateMapping Mapping, DGField[] CurrentState, Dictionary<SpeciesId, MultidimensionalArray> AgglomeratedCellLengthScales, double phystime) {
            int D = this.LsTrk.GridDat.SpatialDimension;
            

            // compute operator
            //Debug.Assert(OpMatrix.InfNorm() == 0.0);
            //Debug.Assert(OpAffine.L2Norm() == 0.0);
            // Create Parameters fields
            DGField[] Params;
            {
                var U0 = new VectorField<SinglePhaseField>(CurrentState.Take(D).Select(F => (SinglePhaseField)F).ToArray());
                SinglePhaseField[] U0_U0mean;
                if (this.U0MeanRequired) 
                    {
                    Basis U0meanBasis = new Basis(GridData, 0);
                    VectorField<SinglePhaseField> U0mean = new VectorField<SinglePhaseField>(D, U0meanBasis, "U0mean_", SinglePhaseField.Factory);
                    U0_U0mean = ArrayTools.Cat<SinglePhaseField>(U0, U0mean);
                }
                else {
                    U0_U0mean = new SinglePhaseField[2 * D];
                }
                Params = ArrayTools.Cat<DGField>(U0_U0mean);
            }

            m_LenScales = AgglomeratedCellLengthScales[FluidSpecies[0]];

            // create matrix and affine vector:
            if (OpMatrix != null) {
                DelComputeOperatorMatrix_CallCounter++;

                // using ad-hoc linearization:
                // - - - - - - - - - - - - - - 
                ParameterUpdate(CurrentState, Params);
                var mtxBuilder = IBM_Op.GetMatrixBuilder(LsTrk, Mapping, Params, Mapping, FluidSpecies);
                mtxBuilder.time = phystime;
                mtxBuilder.SpeciesOperatorCoefficients[FluidSpecies[0]].CellLengthScales = AgglomeratedCellLengthScales[FluidSpecies[0]];
                mtxBuilder.ComputeMatrix(OpMatrix, OpAffine);

                // using finite difference Jacobi:
                // - - - - - - - - - - - - - - - -
                //var mtxBuilder2 = IBM_Op.GetFDJacobianBuilder(LsTrk, CurrentState, Params, Mapping,
                //    ParameterUpdate,
                //    FluidSpecies);
                //mtxBuilder2.time = phystime;
                //mtxBuilder2.SpeciesOperatorCoefficients[FluidSpecies[0]].CellLengthScales = AgglomeratedCellLengthScales[FluidSpecies[0]];
                //mtxBuilder2.ComputeMatrix(OpMatrix, OpAffine);

                // using the other kind of Jacobi:
                // - - - - - - - - - - - - - - - -
                //var mtxBuilder3 = IBM_Op_Jacobian.GetMatrixBuilder(LsTrk, Mapping, CurrentState, Mapping, FluidSpecies);
                //mtxBuilder3.time = phystime;
                //mtxBuilder3.SpeciesOperatorCoefficients[FluidSpecies[0]].CellLengthScales = AgglomeratedCellLengthScales[FluidSpecies[0]];
                //mtxBuilder3.ComputeMatrix(OpMatrix, OpAffine);

#if DEBUG
                if (DelComputeOperatorMatrix_CallCounter == 1) {
                    int[] Uidx = SaddlePointProblemMapping.GetSubvectorIndices(true, D.ForLoop(i => i));
                    int[] Pidx = SaddlePointProblemMapping.GetSubvectorIndices(true, D);
                    CoordinateMapping Umap = this.Velocity.Mapping;
                    CoordinateMapping Pmap = this.Pressure.Mapping;
                    
                    var pGrad = new BlockMsrMatrix(Umap, Pmap);
                    var divVel = new BlockMsrMatrix(Pmap, Umap);
                    OpMatrix.AccSubMatrixTo(1.0, pGrad, Uidx, default(int[]), Pidx, default(int[]));
                    OpMatrix.AccSubMatrixTo(1.0, divVel, Pidx, default(int[]), Uidx, default(int[]));

                    var pGradT = pGrad.Transpose();
                    var Err = divVel.CloneAs();
                    Err.Acc(+1.0, pGradT);
                    double ErrInfAbs = Err.InfNorm();
                    double denom = Math.Max(pGradT.InfNorm(), Math.Max(pGrad.InfNorm(), divVel.InfNorm()));
                    double ErrInfRel = ErrInfAbs / denom;
                    if (ErrInfRel >= 1e-8)
                        throw new ArithmeticException("Stokes discretization error: | div + grad^t |oo is high; absolute: " + ErrInfAbs + ", relative: " + ErrInfRel + " (denominator: " + denom + ")");
                    //Console.WriteLine("Stokes discretization error: | div - grad ^ t |oo is high; absolute: " + ErrInfAbs + ", relative: " + ErrInfRel + " (denom: " + denom + ")");
                }
#endif

            } else {
                ParameterUpdate(CurrentState, Params);
                var eval = IBM_Op.GetEvaluatorEx(LsTrk, CurrentState, Params, Mapping, FluidSpecies);
                eval.time = phystime;
                eval.SpeciesOperatorCoefficients[FluidSpecies[0]].CellLengthScales = AgglomeratedCellLengthScales[FluidSpecies[0]];

                eval.Evaluate(1.0, 1.0, OpAffine);

            }

            m_LenScales = null;


            if (OpMatrix != null)
                OpMatrix.CheckForNanOrInfM();
            OpAffine.CheckForNanOrInfV();



            // Set Pressure Reference Point
            if (!this.boundaryCondMap.DirichletPressureBoundary) {
                if (OpMatrix != null) {
                    IBMSolverUtils.SetPressureReferencePoint(
                        CurrentSolution.Mapping,
                        this.GridData.SpatialDimension,
                        this.LsTrk,
                        OpMatrix, OpAffine);
                    //OpMatrix.SaveToTextFileSparse("OpMatrix_3D");
                } else {
                    IBMSolverUtils.SetPressureReferencePointResidual(
                        new CoordinateVector(CurrentState),
                        this.GridData.SpatialDimension,
                        this.LsTrk,
                        OpAffine);
                }
            }
        }

        public virtual double DelUpdateLevelset(DGField[] CurrentState, double phystime, double dt, double UnderRelax, bool incremental) {

            //this.LevSet.ProjectField(X => this.Control.Ph(X, phystime + dt));
            //this.LsTrk.UpdateTracker(incremental: true);

            //LevsetEvo(phystime, dt, null);

            return 0.0;
        }

        //public virtual CutCellMetrics DelUpdateCutCellMetrics() {
        //    return new CutCellMetrics(momentFittingVariant, this.HMForder, LsTrk, this.FluidSpecies);
        //}

        //protected TextWriter Log_DragAndLift,Log_DragAndLift_P1;
        protected double[] Test_Force = new double[3];
        protected double torque = new double();
        protected double oldtorque = new double();

        private int AnalyseCounter=1;

        //SinglePhaseField blocking = null;

        /// <summary>
<<<<<<< HEAD
        /// Depending on settings <see cref="IBM_Control.Option_Timestepper"/>, computes either one timestep or a steady-state solution.
=======
        /// Depending on settings <see cref="BoSSS.Solution.Control.AppControl.TimesteppingMode"/>, computes either one time-step or a steady-state solution.
>>>>>>> 40855dd9
        /// </summary>
        protected override double RunSolverOneStep(int TimestepInt, double phystime, double dt) {
            using (new FuncTrace()) {

                /*
                //Es folgt: die Analyse des Operators
                if (this.Control.OperatorMatrixAnalysis == true && AnalyseCounter!=0)
                {
                    // 'Notlösung' -- no actual agglomeration available - use length scales form a temporary agglomerator.
                    //
                    var agg = this.LevsetTracker.GetAgglomerator(this.FluidSpecies, this.HMForder, this.Control.AdvancedDiscretizationOptions.CellAgglomerationThreshold);
                    var AggCLS = agg.CellLengthScales;

                    Console.WriteLine("Starting OpAnal ...");
                    OpAnalysisBase myAnalysis = new OpAnalysisBase(DelComputeOperatorMatrix, CurrentSolution.Mapping, CurrentSolution.Mapping.Fields.ToArray(), AggCLS, phystime);
                    myAnalysis.Analyse();
                    AnalyseCounter--;
                }
                */

                TimestepNumber TimestepNo = new TimestepNumber(TimestepInt, 0);
                int D = this.GridData.SpatialDimension;

                base.ResLogger.TimeStep = TimestepInt;

                dt = base.GetFixedTimestep();

                Console.WriteLine("In-stationary solve, time-step #{0}, dt = {1} ...", TimestepNo, dt);

                m_BDF_Timestepper.Solve(phystime, dt); 
                

                // Residual();
                this.ResLogger.NextTimestep(false);

                // L2 error against exact solution
                // ===============================
                this.ComputeL2Error();

                #region Get Drag and Lift Coefficiant
                /*
                if (phystime == 0 && Log_DragAndLift==null) {
                    if ((base.MPIRank == 0) && (CurrentSessionInfo.ID != Guid.Empty)) {
                        Log_DragAndLift = base.DatabaseDriver.FsDriver.GetNewLog("PhysicalData", CurrentSessionInfo.ID);
                        string firstline;
                        if (this.GridData.SpatialDimension == 3) {
                            firstline = String.Format("{0}\t{1}\t{2}\t{3}\t{4}", "#Timestep", "#Time", "x-Force", "y-Force", "z-Force");
                        } else {
                            firstline = String.Format("{0}\t{1}\t{2}\t{3}", "#Timestep", "#Time", "x-Force", "y-Force");
                        }
                        Log_DragAndLift.WriteLine(firstline);
                    }
                }
                */

                Test_Force = IBMSolverUtils.GetForces(Velocity, Pressure, this.LsTrk, this.Control.PhysicalParameters.mu_A/this.Control.PhysicalParameters.rho_A);
                //oldtorque = torque;
                torque = IBMSolverUtils.GetTorque(Velocity, Pressure, this.LsTrk, this.Control.PhysicalParameters.mu_A / this.Control.PhysicalParameters.rho_A, this.Control.particleRadius);

                /*
                if ((base.MPIRank == 0) && (Log_DragAndLift != null)) {
                    string line;
                    if (this.GridData.SpatialDimension == 3) {
                        line = String.Format("{0}\t{1}\t{2}\t{3}\t{4}", TimestepNo, phystime, force[0], force[1], force[2]);
                    } else {
                        line = String.Format("{0}\t{1}\t{2}\t{3}", TimestepNo, phystime, force[0], force[1]);
                    }
                    Log_DragAndLift.WriteLine(line);
                    Log_DragAndLift.Flush();
                }
                */
                
                Console.WriteLine("x-Force:   {0}", Test_Force[0]);
                Console.WriteLine("y-Force:   {0}", Test_Force[1]);
                if (this.GridData.SpatialDimension == 3)
                    Console.WriteLine("z-Force:   {0}", Test_Force[2]);
                Console.WriteLine("Torqe:   {0}", torque);
                Console.WriteLine();


                // Save for NUnit Test
                base.QueryHandler.ValueQuery("C_Drag", 2 * Test_Force[0], true); // Only for Diameter 1 (TestCase NSE stationary)
                base.QueryHandler.ValueQuery("C_Lift", 2 * Test_Force[1], true); // Only for Diameter 1 (TestCase NSE stationary)
                #endregion

                return dt;
            }
        }

        /// <summary>
        /// Variable mapping of test and trial-space.
        /// </summary>
        protected UnsetteledCoordinateMapping SaddlePointProblemMapping {
            get {
                return this.CurrentResidual.Mapping;
            }
        }

        protected double hack_phystime;

        /// <summary>
        /// Species which represents the flow domain.
        /// </summary>
        protected SpeciesId[] FluidSpecies {
            get {
                return new SpeciesId[] { LsTrk.GetSpeciesId("A") }; // wir rechnen nur species A
            }
        }

        MultidimensionalArray m_LenScales;


        /*
        /// <summary>
        /// Custom Function to compute penalty factor for viscous terms, for bulk terms
        /// </summary>
        /// <param name="jCellIn"></param>
        /// <param name="jCellOut"></param>
        /// <param name="cj"></param>
        /// <param name="penalty">base factor</param>
        /// <returns></returns>
        protected double ComputePenaltyBulk(double penalty, int jCellIn, int jCellOut, MultidimensionalArray cj) {
            double muFactor; // the WTF factor
            if (jCellOut >= 0)
                muFactor = 1.0;
            else
                //muFactor = Math.Max(1, 0) / this.Control.PhysicalParameters.mu_A; // Hardcoded for single phase flows
                muFactor = Math.Max(this.Control.PhysicalParameters.mu_A, 0) / this.Control.PhysicalParameters.mu_A; // Hardcoded for single phase flows
            double penaltySizeFactor_A = 1.0 / this.m_LenScales[jCellIn];
            double penaltySizeFactor_B = jCellOut >= 0 ? 1.0 / this.m_LenScales[jCellOut] : 0;
            double penaltySizeFactor = Math.Max(penaltySizeFactor_A, penaltySizeFactor_B);

            //if(once <= 0) {
            //    once++;
            //    Console.WriteLine("penalty: " + penalty);
            //    Console.WriteLine("penaltySizeFactor: " + penaltySizeFactor);
            //    Console.WriteLine("muFactor: " + muFactor);
            //    Console.WriteLine("total penalty: " + (penalty * penaltySizeFactor * muFactor));
            //}

            return penalty * penaltySizeFactor * muFactor;
        }
        */

        /// <summary>
        /// Custom Function to compute penalty factor for viscous terms at the immersed boundary
        /// </summary>
        /// <param name="jCellIn"></param>
        /// <param name="jCellOut"></param>
        /// <param name="cj"></param>
        /// <param name="penalty">base factor</param>
        /// <returns></returns>
        protected double ComputePenaltyIB(double penalty_base, int jCell) {
            var __gridData = (GridData)GridData;

            double hCutCellMin = m_LenScales[jCell]; // for IBM, there is no positive species!
            double hCellMin = __gridData.Cells.h_min[jCell];
            if (hCutCellMin <= 1.0e-10 * hCellMin)
                // very small cell -- clippling
                hCutCellMin = hCellMin;

            double µ = penalty_base / hCutCellMin;
            Debug.Assert(!(double.IsNaN(µ) || double.IsInfinity(µ)));
            return µ;
        }


        /// <summary>
        /// Computes average velocity in case of Navier-Stokes Equations
        /// </summary>
        /// <param name="U0"></param>
        /// <param name="U0mean"></param>
        private void ComputeAverageU(VectorField<SinglePhaseField> U0, VectorField<SinglePhaseField> U0mean) {
            using (FuncTrace ft = new FuncTrace()) {
                var CC = this.LsTrk.Regions.GetCutCellMask();
                int D = this.LsTrk.GridDat.SpatialDimension;
                double minvol = Math.Pow(this.LsTrk.GridDat.Cells.h_minGlobal, D);

                U0mean.Clear();

                int QuadDegree = this.HMForder;

                //var qh = new XQuadSchemeHelper(LsTrk, momentFittingVariant, this.FluidSpecies);
                var qh = LsTrk.GetXDGSpaceMetrics(this.FluidSpecies, QuadDegree, 1).XQuadSchemeHelper;
                foreach (var Spc in this.FluidSpecies) { // loop over species...
                    //var Spc = this.LsTrk.GetSpeciesId("B"); {
                    // shadow fields
                    var U0_Spc = U0.ToArray();
                    var U0mean_Spc = U0mean.ToArray();


                    // normal cells:
                    for (int d = 0; d < D; d++) {
                        U0mean_Spc[d].AccLaidBack(1.0, U0_Spc[d], this.LsTrk.Regions.GetSpeciesMask(Spc));
                    }


                    // cut cells
                    var scheme = qh.GetVolumeQuadScheme(Spc, IntegrationDomain: this.LsTrk.Regions.GetCutCellMask());

                    var rule = scheme.Compile(this.LsTrk.GridDat, QuadDegree);
                    CellQuadrature.GetQuadrature(new int[] { D + 1 }, // vector components: ( avg_vel[0], ... , avg_vel[D-1], cell_volume )
                        this.LsTrk.GridDat,
                        rule,
                        delegate (int i0, int Length, QuadRule QR, MultidimensionalArray EvalResult) {
                            EvalResult.Clear();
                            for (int d = 0; d < D; d++)
                                U0_Spc[d].Evaluate(i0, Length, QR.Nodes, EvalResult.ExtractSubArrayShallow(-1, -1, d));
                            var Vol = EvalResult.ExtractSubArrayShallow(-1, -1, D);
                            Vol.SetAll(1.0);
                        },
                        delegate (int i0, int Length, MultidimensionalArray ResultsOfIntegration) {
                            for (int i = 0; i < Length; i++) {
                                int jCell = i + i0;

                                double Volume = ResultsOfIntegration[i, D];
                                if (Math.Abs(Volume) < minvol * 1.0e-12) {
                                    // keep current value
                                    // since the volume of species 'Spc' in cell 'jCell' is 0.0, the value in this cell should have no effect
                                } else {
                                    for (int d = 0; d < D; d++) {
                                        double IntVal = ResultsOfIntegration[i, d];
                                        U0mean_Spc[d].SetMeanValue(jCell, IntVal / Volume);
                                    }
                                }

                            }
                        }).Execute();

                }

#if DEBUG
                {
                    var Uncut = LsTrk.Regions.GetCutCellMask().Complement();


                    VectorField<SinglePhaseField> U0mean_check = new VectorField<SinglePhaseField>(D, new Basis(LsTrk.GridDat, 0), SinglePhaseField.Factory);
                    for (int d = 0; d < D; d++) {
                        U0mean_check[d].ProjectField(1.0, U0[d].Evaluate,
                            new CellQuadratureScheme(false, Uncut).AddFixedOrderRules(LsTrk.GridDat, U0[d].Basis.Degree + 1));
                    }

                    foreach (var _Spc in this.LsTrk.SpeciesIdS) { // loop over species...
                        for (int d = 0; d < D; d++) {
                            U0mean_check[d].AccLaidBack(-1.0, U0mean[d]);
                        }
                    }

                    double checkNorm = U0mean_check.L2Norm();
                    //Debug.Assert(checkNorm < 1.0e-6);
                }
#endif


                U0mean.ForEach(F => F.CheckForNanOrInf(true, true, true));

            }
        }

        /// <summary>
        /// Tecplot output.
        /// </summary>
        protected override void PlotCurrentState(double physTime, TimestepNumber timestepNo, int superSampling) {
            Tecplot.PlotFields(m_RegisteredFields, "IBM_Solver" + timestepNo, physTime, superSampling);
        }

        /// <summary>
        /// DG field instantiation.
        /// </summary>
        protected override void CreateFields() {
            using (new FuncTrace()) {
                base.CreateFields();
                base.LsTrk = this.LevsetTracker;
                if (Control.CutCellQuadratureType != this.LevsetTracker.CutCellQuadratureType)
                    throw new ApplicationException();
                //if (this.Control.LevelSetSmoothing) {
                //    SmoothedLevelSet = new SpecFemField(new SpecFemBasis((GridData)LevSet.GridDat, LevSet.Basis.Degree + 1));
                //}
            }
        }

        /// <summary>
        /// Setting initial values.
        /// </summary>
        protected override void SetInitial() {

            if (true) {
                DGField mpiRank = new SinglePhaseField(new Basis(GridData, 0), "rank");
                m_IOFields.Add(mpiRank);

                for (int j = 0; j < GridData.iLogicalCells.NoOfLocalUpdatedCells; j++) {
                    mpiRank.SetMeanValue(j, DatabaseDriver.MyRank);
                }

                Console.WriteLine("Total number of cells:    {0}", Grid.NumberOfCells);
                Console.WriteLine("Total number of DOFs:     {0}", CurrentSolution.Count());
                Console.WriteLine("Total number of cut cells:     {0}", LsTrk.Regions.GetCutCellMask().NoOfItemsLocally);
            }

            // Using defauls CellCostEstimateFactories          
            if (this.Control.DynamicLoadBalancing_CellCostEstimatorFactories.Count == 0) {
                Console.WriteLine("Using standard CellCostEstimatorFactories");
                Control.DynamicLoadBalancing_CellCostEstimatorFactories.Add(delegate (IApplication app, int noOfPerformanceClasses) {
                    Console.WriteLine("i was called");
                    int[] map = new int[] { 1, 1, 10 };
                    return new StaticCellCostEstimator(map); 
                });
                Control.DynamicLoadBalancing_CellCostEstimatorFactories.Add(delegate (IApplication app, int noOfPerformanceClasses) {
                    Console.WriteLine("i was called");
                    int[] map = new int[] { 1, 10, 1 };
                    return new StaticCellCostEstimator(map);
                });
                Control.DynamicLoadBalancing_CellCostEstimatorFactories.Add(delegate (IApplication app, int noOfPerformanceClasses) {
                    Console.WriteLine("i was called");
                    int[] map = new int[] { 10, 1, 1 };
                    return new StaticCellCostEstimator(map);
                });
            }

            // Set particle radius for exact circle integration
            if (this.Control.CutCellQuadratureType == XQuadFactoryHelper.MomentFittingVariants.ExactCircle)
                BoSSS.Foundation.XDG.Quadrature.HMF.ExactCircleLevelSetIntegration.RADIUS = new double[] { this.Control.particleRadius };
            
            Console.WriteLine("Total number of cells:    {0}", Grid.NumberOfCells);
            Console.WriteLine("Total number of DOFs:     {0}", CurrentSolution.Count().MPISum());
            base.SetInitial();

            this.LevSet.GetExtremalValues(out double LevsetMin, out double LevsetMax);
            if (LevsetMax == 0.0 && LevsetMin == 0.0) {
                // User probably does not want to use Levelset, but forgot to set it.
                LevSet.AccConstant(-1.0);
            }


            // =======================OUTPUT FOR GMRES=====================================
            //if(this.MPISize == 1) {
            //    Console.WriteLine("!!!GMRES solver stats are saved in .txt file!!!");
            //    if(this.Control.savetodb) {
            //        SessionPath = this.Control.DbPath + "\\sessions\\" + this.CurrentSessionInfo.ID;
            //        using(StreamWriter writer = new StreamWriter(SessionPath + "\\GMRES_Stats.txt", true)) {
            //            writer.WriteLine("#GMRESIter" + "   " + "error");
            //        }
            //    } else {
            //        SessionPath = Directory.GetCurrentDirectory();
            //        if(File.Exists("GMRES_Stats.txt")) {
            //            File.Delete("GMRES_Stats.txt");
            //        }
            //        using(StreamWriter writer = new StreamWriter("GMRES_Stats.txt", true)) {
            //            writer.WriteLine("#GMRESIter" + "   " + "error");
            //        }
            //    }
            //}

            CreateEquationsAndSolvers(null);
            After_SetInitialOrLoadRestart();
            m_BDF_Timestepper.SingleInit();
        }

        /// <summary>
        /// delegate for the initialization of previous timesteps from restart session
        /// </summary>
        /// <param name="TimestepIndex"></param>
        /// <param name="time"></param>
        /// <param name="St"></param>
        private void BDFDelayedInitLoadRestart(int TimestepIndex, double time, DGField[] St) {

            Console.WriteLine("Timestep index {0}, time {1} ", TimestepIndex, time);

            ITimestepInfo tsi_toLoad;
            if (TimestepIndex < 0) {
                throw new ArgumentOutOfRangeException("Not enough Timesteps to restart with desired Timestepper");
            } else {
                ISessionInfo reloadSession = GetDatabase().Controller.GetSessionInfo(this.CurrentSessionInfo.RestartedFrom);
                tsi_toLoad = reloadSession.Timesteps.Single(t => t.TimeStepNumber.Equals(new TimestepNumber(TimestepIndex)));
            }
            DatabaseDriver.LoadFieldData(tsi_toLoad, this.GridData, this.IOFields);

            // level-set
            // ---------
            this.DGLevSet.Current.Clear();
            this.DGLevSet.Current.AccLaidBack(1.0, this.LevSet);

            this.LsTrk.UpdateTracker(incremental: true);

            // solution
            // --------
            int D = this.LsTrk.GridDat.SpatialDimension;

            for (int d = 0; d < D; d++) {
                St[d] = this.Velocity[d].CloneAs();
            }
            St[D] = this.Pressure.CloneAs();
        }

        private void After_SetInitialOrLoadRestart() {
            using (new FuncTrace()) {
                int D = this.GridData.SpatialDimension;
                
                // we only save 'LevSet', but not the 'DGLevSet'
                // therefore, after re-start we have to copy LevSet->DGLevSet
                this.DGLevSet.Current.Clear();
                this.DGLevSet.Current.AccLaidBack(1.0, this.LevSet);
             
                
                // we push the current state of the level-set, so we have an initial value
                this.LsTrk.UpdateTracker();
                this.DGLevSet.IncreaseHistoryLength(1);
                this.LsTrk.PushStacks();
                this.DGLevSet.Push();

            }
        }

        /// <summary>
        /// Ensures that the level-set field <see cref="LevSet"/> is continuous, if <see cref="IBM_Control.LevelSetSmoothing"/> is true
        /// </summary>
        protected void PerformLevelSetSmoothing(CellMask domain, CellMask NegMask, bool SetFarField) {

            if (this.Control.LevelSetSmoothing) {
                // ++++++++++++++++++++++++++++++++++++++++++++++++++++++++++
                // smoothing on: perform some kind of C0-projection
                // ++++++++++++++++++++++++++++++++++++++++++++++++++++++++++

                var ContinuityEnforcer = new BoSSS.Solution.LevelSetTools.ContinuityProjection(
                    ContBasis: this.LevSet.Basis,
                    DGBasis: this.DGLevSet.Current.Basis,
                    gridData: GridData,
                    Option: Solution.LevelSetTools.ContinuityProjectionOption.ConstrainedDG);

                //CellMask domain = this.LsTrk.Regions.GetNearFieldMask(1);

                ContinuityEnforcer.MakeContinuous(DGLevSet.Current, LevSet, domain, null, false);
                if (SetFarField)
                {
                    LevSet.Clear(NegMask);
                    LevSet.AccConstant(-1, NegMask);
                }
            } else {
                // ++++++++++++++++++++++++++++++++++++++++++++++++++++++++++
                // no smoothing (not recommended): copy DGLevSet -> LevSet
                // ++++++++++++++++++++++++++++++++++++++++++++++++++++++++++

                //this.LevSet.Clear(domain);
                //this.LevSet.AccLaidBack(1.0, this.DGLevSet.Current, domain);
                this.LevSet.Clear();
                this.LevSet.AccLaidBack(1.0, this.DGLevSet.Current);
            }
        }


        /// <summary>
        /// BDF timestepper init after restart
        /// </summary>
        protected override void LoadRestart(out double Time, out TimestepNumber TimestepNo) {
            base.LoadRestart(out Time, out TimestepNo);
            this.CreateEquationsAndSolvers(null);

            // =========================================
            // XDG Timestepper initialization
            // =========================================

            if (this.Control.TimeStepper_Init == Solution.Timestepping.TimeStepperInit.MultiInit) {
                // =========================================
                // XDG BDF Timestepper initialization
                // =========================================

                if (m_BDF_Timestepper != null) {
                    m_BDF_Timestepper.DelayedTimestepperInit(Time, TimestepNo.MajorNumber, this.Control.GetFixedTimestep(),
                        // delegate for the initialization of previous timesteps from restart session
                        BDFDelayedInitLoadRestart);
                }

                After_SetInitialOrLoadRestart();
            } else {
                if (m_BDF_Timestepper != null) {
                    After_SetInitialOrLoadRestart();
                    m_BDF_Timestepper.SingleInit();
                }
            }

        }


        /// <summary>
        /// configuration options for <see cref="MultigridOperator"/>.
        /// </summary>
        protected MultigridOperator.ChangeOfBasisConfig[][] MultigridOperatorConfig {
            get {
                int pVel = this.Velocity[0].Basis.Degree;
                int pPrs = this.Pressure.Basis.Degree;
                int D = this.GridData.SpatialDimension;

                if (this.Control.VelocityBlockPrecondMode != MultigridOperator.Mode.SymPart_DiagBlockEquilib_DropIndefinite
                    && this.Control.VelocityBlockPrecondMode != MultigridOperator.Mode.IdMass_DropIndefinite) {
                    throw new NotSupportedException("Invalid option for block-preconditioning of momentum equation: " + this.Control.VelocityBlockPrecondMode
                        + ". Valid options are " + MultigridOperator.Mode.SymPart_DiagBlockEquilib_DropIndefinite + " and " + MultigridOperator.Mode.IdMass_DropIndefinite + ".");

                }


                // set the MultigridOperator configuration for each level:
                // it is not necessary to have exactly as many configurations as actual multigrid levels:
                // the last configuration enty will be used for all higher level
                MultigridOperator.ChangeOfBasisConfig[][] configs = new MultigridOperator.ChangeOfBasisConfig[3][];
                for (int iLevel = 0; iLevel < configs.Length; iLevel++) {
                    configs[iLevel] = new MultigridOperator.ChangeOfBasisConfig[D + 1];

                    // configurations for velocity
                    for (int d = 0; d < D; d++) {
                        configs[iLevel][d] = new MultigridOperator.ChangeOfBasisConfig() {
                            DegreeS = new int[] { Math.Max(1, pVel - iLevel) },
                            mode = this.Control.VelocityBlockPrecondMode,
                            VarIndex = new int[] { d }
                        };
                    }
                    // configuration for pressure
                    configs[iLevel][D] = new MultigridOperator.ChangeOfBasisConfig() {
                        DegreeS = new int[] { Math.Max(0, pPrs - iLevel) },
                        mode = MultigridOperator.Mode.IdMass_DropIndefinite,
                        VarIndex = new int[] { D }
                    };
                }


                return configs;
            }
        }

        /// <summary>
        /// L2 norm of current solution against <see cref="IBM_Control.ExSol_Velocity"/> resp. <see cref="IBM_Control.ExSol_Pressure"/>.
        /// </summary>
        protected void ComputeL2Error() {
            if (this.Control.ExSol_Velocity_Evaluator == null && this.Control.ExSol_Pressure_Evaluator == null)
                // nothing to do
                return;


            int D = this.GridData.SpatialDimension;
            int order = 0;
            if (LsTrk.GetCachedOrders().Count > 0) {
                order = LsTrk.GetCachedOrders().Max();
            } else {
                order = 1;
            }

            //var SchemeHelper = new XQuadSchemeHelper(LsTrk, momentFittingVariant, LsTrk.GetSpeciesId("A"));
            var SchemeHelper = LsTrk.GetXDGSpaceMetrics(FluidSpecies, order, 1).XQuadSchemeHelper;

            // Velocity error
            // ==============
            if (this.Control.ExSol_Velocity_Evaluator != null) {
                double[] L2Error = new double[D];

                var spId = this.FluidSpecies.Single();


                var scheme = SchemeHelper.GetVolumeQuadScheme(spId);


                for (int d = 0; d < D; d++) {
                    L2Error[d] = this.Velocity[d].L2Error(this.Control.ExSol_Velocity_Evaluator[d].Vectorize(0.0), order, scheme);
                    base.QueryHandler.ValueQuery("L2err_" + VariableNames.Velocity_d(d), L2Error[d], true);
                }
            }


            // pressure error
            // ==============
            if (this.Control.ExSol_Pressure_Evaluator != null) {

                // pass 1: mean value of pressure difference
                double DiffInt = 0;
                foreach (var spId in FluidSpecies) {

                    string spc = this.LsTrk.GetSpeciesName(spId);
                    var scheme = SchemeHelper.GetVolumeQuadScheme(spId);
                    var rule = scheme.Compile(this.GridData, order);

                    DiffInt += this.Pressure.LxError(this.Control.ExSol_Pressure_Evaluator.Vectorize(0.0), (X, a, b) => (a - b), rule);
                    //Volume +=  this.Pressure.GetSpeciesShadowField(spc).LxError(null, (a, b) => (1.0), rule);
                }
                double Volume2 = (new SubGrid(CellMask.GetFullMask(this.GridData))).Volume;
                double PressureDiffMean = DiffInt / Volume2;


                double L2Error = 0;
                Dictionary<string, double> L2Error_Species = new Dictionary<string, double>();

                foreach (var spId in this.FluidSpecies) {

                    //SpeciesId spId = this.LsTrk.GetSpeciesId(spc);
                    string spc = this.LsTrk.GetSpeciesName(spId);
                    var scheme = SchemeHelper.GetVolumeQuadScheme(spId);
                    var rule = scheme.Compile(this.GridData, order);

                    double IdV = this.Pressure.LxError(this.Control.ExSol_Pressure_Evaluator.Vectorize(0.0), (X, a, b) => (a - b - PressureDiffMean).Pow2(), rule);
                    L2Error += IdV;
                    L2Error_Species.Add(spc, IdV.Sqrt());

                    base.QueryHandler.ValueQuery("L2err_" + VariableNames.Pressure + "#" + spc, L2Error_Species[spc], true);
                }


                L2Error = L2Error.Sqrt();
                base.QueryHandler.ValueQuery("L2err_" + VariableNames.Pressure, L2Error, true);
            }
        }

        /// <summary>
        /// Cell-performance classes:
        /// - void cells are 0
        /// - non-cut fluid cells are 1
        /// - cut cells are 2
        /// </summary>
        protected override void GetCellPerformanceClasses(out int NoOfClasses, out int[] CellPerfomanceClasses, int TimeStepNo, double physTime) {
            NoOfClasses = 3;
            int J = this.GridData.iLogicalCells.NoOfLocalUpdatedCells;
            CellPerfomanceClasses = new int[J];
            foreach (int j in LsTrk.Regions.GetSpeciesMask("B").ItemEnum)
                CellPerfomanceClasses[j] = 0;
            foreach (int j in LsTrk.Regions.GetSpeciesMask("A").ItemEnum)
                CellPerfomanceClasses[j] = 1;
            foreach (int j in LsTrk.Regions.GetCutCellMask().ItemEnum)
                CellPerfomanceClasses[j] = 2;
        }

        public override void PostRestart(double time, TimestepNumber timestep) {

            // Find path to PhysicalData.txt
            try {
                var fsDriver = this.DatabaseDriver.FsDriver;
                string pathToOldSessionDir = System.IO.Path.Combine(
                    fsDriver.BasePath, "sessions", this.CurrentSessionInfo.RestartedFrom.ToString());
                string pathToPhysicalData = System.IO.Path.Combine(pathToOldSessionDir, "PhysicalData.txt");
                string[] records = File.ReadAllLines(pathToPhysicalData);

                string line1 = File.ReadLines(pathToPhysicalData).Skip(1).Take(1).First();
                string line2 = File.ReadLines(pathToPhysicalData).Skip(2).Take(1).First();
                string[] fields_line1 = line1.Split('\t');
                string[] fields_line2 = line2.Split('\t');

                double dt = Convert.ToDouble(fields_line2[1]) - Convert.ToDouble(fields_line1[1]);
            } catch (FileNotFoundException) {
                Console.WriteLine("PhysicalData.txt could not be found! Assuming we start with timestep #0 ...");
            }
            //int idx_restartLine = Convert.ToInt32(time / dt + 1.0);
            //string restartLine = File.ReadLines(pathToPhysicalData).Skip(idx_restartLine - 1).Take(1).First();
            //double[] values = Array.ConvertAll<string, double>(restartLine.Split('\t'), double.Parse);

            /* string restartLine = "";
              Calculcation of dt 
             var physicalData = File.ReadLines(pathToPhysicalData);
             int count = 0;
             foreach (string line in physicalData)
             {
                 string[] fields = line.Split('\t');
                 restartLine = line;
                 if (count != 0) { 
                 if (Convert.ToDouble(fields[1]) > time)
                 {
                     break;
                 }
             }
             count++;
             }


             double dt = Convert.ToDouble(fields_line2[1]) - Convert.ToDouble(fields_line1[1]);

              Using dt to find line of restart time
             int idx_restartLine = Convert.ToInt32(time / dt + 1.0);
             string restartLine = File.ReadLines(pathToPhysicalData).Skip(idx_restartLine - 1).Take(1).First();
             double[] values = Array.ConvertAll<string, double>(restartLine.Split('\t'), double.Parse);*/

            //Adding PhysicalData.txt
            /*
            if ((base.MPIRank == 0) && (CurrentSessionInfo.ID != Guid.Empty)) {
                Log_DragAndLift = base.DatabaseDriver.FsDriver.GetNewLog("PhysicalData", CurrentSessionInfo.ID);
                string firstline;
                if (this.GridData.SpatialDimension == 3) {
                    firstline = String.Format("{0}\t{1}\t{2}\t{3}\t{4}", "#Timestep", "#Time", "x-Force", "y-Force", "z-Force");
                } else {
                    firstline = String.Format("{0}\t{1}\t{2}\t{3}", "#Timestep", "#Time", "x-Force", "y-Force");
                }
                Log_DragAndLift.WriteLine(firstline);
                //Log_DragAndLift.WriteLine(restartLine);
            }
            */
        }

        protected override void Bye() {
            /*
            if (Log_DragAndLift != null) {
                try {
                    Log_DragAndLift.Flush();
                    Log_DragAndLift.Close();
                    Log_DragAndLift.Dispose();
                } catch (Exception) { }
                Log_DragAndLift = null;
            }

            if(Log_DragAndLift_P1 != null) {
                try {
                    Log_DragAndLift_P1.Flush();
                    Log_DragAndLift_P1.Close();
                    Log_DragAndLift_P1.Dispose();
                } catch (Exception) { }
                Log_DragAndLift_P1 = null;
            }
            */
        }

        /// <summary>
        /// Attention: SENSITIVE TO LEVEL INDICATOR
        /// </summary>
        readonly bool debug = true;

        /// <summary>
        /// Very primitive refinement indicator, works on a LevelSet criterion.
        /// </summary>
        /// 
        int LevelIndicator(int j, int CurrentLevel)
        {
            var LevSetCells = LsTrk.Regions.GetCutCellMask();
            var LevSetNeighbours = LsTrk.Regions.GetNearFieldMask(1);
            int DesiredLevel_j = 0;

            if (!debug) {
                if (LevSetCells.Contains(j))
                    DesiredLevel_j = 1;
            } else {
                if (LevSetCells.Contains(j)) {
                    DesiredLevel_j = 2;
                    Console.WriteLine(" ich störe");
                } else
                    if (LevSetNeighbours.Contains(j)) { DesiredLevel_j = 2; }
            }

            return DesiredLevel_j;
        }

        protected override void AdaptMesh(int TimestepNo, out GridCommons newGrid, out GridCorrelation old2NewGrid) {

            if (this.Control.AdaptiveMeshRefinement) {

                //if (TimestepNo > 3 && TimestepNo % 3 != 0) {
                //    newGrid = null;
                //    old2NewGrid = null;
                //    return;
                //}

                // Check grid changes
                // ==================

                //// compute curvature for levelindicator 
                //CurvatureAlgorithms.CurvatureDriver(
                //SurfaceStressTensor_IsotropicMode.Curvature_Projected,
                //CurvatureAlgorithms.FilterConfiguration.Default,
                //this.Curvature, out VectorField<SinglePhaseField> LevSetGradient, this.LsTrk,
                //this.HMForder, this.DGLevSet.Current);

                CellMask CutCells = LsTrk.Regions.GetCutCellMask();
                //CellMask CutCellNeighbors = LsTrk.Regions.GetNearFieldMask(1);
                //var CutCellArray = CutCells.ItemEnum.ToArray();
                //var CutCellNeighborsArray = CutCellNeighbors.ItemEnum.ToArray();
                //var AllCells = CutCellArray.Concat(CutCellNeighborsArray).ToArray();
                //var NoCoarseningcells = new CellMask(this.GridData, AllCells);

                // Only CutCells are NoCoarseningCells 
                bool AnyChange = GridRefinementController.ComputeGridChange((GridData)(this.GridData), CutCells, LevelIndicator, out List<int> CellsToRefineList, out List<int[]> Coarsening);
                int NoOfCellsToRefine = 0;
                int NoOfCellsToCoarsen = 0;
                if (AnyChange) {
                    int[] glb = (new int[] {
                    CellsToRefineList.Count,
                    Coarsening.Sum(L => L.Length),
                }).MPISum();
                    NoOfCellsToRefine = glb[0];
                    NoOfCellsToCoarsen = glb[1];
                }
                int oldJ = this.GridData.CellPartitioning.TotalLength;

                // Update Grid
                // ===========

                if (AnyChange) {

                    Console.WriteLine("       Refining " + NoOfCellsToRefine + " of " + oldJ + " cells");
                    Console.WriteLine("       Coarsening " + NoOfCellsToCoarsen + " of " + oldJ + " cells");

                    newGrid = ((GridData)(this.GridData)).Adapt(CellsToRefineList, Coarsening, out old2NewGrid);

                    if (this.Control.savetodb == true) {
                        //Console.WriteLine("Save adaptive Mesh...");
                        //Console.WriteLine("GridGUID:   " + newGrid.GridGuid);
                        //DatabaseDriver.SaveGrid(newGrid, base.GetDatabase());
                        //Console.WriteLine("...done");
                    }
                } else {

                    Console.WriteLine("No changes in Grid");
                    newGrid = null;
                    old2NewGrid = null;
                }

                //debug = false;

            } else {

                newGrid = null;
                old2NewGrid = null;
            }
        }

    }
}<|MERGE_RESOLUTION|>--- conflicted
+++ resolved
@@ -463,61 +463,24 @@
         protected virtual void AddInterfaceEquationComponentsToIBMOp(NSEOperatorConfiguration IBM_Op_config, string[] CodName)
         {
             int D = this.GridData.SpatialDimension;
-            for (int d = 0; d < D; d++)
-            {
+            for (int d = 0; d < D; d++){
                 var comps = IBM_Op.EquationComponents[CodName[d]];
 
-<<<<<<< HEAD
-                if (IBM_Op_config.convection)
-                {
+                if (IBM_Op_config.convection){
                     var ConvIB = new BoSSS.Solution.NSECommon.Operator.Convection.ConvectionAtIB(
                             d, D, LsTrk, this.Control.AdvancedDiscretizationOptions.LFFA, boundaryCondMap,
                             delegate (double[] X, double time) { return new double[] { 0.0, 0.0, 0.0, 0.0 }; }, this.Control.PhysicalParameters.rho_A, false);
                     //var ConvIB = new ConvectionAtIB(LsTrk, d, D, Control.PhysicalParameters.rho_A, false);
 
                     comps.Add(ConvIB); // immersed boundary component
-=======
-                    int bdfOrder;
-                    if (this.Control.Timestepper_Scheme == IBM_Control.TimesteppingScheme.CrankNicolson)
-                        bdfOrder = -1;
-                    else if (this.Control.Timestepper_Scheme == IBM_Control.TimesteppingScheme.ImplicitEuler)
-                        bdfOrder = 1;
-                    else if (this.Control.Timestepper_Scheme.ToString().StartsWith("BDF"))
-                        bdfOrder = Convert.ToInt32(this.Control.Timestepper_Scheme.ToString().Substring(3));
-                    else
-                        throw new NotImplementedException("todo");
-
-                    m_BDF_Timestepper = new XdgBDFTimestepping(
-                        Unknowns, Residual,
-                        LsTrk, true,
-                        DelComputeOperatorMatrix, null, DelUpdateLevelset,
-                        bdfOrder,
-                        lsh,
-                        MassMatrixShapeandDependence.IsTimeDependent,
-                        SpatialOp,
-                        MassScale,
-                        this.MultigridOperatorConfig, base.MultigridSequence,
-                        this.FluidSpecies, this.HMForder,
-                        this.Control.AdvancedDiscretizationOptions.CellAgglomerationThreshold,
-                        false, this.Control.NonLinearSolver, this.Control.LinearSolver
-                        ) {
-                        m_ResLogger = base.ResLogger,
-                        m_ResidualNames = ArrayTools.Cat(this.ResidualMomentum.Select(f => f.Identification), this.ResidualContinuity.Identification),
-
-                        SessionPath = SessionPath,
-                        Timestepper_Init = Solution.Timestepping.TimeStepperInit.MultiInit
-                    };
->>>>>>> 40855dd9
-                }
-
-                if (IBM_Op_config.PressureGradient)
-                {
+                }
+
+                if (IBM_Op_config.PressureGradient){
                     var presLs = new BoSSS.Solution.NSECommon.Operator.Pressure.PressureFormAtIB(d, D, LsTrk);
                     comps.Add(presLs); // immersed boundary component
                 }
 
-                if (IBM_Op_config.Viscous)
-                {
+                if (IBM_Op_config.Viscous){
                     double _D = D;
                     double penalty_mul = this.Control.AdvancedDiscretizationOptions.PenaltySafety;
                     int degU = this.Velocity[0].Basis.Degree;
@@ -532,8 +495,7 @@
                 }
             }
 
-            if (IBM_Op_config.continuity)
-            {
+            if (IBM_Op_config.continuity){
                 var divPen = new BoSSS.Solution.NSECommon.Operator.Continuity.DivergenceAtIB(D, LsTrk, 1,
                     delegate (double[] X, double time) { return new double[] { 0.0, 0.0, 0.0, 0.0 }; });
                 IBM_Op.EquationComponents["div"].Add(divPen); // immersed boundary component 
@@ -547,8 +509,6 @@
             IBM_Op = null;
         }
 
-
-
         void ParameterUpdate(IEnumerable<DGField> CurrentState, IEnumerable<DGField> ParameterVar) {
             int D = this.LsTrk.GridDat.SpatialDimension;
 
@@ -579,8 +539,8 @@
         /// Used by <see cref="m_BDF_Timestepper"/> to compute operator matrices (linearizations) and/or to evaluate residuals of current solution.
         /// </summary>
         protected virtual void DelComputeOperatorMatrix(BlockMsrMatrix OpMatrix, double[] OpAffine, UnsetteledCoordinateMapping Mapping, DGField[] CurrentState, Dictionary<SpeciesId, MultidimensionalArray> AgglomeratedCellLengthScales, double phystime) {
+            DelComputeOperatorMatrix_CallCounter++;
             int D = this.LsTrk.GridDat.SpatialDimension;
-            
 
             // compute operator
             //Debug.Assert(OpMatrix.InfNorm() == 0.0);
@@ -590,13 +550,11 @@
             {
                 var U0 = new VectorField<SinglePhaseField>(CurrentState.Take(D).Select(F => (SinglePhaseField)F).ToArray());
                 SinglePhaseField[] U0_U0mean;
-                if (this.U0MeanRequired) 
-                    {
+                if (this.U0MeanRequired) {
                     Basis U0meanBasis = new Basis(GridData, 0);
                     VectorField<SinglePhaseField> U0mean = new VectorField<SinglePhaseField>(D, U0meanBasis, "U0mean_", SinglePhaseField.Factory);
                     U0_U0mean = ArrayTools.Cat<SinglePhaseField>(U0, U0mean);
-                }
-                else {
+                } else {
                     U0_U0mean = new SinglePhaseField[2 * D];
                 }
                 Params = ArrayTools.Cat<DGField>(U0_U0mean);
@@ -606,7 +564,7 @@
 
             // create matrix and affine vector:
             if (OpMatrix != null) {
-                DelComputeOperatorMatrix_CallCounter++;
+                
 
                 // using ad-hoc linearization:
                 // - - - - - - - - - - - - - - 
@@ -718,11 +676,7 @@
         //SinglePhaseField blocking = null;
 
         /// <summary>
-<<<<<<< HEAD
-        /// Depending on settings <see cref="IBM_Control.Option_Timestepper"/>, computes either one timestep or a steady-state solution.
-=======
-        /// Depending on settings <see cref="BoSSS.Solution.Control.AppControl.TimesteppingMode"/>, computes either one time-step or a steady-state solution.
->>>>>>> 40855dd9
+        /// Depending on settings <see cref="IBM_Control.Option_Timestepper"/>, computs either one timestep or a steady-state solution.
         /// </summary>
         protected override double RunSolverOneStep(int TimestepInt, double phystime, double dt) {
             using (new FuncTrace()) {
