﻿/* =======================================================================
Copyright 2017 Technische Universitaet Darmstadt, Fachgebiet fuer Stroemungsdynamik (chair of fluid dynamics)

Licensed under the Apache License, Version 2.0 (the "License");
you may not use this file except in compliance with the License.
You may obtain a copy of the License at

    http://www.apache.org/licenses/LICENSE-2.0

Unless required by applicable law or agreed to in writing, software
distributed under the License is distributed on an "AS IS" BASIS,
WITHOUT WARRANTIES OR CONDITIONS OF ANY KIND, either express or implied.
See the License for the specific language governing permissions and
limitations under the License.
*/

using System;
using System.Collections.Generic;
using System.Linq;
using BoSSS.Foundation.XDG;
using BoSSS.Solution.NSECommon;
using BoSSS.Solution;
using BoSSS.Foundation;
using BoSSS.Foundation.Grid;
using BoSSS.Solution.Tecplot;
using ilPSP.Utils;
using ilPSP.Tracing;
using ilPSP.LinSolvers;
using BoSSS.Solution.Utils;
using MPI.Wrappers;
using BoSSS.Foundation.IO;
using System.Diagnostics;
using System.IO;
using BoSSS.Foundation.Quadrature;
using BoSSS.Solution.AdvancedSolvers;
using ilPSP;
using BoSSS.Solution.XdgTimestepping;
using BoSSS.Foundation.Grid.Classic;
using BoSSS.Solution.LevelSetTools;

namespace BoSSS.Application.IBM_Solver {

    /// <summary>
    /// A incompressible Navier-Stokes solver with the possibility of using non moving immersed boundaries.
    /// </summary>
    public class IBM_SolverMain : Application<IBM_Control> {


        /// <summary>
        /// Application entry point.
        /// </summary>
        static void Main(string[] args) {

            _Main(args, false, delegate () {
                var p = new IBM_SolverMain();
                return p;
            });
            //Console.ReadKey();
        }

        #region instantiation
#pragma warning disable 649
        /// <summary>
        /// Pressure
        /// </summary>
        [InstantiateFromControlFile(VariableNames.Pressure, null, IOListOption.ControlFileDetermined)]
        public SinglePhaseField Pressure;

        /// <summary>
        /// velocity
        /// </summary>
        [InstantiateFromControlFile(new string[] { VariableNames.VelocityX, VariableNames.VelocityY, VariableNames.VelocityZ },
            null,
            true, true,
            IOListOption.ControlFileDetermined)]
        public VectorField<SinglePhaseField> Velocity;

        /// <summary>
        /// Level-Set tracker
        /// </summary>
        [LevelSetTracker("-:A +:B", 2)]
        public LevelSetTracker LevsetTracker;

        /// <summary>
        /// the DG representation of the level set.
        /// This one is used for level-set evolution in time; it is in general discontinuous.
        /// </summary>
        [InstantiateFromControlFile("PhiDG", "PhiDG", IOListOption.ControlFileDetermined)]
        public ScalarFieldHistory<SinglePhaseField> DGLevSet;

        /// <summary>
        /// The  continuous level set field which defines the XDG space; 
        /// it is obtained from the projection of the discontinuous <see cref="DGLevSet"/> onto the 
        /// continuous element space.
        /// </summary>
        [InstantiateFromControlFile("Phi", "Phi", IOListOption.ControlFileDetermined)]
        public LevelSet LevSet;

        ///// <summary>
        ///// Curvature; DG-polynomial degree should be 2 times the polynomial degree of <see cref="LevSet"/>.
        ///// </summary>
        //[InstantiateFromControlFile("Curvature", "Curvature", IOListOption.ControlFileDetermined)]
        //public SinglePhaseField Curvature;

        /// <summary>
        /// Residual of the continuity equation
        /// </summary>
        [InstantiateFromControlFile("ResidualConti", VariableNames.Pressure, IOListOption.ControlFileDetermined)]
        public SinglePhaseField ResidualContinuity;


        /// <summary>
        /// Residual in the momentum equation.
        /// </summary>
        [InstantiateFromControlFile(new string[] { "ResidualMomentumX", "ResidualMomentumY", "ResidualMomentumZ" },
            new string[] { VariableNames.VelocityX, VariableNames.VelocityY, VariableNames.VelocityZ },
            true, true,
            IOListOption.ControlFileDetermined)]
        public VectorField<SinglePhaseField> ResidualMomentum;



#pragma warning restore 649
        #endregion


        /// <summary>
        /// Block scaling of the mass matrix: for each species $\frakS$, a vector $(\rho_\frakS, \ldots, \rho_frakS, 0 )$.
        /// </summary>
        virtual protected IDictionary<SpeciesId, IEnumerable<double>> MassScale {
            get {
                double rho = this.Control.PhysicalParameters.rho_A;

                int D = this.GridData.SpatialDimension;

                double[] _rho = new double[D + 1];
                if (!this.Control.IsStationary)
                    _rho.SetAll(rho);
                //No MassMatrix for the pressure
                _rho[D] = 0;

                Dictionary<SpeciesId, IEnumerable<double>> R = new Dictionary<SpeciesId, IEnumerable<double>> {
                    { this.LsTrk.GetSpeciesId("A"), _rho }
                };

                return R;
            }
        }

        ///// <summary>
        ///// Continuous high-order finite element representation of the level-set field.
        ///// </summary>
        //SpecFemField SmoothedLevelSet;

        /// <summary>
        /// Links edge tags (<see cref="IGeometricalEdgeData.EdgeTags"/>) and
        /// boundary conditions in the control object (<see cref="BoSSS.Solution.Control.AppControl.BoundaryValues"/>).
        /// </summary>
        protected IncompressibleBoundaryCondMap boundaryCondMap;

        CoordinateVector m_CurrentSolution;

        /// <summary>
        /// Current velocity and pressure.
        /// </summary>
        protected CoordinateVector CurrentSolution {
            get {
                if (m_CurrentSolution == null) {
                    m_CurrentSolution = new CoordinateVector(ArrayTools.Cat(this.Velocity, this.Pressure));
                } else {
                    for (int d = 0; d < base.GridData.SpatialDimension; d++) {
                        Debug.Assert(object.ReferenceEquals(m_CurrentSolution.Mapping.Fields[d], this.Velocity[d]));
                    }
                }

                return m_CurrentSolution;
            }
        }


        CoordinateVector m_CurrentResidual;

        /// <summary>
        /// Residual vector (residual of momentum and continuity equation) for the current solution.
        /// </summary>
        CoordinateVector CurrentResidual {
            get {
                if (m_CurrentResidual == null) {
                    m_CurrentResidual = new CoordinateVector(ArrayTools.Cat(ResidualMomentum, ResidualContinuity));
                }
                return m_CurrentResidual;
            }
        }
       
        /// <summary>
        /// equal to <see cref="PhysicalParameters.IncludeConvection"/>
        /// </summary>
        protected bool U0MeanRequired {
            get {
                return Control.PhysicalParameters.IncludeConvection;
            }
        }

        /// <summary>
        /// the spatial operator of the incompressible Navier-Stokes equation
        /// </summary>
        protected XSpatialOperatorMk2 IBM_Op;

        /// <summary>
        /// the Jacobian of <see cref="IBM_Op"/>
        /// </summary>
        protected XSpatialOperatorMk2 IBM_Op_Jacobian;

        public string SessionPath;

        /// <summary>
        /// Integration degree of HMF used throughout the application: this should ensure that
        /// only one HMF rule is created.
        /// </summary>
        public int HMForder {
            get {
                int VelDeg = this.Velocity.Max(field => field.Basis.Degree);
                int Order = (VelDeg * (this.Control.PhysicalParameters.IncludeConvection ? 3 : 2));
                Order += 1; // safety factor
                return Order;
            }
        }

        /// <summary>
        /// Ye good old time-steppa
        /// </summary>
        protected XdgBDFTimestepping m_BDF_Timestepper;

       
        protected override void CreateEquationsAndSolvers(GridUpdateDataVaultBase L) {

            //// Write out Multigrid Levels
            //this.MGColoring = new SinglePhaseField[base.MultigridSequence.Length];
            //for (int iLevel = 0; iLevel < base.MultigridSequence.Length; iLevel++) {
            //    this.MGColoring[iLevel] = new SinglePhaseField(new Basis(this.GridData, 0), "MGColoring_level_f" + iLevel);
            //    base.MultigridSequence[iLevel].ColorDGField(this.MGColoring[iLevel]);
            //}
            //Tecplot.PlotFields(MGColoring, "MultigridLevels", 0, 0);

            // =================================
            // create operator
            // =================================
            if (IBM_Op == null) {

                string[] CodNameSelected = new string[0];
                string[] DomNameSelected = new string[0];

                int D = this.GridData.SpatialDimension;
                boundaryCondMap = new IncompressibleBoundaryCondMap(this.GridData, this.Control.BoundaryValues, PhysicsMode.Incompressible);

                
                var IBM_Op_config = new NSEOperatorConfiguration {
                    convection = this.Control.PhysicalParameters.IncludeConvection,
                    continuity = true,
                    Viscous = true,
                    PressureGradient = true,
                    Transport = true,
                    CodBlocks = new bool[] { true, true },
                    DomBlocks = new bool[] { true, true },
                };

                // full operator:
                var CodName = ((new string[] { "momX", "momY", "momZ" }).GetSubVector(0, D)).Cat("div");
                var Params = ArrayTools.Cat(VariableNames.Velocity0Vector(D),
                                            VariableNames.Velocity0MeanVector(D));
                var DomName = ArrayTools.Cat(VariableNames.VelocityVector(D), VariableNames.Pressure);

                // selected part:
                if (IBM_Op_config.CodBlocks[0])
                    CodNameSelected = ArrayTools.Cat(CodNameSelected, CodName.GetSubVector(0, D));
                if (IBM_Op_config.CodBlocks[1])
                    CodNameSelected = ArrayTools.Cat(CodNameSelected, CodName.GetSubVector(D, 1));

                if (IBM_Op_config.DomBlocks[0])
                    DomNameSelected = ArrayTools.Cat(DomNameSelected, DomName.GetSubVector(0, D));
                if (IBM_Op_config.DomBlocks[1])
                    DomNameSelected = ArrayTools.Cat(DomNameSelected, DomName.GetSubVector(D, 1));

                IBM_Op = new XSpatialOperatorMk2(DomNameSelected, Params, CodNameSelected,
                    (A, B, C) => this.HMForder, 
                    FluidSpecies.Select(sId => LsTrk.GetSpeciesName(sId)));

                IBM_Op.FreeMeanValue[VariableNames.Pressure] = !this.boundaryCondMap.DirichletPressureBoundary;


                // Momentum equation
                // =================
                AddBulkEquationComponentsToIBMOp(IBM_Op_config, CodName);
                AddInterfaceEquationComponentsToIBMOp(IBM_Op_config, CodName);

                // temporal operator
                // =================

                {
                    var tempOp = new ConstantXTemporalOperator(IBM_Op, 0.0);
                    foreach (var kv in this.MassScale) {
                        tempOp.DiagonalScale[LsTrk.GetSpeciesName(kv.Key)].SetV(kv.Value.ToArray());
                    }
                    IBM_Op.TemporalOperator = tempOp;

                }


                // Finalize
                // ========
                IBM_Op.Commit();


                //IBM_Op_Jacobian = IBM_Op.GetJacobiOperator();
            }

            // ==========================
            // create timestepper
            // ==========================
            var Unknowns = ArrayTools.Cat(this.Velocity, this.Pressure);
            var Residual = ArrayTools.Cat(this.ResidualMomentum, this.ResidualContinuity);
            if (L == null)
            {
                // +++++++++++++++++++++++++++++++++++++++++++++++++++
                // Creation of time-integrator (initial, no balancing)
                // +++++++++++++++++++++++++++++++++++++++++++++++++++
                if (m_BDF_Timestepper == null)
                {
                    m_BDF_Timestepper = CreateTimeStepper(Unknowns, Residual);
                }
            }
            else
            {
                // +++++++++++++++++++++++++++++++++++++++++++++++++++++++++++++++++++++++++++
                // restore BDF time-stepper after grid redistribution (dynamic load balancing)
                // +++++++++++++++++++++++++++++++++++++++++++++++++++++++++++++++++++++++++++
                m_BDF_Timestepper.DataRestoreAfterBalancing(L, Unknowns, Residual, this.LsTrk, base.MultigridSequence);
            }
            Debug.Assert(m_BDF_Timestepper != null);
        }

        /// <summary>
        /// Ti
        /// </summary>
        /// <param name="Unknowns"></param>
        /// <param name="Residual"></param>
        protected virtual XdgBDFTimestepping CreateTimeStepper(IEnumerable<DGField> Unknowns, IEnumerable<DGField> Residual)
        {
            LevelSetHandling lsh = LevelSetHandling.None;
            SpatialOperatorType SpatialOp = SpatialOperatorType.LinearTimeDependent;

            if (this.Control.PhysicalParameters.IncludeConvection)
            {
                SpatialOp = SpatialOperatorType.Nonlinear;
            }

            int bdfOrder;
            if (this.Control.Timestepper_Scheme == IBM_Control.TimesteppingScheme.CrankNicolson)
                bdfOrder = -1;
            else if (this.Control.Timestepper_Scheme == IBM_Control.TimesteppingScheme.ImplicitEuler)
                bdfOrder = 1;
            else if (this.Control.Timestepper_Scheme.ToString().StartsWith("BDF"))
                bdfOrder = Convert.ToInt32(this.Control.Timestepper_Scheme.ToString().Substring(3));
            else
                throw new NotImplementedException("todo");

            XdgBDFTimestepping m_BDF_Timestepper = new XdgBDFTimestepping(
                Unknowns,
                this.IBM_Op.InvokeParameterFactory(Unknowns),
                Residual,
                LsTrk,
                true,
                DelComputeOperatorMatrix,
                this.IBM_Op,
                DelUpdateLevelset,
                bdfOrder,
                lsh,
                MassMatrixShapeandDependence.IsTimeDependent,
                SpatialOp,
                this.MultigridOperatorConfig,
                base.MultigridSequence,
                this.FluidSpecies,
                this.HMForder,
                this.Control.AdvancedDiscretizationOptions.CellAgglomerationThreshold,
                false, this.Control.NonLinearSolver,
                this.Control.LinearSolver
                )
            {
                m_ResLogger = base.ResLogger,
                m_ResidualNames = ArrayTools.Cat(this.ResidualMomentum.Select(
                    f => f.Identification), this.ResidualContinuity.Identification),
                Timestepper_Init = Solution.Timestepping.TimeStepperInit.MultiInit
            };
            return m_BDF_Timestepper;
        }

        void AddBulkEquationComponentsToIBMOp(NSEOperatorConfiguration IBM_Op_config, string[] CodName)
        {
            int D = this.GridData.SpatialDimension;
            // convective part:
            if (IBM_Op_config.convection)
            {
                for (int d = 0; d < D; d++)
                {

                    var comps = IBM_Op.EquationComponents[CodName[d]];

                    var ConvBulk = new Solution.NSECommon.LinearizedConvection(D, boundaryCondMap, d);
                    //var ConvBulkUp = new UpwindConvection(D, boundaryCondMap, d, Control.PhysicalParameters.rho_A);
                    comps.Add(ConvBulk); // bulk component
                }
            }

            // pressure part:
            if (IBM_Op_config.PressureGradient)
            {
                for (int d = 0; d < D; d++)
                {
                    var comps = IBM_Op.EquationComponents[CodName[d]];
                    var pres = new PressureGradientLin_d(d, boundaryCondMap);
                    comps.Add(pres); // bulk component

                    // if periodic boundary conditions are applied a fixed pressure gradient drives the flow
                    if (this.Control.FixedStreamwisePeriodicBC)
                    {
                        var presSource = new SrcPressureGradientLin_d(this.Control.SrcPressureGrad[d]);
                        comps.Add(presSource);
                        // Jacobian operator: not required; reason: Source-Term with no dependence on domain variables
                    }
                }
            }

            // viscous part:
            if (IBM_Op_config.Viscous)
            {
                for (int d = 0; d < D; d++)
                {
                    var comps = IBM_Op.EquationComponents[CodName[d]];

                    double penalty_bulk = this.Control.AdvancedDiscretizationOptions.PenaltySafety;


                    //var Visc = new Solution.XNSECommon.Operator.Viscosity.ViscosityInBulk_GradUTerm(penalty, 1.0, BcMap, d, D, this.Control.PhysicalParameters.mu_A, 1, ViscosityImplementation.H);
                    var Visc = new swipViscosity_Term1(penalty_bulk, d, D, boundaryCondMap,
                        ViscosityOption.ConstantViscosity,
                        this.Control.PhysicalParameters.mu_A,// / this.Control.PhysicalParameters.rho_A
                        double.NaN, null);
                    comps.Add(Visc); // bulk component GradUTerm 
                }
            }

            // Continuum equation
            // ==================
            if (IBM_Op_config.continuity)
            {
                for (int d = 0; d < D; d++)
                {

                    var src = new Divergence_DerivativeSource(d, D);
                    var flx = new Divergence_DerivativeSource_Flux(d, boundaryCondMap);
                    IBM_Op.EquationComponents["div"].Add(src);
                    IBM_Op.EquationComponents["div"].Add(flx);


                    //var presStab = new PressureStabilization(1, this.GridData.Edges.h_max_Edge, 1 / this.Control.PhysicalParameters.mu_A);
                    //IBM_Op.EquationComponents["div"].Add(presStab);
                }


                //IBM_Op.EquationComponents["div"].Add(new PressureStabilization(1, 1.0 / this.Control.PhysicalParameters.mu_A));
            }
        }

        /// <summary>
        /// Setup for equations on interface
        /// </summary>
        /// <param name="IBM_Op_config">
        /// User settings
        /// </param>
        /// <param name="CodName">
        /// Domainnames of IBM solver
        /// </param>
        protected virtual void AddInterfaceEquationComponentsToIBMOp(NSEOperatorConfiguration IBM_Op_config, string[] CodName)
        {
            int D = this.GridData.SpatialDimension;
            for (int d = 0; d < D; d++){
                var comps = IBM_Op.EquationComponents[CodName[d]];

                if (IBM_Op_config.convection){
                    var ConvIB = new BoSSS.Solution.NSECommon.Operator.Convection.ConvectionAtIB(
                            d, D, LsTrk, this.Control.AdvancedDiscretizationOptions.LFFA, boundaryCondMap,
                            delegate (double[] X, double time) { return new double[] { 0.0, 0.0, 0.0, 0.0 }; }, this.Control.PhysicalParameters.rho_A, false);
                    //var ConvIB = new ConvectionAtIB(LsTrk, d, D, Control.PhysicalParameters.rho_A, false);

                    comps.Add(ConvIB); // immersed boundary component
                }

                if (IBM_Op_config.PressureGradient){
                    var presLs = new BoSSS.Solution.NSECommon.Operator.Pressure.PressureFormAtIB(d, D, LsTrk);
                    comps.Add(presLs); // immersed boundary component
                }

                if (IBM_Op_config.Viscous){
                    double _D = D;
                    double penalty_mul = this.Control.AdvancedDiscretizationOptions.PenaltySafety;
                    int degU = this.Velocity[0].Basis.Degree;
                    double _p = degU;
                    double penalty_base = (_p + 1) * (_p + _D) / D;
                    double penalty = penalty_base * penalty_mul;
                    var ViscLs = new BoSSS.Solution.NSECommon.Operator.Viscosity.ViscosityAtIB(d, D, LsTrk,
                            penalty, this.ComputePenaltyIB,
                            this.Control.PhysicalParameters.mu_A,// / this.Control.PhysicalParameters.rho_A,
                            delegate (double[] X, double time) { return new double[] { 0.0, 0.0, 0.0, 0.0 }; });
                    comps.Add(ViscLs); // immersed boundary component
                }
            }

            if (IBM_Op_config.continuity){
                var divPen = new BoSSS.Solution.NSECommon.Operator.Continuity.DivergenceAtIB(D, LsTrk, 1,
                    delegate (double[] X, double time) { return new double[] { 0.0, 0.0, 0.0, 0.0 }; });
                IBM_Op.EquationComponents["div"].Add(divPen); // immersed boundary component 
            }
        }

        public override void DataBackupBeforeBalancing(GridUpdateDataVaultBase L) {
            m_BDF_Timestepper.DataBackupBeforeBalancing(L);
            m_CurrentResidual = null;
            m_CurrentSolution = null;
            IBM_Op = null;
        }

        void ParameterUpdate(IEnumerable<DGField> CurrentState, IEnumerable<DGField> ParameterVar) {
            int D = this.LsTrk.GridDat.SpatialDimension;

            if (Control.PhysicalParameters.IncludeConvection) {

                var U0_CurrentState = new VectorField<SinglePhaseField>(CurrentState.Take(D).Select(F => (SinglePhaseField)F).ToArray());

                // this method assumes that the parameter velocity is reference-equal to the current state 
                for (int d = 0; d < D; d++)
                    if (!object.ReferenceEquals(CurrentState.ElementAt(d), ParameterVar.ElementAt(d)))
                        throw new ApplicationException("internal error");

                if (this.U0MeanRequired) {
                    VectorField<SinglePhaseField> U0mean = new VectorField<SinglePhaseField>(ParameterVar.Skip(D).Take(D).Select(f => (SinglePhaseField)f).ToArray());
                    foreach (var um in U0mean)
                        Debug.Assert(um.Basis.Degree == 0);

                    ComputeAverageU(U0_CurrentState, U0mean);
                } else {
                    //U0_U0mean = new SinglePhaseField[2 * D];
                }
            }
        }

        int DelComputeOperatorMatrix_CallCounter = 0;

        /// <summary>
        /// Used by <see cref="m_BDF_Timestepper"/> to compute operator matrices (linearizations) and/or to evaluate residuals of current solution.
        /// </summary>
        protected virtual void DelComputeOperatorMatrix(BlockMsrMatrix OpMatrix, double[] OpAffine, UnsetteledCoordinateMapping Mapping, DGField[] CurrentState, Dictionary<SpeciesId, MultidimensionalArray> AgglomeratedCellLengthScales, double phystime) {
            DelComputeOperatorMatrix_CallCounter++;
            int D = this.LsTrk.GridDat.SpatialDimension;

            // compute operator
            //Debug.Assert(OpMatrix.InfNorm() == 0.0);
            //Debug.Assert(OpAffine.L2Norm() == 0.0);
            // Create Parameters fields
            DGField[] Params;
            {
                var U0 = new VectorField<SinglePhaseField>(CurrentState.Take(D).Select(F => (SinglePhaseField)F).ToArray());
                SinglePhaseField[] U0_U0mean;
                if (this.U0MeanRequired) {
                    Basis U0meanBasis = new Basis(GridData, 0);
                    VectorField<SinglePhaseField> U0mean = new VectorField<SinglePhaseField>(D, U0meanBasis, "U0mean_", SinglePhaseField.Factory);
                    U0_U0mean = ArrayTools.Cat<SinglePhaseField>(U0, U0mean);
                } else {
                    U0_U0mean = new SinglePhaseField[2 * D];
                }
                Params = ArrayTools.Cat<DGField>(U0_U0mean);
            }

            m_LenScales = AgglomeratedCellLengthScales[FluidSpecies[0]];

            // create matrix and affine vector:
            if (OpMatrix != null) {
                

                // using ad-hoc linearization:
                // - - - - - - - - - - - - - - 
                ParameterUpdate(CurrentState, Params);
                var mtxBuilder = IBM_Op.GetMatrixBuilder(LsTrk, Mapping, Params, Mapping);
                mtxBuilder.time = phystime;
                mtxBuilder.CellLengthScales[FluidSpecies[0]] = AgglomeratedCellLengthScales[FluidSpecies[0]];
                mtxBuilder.ComputeMatrix(OpMatrix, OpAffine);

                // using finite difference Jacobi:
                // - - - - - - - - - - - - - - - -
                //var mtxBuilder2 = IBM_Op.GetFDJacobianBuilder(LsTrk, CurrentState, Params, Mapping,
                //    ParameterUpdate,
                //    FluidSpecies);
                //mtxBuilder2.time = phystime;
                //mtxBuilder2.SpeciesOperatorCoefficients[FluidSpecies[0]].CellLengthScales = AgglomeratedCellLengthScales[FluidSpecies[0]];
                //mtxBuilder2.ComputeMatrix(OpMatrix, OpAffine);

                // using the other kind of Jacobi:
                // - - - - - - - - - - - - - - - -
                //var mtxBuilder3 = IBM_Op_Jacobian.GetMatrixBuilder(LsTrk, Mapping, CurrentState, Mapping, FluidSpecies);
                //mtxBuilder3.time = phystime;
                //mtxBuilder3.SpeciesOperatorCoefficients[FluidSpecies[0]].CellLengthScales = AgglomeratedCellLengthScales[FluidSpecies[0]];
                //mtxBuilder3.ComputeMatrix(OpMatrix, OpAffine);

#if DEBUG
                if (DelComputeOperatorMatrix_CallCounter == 1) {
                    int[] Uidx = SaddlePointProblemMapping.GetSubvectorIndices(true, D.ForLoop(i => i));
                    int[] Pidx = SaddlePointProblemMapping.GetSubvectorIndices(true, D);
                    CoordinateMapping Umap = this.Velocity.Mapping;
                    CoordinateMapping Pmap = this.Pressure.Mapping;
                    
                    var pGrad = new BlockMsrMatrix(Umap, Pmap);
                    var divVel = new BlockMsrMatrix(Pmap, Umap);
                    OpMatrix.AccSubMatrixTo(1.0, pGrad, Uidx, default(int[]), Pidx, default(int[]));
                    OpMatrix.AccSubMatrixTo(1.0, divVel, Pidx, default(int[]), Uidx, default(int[]));

                    var pGradT = pGrad.Transpose();
                    var Err = divVel.CloneAs();
                    Err.Acc(+1.0, pGradT);
                    double ErrInfAbs = Err.InfNorm();
                    double denom = Math.Max(pGradT.InfNorm(), Math.Max(pGrad.InfNorm(), divVel.InfNorm()));
                    double ErrInfRel = ErrInfAbs / denom;
                    if (ErrInfRel >= 1e-8)
                        throw new ArithmeticException("Stokes discretization error: | div + grad^t |oo is high; absolute: " + ErrInfAbs + ", relative: " + ErrInfRel + " (denominator: " + denom + ")");
                    //Console.WriteLine("Stokes discretization error: | div - grad ^ t |oo is high; absolute: " + ErrInfAbs + ", relative: " + ErrInfRel + " (denom: " + denom + ")");
                }
#endif

            } else {
                ParameterUpdate(CurrentState, Params);
                var eval = IBM_Op.GetEvaluatorEx(LsTrk, CurrentState, Params, Mapping);
                eval.time = phystime;
                eval.CellLengthScales[FluidSpecies[0]] = AgglomeratedCellLengthScales[FluidSpecies[0]];

                eval.Evaluate(1.0, 1.0, OpAffine);

            }

            m_LenScales = null;


            if (OpMatrix != null)
                OpMatrix.CheckForNanOrInfM();
            OpAffine.CheckForNanOrInfV();


            /*
            // Set Pressure Reference Point
            if (!this.boundaryCondMap.DirichletPressureBoundary) {
                if (OpMatrix != null) {
                    IBMSolverUtils.SetPressureReferencePoint(
                        CurrentSolution.Mapping,
                        this.GridData.SpatialDimension,
                        this.LsTrk,
                        OpMatrix, OpAffine);
                    //OpMatrix.SaveToTextFileSparse("OpMatrix_3D");
                } else {
                    IBMSolverUtils.SetPressureReferencePointResidual(
                        new CoordinateVector(CurrentState),
                        this.GridData.SpatialDimension,
                        this.LsTrk,
                        OpAffine);
                }
            }
            */
        }

        public virtual double DelUpdateLevelset(DGField[] CurrentState, double phystime, double dt, double UnderRelax, bool incremental) {

            //this.LevSet.ProjectField(X => this.Control.Ph(X, phystime + dt));
            //this.LsTrk.UpdateTracker(incremental: true);

            //LevsetEvo(phystime, dt, null);

            SmoothLevelSet();
            LsTrk.UpdateTracker(0.0);

            return 0.0;
        }

        void SmoothLevelSet() {
            CellMask near = this.LevsetTracker.Regions.GetNearMask4LevSet(0, 1);
            ContinuityProjectionCDG projecter = new ContinuityProjectionCDG(this.LevSet.Basis);
            projecter.MakeContinuous(this.DGLevSet.Current, this.LevSet, near);

            CellMask posFar = this.LevsetTracker.Regions.GetLevelSetWing(0, +1).VolumeMask.Except(near);
            CellMask negFar = this.LevsetTracker.Regions.GetLevelSetWing(0, -1).VolumeMask.Except(near);

            this.LevSet.Clear(posFar);
            this.LevSet.AccConstant(1, posFar);
            this.LevSet.Clear(negFar);
            this.LevSet.AccConstant(-1, negFar);
        }

        //protected TextWriter Log_DragAndLift,Log_DragAndLift_P1;
        protected double[] Test_Force = new double[3];
        protected double torque = new double();
        protected double oldtorque = new double();

        private int AnalyseCounter=1;

        //SinglePhaseField blocking = null;

        /// <summary>
        /// Depending on settings <see cref="IBM_Control.Option_Timestepper"/>, computes either one timestep or a steady-state solution.
        /// </summary>
        protected override double RunSolverOneStep(int TimestepInt, double phystime, double dt) {
            using (new FuncTrace()) {

                TimestepNumber TimestepNo = new TimestepNumber(TimestepInt, 0);
                int D = this.GridData.SpatialDimension;

                base.ResLogger.TimeStep = TimestepInt;

                dt = base.GetFixedTimestep();

                Console.WriteLine("In-stationary solve, time-step #{0}, dt = {1} ...", TimestepNo, dt);

                m_BDF_Timestepper.Solve(phystime, dt);


                // Residual();
                this.ResLogger.NextTimestep(false);

                // L2 error against exact solution
                // ===============================
                this.ComputeL2Error();

                #region Get Drag and Lift Coefficiant
                /*
                if (phystime == 0 && Log_DragAndLift==null) {
                    if ((base.MPIRank == 0) && (CurrentSessionInfo.ID != Guid.Empty)) {
                        Log_DragAndLift = base.DatabaseDriver.FsDriver.GetNewLog("PhysicalData", CurrentSessionInfo.ID);
                        string firstline;
                        if (this.GridData.SpatialDimension == 3) {
                            firstline = String.Format("{0}\t{1}\t{2}\t{3}\t{4}", "#Timestep", "#Time", "x-Force", "y-Force", "z-Force");
                        } else {
                            firstline = String.Format("{0}\t{1}\t{2}\t{3}", "#Timestep", "#Time", "x-Force", "y-Force");
                        }
                        Log_DragAndLift.WriteLine(firstline);
                    }
                }
                */

                Test_Force = IBMSolverUtils.GetForces(Velocity, Pressure, this.LsTrk, this.Control.PhysicalParameters.mu_A/this.Control.PhysicalParameters.rho_A);
                //oldtorque = torque;
                torque = IBMSolverUtils.GetTorque(Velocity, Pressure, this.LsTrk, this.Control.PhysicalParameters.mu_A / this.Control.PhysicalParameters.rho_A, this.Control.particleRadius);

                /*
                if ((base.MPIRank == 0) && (Log_DragAndLift != null)) {
                    string line;
                    if (this.GridData.SpatialDimension == 3) {
                        line = String.Format("{0}\t{1}\t{2}\t{3}\t{4}", TimestepNo, phystime, force[0], force[1], force[2]);
                    } else {
                        line = String.Format("{0}\t{1}\t{2}\t{3}", TimestepNo, phystime, force[0], force[1]);
                    }
                    Log_DragAndLift.WriteLine(line);
                    Log_DragAndLift.Flush();
                }
                */
                
                Console.WriteLine("x-Force:   {0}", Test_Force[0]);
                Console.WriteLine("y-Force:   {0}", Test_Force[1]);
                if (this.GridData.SpatialDimension == 3)
                    Console.WriteLine("z-Force:   {0}", Test_Force[2]);
                Console.WriteLine("Torqe:   {0}", torque);
                Console.WriteLine();


                // Save for NUnit Test
                base.QueryHandler.ValueQuery("C_Drag", 2 * Test_Force[0], true); // Only for Diameter 1 (TestCase NSE stationary)
                base.QueryHandler.ValueQuery("C_Lift", 2 * Test_Force[1], true); // Only for Diameter 1 (TestCase NSE stationary)
                #endregion

                return dt;
            }
        }

        /// <summary>
        /// Variable mapping of test and trial-space.
        /// </summary>
        protected UnsetteledCoordinateMapping SaddlePointProblemMapping {
            get {
                return this.CurrentResidual.Mapping;
            }
        }

        protected double hack_phystime;

        /// <summary>
        /// Species which represents the flow domain.
        /// </summary>
        protected SpeciesId[] FluidSpecies {
            get {
                return new SpeciesId[] { LsTrk.GetSpeciesId("A") }; // wir rechnen nur species A
            }
        }

        MultidimensionalArray m_LenScales;


        /// <summary>
        /// Custom Function to compute penalty factor for viscous terms at the immersed boundary
        /// </summary>
        /// <param name="jCellIn"></param>
        /// <param name="jCellOut"></param>
        /// <param name="cj"></param>
        /// <param name="penalty">base factor</param>
        /// <returns></returns>
        protected double ComputePenaltyIB(double penalty_base, int jCell) {
            var __gridData = (GridData)GridData;

            double hCutCellMin = m_LenScales[jCell]; // for IBM, there is no positive species!
            double hCellMin = __gridData.Cells.h_min[jCell];
            if (hCutCellMin <= 1.0e-10 * hCellMin)
                // very small cell -- clippling
                hCutCellMin = hCellMin;

            double µ = penalty_base / hCutCellMin;
            if (double.IsNaN(µ) || double.IsInfinity(µ))
                throw new ArgumentOutOfRangeException("Invalid penalty parameter");
            Debug.Assert(!(double.IsNaN(µ) || double.IsInfinity(µ)));
            return µ;
        }


        /// <summary>
        /// Computes average velocity in case of Navier-Stokes Equations
        /// </summary>
        /// <param name="U0"></param>
        /// <param name="U0mean"></param>
        private void ComputeAverageU(VectorField<SinglePhaseField> U0, VectorField<SinglePhaseField> U0mean) {
            using (FuncTrace ft = new FuncTrace()) {
                var CC = this.LsTrk.Regions.GetCutCellMask();
                int D = this.LsTrk.GridDat.SpatialDimension;
                double minvol = Math.Pow(this.LsTrk.GridDat.Cells.h_minGlobal, D);

                U0mean.Clear();

                int QuadDegree = this.HMForder;

                //var qh = new XQuadSchemeHelper(LsTrk, momentFittingVariant, this.FluidSpecies);
                var qh = LsTrk.GetXDGSpaceMetrics(this.FluidSpecies, QuadDegree, 1).XQuadSchemeHelper;
                foreach (var Spc in this.FluidSpecies) { // loop over species...
                    //var Spc = this.LsTrk.GetSpeciesId("B"); {
                    // shadow fields
                    var U0_Spc = U0.ToArray();
                    var U0mean_Spc = U0mean.ToArray();


                    // normal cells:
                    for (int d = 0; d < D; d++) {
                        U0mean_Spc[d].AccLaidBack(1.0, U0_Spc[d], this.LsTrk.Regions.GetSpeciesMask(Spc));
                    }


                    // cut cells
                    var scheme = qh.GetVolumeQuadScheme(Spc, IntegrationDomain: this.LsTrk.Regions.GetCutCellMask());

                    var rule = scheme.Compile(this.LsTrk.GridDat, QuadDegree);
                    CellQuadrature.GetQuadrature(new int[] { D + 1 }, // vector components: ( avg_vel[0], ... , avg_vel[D-1], cell_volume )
                        this.LsTrk.GridDat,
                        rule,
                        delegate (int i0, int Length, QuadRule QR, MultidimensionalArray EvalResult) {
                            EvalResult.Clear();
                            for (int d = 0; d < D; d++)
                                U0_Spc[d].Evaluate(i0, Length, QR.Nodes, EvalResult.ExtractSubArrayShallow(-1, -1, d));
                            var Vol = EvalResult.ExtractSubArrayShallow(-1, -1, D);
                            Vol.SetAll(1.0);
                        },
                        delegate (int i0, int Length, MultidimensionalArray ResultsOfIntegration) {
                            for (int i = 0; i < Length; i++) {
                                int jCell = i + i0;

                                double Volume = ResultsOfIntegration[i, D];
                                if (Math.Abs(Volume) < minvol * 1.0e-12) {
                                    // keep current value
                                    // since the volume of species 'Spc' in cell 'jCell' is 0.0, the value in this cell should have no effect
                                } else {
                                    for (int d = 0; d < D; d++) {
                                        double IntVal = ResultsOfIntegration[i, d];
                                        U0mean_Spc[d].SetMeanValue(jCell, IntVal / Volume);
                                    }
                                }

                            }
                        }).Execute();

                }

#if DEBUG
                {
                    var Uncut = LsTrk.Regions.GetCutCellMask().Complement();


                    VectorField<SinglePhaseField> U0mean_check = new VectorField<SinglePhaseField>(D, new Basis(LsTrk.GridDat, 0), SinglePhaseField.Factory);
                    for (int d = 0; d < D; d++) {
                        U0mean_check[d].ProjectField(1.0, U0[d].Evaluate,
                            new CellQuadratureScheme(false, Uncut).AddFixedOrderRules(LsTrk.GridDat, U0[d].Basis.Degree + 1));
                    }

                    foreach (var _Spc in this.LsTrk.SpeciesIdS) { // loop over species...
                        for (int d = 0; d < D; d++) {
                            U0mean_check[d].AccLaidBack(-1.0, U0mean[d]);
                        }
                    }

                    double checkNorm = U0mean_check.L2Norm();
                    //Debug.Assert(checkNorm < 1.0e-6);
                }
#endif


                U0mean.ForEach(F => F.CheckForNanOrInf(true, true, true));

            }
        }

        /// <summary>
        /// Tecplot output.
        /// </summary>
        protected override void PlotCurrentState(double physTime, TimestepNumber timestepNo, int superSampling) {
            Tecplot.PlotFields(m_RegisteredFields, "IBM_Solver" + timestepNo, physTime, superSampling);
        }

        /// <summary>
        /// 
        /// </summary>
        /// <param name="physTime"></param>
        /// <param name="timestepNo"></param>
        /// <param name="superSampling"></param>
        /// <param name="addsomething"></param>
        protected void PlotCurrentState(double physTime, TimestepNumber timestepNo, int superSampling, string addsomething) {
            Tecplot.PlotFields(m_RegisteredFields, "IBM_Solver" + timestepNo + "_"+addsomething, physTime, superSampling);
        }

        /// <summary>
        /// DG field instantiation.
        /// </summary>
        protected override void CreateFields() {
            using (new FuncTrace()) {
                base.CreateFields();
                base.LsTrk = this.LevsetTracker;
                if (Control.CutCellQuadratureType != this.LevsetTracker.CutCellQuadratureType)
                    throw new ApplicationException();
            }
        }

        /// <summary>
        /// Setting initial values.
        /// </summary>
        protected override void SetInitial() {

            if (true) {
                DGField mpiRank = new SinglePhaseField(new Basis(GridData, 0), "rank");
                m_IOFields.Add(mpiRank);

                for (int j = 0; j < GridData.iLogicalCells.NoOfLocalUpdatedCells; j++) {
                    mpiRank.SetMeanValue(j, DatabaseDriver.MyRank);
                }

                Console.WriteLine("Total number of cells:    {0}", Grid.NumberOfCells);
                Console.WriteLine("Total number of DOFs:     {0}", CurrentSolution.Count());
                Console.WriteLine("Total number of cut cells:     {0}", LsTrk.Regions.GetCutCellMask().NoOfItemsLocally);
            }

            // Using defauls CellCostEstimateFactories          
            if (this.Control.DynamicLoadBalancing_CellCostEstimatorFactories.Count == 0) {
                Console.WriteLine("Using standard CellCostEstimatorFactories");
                Control.DynamicLoadBalancing_CellCostEstimatorFactories.Add(delegate (IApplication app, int noOfPerformanceClasses) {
                    Console.WriteLine("i was called");
                    int[] map = new int[] { 1, 1, 10 };
                    return new StaticCellCostEstimator(map); 
                });
                Control.DynamicLoadBalancing_CellCostEstimatorFactories.Add(delegate (IApplication app, int noOfPerformanceClasses) {
                    Console.WriteLine("i was called");
                    int[] map = new int[] { 1, 10, 1 };
                    return new StaticCellCostEstimator(map);
                });
                Control.DynamicLoadBalancing_CellCostEstimatorFactories.Add(delegate (IApplication app, int noOfPerformanceClasses) {
                    Console.WriteLine("i was called");
                    int[] map = new int[] { 10, 1, 1 };
                    return new StaticCellCostEstimator(map);
                });
            }

            // Set particle radius for exact circle integration
            if (this.Control.CutCellQuadratureType == XQuadFactoryHelper.MomentFittingVariants.ExactCircle)
                BoSSS.Foundation.XDG.Quadrature.HMF.ExactCircleLevelSetIntegration.RADIUS = new double[] { this.Control.particleRadius };
            
            Console.WriteLine("Total number of cells:    {0}", Grid.NumberOfCells);
            Console.WriteLine("Total number of DOFs:     {0}", CurrentSolution.Count().MPISum());
            base.SetInitial();

            this.LevSet.GetExtremalValues(out double LevsetMin, out double LevsetMax);
            if (LevsetMax == 0.0 && LevsetMin == 0.0) {
                // User probably does not want to use Levelset, but forgot to set it.
                LevSet.AccConstant(-1.0);
                LsTrk.UpdateTracker(0.0);
            }

            CreateEquationsAndSolvers(null);
            After_SetInitialOrLoadRestart(0.0);

            m_BDF_Timestepper.SingleInit();
        }

        /// <summary>
        /// delegate for the initialization of previous timesteps from restart session
        /// </summary>
        /// <param name="TimestepIndex"></param>
        /// <param name="time"></param>
        /// <param name="St"></param>
        private void BDFDelayedInitLoadRestart(int TimestepIndex, double time, DGField[] St) {

            Console.WriteLine("Timestep index {0}, time {1} ", TimestepIndex, time);

            ITimestepInfo tsi_toLoad;
            if (TimestepIndex < 0) {
                throw new ArgumentOutOfRangeException("Not enough Timesteps to restart with desired Timestepper");
            } else {
                ISessionInfo reloadSession = GetDatabase().Controller.GetSessionInfo(this.CurrentSessionInfo.RestartedFrom);
                tsi_toLoad = reloadSession.Timesteps.Single(t => t.TimeStepNumber.Equals(new TimestepNumber(TimestepIndex)));
            }
            DatabaseDriver.LoadFieldData(tsi_toLoad, this.GridData, this.IOFields);

            // level-set
            // ---------
            this.DGLevSet.Current.Clear();
            this.DGLevSet.Current.AccLaidBack(1.0, this.LevSet);

            this.LsTrk.UpdateTracker(time, incremental: true);

            // solution
            // --------
            int D = this.LsTrk.GridDat.SpatialDimension;

            for (int d = 0; d < D; d++) {
                St[d] = this.Velocity[d].CloneAs();
            }
            St[D] = this.Pressure.CloneAs();
        }

        private void After_SetInitialOrLoadRestart(double time) {
            using (new FuncTrace()) {
                int D = this.GridData.SpatialDimension;
                
                // we only save 'LevSet', but not the 'DGLevSet'
                // therefore, after re-start we have to copy LevSet->DGLevSet
                this.DGLevSet.Current.Clear();
                this.DGLevSet.Current.AccLaidBack(1.0, this.LevSet);

                // perform smooting
                this.LsTrk.UpdateTracker(time);
                PerformLevelSetSmoothing(LsTrk.Regions.GetCutCellMask());
                LsTrk.UpdateTracker(time);
                             
                // we push the current state of the level-set, so we have an initial value
                this.LsTrk.UpdateTracker(time);
                this.DGLevSet.IncreaseHistoryLength(1);
                this.LsTrk.PushStacks();
                this.DGLevSet.Push();
            }
        }

        /// <summary>
        /// Ensures that the level-set field <see cref="LevSet"/> is continuous, if <see cref="IBM_Control.LevelSetSmoothing"/> is true. Note that this is not necessary if the order of the level-set function of the particles is equal to the polynomial DG order.
        /// </summary>
        /// <param name="SmoothingDomain">
        /// Domain in which C0-continuity should be enforced; typically the cut-cells, but may include the near-band too.
        /// </param>
        /// <param name="NegMask">
        /// All fluid cell
        /// </param>
        protected void PerformLevelSetSmoothing(CellMask SmoothingDomain) {
            const bool SetFarField = true;

            

            if (this.Control.LevelSetSmoothing) 
                {
                // ++++++++++++++++++++++++++++++++++++++++++++++++++++++++++
                // smoothing on: perform some kind of C0-projection
                // ++++++++++++++++++++++++++++++++++++++++++++++++++++++++++

                int TotNoOfCells = SmoothingDomain.NoOfItemsLocally.MPISum();

<<<<<<< HEAD
                //CellMask domain = this.LsTrk.Regions.GetNearFieldMask(1);
                //domain = domain.Union(domain.AllNeighbourCells());

                ContinuityEnforcer.MakeContinuous(DGLevSet.Current, LevSet, domain, null, false);
                if (SetFarField) {
=======
                if(TotNoOfCells > 0) {
                    var ContinuityEnforcer = new BoSSS.Solution.LevelSetTools.ContinuityProjection(
                        ContBasis: this.LevSet.Basis,
                        DGBasis: this.DGLevSet.Current.Basis,
                        gridData: GridData,
                        Option: Solution.LevelSetTools.ContinuityProjectionOption.ConstrainedDG);

                    ContinuityEnforcer.MakeContinuous(DGLevSet.Current, LevSet, SmoothingDomain, null, false);
                }
                
                if(SetFarField) {
                    var NegMask = LsTrk.Regions.GetSpeciesMask("A").Except(SmoothingDomain);
>>>>>>> b068daa5
                    LevSet.Clear(NegMask);
                    LevSet.AccConstant(-1, NegMask);

                    var PosMask = NegMask.Complement().Except(SmoothingDomain);
                    LevSet.Clear(PosMask);
                    LevSet.AccConstant(+1, PosMask);
               }
            } else {
                // ++++++++++++++++++++++++++++++++++++++++++++++++++++++++++
                // no smoothing (not recommended): copy DGLevSet -> LevSet
                // ++++++++++++++++++++++++++++++++++++++++++++++++++++++++++

                this.LevSet.Clear(domain);
                this.LevSet.AccLaidBack(1.0, this.DGLevSet.Current, domain);
                this.LevSet.Clear();
                this.LevSet.AccLaidBack(1.0, this.DGLevSet.Current);
            }
        }


        /// <summary>
        /// BDF timestepper init after restart
        /// </summary>
        protected override void LoadRestart(out double Time, out TimestepNumber TimestepNo) {
            base.LoadRestart(out Time, out TimestepNo);
            this.CreateEquationsAndSolvers(null);

            // =========================================
            // XDG Timestepper initialization
            // =========================================

            if (this.Control.TimeStepper_Init == Solution.Timestepping.TimeStepperInit.MultiInit) {
                // =========================================
                // XDG BDF Timestepper initialization
                // =========================================

                if (m_BDF_Timestepper != null) {
                    m_BDF_Timestepper.DelayedTimestepperInit(Time, TimestepNo.MajorNumber, this.Control.GetFixedTimestep(),
                        // delegate for the initialization of previous timesteps from restart session
                        BDFDelayedInitLoadRestart);
                }

                After_SetInitialOrLoadRestart(Time);
            } else {
                if (m_BDF_Timestepper != null) {
                    After_SetInitialOrLoadRestart(Time);
                    m_BDF_Timestepper.SingleInit();
                }
            }

        }


        /// <summary>
        /// configuration options for <see cref="MultigridOperator"/>.
        /// </summary>
        protected MultigridOperator.ChangeOfBasisConfig[][] MultigridOperatorConfig {
            get {
                int pVel = this.Velocity[0].Basis.Degree;
                int pPrs = this.Pressure.Basis.Degree;
                int D = this.GridData.SpatialDimension;

                if (this.Control.VelocityBlockPrecondMode != MultigridOperator.Mode.SymPart_DiagBlockEquilib_DropIndefinite
                    && this.Control.VelocityBlockPrecondMode != MultigridOperator.Mode.IdMass_DropIndefinite) {
                    throw new NotSupportedException("Invalid option for block-preconditioning of momentum equation: " + this.Control.VelocityBlockPrecondMode
                        + ". Valid options are " + MultigridOperator.Mode.SymPart_DiagBlockEquilib_DropIndefinite + " and " + MultigridOperator.Mode.IdMass_DropIndefinite + ".");

                }


                // set the MultigridOperator configuration for each level:
                // it is not necessary to have exactly as many configurations as actual multigrid levels:
                // the last configuration enty will be used for all higher level
                MultigridOperator.ChangeOfBasisConfig[][] configs = new MultigridOperator.ChangeOfBasisConfig[3][];
                for (int iLevel = 0; iLevel < configs.Length; iLevel++) {
                    configs[iLevel] = new MultigridOperator.ChangeOfBasisConfig[D + 1];

                    // configurations for velocity
                    for (int d = 0; d < D; d++) {
                        configs[iLevel][d] = new MultigridOperator.ChangeOfBasisConfig() {
                            DegreeS = new int[] { Math.Max(1, pVel) },//DegreeS = new int[] { Math.Max(1, pVel - iLevel) },
                            mode = this.Control.VelocityBlockPrecondMode,
                            VarIndex = new int[] { d }
                        };
                    }
                    // configuration for pressure
                    configs[iLevel][D] = new MultigridOperator.ChangeOfBasisConfig() {
                        DegreeS = new int[] { Math.Max(0, pPrs) },//DegreeS = new int[] { Math.Max(0, pPrs - iLevel) },
                        mode = MultigridOperator.Mode.IdMass_DropIndefinite,
                        VarIndex = new int[] { D }
                    };
                }


                return configs;
            }
        }

        /// <summary>
        /// L2 norm of current solution against <see cref="IBM_Control.ExSol_Velocity"/> resp. <see cref="IBM_Control.ExSol_Pressure"/>.
        /// </summary>
        protected void ComputeL2Error() {
            if (this.Control.ExSol_Velocity_Evaluator == null && this.Control.ExSol_Pressure_Evaluator == null)
                // nothing to do
                return;


            int D = this.GridData.SpatialDimension;
            int order = 0;
            if (LsTrk.GetCachedOrders().Count > 0) {
                order = LsTrk.GetCachedOrders().Max();
            } else {
                order = 1;
            }

            //var SchemeHelper = new XQuadSchemeHelper(LsTrk, momentFittingVariant, LsTrk.GetSpeciesId("A"));
            var SchemeHelper = LsTrk.GetXDGSpaceMetrics(FluidSpecies, order, 1).XQuadSchemeHelper;

            // Velocity error
            // ==============
            if (this.Control.ExSol_Velocity_Evaluator != null) {
                double[] L2Error = new double[D];

                var spId = this.FluidSpecies.Single();


                var scheme = SchemeHelper.GetVolumeQuadScheme(spId);


                for (int d = 0; d < D; d++) {
                    L2Error[d] = this.Velocity[d].L2Error(this.Control.ExSol_Velocity_Evaluator[d].Vectorize(0.0), order, scheme);
                    base.QueryHandler.ValueQuery("L2err_" + VariableNames.Velocity_d(d), L2Error[d], true);
                }
            }


            // pressure error
            // ==============
            if (this.Control.ExSol_Pressure_Evaluator != null) {

                // pass 1: mean value of pressure difference
                double DiffInt = 0;
                foreach (var spId in FluidSpecies) {

                    string spc = this.LsTrk.GetSpeciesName(spId);
                    var scheme = SchemeHelper.GetVolumeQuadScheme(spId);
                    var rule = scheme.Compile(this.GridData, order);

                    DiffInt += this.Pressure.LxError(this.Control.ExSol_Pressure_Evaluator.Vectorize(0.0), (X, a, b) => (a - b), rule);
                    //Volume +=  this.Pressure.GetSpeciesShadowField(spc).LxError(null, (a, b) => (1.0), rule);
                }
                double Volume2 = (new SubGrid(CellMask.GetFullMask(this.GridData))).Volume;
                double PressureDiffMean = DiffInt / Volume2;


                double L2Error = 0;
                Dictionary<string, double> L2Error_Species = new Dictionary<string, double>();

                foreach (var spId in this.FluidSpecies) {

                    //SpeciesId spId = this.LsTrk.GetSpeciesId(spc);
                    string spc = this.LsTrk.GetSpeciesName(spId);
                    var scheme = SchemeHelper.GetVolumeQuadScheme(spId);
                    var rule = scheme.Compile(this.GridData, order);

                    double IdV = this.Pressure.LxError(this.Control.ExSol_Pressure_Evaluator.Vectorize(0.0), (X, a, b) => (a - b - PressureDiffMean).Pow2(), rule);
                    L2Error += IdV;
                    L2Error_Species.Add(spc, IdV.Sqrt());

                    base.QueryHandler.ValueQuery("L2err_" + VariableNames.Pressure + "#" + spc, L2Error_Species[spc], true);
                }


                L2Error = L2Error.Sqrt();
                base.QueryHandler.ValueQuery("L2err_" + VariableNames.Pressure, L2Error, true);
            }
        }

        /// <summary>
        /// Cell-performance classes:
        /// - void cells are 0
        /// - non-cut fluid cells are 1
        /// - cut cells are 2
        /// </summary>
        protected override void GetCellPerformanceClasses(out int NoOfClasses, out int[] CellPerfomanceClasses, int TimeStepNo, double physTime) {
            NoOfClasses = 3;
            int J = this.GridData.iLogicalCells.NoOfLocalUpdatedCells;
            CellPerfomanceClasses = new int[J];
            foreach (int j in LsTrk.Regions.GetSpeciesMask("B").ItemEnum)
                CellPerfomanceClasses[j] = 0;
            foreach (int j in LsTrk.Regions.GetSpeciesMask("A").ItemEnum)
                CellPerfomanceClasses[j] = 1;
            foreach (int j in LsTrk.Regions.GetCutCellMask().ItemEnum)
                CellPerfomanceClasses[j] = 2;
        }

        public override void PostRestart(double time, TimestepNumber timestep) {

            // Find path to PhysicalData.txt
            try {
                var fsDriver = this.DatabaseDriver.FsDriver;
                string pathToOldSessionDir = System.IO.Path.Combine(
                    fsDriver.BasePath, "sessions", this.CurrentSessionInfo.RestartedFrom.ToString());
                string pathToPhysicalData = System.IO.Path.Combine(pathToOldSessionDir, "PhysicalData.txt");
                string[] records = File.ReadAllLines(pathToPhysicalData);

                string line1 = File.ReadLines(pathToPhysicalData).Skip(1).Take(1).First();
                string line2 = File.ReadLines(pathToPhysicalData).Skip(2).Take(1).First();
                string[] fields_line1 = line1.Split('\t');
                string[] fields_line2 = line2.Split('\t');

                double dt = Convert.ToDouble(fields_line2[1]) - Convert.ToDouble(fields_line1[1]);
            } catch (FileNotFoundException) {
                Console.WriteLine("PhysicalData.txt could not be found! Assuming we start with timestep #0 ...");
            }
            //int idx_restartLine = Convert.ToInt32(time / dt + 1.0);
            //string restartLine = File.ReadLines(pathToPhysicalData).Skip(idx_restartLine - 1).Take(1).First();
            //double[] values = Array.ConvertAll<string, double>(restartLine.Split('\t'), double.Parse);

            /* string restartLine = "";
              Calculcation of dt 
             var physicalData = File.ReadLines(pathToPhysicalData);
             int count = 0;
             foreach (string line in physicalData)
             {
                 string[] fields = line.Split('\t');
                 restartLine = line;
                 if (count != 0) { 
                 if (Convert.ToDouble(fields[1]) > time)
                 {
                     break;
                 }
             }
             count++;
             }


             double dt = Convert.ToDouble(fields_line2[1]) - Convert.ToDouble(fields_line1[1]);

              Using dt to find line of restart time
             int idx_restartLine = Convert.ToInt32(time / dt + 1.0);
             string restartLine = File.ReadLines(pathToPhysicalData).Skip(idx_restartLine - 1).Take(1).First();
             double[] values = Array.ConvertAll<string, double>(restartLine.Split('\t'), double.Parse);*/

            //Adding PhysicalData.txt
            /*
            if ((base.MPIRank == 0) && (CurrentSessionInfo.ID != Guid.Empty)) {
                Log_DragAndLift = base.DatabaseDriver.FsDriver.GetNewLog("PhysicalData", CurrentSessionInfo.ID);
                string firstline;
                if (this.GridData.SpatialDimension == 3) {
                    firstline = String.Format("{0}\t{1}\t{2}\t{3}\t{4}", "#Timestep", "#Time", "x-Force", "y-Force", "z-Force");
                } else {
                    firstline = String.Format("{0}\t{1}\t{2}\t{3}", "#Timestep", "#Time", "x-Force", "y-Force");
                }
                Log_DragAndLift.WriteLine(firstline);
                //Log_DragAndLift.WriteLine(restartLine);
            }
            */
        }


        /// <summary>
        /// Attention: SENSITIVE TO LEVEL INDICATOR
        /// </summary>
        readonly bool debug = true;

        /// <summary>
        /// Very primitive refinement indicator, works on a LevelSet criterion.
        /// </summary>
        /// 
        int LevelIndicator(int j, int CurrentLevel)
        {
            var LevSetCells = LsTrk.Regions.GetCutCellMask();
            var LevSetNeighbours = LsTrk.Regions.GetNearFieldMask(1);
            int DesiredLevel_j = 0;

            if (!debug) {
                if (LevSetCells.Contains(j))
                    DesiredLevel_j = 1;
            } else {
                if (LevSetCells.Contains(j)) {
                    DesiredLevel_j = 2;
                    Console.WriteLine(" ich störe");
                } else
                    if (LevSetNeighbours.Contains(j)) { DesiredLevel_j = 2; }
            }

            return DesiredLevel_j;
        }

        protected override void AdaptMesh(int TimestepNo, out GridCommons newGrid, out GridCorrelation old2NewGrid) {

            if (this.Control.AdaptiveMeshRefinement) {

                //if (TimestepNo > 3 && TimestepNo % 3 != 0) {
                //    newGrid = null;
                //    old2NewGrid = null;
                //    return;
                //}

                // Check grid changes
                // ==================

                //// compute curvature for levelindicator 
                //CurvatureAlgorithms.CurvatureDriver(
                //SurfaceStressTensor_IsotropicMode.Curvature_Projected,
                //CurvatureAlgorithms.FilterConfiguration.Default,
                //this.Curvature, out VectorField<SinglePhaseField> LevSetGradient, this.LsTrk,
                //this.HMForder, this.DGLevSet.Current);

                CellMask CutCells = LsTrk.Regions.GetCutCellMask();
                //CellMask CutCellNeighbors = LsTrk.Regions.GetNearFieldMask(1);
                //var CutCellArray = CutCells.ItemEnum.ToArray();
                //var CutCellNeighborsArray = CutCellNeighbors.ItemEnum.ToArray();
                //var AllCells = CutCellArray.Concat(CutCellNeighborsArray).ToArray();
                //var NoCoarseningcells = new CellMask(this.GridData, AllCells);

                // Only CutCells are NoCoarseningCells 
                GridRefinementController gridRefinementController = new GridRefinementController((GridData)(this.GridData), CutCells);
                bool AnyChange = gridRefinementController.ComputeGridChange(LevelIndicator, out List<int> CellsToRefineList, out List<int[]> Coarsening);
                int NoOfCellsToRefine = 0;
                int NoOfCellsToCoarsen = 0;
                if (AnyChange) {
                    int[] glb = (new int[] {
                    CellsToRefineList.Count,
                    Coarsening.Sum(L => L.Length),
                }).MPISum();
                    NoOfCellsToRefine = glb[0];
                    NoOfCellsToCoarsen = glb[1];
                }
                int oldJ = this.GridData.CellPartitioning.TotalLength;

                // Update Grid
                // ===========

                if (AnyChange) {

                    Console.WriteLine("       Refining " + NoOfCellsToRefine + " of " + oldJ + " cells");
                    Console.WriteLine("       Coarsening " + NoOfCellsToCoarsen + " of " + oldJ + " cells");

                    newGrid = ((GridData)(this.GridData)).Adapt(CellsToRefineList, Coarsening, out old2NewGrid);

                    if (this.Control.savetodb == true) {
                        //Console.WriteLine("Save adaptive Mesh...");
                        //Console.WriteLine("GridGUID:   " + newGrid.GridGuid);
                        //DatabaseDriver.SaveGrid(newGrid, base.GetDatabase());
                        //Console.WriteLine("...done");
                    }
                } else {

                    Console.WriteLine("No changes in Grid");
                    newGrid = null;
                    old2NewGrid = null;
                }

                //debug = false;

            } else {

                newGrid = null;
                old2NewGrid = null;
            }
        }

    }
}<|MERGE_RESOLUTION|>--- conflicted
+++ resolved
@@ -1093,13 +1093,6 @@
 
                 int TotNoOfCells = SmoothingDomain.NoOfItemsLocally.MPISum();
 
-<<<<<<< HEAD
-                //CellMask domain = this.LsTrk.Regions.GetNearFieldMask(1);
-                //domain = domain.Union(domain.AllNeighbourCells());
-
-                ContinuityEnforcer.MakeContinuous(DGLevSet.Current, LevSet, domain, null, false);
-                if (SetFarField) {
-=======
                 if(TotNoOfCells > 0) {
                     var ContinuityEnforcer = new BoSSS.Solution.LevelSetTools.ContinuityProjection(
                         ContBasis: this.LevSet.Basis,
@@ -1112,7 +1105,6 @@
                 
                 if(SetFarField) {
                     var NegMask = LsTrk.Regions.GetSpeciesMask("A").Except(SmoothingDomain);
->>>>>>> b068daa5
                     LevSet.Clear(NegMask);
                     LevSet.AccConstant(-1, NegMask);
 
