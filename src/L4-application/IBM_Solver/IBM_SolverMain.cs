﻿/* =======================================================================
Copyright 2017 Technische Universitaet Darmstadt, Fachgebiet fuer Stroemungsdynamik (chair of fluid dynamics)

Licensed under the Apache License, Version 2.0 (the "License");
you may not use this file except in compliance with the License.
You may obtain a copy of the License at

    http://www.apache.org/licenses/LICENSE-2.0

Unless required by applicable law or agreed to in writing, software
distributed under the License is distributed on an "AS IS" BASIS,
WITHOUT WARRANTIES OR CONDITIONS OF ANY KIND, either express or implied.
See the License for the specific language governing permissions and
limitations under the License.
*/

using System;
using System.Collections.Generic;
using System.Linq;
using BoSSS.Foundation.XDG;
using BoSSS.Solution.NSECommon;
using BoSSS.Solution;
using BoSSS.Foundation;
using BoSSS.Foundation.Grid;
using BoSSS.Solution.Tecplot;
using ilPSP.Utils;
using ilPSP.Tracing;
using ilPSP.LinSolvers;
using BoSSS.Solution.Utils;
using MPI.Wrappers;
using BoSSS.Foundation.IO;
using System.Diagnostics;
using System.IO;
using BoSSS.Foundation.Quadrature;
using BoSSS.Solution.AdvancedSolvers;
using ilPSP;
using BoSSS.Solution.XdgTimestepping;
using BoSSS.Foundation.Grid.Classic;

namespace BoSSS.Application.IBM_Solver {

    /// <summary>
    /// A incompressible Navier-Stokes solver with the possibility of using non moving immersed boundaries.
    /// </summary>
    public class IBM_SolverMain : Application<IBM_Control> {


        /// <summary>
        /// Application entry point.
        /// </summary>
        static void Main(string[] args) {

            _Main(args, false, delegate () {
                var p = new IBM_SolverMain();
                return p;
            });
            //Console.ReadKey();
        }

        #region instantiation
#pragma warning disable 649
        /// <summary>
        /// Pressure
        /// </summary>
        [InstantiateFromControlFile(VariableNames.Pressure, null, IOListOption.ControlFileDetermined)]
        public SinglePhaseField Pressure;

        /// <summary>
        /// velocity
        /// </summary>
        [InstantiateFromControlFile(new string[] { VariableNames.VelocityX, VariableNames.VelocityY, VariableNames.VelocityZ },
            null,
            true, true,
            IOListOption.ControlFileDetermined)]
        public VectorField<SinglePhaseField> Velocity;

        /// <summary>
        /// Level-Set tracker
        /// </summary>
        [LevelSetTracker("-:A +:B", 2)]
        public LevelSetTracker LevsetTracker;

        /// <summary>
        /// the DG representation of the level set.
        /// This one is used for level-set evolution in time; it is in general discontinuous.
        /// </summary>
        [InstantiateFromControlFile("PhiDG", "PhiDG", IOListOption.ControlFileDetermined)]
        public ScalarFieldHistory<SinglePhaseField> DGLevSet;

        /// <summary>
        /// The  continuous level set field which defines the XDG space; 
        /// it is obtained from the projection of the discontinuous <see cref="DGLevSet"/> onto the 
        /// continuous element space.
        /// </summary>
        [InstantiateFromControlFile("Phi", "Phi", IOListOption.ControlFileDetermined)]
        public LevelSet LevSet;

        ///// <summary>
        ///// Curvature; DG-polynomial degree should be 2 times the polynomial degree of <see cref="LevSet"/>.
        ///// </summary>
        //[InstantiateFromControlFile("Curvature", "Curvature", IOListOption.ControlFileDetermined)]
        //public SinglePhaseField Curvature;

        /// <summary>
        /// Residual of the continuity equation
        /// </summary>
        [InstantiateFromControlFile("ResidualConti", VariableNames.Pressure, IOListOption.ControlFileDetermined)]
        public SinglePhaseField ResidualContinuity;


        /// <summary>
        /// Residual in the momentum equation.
        /// </summary>
        [InstantiateFromControlFile(new string[] { "ResidualMomentumX", "ResidualMomentumY", "ResidualMomentumZ" },
            new string[] { VariableNames.VelocityX, VariableNames.VelocityY, VariableNames.VelocityZ },
            true, true,
            IOListOption.ControlFileDetermined)]
        public VectorField<SinglePhaseField> ResidualMomentum;



#pragma warning restore 649
        #endregion


        /// <summary>
        /// Block scaling of the mass matrix: for each species $\frakS$, a vector $(\rho_\frakS, \ldots, \rho_frakS, 0 )$.
        /// </summary>
        virtual protected IDictionary<SpeciesId, IEnumerable<double>> MassScale {
            get {
                double rho = this.Control.PhysicalParameters.rho_A;

                int D = this.GridData.SpatialDimension;

                double[] _rho = new double[D + 1];
                if (!this.Control.IsStationary)
                    _rho.SetAll(rho);
                //No MassMatrix for the pressure
                _rho[D] = 0;

                Dictionary<SpeciesId, IEnumerable<double>> R = new Dictionary<SpeciesId, IEnumerable<double>> {
                    { this.LsTrk.GetSpeciesId("A"), _rho }
                };

                return R;
            }
        }

        ///// <summary>
        ///// Continuous high-order finite element representation of the level-set field.
        ///// </summary>
        //SpecFemField SmoothedLevelSet;

        /// <summary>
        /// Links edge tags (<see cref="IGeometricalEdgeData.EdgeTags"/>) and
        /// boundary conditions in the control object (<see cref="BoSSS.Solution.Control.AppControl.BoundaryValues"/>).
        /// </summary>
        protected IncompressibleBoundaryCondMap boundaryCondMap;

        CoordinateVector m_CurrentSolution;

        /// <summary>
        /// Current velocity and pressure.
        /// </summary>
        protected CoordinateVector CurrentSolution {
            get {
                if (m_CurrentSolution == null) {
                    m_CurrentSolution = new CoordinateVector(ArrayTools.Cat(this.Velocity, this.Pressure));
                } else {
                    for (int d = 0; d < base.GridData.SpatialDimension; d++) {
                        Debug.Assert(object.ReferenceEquals(m_CurrentSolution.Mapping.Fields[d], this.Velocity[d]));
                    }
                }

                return m_CurrentSolution;
            }
        }


        CoordinateVector m_CurrentResidual;

        /// <summary>
        /// Residual vector (residual of momentum and continuity equation) for the current solution.
        /// </summary>
        CoordinateVector CurrentResidual {
            get {
                if (m_CurrentResidual == null) {
                    m_CurrentResidual = new CoordinateVector(ArrayTools.Cat(ResidualMomentum, ResidualContinuity));
                }
                return m_CurrentResidual;
            }
        }
       
        /// <summary>
        /// equal to <see cref="PhysicalParameters.IncludeConvection"/>
        /// </summary>
        protected bool U0MeanRequired {
            get {
                return Control.PhysicalParameters.IncludeConvection;
            }
        }

        /// <summary>
        /// the spatial operator of the incompressible Navier-Stokes equation
        /// </summary>
        protected XSpatialOperatorMk2 IBM_Op;

        /// <summary>
        /// the Jacobian of <see cref="IBM_Op"/>
        /// </summary>
        protected XSpatialOperatorMk2 IBM_Op_Jacobian;

        public string SessionPath;

        /// <summary>
        /// Integration degree of HMF used throughout the application: this should ensure that
        /// only one HMF rule is created.
        /// </summary>
        public int HMForder {
            get {
                int VelDeg = this.Velocity.Max(field => field.Basis.Degree);
                int Order = (VelDeg * (this.Control.PhysicalParameters.IncludeConvection ? 3 : 2));
                Order += 1; // safety factor
                return Order;
            }
        }

        /// <summary>
        /// Ye good old time-steppa
        /// </summary>
        protected XdgBDFTimestepping m_BDF_Timestepper;

       
        protected override void CreateEquationsAndSolvers(GridUpdateDataVaultBase L) {

            //// Write out Multigrid Levels
            //this.MGColoring = new SinglePhaseField[base.MultigridSequence.Length];
            //for (int iLevel = 0; iLevel < base.MultigridSequence.Length; iLevel++) {
            //    this.MGColoring[iLevel] = new SinglePhaseField(new Basis(this.GridData, 0), "MGColoring_level_f" + iLevel);
            //    base.MultigridSequence[iLevel].ColorDGField(this.MGColoring[iLevel]);
            //}
            //Tecplot.PlotFields(MGColoring, "MultigridLevels", 0, 0);

            // =================================
            // create operator
            // =================================
            if (IBM_Op == null) {

                string[] CodNameSelected = new string[0];
                string[] DomNameSelected = new string[0];

                int D = this.GridData.SpatialDimension;
                boundaryCondMap = new IncompressibleBoundaryCondMap(this.GridData, this.Control.BoundaryValues, PhysicsMode.Incompressible);

                
                var IBM_Op_config = new NSEOperatorConfiguration {
                    convection = this.Control.PhysicalParameters.IncludeConvection,
                    continuity = true,
                    Viscous = true,
                    PressureGradient = true,
                    Transport = true,
                    CodBlocks = new bool[] { true, true },
                    DomBlocks = new bool[] { true, true },
                };

                // full operator:
                var CodName = ((new string[] { "momX", "momY", "momZ" }).GetSubVector(0, D)).Cat("div");
                var Params = ArrayTools.Cat(VariableNames.Velocity0Vector(D),
                                            VariableNames.Velocity0MeanVector(D));
                var DomName = ArrayTools.Cat(VariableNames.VelocityVector(D), VariableNames.Pressure);

                // selected part:
                if (IBM_Op_config.CodBlocks[0])
                    CodNameSelected = ArrayTools.Cat(CodNameSelected, CodName.GetSubVector(0, D));
                if (IBM_Op_config.CodBlocks[1])
                    CodNameSelected = ArrayTools.Cat(CodNameSelected, CodName.GetSubVector(D, 1));

                if (IBM_Op_config.DomBlocks[0])
                    DomNameSelected = ArrayTools.Cat(DomNameSelected, DomName.GetSubVector(0, D));
                if (IBM_Op_config.DomBlocks[1])
                    DomNameSelected = ArrayTools.Cat(DomNameSelected, DomName.GetSubVector(D, 1));

                IBM_Op = new XSpatialOperatorMk2(DomNameSelected, Params, CodNameSelected,
                    (A, B, C) => this.HMForder, 
                    FluidSpecies.Select(sId => LsTrk.GetSpeciesName(sId)));

                IBM_Op.FreeMeanValue[VariableNames.Pressure] = !this.boundaryCondMap.DirichletPressureBoundary;


                // Momentum equation
                // =================
                AddBulkEquationComponentsToIBMOp(IBM_Op_config, CodName);
                AddInterfaceEquationComponentsToIBMOp(IBM_Op_config, CodName);

                // temporal operator
                // =================

                {
                    var tempOp = new ConstantXTemporalOperator(IBM_Op, 0.0);
                    foreach (var kv in this.MassScale) {
                        tempOp.DiagonalScale[LsTrk.GetSpeciesName(kv.Key)].SetV(kv.Value.ToArray());
                    }
                    IBM_Op.TemporalOperator = tempOp;

                }


                // Finalize
                // ========
                IBM_Op.Commit();


                //IBM_Op_Jacobian = IBM_Op.GetJacobiOperator();
            }

            // ==========================
            // create timestepper
            // ==========================
            var Unknowns = ArrayTools.Cat(this.Velocity, this.Pressure);
            var Residual = ArrayTools.Cat(this.ResidualMomentum, this.ResidualContinuity);
            if (L == null)
            {
                // +++++++++++++++++++++++++++++++++++++++++++++++++++
                // Creation of time-integrator (initial, no balancing)
                // +++++++++++++++++++++++++++++++++++++++++++++++++++
                if (m_BDF_Timestepper == null)
                {
                    m_BDF_Timestepper = CreateTimeStepper(Unknowns, Residual);
                }
            }
            else
            {
                // +++++++++++++++++++++++++++++++++++++++++++++++++++++++++++++++++++++++++++
                // restore BDF time-stepper after grid redistribution (dynamic load balancing)
                // +++++++++++++++++++++++++++++++++++++++++++++++++++++++++++++++++++++++++++
                m_BDF_Timestepper.DataRestoreAfterBalancing(L, Unknowns, Residual, this.LsTrk, base.MultigridSequence);
            }
            Debug.Assert(m_BDF_Timestepper != null);
        }

        /// <summary>
        /// Ti
        /// </summary>
        /// <param name="Unknowns"></param>
        /// <param name="Residual"></param>
        protected virtual XdgBDFTimestepping CreateTimeStepper(IEnumerable<DGField> Unknowns, IEnumerable<DGField> Residual)
        {
            LevelSetHandling lsh = LevelSetHandling.None;
            SpatialOperatorType SpatialOp = SpatialOperatorType.LinearTimeDependent;

            if (this.Control.PhysicalParameters.IncludeConvection)
            {
                SpatialOp = SpatialOperatorType.Nonlinear;
            }

            int bdfOrder;
            if (this.Control.Timestepper_Scheme == IBM_Control.TimesteppingScheme.CrankNicolson)
                bdfOrder = -1;
            else if (this.Control.Timestepper_Scheme == IBM_Control.TimesteppingScheme.ImplicitEuler)
                bdfOrder = 1;
            else if (this.Control.Timestepper_Scheme.ToString().StartsWith("BDF"))
                bdfOrder = Convert.ToInt32(this.Control.Timestepper_Scheme.ToString().Substring(3));
            else
                throw new NotImplementedException("todo");

            XdgBDFTimestepping m_BDF_Timestepper = new XdgBDFTimestepping(
                Unknowns,
                this.IBM_Op.InvokeParameterFactory(Unknowns),
                Residual,
                LsTrk,
                true,
                DelComputeOperatorMatrix,
                this.IBM_Op,
                DelUpdateLevelset,
                bdfOrder,
                lsh,
                MassMatrixShapeandDependence.IsTimeDependent,
                SpatialOp,
                this.MultigridOperatorConfig,
                base.MultigridSequence,
                this.FluidSpecies,
                this.HMForder,
                this.Control.AdvancedDiscretizationOptions.CellAgglomerationThreshold,
                false, this.Control.NonLinearSolver,
                this.Control.LinearSolver
                )
            {
                m_ResLogger = base.ResLogger,
                m_ResidualNames = ArrayTools.Cat(this.ResidualMomentum.Select(
                    f => f.Identification), this.ResidualContinuity.Identification),
                Timestepper_Init = Solution.Timestepping.TimeStepperInit.MultiInit
            };
            return m_BDF_Timestepper;
        }

        void AddBulkEquationComponentsToIBMOp(NSEOperatorConfiguration IBM_Op_config, string[] CodName)
        {
            int D = this.GridData.SpatialDimension;
            // convective part:
            if (IBM_Op_config.convection)
            {
                for (int d = 0; d < D; d++)
                {

                    var comps = IBM_Op.EquationComponents[CodName[d]];

                    var ConvBulk = new Solution.NSECommon.LinearizedConvection(D, boundaryCondMap, d);
                    //var ConvBulkUp = new UpwindConvection(D, boundaryCondMap, d, Control.PhysicalParameters.rho_A);
                    comps.Add(ConvBulk); // bulk component
                }
            }

            // pressure part:
            if (IBM_Op_config.PressureGradient)
            {
                for (int d = 0; d < D; d++)
                {
                    var comps = IBM_Op.EquationComponents[CodName[d]];
                    var pres = new PressureGradientLin_d(d, boundaryCondMap);
                    comps.Add(pres); // bulk component

                    // if periodic boundary conditions are applied a fixed pressure gradient drives the flow
                    if (this.Control.FixedStreamwisePeriodicBC)
                    {
                        var presSource = new SrcPressureGradientLin_d(this.Control.SrcPressureGrad[d]);
                        comps.Add(presSource);
                        // Jacobian operator: not required; reason: Source-Term with no dependence on domain variables
                    }
                }
            }

            // viscous part:
            if (IBM_Op_config.Viscous)
            {
                for (int d = 0; d < D; d++)
                {
                    var comps = IBM_Op.EquationComponents[CodName[d]];

                    double penalty_bulk = this.Control.AdvancedDiscretizationOptions.PenaltySafety;


                    //var Visc = new Solution.XNSECommon.Operator.Viscosity.ViscosityInBulk_GradUTerm(penalty, 1.0, BcMap, d, D, this.Control.PhysicalParameters.mu_A, 1, ViscosityImplementation.H);
                    var Visc = new swipViscosity_Term1(penalty_bulk, d, D, boundaryCondMap,
                        ViscosityOption.ConstantViscosity,
                        this.Control.PhysicalParameters.mu_A,// / this.Control.PhysicalParameters.rho_A
                        double.NaN, null);
                    comps.Add(Visc); // bulk component GradUTerm 
                }
            }

            // Continuum equation
            // ==================
            if (IBM_Op_config.continuity)
            {
                for (int d = 0; d < D; d++)
                {

                    var src = new Divergence_DerivativeSource(d, D);
                    var flx = new Divergence_DerivativeSource_Flux(d, boundaryCondMap);
                    IBM_Op.EquationComponents["div"].Add(src);
                    IBM_Op.EquationComponents["div"].Add(flx);


                    //var presStab = new PressureStabilization(1, this.GridData.Edges.h_max_Edge, 1 / this.Control.PhysicalParameters.mu_A);
                    //IBM_Op.EquationComponents["div"].Add(presStab);
                }


                //IBM_Op.EquationComponents["div"].Add(new PressureStabilization(1, 1.0 / this.Control.PhysicalParameters.mu_A));
            }
        }

        /// <summary>
        /// Setup for equations on interface
        /// </summary>
        /// <param name="IBM_Op_config">
        /// User settings
        /// </param>
        /// <param name="CodName">
        /// Domainnames of IBM solver
        /// </param>
        protected virtual void AddInterfaceEquationComponentsToIBMOp(NSEOperatorConfiguration IBM_Op_config, string[] CodName)
        {
            int D = this.GridData.SpatialDimension;
            for (int d = 0; d < D; d++){
                var comps = IBM_Op.EquationComponents[CodName[d]];

                if (IBM_Op_config.convection){
                    var ConvIB = new BoSSS.Solution.NSECommon.Operator.Convection.ConvectionAtIB(
                            d, D, LsTrk, this.Control.AdvancedDiscretizationOptions.LFFA, boundaryCondMap,
                            delegate (double[] X, double time) { return new double[] { 0.0, 0.0, 0.0, 0.0 }; }, this.Control.PhysicalParameters.rho_A, false);
                    //var ConvIB = new ConvectionAtIB(LsTrk, d, D, Control.PhysicalParameters.rho_A, false);

                    comps.Add(ConvIB); // immersed boundary component
                }

                if (IBM_Op_config.PressureGradient){
                    var presLs = new BoSSS.Solution.NSECommon.Operator.Pressure.PressureFormAtIB(d, D, LsTrk);
                    comps.Add(presLs); // immersed boundary component
                }

                if (IBM_Op_config.Viscous){
                    double _D = D;
                    double penalty_mul = this.Control.AdvancedDiscretizationOptions.PenaltySafety;
                    int degU = this.Velocity[0].Basis.Degree;
                    double _p = degU;
                    double penalty_base = (_p + 1) * (_p + _D) / D;
                    double penalty = penalty_base * penalty_mul;
                    var ViscLs = new BoSSS.Solution.NSECommon.Operator.Viscosity.ViscosityAtIB(d, D, LsTrk,
                            penalty, this.ComputePenaltyIB,
                            this.Control.PhysicalParameters.mu_A,// / this.Control.PhysicalParameters.rho_A,
                            delegate (double[] X, double time) { return new double[] { 0.0, 0.0, 0.0, 0.0 }; });
                    comps.Add(ViscLs); // immersed boundary component
                }
            }

            if (IBM_Op_config.continuity){
                var divPen = new BoSSS.Solution.NSECommon.Operator.Continuity.DivergenceAtIB(D, LsTrk, 1,
                    delegate (double[] X, double time) { return new double[] { 0.0, 0.0, 0.0, 0.0 }; });
                IBM_Op.EquationComponents["div"].Add(divPen); // immersed boundary component 
            }
        }

        public override void DataBackupBeforeBalancing(GridUpdateDataVaultBase L) {
            m_BDF_Timestepper.DataBackupBeforeBalancing(L);
            m_CurrentResidual = null;
            m_CurrentSolution = null;
            IBM_Op = null;
        }

        void ParameterUpdate(IEnumerable<DGField> CurrentState, IEnumerable<DGField> ParameterVar) {
            int D = this.LsTrk.GridDat.SpatialDimension;

            if (Control.PhysicalParameters.IncludeConvection) {

                var U0_CurrentState = new VectorField<SinglePhaseField>(CurrentState.Take(D).Select(F => (SinglePhaseField)F).ToArray());

                // this method assumes that the parameter velocity is reference-equal to the current state 
                for (int d = 0; d < D; d++)
                    if (!object.ReferenceEquals(CurrentState.ElementAt(d), ParameterVar.ElementAt(d)))
                        throw new ApplicationException("internal error");

                if (this.U0MeanRequired) {
                    VectorField<SinglePhaseField> U0mean = new VectorField<SinglePhaseField>(ParameterVar.Skip(D).Take(D).Select(f => (SinglePhaseField)f).ToArray());
                    foreach (var um in U0mean)
                        Debug.Assert(um.Basis.Degree == 0);

                    ComputeAverageU(U0_CurrentState, U0mean);
                } else {
                    //U0_U0mean = new SinglePhaseField[2 * D];
                }
            }
        }

        int DelComputeOperatorMatrix_CallCounter = 0;

        /// <summary>
        /// Used by <see cref="m_BDF_Timestepper"/> to compute operator matrices (linearizations) and/or to evaluate residuals of current solution.
        /// </summary>
        protected virtual void DelComputeOperatorMatrix(BlockMsrMatrix OpMatrix, double[] OpAffine, UnsetteledCoordinateMapping Mapping, DGField[] CurrentState, Dictionary<SpeciesId, MultidimensionalArray> AgglomeratedCellLengthScales, double phystime) {
            DelComputeOperatorMatrix_CallCounter++;
            int D = this.LsTrk.GridDat.SpatialDimension;

            // compute operator
            //Debug.Assert(OpMatrix.InfNorm() == 0.0);
            //Debug.Assert(OpAffine.L2Norm() == 0.0);
            // Create Parameters fields
            DGField[] Params;
            {
                var U0 = new VectorField<SinglePhaseField>(CurrentState.Take(D).Select(F => (SinglePhaseField)F).ToArray());
                SinglePhaseField[] U0_U0mean;
                if (this.U0MeanRequired) {
                    Basis U0meanBasis = new Basis(GridData, 0);
                    VectorField<SinglePhaseField> U0mean = new VectorField<SinglePhaseField>(D, U0meanBasis, "U0mean_", SinglePhaseField.Factory);
                    U0_U0mean = ArrayTools.Cat<SinglePhaseField>(U0, U0mean);
                } else {
                    U0_U0mean = new SinglePhaseField[2 * D];
                }
                Params = ArrayTools.Cat<DGField>(U0_U0mean);
            }

            m_LenScales = AgglomeratedCellLengthScales[FluidSpecies[0]];

            // create matrix and affine vector:
            if (OpMatrix != null) {
                

                // using ad-hoc linearization:
                // - - - - - - - - - - - - - - 
                ParameterUpdate(CurrentState, Params);
                var mtxBuilder = IBM_Op.GetMatrixBuilder(LsTrk, Mapping, Params, Mapping);
                mtxBuilder.time = phystime;
                mtxBuilder.CellLengthScales[FluidSpecies[0]] = AgglomeratedCellLengthScales[FluidSpecies[0]];
                mtxBuilder.ComputeMatrix(OpMatrix, OpAffine);

                // using finite difference Jacobi:
                // - - - - - - - - - - - - - - - -
                //var mtxBuilder2 = IBM_Op.GetFDJacobianBuilder(LsTrk, CurrentState, Params, Mapping,
                //    ParameterUpdate,
                //    FluidSpecies);
                //mtxBuilder2.time = phystime;
                //mtxBuilder2.SpeciesOperatorCoefficients[FluidSpecies[0]].CellLengthScales = AgglomeratedCellLengthScales[FluidSpecies[0]];
                //mtxBuilder2.ComputeMatrix(OpMatrix, OpAffine);

                // using the other kind of Jacobi:
                // - - - - - - - - - - - - - - - -
                //var mtxBuilder3 = IBM_Op_Jacobian.GetMatrixBuilder(LsTrk, Mapping, CurrentState, Mapping, FluidSpecies);
                //mtxBuilder3.time = phystime;
                //mtxBuilder3.SpeciesOperatorCoefficients[FluidSpecies[0]].CellLengthScales = AgglomeratedCellLengthScales[FluidSpecies[0]];
                //mtxBuilder3.ComputeMatrix(OpMatrix, OpAffine);

#if DEBUG
                if (DelComputeOperatorMatrix_CallCounter == 1) {
                    int[] Uidx = SaddlePointProblemMapping.GetSubvectorIndices(true, D.ForLoop(i => i));
                    int[] Pidx = SaddlePointProblemMapping.GetSubvectorIndices(true, D);
                    CoordinateMapping Umap = this.Velocity.Mapping;
                    CoordinateMapping Pmap = this.Pressure.Mapping;
                    
                    var pGrad = new BlockMsrMatrix(Umap, Pmap);
                    var divVel = new BlockMsrMatrix(Pmap, Umap);
                    OpMatrix.AccSubMatrixTo(1.0, pGrad, Uidx, default(int[]), Pidx, default(int[]));
                    OpMatrix.AccSubMatrixTo(1.0, divVel, Pidx, default(int[]), Uidx, default(int[]));

                    var pGradT = pGrad.Transpose();
                    var Err = divVel.CloneAs();
                    Err.Acc(+1.0, pGradT);
                    double ErrInfAbs = Err.InfNorm();
                    double denom = Math.Max(pGradT.InfNorm(), Math.Max(pGrad.InfNorm(), divVel.InfNorm()));
                    double ErrInfRel = ErrInfAbs / denom;
                    if (ErrInfRel >= 1e-8)
                        throw new ArithmeticException("Stokes discretization error: | div + grad^t |oo is high; absolute: " + ErrInfAbs + ", relative: " + ErrInfRel + " (denominator: " + denom + ")");
                    //Console.WriteLine("Stokes discretization error: | div - grad ^ t |oo is high; absolute: " + ErrInfAbs + ", relative: " + ErrInfRel + " (denom: " + denom + ")");
                }
#endif

            } else {
                ParameterUpdate(CurrentState, Params);
                var eval = IBM_Op.GetEvaluatorEx(LsTrk, CurrentState, Params, Mapping);
                eval.time = phystime;
                eval.CellLengthScales[FluidSpecies[0]] = AgglomeratedCellLengthScales[FluidSpecies[0]];

                eval.Evaluate(1.0, 1.0, OpAffine);

            }

            m_LenScales = null;


            if (OpMatrix != null)
                OpMatrix.CheckForNanOrInfM();
            OpAffine.CheckForNanOrInfV();


            /*
            // Set Pressure Reference Point
            if (!this.boundaryCondMap.DirichletPressureBoundary) {
                if (OpMatrix != null) {
                    IBMSolverUtils.SetPressureReferencePoint(
                        CurrentSolution.Mapping,
                        this.GridData.SpatialDimension,
                        this.LsTrk,
                        OpMatrix, OpAffine);
                    //OpMatrix.SaveToTextFileSparse("OpMatrix_3D");
                } else {
                    IBMSolverUtils.SetPressureReferencePointResidual(
                        new CoordinateVector(CurrentState),
                        this.GridData.SpatialDimension,
                        this.LsTrk,
                        OpAffine);
                }
            }
            */
        }

        public virtual double DelUpdateLevelset(DGField[] CurrentState, double phystime, double dt, double UnderRelax, bool incremental) {

            //this.LevSet.ProjectField(X => this.Control.Ph(X, phystime + dt));
            //this.LsTrk.UpdateTracker(incremental: true);

            //LevsetEvo(phystime, dt, null);

            return 0.0;
        }


        //protected TextWriter Log_DragAndLift,Log_DragAndLift_P1;
        protected double[] Test_Force = new double[3];
        protected double torque = new double();
        protected double oldtorque = new double();

        private int AnalyseCounter=1;

        //SinglePhaseField blocking = null;

        /// <summary>
        /// Depending on settings <see cref="IBM_Control.Option_Timestepper"/>, computes either one timestep or a steady-state solution.
        /// </summary>
        protected override double RunSolverOneStep(int TimestepInt, double phystime, double dt) {
            using (new FuncTrace()) {

                TimestepNumber TimestepNo = new TimestepNumber(TimestepInt, 0);
                int D = this.GridData.SpatialDimension;

                base.ResLogger.TimeStep = TimestepInt;

                dt = base.GetFixedTimestep();

                Console.WriteLine("In-stationary solve, time-step #{0}, dt = {1} ...", TimestepNo, dt);

                m_BDF_Timestepper.Solve(phystime, dt); 
                

                // Residual();
                this.ResLogger.NextTimestep(false);

                // L2 error against exact solution
                // ===============================
                this.ComputeL2Error();

                #region Get Drag and Lift Coefficiant
                /*
                if (phystime == 0 && Log_DragAndLift==null) {
                    if ((base.MPIRank == 0) && (CurrentSessionInfo.ID != Guid.Empty)) {
                        Log_DragAndLift = base.DatabaseDriver.FsDriver.GetNewLog("PhysicalData", CurrentSessionInfo.ID);
                        string firstline;
                        if (this.GridData.SpatialDimension == 3) {
                            firstline = String.Format("{0}\t{1}\t{2}\t{3}\t{4}", "#Timestep", "#Time", "x-Force", "y-Force", "z-Force");
                        } else {
                            firstline = String.Format("{0}\t{1}\t{2}\t{3}", "#Timestep", "#Time", "x-Force", "y-Force");
                        }
                        Log_DragAndLift.WriteLine(firstline);
                    }
                }
                */

                Test_Force = IBMSolverUtils.GetForces(Velocity, Pressure, this.LsTrk, this.Control.PhysicalParameters.mu_A/this.Control.PhysicalParameters.rho_A);
                //oldtorque = torque;
                torque = IBMSolverUtils.GetTorque(Velocity, Pressure, this.LsTrk, this.Control.PhysicalParameters.mu_A / this.Control.PhysicalParameters.rho_A, this.Control.particleRadius);

                /*
                if ((base.MPIRank == 0) && (Log_DragAndLift != null)) {
                    string line;
                    if (this.GridData.SpatialDimension == 3) {
                        line = String.Format("{0}\t{1}\t{2}\t{3}\t{4}", TimestepNo, phystime, force[0], force[1], force[2]);
                    } else {
                        line = String.Format("{0}\t{1}\t{2}\t{3}", TimestepNo, phystime, force[0], force[1]);
                    }
                    Log_DragAndLift.WriteLine(line);
                    Log_DragAndLift.Flush();
                }
                */
                
                Console.WriteLine("x-Force:   {0}", Test_Force[0]);
                Console.WriteLine("y-Force:   {0}", Test_Force[1]);
                if (this.GridData.SpatialDimension == 3)
                    Console.WriteLine("z-Force:   {0}", Test_Force[2]);
                Console.WriteLine("Torqe:   {0}", torque);
                Console.WriteLine();


                // Save for NUnit Test
                base.QueryHandler.ValueQuery("C_Drag", 2 * Test_Force[0], true); // Only for Diameter 1 (TestCase NSE stationary)
                base.QueryHandler.ValueQuery("C_Lift", 2 * Test_Force[1], true); // Only for Diameter 1 (TestCase NSE stationary)
                #endregion

                return dt;
            }
        }

        /// <summary>
        /// Variable mapping of test and trial-space.
        /// </summary>
        protected UnsetteledCoordinateMapping SaddlePointProblemMapping {
            get {
                return this.CurrentResidual.Mapping;
            }
        }

        protected double hack_phystime;

        /// <summary>
        /// Species which represents the flow domain.
        /// </summary>
        protected SpeciesId[] FluidSpecies {
            get {
                return new SpeciesId[] { LsTrk.GetSpeciesId("A") }; // wir rechnen nur species A
            }
        }

        MultidimensionalArray m_LenScales;


        /// <summary>
        /// Custom Function to compute penalty factor for viscous terms at the immersed boundary
        /// </summary>
        /// <param name="jCellIn"></param>
        /// <param name="jCellOut"></param>
        /// <param name="cj"></param>
        /// <param name="penalty">base factor</param>
        /// <returns></returns>
        protected double ComputePenaltyIB(double penalty_base, int jCell) {
            var __gridData = (GridData)GridData;

            double hCutCellMin = m_LenScales[jCell]; // for IBM, there is no positive species!
            double hCellMin = __gridData.Cells.h_min[jCell];
            if (hCutCellMin <= 1.0e-10 * hCellMin)
                // very small cell -- clippling
                hCutCellMin = hCellMin;

            double µ = penalty_base / hCutCellMin;
            if (double.IsNaN(µ) || double.IsInfinity(µ))
                throw new ArgumentOutOfRangeException("Invalid penalty parameter");
            Debug.Assert(!(double.IsNaN(µ) || double.IsInfinity(µ)));
            return µ;
        }


        /// <summary>
        /// Computes average velocity in case of Navier-Stokes Equations
        /// </summary>
        /// <param name="U0"></param>
        /// <param name="U0mean"></param>
        private void ComputeAverageU(VectorField<SinglePhaseField> U0, VectorField<SinglePhaseField> U0mean) {
            using (FuncTrace ft = new FuncTrace()) {
                var CC = this.LsTrk.Regions.GetCutCellMask();
                int D = this.LsTrk.GridDat.SpatialDimension;
                double minvol = Math.Pow(this.LsTrk.GridDat.Cells.h_minGlobal, D);

                U0mean.Clear();

                int QuadDegree = this.HMForder;

                //var qh = new XQuadSchemeHelper(LsTrk, momentFittingVariant, this.FluidSpecies);
                var qh = LsTrk.GetXDGSpaceMetrics(this.FluidSpecies, QuadDegree, 1).XQuadSchemeHelper;
                foreach (var Spc in this.FluidSpecies) { // loop over species...
                    //var Spc = this.LsTrk.GetSpeciesId("B"); {
                    // shadow fields
                    var U0_Spc = U0.ToArray();
                    var U0mean_Spc = U0mean.ToArray();


                    // normal cells:
                    for (int d = 0; d < D; d++) {
                        U0mean_Spc[d].AccLaidBack(1.0, U0_Spc[d], this.LsTrk.Regions.GetSpeciesMask(Spc));
                    }


                    // cut cells
                    var scheme = qh.GetVolumeQuadScheme(Spc, IntegrationDomain: this.LsTrk.Regions.GetCutCellMask());

                    var rule = scheme.Compile(this.LsTrk.GridDat, QuadDegree);
                    CellQuadrature.GetQuadrature(new int[] { D + 1 }, // vector components: ( avg_vel[0], ... , avg_vel[D-1], cell_volume )
                        this.LsTrk.GridDat,
                        rule,
                        delegate (int i0, int Length, QuadRule QR, MultidimensionalArray EvalResult) {
                            EvalResult.Clear();
                            for (int d = 0; d < D; d++)
                                U0_Spc[d].Evaluate(i0, Length, QR.Nodes, EvalResult.ExtractSubArrayShallow(-1, -1, d));
                            var Vol = EvalResult.ExtractSubArrayShallow(-1, -1, D);
                            Vol.SetAll(1.0);
                        },
                        delegate (int i0, int Length, MultidimensionalArray ResultsOfIntegration) {
                            for (int i = 0; i < Length; i++) {
                                int jCell = i + i0;

                                double Volume = ResultsOfIntegration[i, D];
                                if (Math.Abs(Volume) < minvol * 1.0e-12) {
                                    // keep current value
                                    // since the volume of species 'Spc' in cell 'jCell' is 0.0, the value in this cell should have no effect
                                } else {
                                    for (int d = 0; d < D; d++) {
                                        double IntVal = ResultsOfIntegration[i, d];
                                        U0mean_Spc[d].SetMeanValue(jCell, IntVal / Volume);
                                    }
                                }

                            }
                        }).Execute();

                }

#if DEBUG
                {
                    var Uncut = LsTrk.Regions.GetCutCellMask().Complement();


                    VectorField<SinglePhaseField> U0mean_check = new VectorField<SinglePhaseField>(D, new Basis(LsTrk.GridDat, 0), SinglePhaseField.Factory);
                    for (int d = 0; d < D; d++) {
                        U0mean_check[d].ProjectField(1.0, U0[d].Evaluate,
                            new CellQuadratureScheme(false, Uncut).AddFixedOrderRules(LsTrk.GridDat, U0[d].Basis.Degree + 1));
                    }

                    foreach (var _Spc in this.LsTrk.SpeciesIdS) { // loop over species...
                        for (int d = 0; d < D; d++) {
                            U0mean_check[d].AccLaidBack(-1.0, U0mean[d]);
                        }
                    }

                    double checkNorm = U0mean_check.L2Norm();
                    //Debug.Assert(checkNorm < 1.0e-6);
                }
#endif


                U0mean.ForEach(F => F.CheckForNanOrInf(true, true, true));

            }
        }

        /// <summary>
        /// Tecplot output.
        /// </summary>
        protected override void PlotCurrentState(double physTime, TimestepNumber timestepNo, int superSampling) {
            Tecplot.PlotFields(m_RegisteredFields, "IBM_Solver" + timestepNo, physTime, superSampling);
        }

        /// <summary>
        /// DG field instantiation.
        /// </summary>
        protected override void CreateFields() {
            using (new FuncTrace()) {
                base.CreateFields();
                base.LsTrk = this.LevsetTracker;
                if (Control.CutCellQuadratureType != this.LevsetTracker.CutCellQuadratureType)
                    throw new ApplicationException();
                //if (this.Control.LevelSetSmoothing) {
                //    SmoothedLevelSet = new SpecFemField(new SpecFemBasis((GridData)LevSet.GridDat, LevSet.Basis.Degree + 1));
                //}
            }
        }

        /// <summary>
        /// Setting initial values.
        /// </summary>
        protected override void SetInitial() {

            if (true) {
                DGField mpiRank = new SinglePhaseField(new Basis(GridData, 0), "rank");
                m_IOFields.Add(mpiRank);

                for (int j = 0; j < GridData.iLogicalCells.NoOfLocalUpdatedCells; j++) {
                    mpiRank.SetMeanValue(j, DatabaseDriver.MyRank);
                }

                Console.WriteLine("Total number of cells:    {0}", Grid.NumberOfCells);
                Console.WriteLine("Total number of DOFs:     {0}", CurrentSolution.Count());
                Console.WriteLine("Total number of cut cells:     {0}", LsTrk.Regions.GetCutCellMask().NoOfItemsLocally);
            }

            // Using defauls CellCostEstimateFactories          
            if (this.Control.DynamicLoadBalancing_CellCostEstimatorFactories.Count == 0) {
                Console.WriteLine("Using standard CellCostEstimatorFactories");
                Control.DynamicLoadBalancing_CellCostEstimatorFactories.Add(delegate (IApplication app, int noOfPerformanceClasses) {
                    Console.WriteLine("i was called");
                    int[] map = new int[] { 1, 1, 10 };
                    return new StaticCellCostEstimator(map); 
                });
                Control.DynamicLoadBalancing_CellCostEstimatorFactories.Add(delegate (IApplication app, int noOfPerformanceClasses) {
                    Console.WriteLine("i was called");
                    int[] map = new int[] { 1, 10, 1 };
                    return new StaticCellCostEstimator(map);
                });
                Control.DynamicLoadBalancing_CellCostEstimatorFactories.Add(delegate (IApplication app, int noOfPerformanceClasses) {
                    Console.WriteLine("i was called");
                    int[] map = new int[] { 10, 1, 1 };
                    return new StaticCellCostEstimator(map);
                });
            }

            // Set particle radius for exact circle integration
            if (this.Control.CutCellQuadratureType == XQuadFactoryHelper.MomentFittingVariants.ExactCircle)
                BoSSS.Foundation.XDG.Quadrature.HMF.ExactCircleLevelSetIntegration.RADIUS = new double[] { this.Control.particleRadius };
            
            Console.WriteLine("Total number of cells:    {0}", Grid.NumberOfCells);
            Console.WriteLine("Total number of DOFs:     {0}", CurrentSolution.Count().MPISum());
            base.SetInitial();

            this.LevSet.GetExtremalValues(out double LevsetMin, out double LevsetMax);
            if (LevsetMax == 0.0 && LevsetMin == 0.0) {
                // User probably does not want to use Levelset, but forgot to set it.
                LevSet.AccConstant(-1.0);
            }

<<<<<<< HEAD
            //PerformLevelSetSmoothing(LsTrk.Regions.GetCutCellMask(),
            //    LsTrk.Regions.GetSpeciesMask("B").Except(LsTrk.Regions.GetCutCellMask()),
            //    false);
            //LsTrk.UpdateTracker(0.0);
=======
            /*
            PerformLevelSetSmoothing(LsTrk.Regions.GetCutCellMask(),
                LsTrk.Regions.GetSpeciesMask("B").Except(LsTrk.Regions.GetCutCellMask()),
                false);
            LsTrk.UpdateTracker(0.0);
            */

>>>>>>> 8b2970d5

            // =======================OUTPUT FOR GMRES=====================================
            //if(this.MPISize == 1) {
            //    Console.WriteLine("!!!GMRES solver stats are saved in .txt file!!!");
            //    if(this.Control.savetodb) {
            //        SessionPath = this.Control.DbPath + "\\sessions\\" + this.CurrentSessionInfo.ID;
            //        using(StreamWriter writer = new StreamWriter(SessionPath + "\\GMRES_Stats.txt", true)) {
            //            writer.WriteLine("#GMRESIter" + "   " + "error");
            //        }
            //    } else {
            //        SessionPath = Directory.GetCurrentDirectory();
            //        if(File.Exists("GMRES_Stats.txt")) {
            //            File.Delete("GMRES_Stats.txt");
            //        }
            //        using(StreamWriter writer = new StreamWriter("GMRES_Stats.txt", true)) {
            //            writer.WriteLine("#GMRESIter" + "   " + "error");
            //        }
            //    }
            //}

            CreateEquationsAndSolvers(null);
            After_SetInitialOrLoadRestart(0.0);
            m_BDF_Timestepper.SingleInit();
        }

        /// <summary>
        /// delegate for the initialization of previous timesteps from restart session
        /// </summary>
        /// <param name="TimestepIndex"></param>
        /// <param name="time"></param>
        /// <param name="St"></param>
        private void BDFDelayedInitLoadRestart(int TimestepIndex, double time, DGField[] St) {

            Console.WriteLine("Timestep index {0}, time {1} ", TimestepIndex, time);

            ITimestepInfo tsi_toLoad;
            if (TimestepIndex < 0) {
                throw new ArgumentOutOfRangeException("Not enough Timesteps to restart with desired Timestepper");
            } else {
                ISessionInfo reloadSession = GetDatabase().Controller.GetSessionInfo(this.CurrentSessionInfo.RestartedFrom);
                tsi_toLoad = reloadSession.Timesteps.Single(t => t.TimeStepNumber.Equals(new TimestepNumber(TimestepIndex)));
            }
            DatabaseDriver.LoadFieldData(tsi_toLoad, this.GridData, this.IOFields);

            // level-set
            // ---------
            this.DGLevSet.Current.Clear();
            this.DGLevSet.Current.AccLaidBack(1.0, this.LevSet);

            this.LsTrk.UpdateTracker(time, incremental: true);

            // solution
            // --------
            int D = this.LsTrk.GridDat.SpatialDimension;

            for (int d = 0; d < D; d++) {
                St[d] = this.Velocity[d].CloneAs();
            }
            St[D] = this.Pressure.CloneAs();
        }

        private void After_SetInitialOrLoadRestart(double time) {
            using (new FuncTrace()) {
                int D = this.GridData.SpatialDimension;
                
                // we only save 'LevSet', but not the 'DGLevSet'
                // therefore, after re-start we have to copy LevSet->DGLevSet
                this.DGLevSet.Current.Clear();
                this.DGLevSet.Current.AccLaidBack(1.0, this.LevSet);
             
                
                // we push the current state of the level-set, so we have an initial value
                this.LsTrk.UpdateTracker(time);
                this.DGLevSet.IncreaseHistoryLength(1);
                this.LsTrk.PushStacks();
                this.DGLevSet.Push();

            }
        }

        /// <summary>
        /// Ensures that the level-set field <see cref="LevSet"/> is continuous, if <see cref="IBM_Control.LevelSetSmoothing"/> is true. Note that this is not necessary if the order of the level-set function of the particles is equal to the polynomial DG order.
        /// </summary>
        protected void PerformLevelSetSmoothing(CellMask domain, CellMask NegMask, bool SetFarField) {

            if (this.Control.LevelSetSmoothing) {
                // ++++++++++++++++++++++++++++++++++++++++++++++++++++++++++
                // smoothing on: perform some kind of C0-projection
                // ++++++++++++++++++++++++++++++++++++++++++++++++++++++++++

                var ContinuityEnforcer = new BoSSS.Solution.LevelSetTools.ContinuityProjection(
                    ContBasis: this.LevSet.Basis,
                    DGBasis: this.DGLevSet.Current.Basis,
                    gridData: GridData,
                    Option: Solution.LevelSetTools.ContinuityProjectionOption.ConstrainedDG);

                //CellMask domain = this.LsTrk.Regions.GetNearFieldMask(1);

                ContinuityEnforcer.MakeContinuous(DGLevSet.Current, LevSet, domain, null, false);
                if (SetFarField)
                {
                    LevSet.Clear(NegMask);
                    LevSet.AccConstant(-1, NegMask);
                }
            } else {
                // ++++++++++++++++++++++++++++++++++++++++++++++++++++++++++
                // no smoothing (not recommended): copy DGLevSet -> LevSet
                // ++++++++++++++++++++++++++++++++++++++++++++++++++++++++++

                //this.LevSet.Clear(domain);
                //this.LevSet.AccLaidBack(1.0, this.DGLevSet.Current, domain);
                this.LevSet.Clear();
                this.LevSet.AccLaidBack(1.0, this.DGLevSet.Current);
            }
        }


        /// <summary>
        /// BDF timestepper init after restart
        /// </summary>
        protected override void LoadRestart(out double Time, out TimestepNumber TimestepNo) {
            base.LoadRestart(out Time, out TimestepNo);
            this.CreateEquationsAndSolvers(null);

            // =========================================
            // XDG Timestepper initialization
            // =========================================

            if (this.Control.TimeStepper_Init == Solution.Timestepping.TimeStepperInit.MultiInit) {
                // =========================================
                // XDG BDF Timestepper initialization
                // =========================================

                if (m_BDF_Timestepper != null) {
                    m_BDF_Timestepper.DelayedTimestepperInit(Time, TimestepNo.MajorNumber, this.Control.GetFixedTimestep(),
                        // delegate for the initialization of previous timesteps from restart session
                        BDFDelayedInitLoadRestart);
                }

                After_SetInitialOrLoadRestart(Time);
            } else {
                if (m_BDF_Timestepper != null) {
                    After_SetInitialOrLoadRestart(Time);
                    m_BDF_Timestepper.SingleInit();
                }
            }

        }


        /// <summary>
        /// configuration options for <see cref="MultigridOperator"/>.
        /// </summary>
        protected MultigridOperator.ChangeOfBasisConfig[][] MultigridOperatorConfig {
            get {
                int pVel = this.Velocity[0].Basis.Degree;
                int pPrs = this.Pressure.Basis.Degree;
                int D = this.GridData.SpatialDimension;

                if (this.Control.VelocityBlockPrecondMode != MultigridOperator.Mode.SymPart_DiagBlockEquilib_DropIndefinite
                    && this.Control.VelocityBlockPrecondMode != MultigridOperator.Mode.IdMass_DropIndefinite) {
                    throw new NotSupportedException("Invalid option for block-preconditioning of momentum equation: " + this.Control.VelocityBlockPrecondMode
                        + ". Valid options are " + MultigridOperator.Mode.SymPart_DiagBlockEquilib_DropIndefinite + " and " + MultigridOperator.Mode.IdMass_DropIndefinite + ".");

                }


                // set the MultigridOperator configuration for each level:
                // it is not necessary to have exactly as many configurations as actual multigrid levels:
                // the last configuration enty will be used for all higher level
                MultigridOperator.ChangeOfBasisConfig[][] configs = new MultigridOperator.ChangeOfBasisConfig[3][];
                for (int iLevel = 0; iLevel < configs.Length; iLevel++) {
                    configs[iLevel] = new MultigridOperator.ChangeOfBasisConfig[D + 1];

                    // configurations for velocity
                    for (int d = 0; d < D; d++) {
                        configs[iLevel][d] = new MultigridOperator.ChangeOfBasisConfig() {
                            DegreeS = new int[] { Math.Max(1, pVel - iLevel) },
                            mode = this.Control.VelocityBlockPrecondMode,
                            VarIndex = new int[] { d }
                        };
                    }
                    // configuration for pressure
                    configs[iLevel][D] = new MultigridOperator.ChangeOfBasisConfig() {
                        DegreeS = new int[] { Math.Max(0, pPrs - iLevel) },
                        mode = MultigridOperator.Mode.IdMass_DropIndefinite,
                        VarIndex = new int[] { D }
                    };
                }


                return configs;
            }
        }

        /// <summary>
        /// L2 norm of current solution against <see cref="IBM_Control.ExSol_Velocity"/> resp. <see cref="IBM_Control.ExSol_Pressure"/>.
        /// </summary>
        protected void ComputeL2Error() {
            if (this.Control.ExSol_Velocity_Evaluator == null && this.Control.ExSol_Pressure_Evaluator == null)
                // nothing to do
                return;


            int D = this.GridData.SpatialDimension;
            int order = 0;
            if (LsTrk.GetCachedOrders().Count > 0) {
                order = LsTrk.GetCachedOrders().Max();
            } else {
                order = 1;
            }

            //var SchemeHelper = new XQuadSchemeHelper(LsTrk, momentFittingVariant, LsTrk.GetSpeciesId("A"));
            var SchemeHelper = LsTrk.GetXDGSpaceMetrics(FluidSpecies, order, 1).XQuadSchemeHelper;

            // Velocity error
            // ==============
            if (this.Control.ExSol_Velocity_Evaluator != null) {
                double[] L2Error = new double[D];

                var spId = this.FluidSpecies.Single();


                var scheme = SchemeHelper.GetVolumeQuadScheme(spId);


                for (int d = 0; d < D; d++) {
                    L2Error[d] = this.Velocity[d].L2Error(this.Control.ExSol_Velocity_Evaluator[d].Vectorize(0.0), order, scheme);
                    base.QueryHandler.ValueQuery("L2err_" + VariableNames.Velocity_d(d), L2Error[d], true);
                }
            }


            // pressure error
            // ==============
            if (this.Control.ExSol_Pressure_Evaluator != null) {

                // pass 1: mean value of pressure difference
                double DiffInt = 0;
                foreach (var spId in FluidSpecies) {

                    string spc = this.LsTrk.GetSpeciesName(spId);
                    var scheme = SchemeHelper.GetVolumeQuadScheme(spId);
                    var rule = scheme.Compile(this.GridData, order);

                    DiffInt += this.Pressure.LxError(this.Control.ExSol_Pressure_Evaluator.Vectorize(0.0), (X, a, b) => (a - b), rule);
                    //Volume +=  this.Pressure.GetSpeciesShadowField(spc).LxError(null, (a, b) => (1.0), rule);
                }
                double Volume2 = (new SubGrid(CellMask.GetFullMask(this.GridData))).Volume;
                double PressureDiffMean = DiffInt / Volume2;


                double L2Error = 0;
                Dictionary<string, double> L2Error_Species = new Dictionary<string, double>();

                foreach (var spId in this.FluidSpecies) {

                    //SpeciesId spId = this.LsTrk.GetSpeciesId(spc);
                    string spc = this.LsTrk.GetSpeciesName(spId);
                    var scheme = SchemeHelper.GetVolumeQuadScheme(spId);
                    var rule = scheme.Compile(this.GridData, order);

                    double IdV = this.Pressure.LxError(this.Control.ExSol_Pressure_Evaluator.Vectorize(0.0), (X, a, b) => (a - b - PressureDiffMean).Pow2(), rule);
                    L2Error += IdV;
                    L2Error_Species.Add(spc, IdV.Sqrt());

                    base.QueryHandler.ValueQuery("L2err_" + VariableNames.Pressure + "#" + spc, L2Error_Species[spc], true);
                }


                L2Error = L2Error.Sqrt();
                base.QueryHandler.ValueQuery("L2err_" + VariableNames.Pressure, L2Error, true);
            }
        }

        /// <summary>
        /// Cell-performance classes:
        /// - void cells are 0
        /// - non-cut fluid cells are 1
        /// - cut cells are 2
        /// </summary>
        protected override void GetCellPerformanceClasses(out int NoOfClasses, out int[] CellPerfomanceClasses, int TimeStepNo, double physTime) {
            NoOfClasses = 3;
            int J = this.GridData.iLogicalCells.NoOfLocalUpdatedCells;
            CellPerfomanceClasses = new int[J];
            foreach (int j in LsTrk.Regions.GetSpeciesMask("B").ItemEnum)
                CellPerfomanceClasses[j] = 0;
            foreach (int j in LsTrk.Regions.GetSpeciesMask("A").ItemEnum)
                CellPerfomanceClasses[j] = 1;
            foreach (int j in LsTrk.Regions.GetCutCellMask().ItemEnum)
                CellPerfomanceClasses[j] = 2;
        }

        public override void PostRestart(double time, TimestepNumber timestep) {

            // Find path to PhysicalData.txt
            try {
                var fsDriver = this.DatabaseDriver.FsDriver;
                string pathToOldSessionDir = System.IO.Path.Combine(
                    fsDriver.BasePath, "sessions", this.CurrentSessionInfo.RestartedFrom.ToString());
                string pathToPhysicalData = System.IO.Path.Combine(pathToOldSessionDir, "PhysicalData.txt");
                string[] records = File.ReadAllLines(pathToPhysicalData);

                string line1 = File.ReadLines(pathToPhysicalData).Skip(1).Take(1).First();
                string line2 = File.ReadLines(pathToPhysicalData).Skip(2).Take(1).First();
                string[] fields_line1 = line1.Split('\t');
                string[] fields_line2 = line2.Split('\t');

                double dt = Convert.ToDouble(fields_line2[1]) - Convert.ToDouble(fields_line1[1]);
            } catch (FileNotFoundException) {
                Console.WriteLine("PhysicalData.txt could not be found! Assuming we start with timestep #0 ...");
            }
            //int idx_restartLine = Convert.ToInt32(time / dt + 1.0);
            //string restartLine = File.ReadLines(pathToPhysicalData).Skip(idx_restartLine - 1).Take(1).First();
            //double[] values = Array.ConvertAll<string, double>(restartLine.Split('\t'), double.Parse);

            /* string restartLine = "";
              Calculcation of dt 
             var physicalData = File.ReadLines(pathToPhysicalData);
             int count = 0;
             foreach (string line in physicalData)
             {
                 string[] fields = line.Split('\t');
                 restartLine = line;
                 if (count != 0) { 
                 if (Convert.ToDouble(fields[1]) > time)
                 {
                     break;
                 }
             }
             count++;
             }


             double dt = Convert.ToDouble(fields_line2[1]) - Convert.ToDouble(fields_line1[1]);

              Using dt to find line of restart time
             int idx_restartLine = Convert.ToInt32(time / dt + 1.0);
             string restartLine = File.ReadLines(pathToPhysicalData).Skip(idx_restartLine - 1).Take(1).First();
             double[] values = Array.ConvertAll<string, double>(restartLine.Split('\t'), double.Parse);*/

            //Adding PhysicalData.txt
            /*
            if ((base.MPIRank == 0) && (CurrentSessionInfo.ID != Guid.Empty)) {
                Log_DragAndLift = base.DatabaseDriver.FsDriver.GetNewLog("PhysicalData", CurrentSessionInfo.ID);
                string firstline;
                if (this.GridData.SpatialDimension == 3) {
                    firstline = String.Format("{0}\t{1}\t{2}\t{3}\t{4}", "#Timestep", "#Time", "x-Force", "y-Force", "z-Force");
                } else {
                    firstline = String.Format("{0}\t{1}\t{2}\t{3}", "#Timestep", "#Time", "x-Force", "y-Force");
                }
                Log_DragAndLift.WriteLine(firstline);
                //Log_DragAndLift.WriteLine(restartLine);
            }
            */
        }

        protected override void Bye() {
            /*
            if (Log_DragAndLift != null) {
                try {
                    Log_DragAndLift.Flush();
                    Log_DragAndLift.Close();
                    Log_DragAndLift.Dispose();
                } catch (Exception) { }
                Log_DragAndLift = null;
            }

            if(Log_DragAndLift_P1 != null) {
                try {
                    Log_DragAndLift_P1.Flush();
                    Log_DragAndLift_P1.Close();
                    Log_DragAndLift_P1.Dispose();
                } catch (Exception) { }
                Log_DragAndLift_P1 = null;
            }
            */
        }

        /// <summary>
        /// Attention: SENSITIVE TO LEVEL INDICATOR
        /// </summary>
        readonly bool debug = true;

        /// <summary>
        /// Very primitive refinement indicator, works on a LevelSet criterion.
        /// </summary>
        /// 
        int LevelIndicator(int j, int CurrentLevel)
        {
            var LevSetCells = LsTrk.Regions.GetCutCellMask();
            var LevSetNeighbours = LsTrk.Regions.GetNearFieldMask(1);
            int DesiredLevel_j = 0;

            if (!debug) {
                if (LevSetCells.Contains(j))
                    DesiredLevel_j = 1;
            } else {
                if (LevSetCells.Contains(j)) {
                    DesiredLevel_j = 2;
                    Console.WriteLine(" ich störe");
                } else
                    if (LevSetNeighbours.Contains(j)) { DesiredLevel_j = 2; }
            }

            return DesiredLevel_j;
        }

        protected override void AdaptMesh(int TimestepNo, out GridCommons newGrid, out GridCorrelation old2NewGrid) {

            if (this.Control.AdaptiveMeshRefinement) {

                //if (TimestepNo > 3 && TimestepNo % 3 != 0) {
                //    newGrid = null;
                //    old2NewGrid = null;
                //    return;
                //}

                // Check grid changes
                // ==================

                //// compute curvature for levelindicator 
                //CurvatureAlgorithms.CurvatureDriver(
                //SurfaceStressTensor_IsotropicMode.Curvature_Projected,
                //CurvatureAlgorithms.FilterConfiguration.Default,
                //this.Curvature, out VectorField<SinglePhaseField> LevSetGradient, this.LsTrk,
                //this.HMForder, this.DGLevSet.Current);

                CellMask CutCells = LsTrk.Regions.GetCutCellMask();
                //CellMask CutCellNeighbors = LsTrk.Regions.GetNearFieldMask(1);
                //var CutCellArray = CutCells.ItemEnum.ToArray();
                //var CutCellNeighborsArray = CutCellNeighbors.ItemEnum.ToArray();
                //var AllCells = CutCellArray.Concat(CutCellNeighborsArray).ToArray();
                //var NoCoarseningcells = new CellMask(this.GridData, AllCells);

                // Only CutCells are NoCoarseningCells 
                GridRefinementController gridRefinementController = new GridRefinementController((GridData)(this.GridData), CutCells);
                bool AnyChange = gridRefinementController.ComputeGridChange(LevelIndicator, out List<int> CellsToRefineList, out List<int[]> Coarsening);
                int NoOfCellsToRefine = 0;
                int NoOfCellsToCoarsen = 0;
                if (AnyChange) {
                    int[] glb = (new int[] {
                    CellsToRefineList.Count,
                    Coarsening.Sum(L => L.Length),
                }).MPISum();
                    NoOfCellsToRefine = glb[0];
                    NoOfCellsToCoarsen = glb[1];
                }
                int oldJ = this.GridData.CellPartitioning.TotalLength;

                // Update Grid
                // ===========

                if (AnyChange) {

                    Console.WriteLine("       Refining " + NoOfCellsToRefine + " of " + oldJ + " cells");
                    Console.WriteLine("       Coarsening " + NoOfCellsToCoarsen + " of " + oldJ + " cells");

                    newGrid = ((GridData)(this.GridData)).Adapt(CellsToRefineList, Coarsening, out old2NewGrid);

                    if (this.Control.savetodb == true) {
                        //Console.WriteLine("Save adaptive Mesh...");
                        //Console.WriteLine("GridGUID:   " + newGrid.GridGuid);
                        //DatabaseDriver.SaveGrid(newGrid, base.GetDatabase());
                        //Console.WriteLine("...done");
                    }
                } else {

                    Console.WriteLine("No changes in Grid");
                    newGrid = null;
                    old2NewGrid = null;
                }

                //debug = false;

            } else {

                newGrid = null;
                old2NewGrid = null;
            }
        }

    }
}<|MERGE_RESOLUTION|>--- conflicted
+++ resolved
@@ -981,12 +981,6 @@
                 LevSet.AccConstant(-1.0);
             }
 
-<<<<<<< HEAD
-            //PerformLevelSetSmoothing(LsTrk.Regions.GetCutCellMask(),
-            //    LsTrk.Regions.GetSpeciesMask("B").Except(LsTrk.Regions.GetCutCellMask()),
-            //    false);
-            //LsTrk.UpdateTracker(0.0);
-=======
             /*
             PerformLevelSetSmoothing(LsTrk.Regions.GetCutCellMask(),
                 LsTrk.Regions.GetSpeciesMask("B").Except(LsTrk.Regions.GetCutCellMask()),
@@ -994,7 +988,6 @@
             LsTrk.UpdateTracker(0.0);
             */
 
->>>>>>> 8b2970d5
 
             // =======================OUTPUT FOR GMRES=====================================
             //if(this.MPISize == 1) {
