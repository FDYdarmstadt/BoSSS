﻿/* =======================================================================
Copyright 2017 Technische Universitaet Darmstadt, Fachgebiet fuer Stroemungsdynamik (chair of fluid dynamics)

Licensed under the Apache License, Version 2.0 (the "License");
you may not use this file except in compliance with the License.
You may obtain a copy of the License at

    http://www.apache.org/licenses/LICENSE-2.0

Unless required by applicable law or agreed to in writing, software
distributed under the License is distributed on an "AS IS" BASIS,
WITHOUT WARRANTIES OR CONDITIONS OF ANY KIND, either express or implied.
See the License for the specific language governing permissions and
limitations under the License.
*/

using BoSSS.Application.IBM_Solver;
using BoSSS.Foundation.Grid.Classic;
using BoSSS.Foundation.Grid.RefElements;
using BoSSS.Solution;
using BoSSS.Solution.Control;
using BoSSS.Solution.AdvancedSolvers;
using ilPSP;
using ilPSP.Utils;
using System;
using System.Collections.Generic;
using System.Linq;
using System.Text;
using System.Threading.Tasks;
using BoSSS.Foundation.Grid;

namespace BoSSS.Application.IBM_Solver {
    public class HardcodedPrecTest {

        static public IBM_Control PrecTest3DChannel(int k, int cells_x, int cells_yz) {
            IBM_Control C = new IBM_Control();

            // basic database options
            // ======================
            C.savetodb = false;
            //C.DbPath = @"/home/oe11okuz/BoSSS_DB/Lichtenberg_DB";
            //C.DbPath = @"P:\BoSSS_DBs\Bug";

            //string restartSession = "727da287-1b6a-463e-b7c9-7cc19093b5b3";
            //string restartGrid = "3f8f3445-46f1-47ed-ac0e-8f0260f64d8f";

            //C.DynamicLoadBalancing_Period = 1;
            //C.DynamicLoadBalancing_CellCostEstimatorFactories.Add(delegate (IApplication app, int noOfPerformanceClasses) {
            //    Console.WriteLine("i was called");
            //    int[] map = new int[] { 1, 5, 100 };
            //    return new StaticCellCostEstimator(map);
            //});
            C.DynamicLoadBalancing_RedistributeAtStartup = false;

            //c.DynamicLoadBalancing_CellClassifier = new IndifferentCellClassifier();
            C.DynamicLoadBalancing_CellCostEstimatorFactories.Add((p, i) => new StaticCellCostEstimator(new[] { 1}));
            //c.DynamicLoadBalancing_CellCostEstimatorFactories.Add((p, i) => new StaticCellCostEstimator(new[] { 10, 1 }));
            //c.DynamicLoadBalancing_CellCostEstimatorFactories.AddRange(ArtificialViscosityCellCostEstimator.GetStaticCostBasedEstimator());
            //c.DynamicLoadBalancing_CellCostEstimatorFactories.AddRange(ArtificialViscosityCellCostEstimator.GetMultiBalanceConstraintsBasedEstimators());

            // Assign correct names
            C.SessionName = "Channel_" + k + "_" + cells_x + "x" + cells_yz ;

            C.saveperiod = 1;
            //C.SessionName = "Sphere_k" + k + "_h" + h+"Re100";
            C.ProjectName = "3DChannel";
            C.ProjectDescription = "Sphere_k" + k + cells_x + "x" + cells_yz + "x" + cells_yz;
            C.Tags.Add("Prec Test");

            // Create Fields
            C.SetDGdegree(k);

            #region Creates grid () and sets BC
            //// Create Grid
            C.GridFunc = delegate {

                // x-direction
                var _xNodes = GenericBlas.Linspace(-0.5, 1.5, cells_x + 1);

                // y-direction
                var _yNodes = GenericBlas.Linspace(-0.5, 0.5, cells_yz + 1);

                // z-direction
                var _zNodes = GenericBlas.Linspace(-0.5, 0.5, cells_yz + 1);

                // Cut Out
                var grd = Grid3D.Cartesian3DGrid(_xNodes, _yNodes, _zNodes, CellType.Cube_Linear, false, true, false);

                grd.EdgeTagNames.Add(1, "Velocity_inlet");
                grd.EdgeTagNames.Add(2, "Wall");
                grd.EdgeTagNames.Add(3, "Pressure_Outlet");

                grd.DefineEdgeTags(delegate (double[] _X) {
                    var X = _X;
                    double x = X[0];
                    double y = X[1];
                    double z = X[2];

                    if (Math.Abs(x - (-0.5)) < 1.0e-6)
                        // inlet
                        return 1;

                    if (Math.Abs(x - (1.5)) < 1.0e-6)
                        // outlet
                        return 3;

                    if (Math.Abs(y - (-0.5)) < 1.0e-6)
                        // left
                        return 2;

                    if (Math.Abs(y - (0.5)) < 1.0e-6)
                        // right
                        return 2;

                    if (Math.Abs(z - (-0.5)) < 1.0e-6)
                        // top left
                        return 2;

                    if (Math.Abs(z - (0.5)) < 1.0e-6)
                        // top right
                        return 2;

                    throw new ArgumentOutOfRangeException();
                });

                return grd;
            };

            #endregion



            // Set Initial Conditions
            C.InitialValues_Evaluators.Add("VelocityX", X => 1 - 4 * (X[2] * X[2]));
            C.InitialValues_Evaluators.Add("VelocityY", X => 0);
            C.InitialValues_Evaluators.Add("VelocityZ", X => 0);
            C.InitialValues_Evaluators.Add("Pressure", X => 0);

            // Because its only channeö
            C.InitialValues_Evaluators.Add("Phi", X => -1);

            Console.WriteLine("...starting calculation of Preconditioning test with 3D Channel");

            // Physical values
            C.PhysicalParameters.rho_A = 1;
            C.PhysicalParameters.mu_A = 1.0 / 10.0;

            // Boundary conditions
            C.AddBoundaryValue("Velocity_inlet", "VelocityX", (X, t) => 1 - 4 * (X[2] * X[2]));
            C.AddBoundaryValue("Velocity_inlet", "VelocityY", (X, t) => 0);
            C.AddBoundaryValue("Wall");
            C.AddBoundaryValue("Pressure_Outlet");


            // misc. solver options
            // ====================
            C.PhysicalParameters.IncludeConvection = true;
            C.AdvancedDiscretizationOptions.PenaltySafety = 4;
            C.AdvancedDiscretizationOptions.CellAgglomerationThreshold = 0.2;
            C.LevelSetSmoothing = false;
            C.LinearSolver.MaxKrylovDim = 1000;
            C.LinearSolver.MaxSolverIterations = 1;
            C.NonLinearSolver.MaxSolverIterations = 1;
            C.LinearSolver.ConvergenceCriterion = 1E-5;
            C.NonLinearSolver.ConvergenceCriterion = 1E-5;
            C.VelocityBlockPrecondMode = MultigridOperator.Mode.SymPart_DiagBlockEquilib_DropIndefinite;                    

            // Solver configuration
            C.NonLinearSolver.SolverCode = NonLinearSolverCode.Newton; // Newton GMRES will be executed if a GMRES linsolver is chosen
            C.LinearSolver.SolverCode = LinearSolverCode.classic_mumps;
     

            // Timestepping
            // ============
            C.Timestepper_Scheme = IBM_Control.TimesteppingScheme.BDF2;
            double dt = 1E20;
            C.dtFixed = dt;
            C.dtMax = dt;
            C.dtMin = dt;
            C.Endtime = 10000000;
            C.NoOfTimesteps = 1;
            C.LinearSolver.NoOfMultigridLevels = 7;

            return C;
        }


        static public IBM_Control PrecTest3dDegenhardt(int precNo = 4, int channel = 1, int name_newton =1, int k =3, int cells_x = 4, int cells_yz =5, int re = 100, int ASparts = 3, int ASDepth = 2, int MGLevels = 3, int maxKrDim = 1000, int saveToDB = 1)
        {
            IBM_Control C = new IBM_Control();

            //in SolverFactory die DoF parts ändern

            //Possibilities:
            //channel = 0 --> channel 3D with sphere
            //channel = 1 --> channel 3D empty
            //channel = 2 --> channel 2D with cylinder
            //channel = 3 --> channel 2D empty

            string sessName = "";
            if (channel == 0)
                sessName = "Channel_3D_Sphere";
            else if (channel == 1)
                sessName = "Channel_3D_empty";
            else if (channel == 2)
                sessName = "Channel_2D_Cylinder";
            else if (channel == 3)
                sessName = "Channel_2D_empty";

            string precString = "";
            if (precNo == 0)
                precString = "_noPrec";
            if (precNo == 1)
                precString = "_Schur";
            if (precNo == 2)
                precString = "_Simple";
            if (precNo == 3)
                precString = "_AS-1000";
            if (precNo == 4)
                precString = "_AS-5000";
            if (precNo == 5)
                precString = "_AS-10000";
            if (precNo == 6)
                precString = "_AS-MG";
            if (precNo == 7)
                precString = "_localPrec";



            // basic database options
            // ======================
           // if (saveToDB == 1)
               // C.savetodb = true;
            //else
                //C.savetodb = false;

            C.savetodb = true;

            C.DbPath = @" \\dc1\scratch\Krause\Datenbank_Louis\degenhardt_final";
            //C.DbPath = @"\\hpccluster\hpccluster-scratch\krause\cluster_db";
            //C.DbPath = @"/home/oe11okuz/BoSSS_DB/Lichtenberg_DB";


            //string restartSession = "727da287-1b6a-463e-b7c9-7cc19093b5b3";
            //string restartGrid = "3f8f3445-46f1-47ed-ac0e-8f0260f64d8f";

            C.DynamicLoadBalancing_Period = 1;
            //C.DynamicLoadBalancing_CellCostEstimatorFactory = delegate (IApplication<AppControl> app, int noOfPerformanceClasses) {
            //    Console.WriteLine("i was called");
            //    int[] map = new int[] { 1, 5, 100 };
            //    return new StaticCellCostEstimator(map);
            //};

            

            if (name_newton == 1)
            {
                C.SessionName = "Newton_" + sessName + precString + "_k" + k + "_x" + cells_x + "_yz" + cells_yz + "_re" + re + "_asp" + ASparts + "_asd" + ASDepth + "_mgl" + MGLevels + "_kr" + maxKrDim;
                C.ProjectDescription = "Newton_" + sessName + precString + "_k" + k + "_x" + cells_x + "_yz" + cells_yz + "_re" + re + "_asp" + ASparts + "_asd" + ASDepth + "_mgl" + MGLevels + "_kr" + maxKrDim;
            }
            else
            {
                C.SessionName = "Picard_" + sessName + precString + "_k" + k + "_x" + cells_x + "_yz" + cells_yz + "_re" + re + "_asp" + ASparts + "_asd" + ASDepth + "_mgl" + MGLevels + "_kr" + maxKrDim;
                C.ProjectDescription = "Picard_" + sessName + precString + "_k" + k + "_x" + cells_x + "_yz" + cells_yz + "_re" + re + "_asp" + ASparts + "_asd" + ASDepth + "_mgl" + MGLevels + "_kr" + maxKrDim;
            }

            C.saveperiod = 1;
            //C.SessionName = "Sphere_k" + k + "_h" + h+"Re100";
            C.ProjectName = "iteration-study";
            C.Tags.Add("Prec param study");

            // Create Fields
            C.FieldOptions.Add("VelocityX", new FieldOpts()
            {
                Degree = k,
                SaveToDB = FieldOpts.SaveToDBOpt.TRUE
            });
            C.FieldOptions.Add("VelocityY", new FieldOpts()
            {
                Degree = k,
                SaveToDB = FieldOpts.SaveToDBOpt.TRUE
            });
            C.FieldOptions.Add("Pressure", new FieldOpts()
            {
                Degree = k - 1,
                SaveToDB = FieldOpts.SaveToDBOpt.TRUE
            });
            C.FieldOptions.Add("PhiDG", new FieldOpts()
            {
                Degree = 2,
                SaveToDB = FieldOpts.SaveToDBOpt.TRUE
            });
            C.FieldOptions.Add("Phi", new FieldOpts()
            {
                Degree = 2,
                SaveToDB = FieldOpts.SaveToDBOpt.TRUE
            });

            if (channel == 0 || channel == 1) //3D
            {
                C.FieldOptions.Add("VelocityZ", new FieldOpts()
                {
                    Degree = k,
                    SaveToDB = FieldOpts.SaveToDBOpt.TRUE
                });
            }



            #region Creates grid () and sets BC
            //// Create Grid
            if (channel == 0 || channel == 1) //3D
            {
                #region grid 3D
                C.GridFunc = delegate
                {
                    // x-direction
                    var _xNodes = GenericBlas.Linspace(-0.5, 1.5, cells_x + 1);

                    // y-direction
                    var _yNodes = GenericBlas.Linspace(-0.5, 0.5, cells_yz + 1);

                    // z-direction
                    var _zNodes = GenericBlas.Linspace(-0.5, 0.5, cells_yz + 1);

                    // Cut Out
                    var grd = Grid3D.Cartesian3DGrid(_xNodes, _yNodes, _zNodes, CellType.Cube_Linear, false, true, false);

                    grd.EdgeTagNames.Add(1, "Velocity_inlet");
                    grd.EdgeTagNames.Add(2, "Wall");
                    grd.EdgeTagNames.Add(3, "Pressure_Outlet");

                    grd.DefineEdgeTags(delegate (double[] _X)
                    {
                        var X = _X;
                        double x = X[0];
                        double y = X[1];
                        double z = X[2];

                        if (Math.Abs(x - (-0.5)) < 1.0e-6)
                        // inlet
                        return 1;

                        if (Math.Abs(x - (1.5)) < 1.0e-6)
                        // outlet
                        return 3;

                        if (Math.Abs(y - (-0.5)) < 1.0e-6)
                        // left
                        return 2;

                        if (Math.Abs(y - (0.5)) < 1.0e-6)
                        // right
                        return 2;

                        if (Math.Abs(z - (-0.5)) < 1.0e-6)
                        // top left
                        return 2;

                        if (Math.Abs(z - (0.5)) < 1.0e-6)
                        // top right
                        return 2;

                        throw new ArgumentOutOfRangeException();
                    });

                    return grd;
                };
                #endregion
            }else
            {
                #region grid 2D
                C.GridFunc = delegate {

                    // x-direction
                    var _xnodes = GenericBlas.Linspace(-0.5, 1.5, cells_x + 1);
                    // y-direction
                    var _ynodes = GenericBlas.Linspace(-0.5, 0.5, cells_yz + 1);

                    var grd = Grid2D.Cartesian2DGrid(_xnodes, _ynodes, CellType.Square_Linear, false, false);

                    grd.EdgeTagNames.Add(1, "Velocity_inlet");
                    grd.EdgeTagNames.Add(2, "Wall");
                    grd.EdgeTagNames.Add(3, "Pressure_Outlet");

                    grd.DefineEdgeTags(delegate (double[] _X)
                    {
                        var X = _X;
                        double x = X[0];
                        double y = X[1];

                        if (Math.Abs(x - (-0.5)) < 1.0e-6)
                            // inlet
                            return 1;

                        if (Math.Abs(x - (1.5)) < 1.0e-6)
                            // outlet
                            return 3;

                        if (Math.Abs(y - (-0.5)) < 1.0e-6)
                            // left
                            return 2;

                        if (Math.Abs(y - (0.5)) < 1.0e-6)
                            // right
                            return 2;

                        throw new ArgumentOutOfRangeException();
                    });

                    return grd;
                                       
                };
                #endregion 
            }
            #endregion


            // set initial conditions
            C.InitialValues_Evaluators.Add("Pressure", X => 0);
            C.InitialValues_Evaluators.Add("VelocityY", X => 0);

            if (channel == 0 | channel == 1)  //3D
            {
                //C.InitialValues_Evaluators.Add("VelocityX", X => 1 - 4 * (X[2] * X[2]));
                C.InitialValues_Evaluators.Add("VelocityX", X => 0);

                C.InitialValues_Evaluators.Add("VelocityZ", X => 0);
            }
            else
            {
                //C.InitialValues_Evaluators.Add("VelocityX", X => 1 - 4 * (X[1] * X[1]));
                C.InitialValues_Evaluators.Add("VelocityX", X => 0);
            }



            // Because its a sphere

            if (channel == 0)  //3D channel sphere
            {
                C.particleRadius = 0.1;
                C.InitialValues_Evaluators.Add("Phi", x => -(x[0]).Pow2() + -(x[1]).Pow2() + -(x[2]).Pow2() + C.particleRadius.Pow2());
            }
            else if (channel == 1 || channel == 3)  //3D channel empty or 2D channel empty
            {
                C.InitialValues_Evaluators.Add("Phi", x => -1);
            }
            else if (channel == 2)   //2D channel cylinder
            {
                var radius = 0.1;
                C.particleRadius = radius;
                C.InitialValues_Evaluators.Add("Phi", X => -(X[0]).Pow2() + -(X[1]).Pow2() + radius.Pow2());
            }




            Console.WriteLine("...starting calculation of Preconditioning test with 3D Channel");
            if (name_newton == 1)
            {
                Console.WriteLine("newton_" + sessName + precString + "_k" + k + "_x" + cells_x + "_yz" + cells_yz + "_re" + re + "_asp" + ASparts + "_asd" + ASDepth + "_mgl" + MGLevels + "_kr" + maxKrDim);

            }
            else
            {
                Console.WriteLine("picard_" + sessName + precString + "_k" + k + "_x" + cells_x + "_yz" + cells_yz + "_re" + re + "_asp" + ASparts + "_asd" + ASDepth + "_mgl" + MGLevels + "_kr" + maxKrDim);
            }

           
            // Physical values
            C.PhysicalParameters.rho_A = 1;
            // 1/Re
            //C.PhysicalParameters.mu_A = 1.0 / 10.0;
            //C.PhysicalParameters.mu_A = 0.2 / re;

            C.PhysicalParameters.mu_A = 1.0 / re;

            // Boundary conditions
            C.AddBoundaryValue("Velocity_inlet", "VelocityY", (x, t) => 0);
            C.AddBoundaryValue("Wall");
            C.AddBoundaryValue("Pressure_Outlet");
        
            if (channel == 0 || channel == 1) //3D
            {
                C.AddBoundaryValue("Velocity_inlet", "VelocityX", (x, t) => 1 - 4 * (x[2] * x[2]));
            }
            else
            {
                C.AddBoundaryValue("Velocity_inlet", "VelocityX", (x, t) => 1 - 4 * (x[1] * x[1]));
            }



            // misc. solver options
            // ====================
            C.PhysicalParameters.IncludeConvection = true;
            C.AdvancedDiscretizationOptions.PenaltySafety = 4;
            C.AdvancedDiscretizationOptions.CellAgglomerationThreshold = 0.2;
            C.LevelSetSmoothing = false;
            //C.LinearSolver.MaxKrylovDim = 1000;
            C.LinearSolver.MaxKrylovDim = maxKrDim;
            C.LinearSolver.MaxSolverIterations = 100;
            C.LinearSolver.MinSolverIterations = 1;
            C.NonLinearSolver.MaxSolverIterations = 100;
            C.NonLinearSolver.MinSolverIterations = 1;
            C.LinearSolver.ConvergenceCriterion = 1E-5;
            C.NonLinearSolver.ConvergenceCriterion = 1E-5;
            //C.LinearSolver.ConvergenceCriterion = 1E-6;
            C.VelocityBlockPrecondMode = MultigridOperator.Mode.SymPart_DiagBlockEquilib_DropIndefinite;

            // Choosing the Preconditioner
            ISolverSmootherTemplate Prec;

            if (name_newton == 1)
                C.NonLinearSolver.SolverCode = NonLinearSolverCode.Newton; // Newton GMRES will be executed if a GMRES linsolver is chosen
            else
                C.NonLinearSolver.SolverCode = NonLinearSolverCode.Picard; // Picard GMRES will be executed if a GMRES linsolver is chosen


<<<<<<< HEAD
            switch(precNo) {
                case 0: {
                    Prec = null;
                    break;
                }
                case 3: {
                    //C.LinearSolver.SolverCode = LinearSolverCode.exp_gmres_AS;
                    throw new NotImplementedException("deactivated old solver config.");
                    //C.LinearSolver.TargetBlockSize = 1000;
                    //C.LinearSolver.NoOfMultigridLevels = MGLevels;  // 3 // --> grobes MG am Ende nochmal
                    //break;
                }
                case 4: {
                    throw new NotImplementedException("deactivated old solver config.");
                    //C.LinearSolver.SolverCode = LinearSolverCode.exp_gmres_AS;
                    //C.LinearSolver.TargetBlockSize = 5000;
                    //C.LinearSolver.NoOfMultigridLevels = MGLevels;
                    //break;
                }
                case 5: {
                    throw new NotImplementedException("deactivated old solver config.");
                    //C.LinearSolver.SolverCode = LinearSolverCode.exp_gmres_AS;
                    //C.LinearSolver.TargetBlockSize = 10000;
                    //C.LinearSolver.NoOfMultigridLevels = MGLevels;
                    //break;
                }
                case 6: {
                    throw new NotImplementedException("deactivated old solver config.");
                    ////depth = 2,
                    ////   Depth = ASDepth,  //--> MG bei der Blockzerlegung --> Resultat ergibt die Blöcke zur Berechnung (kleine Blöcke--> schlecht)
                    //C.LinearSolver.SolverCode = LinearSolverCode.exp_gmres_AS_MG;
                    //C.NoOfMultigridLevels = 2;
                    //C.LinearSolver.NoOfMultigridLevels = MGLevels;
                    //break;
                }
                case 8: {
                    C.LinearSolver.NoOfMultigridLevels = 5;
=======
            switch (precNo)
            {
                case 0:
                    {
                        Prec = null;
                        break;
                    }
                case 3:
                    {
                        C.LinearSolver.SolverCode = LinearSolverCode.exp_gmres_AS;
                        C.LinearSolver.TargetBlockSize = 1000;
                        C.LinearSolver.NoOfMultigridLevels = MGLevels;  // 3 // --> grobes MG am Ende nochmal
                        break;
                    }
                case 4:
                    {
                        C.LinearSolver.SolverCode = LinearSolverCode.exp_gmres_AS;
                        C.LinearSolver.TargetBlockSize = 5000;
                        C.LinearSolver.NoOfMultigridLevels = MGLevels;
                        break;
                    }
                case 5:
                    {
                        C.LinearSolver.SolverCode = LinearSolverCode.exp_gmres_AS;
                        C.LinearSolver.TargetBlockSize = 10000;
                        C.LinearSolver.NoOfMultigridLevels = MGLevels;
                        break;
                    }
                case 6:
                    {
                        //depth = 2,
                        //   Depth = ASDepth,  //--> MG bei der Blockzerlegung --> Resultat ergibt die Blöcke zur Berechnung (kleine Blöcke--> schlecht)
                        C.LinearSolver.SolverCode = LinearSolverCode.exp_gmres_AS_MG;
                        C.NoOfMultigridLevels = 2;
                        C.LinearSolver.NoOfMultigridLevels = MGLevels;
                        break;
                    }
                case 8:
                    {
                        C.LinearSolver.NoOfMultigridLevels = 5;
>>>>>>> a8abafa3
                    Prec = new Schwarz() {
                        m_BlockingStrategy = new Schwarz.METISBlockingStrategy() {
                            //noofparts = 5,
                            NoOfPartsOnCurrentProcess = ASparts,
                        },
<<<<<<< HEAD
                        CoarseSolver = new ClassicMultigrid() {
                            CoarserLevelSolver = new ClassicMultigrid() {
                                CoarserLevelSolver = new ClassicMultigrid() {
                                    CoarserLevelSolver = new DirectSolver() {
                                        WhichSolver = DirectSolver._whichSolver.MUMPS
                                    },
                                },
                            },
                        },
                        Overlap = 1
                    };
                    break;
                }
=======
                        CoarseSolver = new Schwarz.ClassicMG() {
                            CoarseSolver = new ClassicMultigrid() {
                                CoarserLevelSolver = new ClassicMultigrid() {
                                    CoarserLevelSolver = new ClassicMultigrid() {
                                        CoarserLevelSolver = new DirectSolver() {
                                            WhichSolver = DirectSolver._whichSolver.MUMPS
                                        },
                                    },
                                },
                            },
                        },
                            Overlap = 1
                        };
                        break;
                    }
>>>>>>> a8abafa3
                default:
                //{
                //    Prec = new SchurPrecond()
                //    {
                //        SchurOpt = SchurPrecond.SchurOptions.decoupledApprox
                //    };
                //    break;
                //}
                throw new NotImplementedException();
            }


            // For Newton
            //  C.LinearSolver.SolverCoder = Prec;

            ////For Picard
            //C.LinearSolver.SolverCoder = new SoftGMRES()
            //{
            //    MaxKrylovDim = C.LinearSolver.MaxKrylovDim,
            //    Precond_solver = Prec,
            //    m_Tolerance = 1E-6,
            //    m_MaxIterations = 50
            //};



            // Timestepping
            // ============
            C.Timestepper_Scheme = IBM_Control.TimesteppingScheme.BDF2;
            double dt = 1E20;
            C.dtFixed = dt;
            C.dtMax = dt;
            C.dtMin = dt;
            C.Endtime = 10000000;
            C.NoOfTimesteps = 1;


            return C;
        }
    }
}<|MERGE_RESOLUTION|>--- conflicted
+++ resolved
@@ -518,7 +518,6 @@
                 C.NonLinearSolver.SolverCode = NonLinearSolverCode.Picard; // Picard GMRES will be executed if a GMRES linsolver is chosen
 
 
-<<<<<<< HEAD
             switch(precNo) {
                 case 0: {
                     Prec = null;
@@ -556,68 +555,11 @@
                 }
                 case 8: {
                     C.LinearSolver.NoOfMultigridLevels = 5;
-=======
-            switch (precNo)
-            {
-                case 0:
-                    {
-                        Prec = null;
-                        break;
-                    }
-                case 3:
-                    {
-                        C.LinearSolver.SolverCode = LinearSolverCode.exp_gmres_AS;
-                        C.LinearSolver.TargetBlockSize = 1000;
-                        C.LinearSolver.NoOfMultigridLevels = MGLevels;  // 3 // --> grobes MG am Ende nochmal
-                        break;
-                    }
-                case 4:
-                    {
-                        C.LinearSolver.SolverCode = LinearSolverCode.exp_gmres_AS;
-                        C.LinearSolver.TargetBlockSize = 5000;
-                        C.LinearSolver.NoOfMultigridLevels = MGLevels;
-                        break;
-                    }
-                case 5:
-                    {
-                        C.LinearSolver.SolverCode = LinearSolverCode.exp_gmres_AS;
-                        C.LinearSolver.TargetBlockSize = 10000;
-                        C.LinearSolver.NoOfMultigridLevels = MGLevels;
-                        break;
-                    }
-                case 6:
-                    {
-                        //depth = 2,
-                        //   Depth = ASDepth,  //--> MG bei der Blockzerlegung --> Resultat ergibt die Blöcke zur Berechnung (kleine Blöcke--> schlecht)
-                        C.LinearSolver.SolverCode = LinearSolverCode.exp_gmres_AS_MG;
-                        C.NoOfMultigridLevels = 2;
-                        C.LinearSolver.NoOfMultigridLevels = MGLevels;
-                        break;
-                    }
-                case 8:
-                    {
-                        C.LinearSolver.NoOfMultigridLevels = 5;
->>>>>>> a8abafa3
                     Prec = new Schwarz() {
                         m_BlockingStrategy = new Schwarz.METISBlockingStrategy() {
                             //noofparts = 5,
                             NoOfPartsOnCurrentProcess = ASparts,
                         },
-<<<<<<< HEAD
-                        CoarseSolver = new ClassicMultigrid() {
-                            CoarserLevelSolver = new ClassicMultigrid() {
-                                CoarserLevelSolver = new ClassicMultigrid() {
-                                    CoarserLevelSolver = new DirectSolver() {
-                                        WhichSolver = DirectSolver._whichSolver.MUMPS
-                                    },
-                                },
-                            },
-                        },
-                        Overlap = 1
-                    };
-                    break;
-                }
-=======
                         CoarseSolver = new Schwarz.ClassicMG() {
                             CoarseSolver = new ClassicMultigrid() {
                                 CoarserLevelSolver = new ClassicMultigrid() {
@@ -629,11 +571,10 @@
                                 },
                             },
                         },
-                            Overlap = 1
-                        };
-                        break;
-                    }
->>>>>>> a8abafa3
+                        Overlap = 1
+                    };
+                    break;
+                }
                 default:
                 //{
                 //    Prec = new SchurPrecond()
