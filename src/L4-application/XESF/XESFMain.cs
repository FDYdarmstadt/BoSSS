--- conflicted
+++ resolved
@@ -50,12 +50,8 @@
         static void Main(string[] args)
         {
             //IDTTestRunner.RunTests();
-<<<<<<< HEAD
+            //XESF.Tests.XESFTestProgram.XDG_SWF_TwoLs();
             //XESF.Tests.XESFTestProgram.XDG_SWF_TwoLs_HighOrder();
-=======
-            //XESF.Tests.XESFTestProgram.XDG_SWF_TwoLs();
-            //XESF.Tests.XESFTestProgram.XDGBowShockFromOldRun(tsNumber:161);
->>>>>>> b7462c64
             //XESF.Tests.XESFTestProgram.XDGBowShockFromDB(5, 16, 1, 0);
             XESFMain._Main(args, false, () => new XESFMain());
         }
