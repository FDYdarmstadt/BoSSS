--- conflicted
+++ resolved
@@ -30,7 +30,7 @@
         /// </summary>
         public LevelPmg() {
             UseHiOrderSmoothing = true;
-            TerminationCriterion = (int iter, double r0, double r) => iter < 1;
+            TerminationCriterion = (int iter, double r0, double r) => (iter < 1, true);
         }
 
         /// <summary>
@@ -38,9 +38,10 @@
         /// - 1st argument: iteration index
         /// - 2nd argument: l2-Norm of residual of initial solution 
         /// - 3rd argument: l2-Norm of residual of solution in current iteration
-        /// - return value: true to continue, false to terminate
-        /// </summary>
-        public Func<int, double, double, bool> TerminationCriterion {
+        /// - return value, 1st item: true to continue, false to terminate
+        /// - return value, 2nd item: true for successful convergence (e.g. convergence criterion reached), false for failure (e.g. maximum number of iterations reached)
+        /// </summary>
+        public Func<int, double, double, (bool bNotTerminate, bool bSuccess)> TerminationCriterion {
             get;
             set;
         }
@@ -431,112 +432,18 @@
             where U : IList<double>
             where V : IList<double> // 
         {
-<<<<<<< HEAD
-            using (var tr = new FuncTrace()) {
-                int Lf = m_op.Mapping.LocalLength;
-                int Lc = m_lowMaskLen;
-
-                if (Res_f == null || Res_f.Length != Lf) {
-                    Res_f = new double[Lf];
-                }
-                if (Cor_c == null || Cor_c.Length != Lc) {
-                    Cor_c = new double[Lc];
-                }
-                var Cor_f = new double[Lf];
-                Cor_f.SetV(X);
-=======
             using(var tr = new FuncTrace()) {
                 tr.InfoToConsole = true;
                 int Lf = m_op.Mapping.LocalLength; // DOF's in entire system
                 //int Lc = this.lMask.NoOfMaskedRows; // DOF's in low-order system
 
                 
->>>>>>> 711d6622
+
                 var Mtx = m_op.OperatorMatrix;
 
                 // compute fine residual: Res_f = B - Mtx*X
                 double[] Res_f = new double[Lf];
                 Res_f.SetV(B);
-<<<<<<< HEAD
-                Mtx.SpMV(-1.0, Cor_f, 1.0, Res_f);
-                m_Iter = 0;
-                while (true) {
-
-                    if (!TerminationCriterion(m_Iter, Res_f.MPI_L2Norm(), Cor_f.MPI_L2Norm())) {
-                        Converged = true;
-                        break;
-                    }
-
-                    using (new BlockTrace("coarse_solve",tr)) {
-                        if (!SkipLowOrderSolve) {
-                            // project to low-p/coarse
-                            double[] Res_c = lMask.GetSubVec(Res_f);
-
-                            // low-p solve
-                            lowSolver.Solve(Cor_c, Res_c);
-
-                            // accumulate low-p correction
-                            lMask.AccSubVec(Cor_c, Cor_f);
-
-                            // compute residual of low-order solution
-                            Res_f.SetV(B);
-                            Mtx.SpMV(-1.0, Cor_f, 1.0, Res_f);
-                        }
-                    }
-
-                    using (new BlockTrace("highmode_smoother", tr)) {
-                        if (UseHiOrderSmoothing && AnyHighOrderTerms) {
-                            // solver high-order 
-
-                            if (UseDiagonalPmg) {
-                                var Map = m_op.Mapping;
-                                int NoVars = Map.AggBasis.Length;
-                                long j0 = Map.FirstBlock;
-                                int J = HighOrderBlocks_LU.Length;
-                                int[] degs = m_op.Degrees;
-                                var BS = Map.AggBasis;
-
-                                long Mapi0 = Map.i0;
-                                double[] x_hi = null;
-                                for (int j = 0; j < J; j++) {
-
-                                    if (HighOrderBlocks_LU[j] != null) {
-                                        int NpTotHi = HighOrderBlocks_LU[j].NoOfRows;
-                                        x_hi = new double[NpTotHi];
-
-                                        double[] b_f = hMask.GetSubVecOfCell(Res_f, j);
-                                        Debug.Assert(b_f.Length == NpTotHi);
-                                        HighOrderBlocks_LU[j].BacksubsLU(HighOrderBlocks_LUpivots[j], x_hi, b_f);
-                                        hMask.AccSubVecOfCell(x_hi, j, X);
-                                    }
-
-                                }
-                            } else {
-                                if (m_highMaskLen > 0) {
-                                    int Hc = m_highMaskLen;
-                                    // project to low-p/coarse
-                                    double[] hi_Res_c = hMask.GetSubVec(Res_f);
-                                    Debug.Assert(hi_Res_c.Length == m_highMaskLen);
-                                    double[] hi_Cor_c = new double[Hc];
-                                    hiSolver.Solve(hi_Cor_c, hi_Res_c);
-                                    hMask.AccSubVec(hi_Cor_c, X);
-                                }
-                            }
-
-                            //compute residual for Callback
-                            Res_f.SetV(B);
-                            Mtx.SpMV(-1.0, Cor_f, 1.0, Res_f);
-                        }
-                    }
-
-                    X.AccV(1.0, Cor_f);
-
-                    IterationCallback?.Invoke(m_Iter, X.ToArray(), Res_f, m_op);
-
-                    m_Iter++;
-                }
-            }
-=======
                 Mtx.SpMV(-1.0, X, 1.0, Res_f);
                 
                 // solve for coarse correction
@@ -600,7 +507,6 @@
             lMask.AccSubVec(X_SelVar, Ret);
 
             return Ret;
->>>>>>> 711d6622
         }
 
         
