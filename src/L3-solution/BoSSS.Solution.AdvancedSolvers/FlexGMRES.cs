--- conflicted
+++ resolved
@@ -134,14 +134,9 @@
                 this.IterationCallback?.Invoke(iIter, X0.CloneAs(), R0.CloneAs(), this.m_mgop);
 
                 // termination condition
-<<<<<<< HEAD
-                if (!TerminationCriterion(iIter, iter0_l2Residual, iter_l2Residual)) {
-                    m_Converged = true;
-=======
                 var term = TerminationCriterion(iIter, iter0_l2Residual, iter_l2Residual);
                 if (!term.bNotTerminate) {
                     this.m_Converged = term.bSuccess;
->>>>>>> 711d6622
                     break;
                 }
                                     
