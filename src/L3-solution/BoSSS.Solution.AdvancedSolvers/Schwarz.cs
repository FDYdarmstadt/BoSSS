--- conflicted
+++ resolved
@@ -218,7 +218,6 @@
                     if (NoOfPartsPerProcess > 1) {
                         int ncon = 1;
                         int edgecut = 0;
-<<<<<<< HEAD
                         int[] options = new int[METIS.METIS_NOPTIONS]; 
                         METIS.SETDEFAULTOPTIONS(options);
 
@@ -230,17 +229,6 @@
                         Debug.Assert(xadj.Where(idx => idx > adjncy.Count).Count() == 0);
                         Debug.Assert(adjncy.Where(j => j >= JComp).Count() == 0);
 
-                        //ilPSP.Environment.StdoutOnlyOnRank0 = false;
-                        //string xadjName = "xadj-" + MPIrank + ".txt";
-                        //string adjncyName = "adjncy-" + MPIrank + ".txt";
-                        //Console.WriteLine("Rank " + MPIrank + ": NoOfPartsPerProcess = " + NoOfPartsPerProcess + ",  JComp = " + JComp);
-
-                        //xadj.SaveToTextFile(xadjName);
-                        //adjncy.SaveToTextFile(adjncyName);
-                        
-=======
-                        int[] options = default(int[]);//null; //new int[] { 0, 0, 0, 0, 0 };                    
->>>>>>> 5442c3cc
                         METIS.PARTGRAPHKWAY(
                                 ref JComp, ref ncon,
                                 xadj,
@@ -254,9 +242,6 @@
                                 options,
                                 ref edgecut,
                                 part);
-
-                        //System.IO.File.Delete(xadjName);
-                        //System.IO.File.Delete(adjncyName);
                     } else {
                         part.SetAll(0);
                     }
@@ -486,14 +471,10 @@
                 // ===============
 
                 var _Blocks = this.m_BlockingStrategy.GetBlocking(op);
-<<<<<<< HEAD
-                foreach(var _bloc in _Blocks) {
-                    Debug.Assert(_bloc.Count > 0);
-=======
+
                 foreach(var b in _Blocks) {
                     if (b.Count <= 0)
                         throw new ArithmeticException("Empty Schwarz-Block found");
->>>>>>> 5442c3cc
                 }
                 int NoOfSchwzBlocks = _Blocks.Count();
      
