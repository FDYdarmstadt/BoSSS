﻿/* =======================================================================
Copyright 2017 Technische Universitaet Darmstadt, Fachgebiet fuer Stroemungsdynamik (chair of fluid dynamics)

Licensed under the Apache License, Version 2.0 (the "License");
you may not use this file except in compliance with the License.
You may obtain a copy of the License at

    http://www.apache.org/licenses/LICENSE-2.0

Unless required by applicable law or agreed to in writing, software
distributed under the License is distributed on an "AS IS" BASIS,
WITHOUT WARRANTIES OR CONDITIONS OF ANY KIND, either express or implied.
See the License for the specific language governing permissions and
limitations under the License.
*/

//#define TEST

using System;
using System.Collections.Generic;
using System.Linq;
using System.Text;
using ilPSP.LinSolvers;
using BoSSS.Foundation;
using ilPSP.Kraypis;
using ilPSP;
using ilPSP.Utils;
using BoSSS.Platform;
using ilPSP.LinSolvers.PARDISO;
using System.Collections;
using System.Diagnostics;
using BoSSS.Foundation.Grid.Aggregation;
using BoSSS.Foundation.Grid;
using MPI.Wrappers;
using System.Runtime.InteropServices;
using ilPSP.Tracing;
using ilPSP.LinSolvers.MUMPS;
using BoSSS.Foundation.XDG;
using System.IO;

namespace BoSSS.Solution.AdvancedSolvers {


    /// <summary>
    /// Additive Schwarz method with optional, multiplicative coarse-grid correction.
    /// </summary>
    public class Schwarz : ISolverSmootherTemplate, ISolverWithCallback {

        public Schwarz() {
            ActivateCachingOfBlockMatrix = (int noiter, int mglvl, int iblock) => true;
        }

        /// <summary>
        /// Abstract base class, template for different strategies 
        /// </summary>
        public abstract class BlockingStrategy {

            /// <summary>
            /// Returns lists which form the blocks of the additive-Schwarz domain decomposition.
            /// </summary>
            /// <param name="op"></param>
            /// <returns>
            /// - outer enumeration: corresponds to domain-decomposition blocks
            /// - inner index: indices within the sub-blocks
            /// - content: local cell indices which form the respective additive-Schwarz block (<see cref="MultigridOperator"/>
            /// </returns>
            public abstract IEnumerable<List<int>> GetBlocking(MultigridOperator op);

            /// <summary>
            /// Number of blocs returned by <see cref="GetBlocking(MultigridOperator)"/>
            /// </summary>
            public abstract int GetNoOfBlocks(MultigridOperator op);

        }

        /// <summary>
        /// Additive-Schwarz blocks which are formed from cells of coarser multigrid-levels.
        /// </summary>
        public class MultigridBlocks : BlockingStrategy {

            /// <summary>
            /// Number of multigrid levels to step down.
            /// </summary>
            public int Depth {
                get {
                    return m_Depht;
                }
                set {
                    if (value < 0) {
                        throw new ArgumentException();
                    }
                    m_Depht = value;
                }
            }

            int m_Depht = 1;

            /// <summary>
            /// Returns the multigrid blocking.
            /// </summary>
            public override IEnumerable<List<int>> GetBlocking(MultigridOperator op) {
                AggregationGridData thisLevel = op.Mapping.AggGrid;

                List<AggregationGridData> blockLevelS = new List<AggregationGridData>();
                blockLevelS.Add(thisLevel);
                MultigridOperator blokOp = op;
                for (int i = 0; i < this.Depth; i++) {
                    if (blokOp.CoarserLevel == null)
                        throw new NotSupportedException("Not enough multigrid levels set to support a depth of " + m_Depht + ".");
                    blokOp = blokOp.CoarserLevel;
                    blockLevelS.Add(blokOp.Mapping.AggGrid);
                }
                AggregationGridData blckLevel = blockLevelS.Last(); // the cells of this level form the additive-Schwarz blocks
                int NoBlocks = blckLevel.iLogicalCells.NoOfLocalUpdatedCells; // each cell of 'blckLevel' forms a block
                List<int>[] Blocks = NoBlocks.ForLoop(l => new List<int>());

#if DEBUG
                bool[] checkOnce = new bool[thisLevel.iLogicalCells.NoOfLocalUpdatedCells];
#endif
                for (int iBlk = 0; iBlk < NoBlocks; iBlk++) {
                    if (blockLevelS.Count == 0) {
                        Blocks[iBlk].Add(iBlk); // the cell itself is the multigrid block (either Depth is 0, or no more MG level available).
                    } else {
                        int[] CoarseCell = blckLevel.jCellCoarse2jCellFine[iBlk];
                        CollectBlock(Blocks[iBlk], blockLevelS, 0, CoarseCell);
                    }
#if DEBUG
                    foreach (int j in Blocks[iBlk]) {
                        Debug.Assert(j >= 0);
                        Debug.Assert(j < checkOnce.Length);
                        Debug.Assert(checkOnce[j] == false);
                        checkOnce[j] = true;
                    }

#endif
                }

#if DEBUG
                for (int j = 0; j < checkOnce.Length; j++) {
                    Debug.Assert(checkOnce[j] == true);
                }
#endif

                return Blocks;
            }

            /// <summary>
            /// %
            /// </summary>
            public override int GetNoOfBlocks(MultigridOperator op) {
                return GetBlocking(op).Count();
            }



            void CollectBlock(List<int> output, List<AggregationGridData> blockLevelS, int RecDepth, int[] CoarseCell) {

                if (RecDepth == blockLevelS.Count - 2) {
#if DEBUG
                    foreach (int jFine in CoarseCell)
                        Debug.Assert(output.Contains(jFine) == false);
#endif
                    output.AddRange(CoarseCell);
                } else {
                    AggregationGridData blockLevel = blockLevelS[blockLevelS.Count - 2 - RecDepth];
                    int[][] C2F = blockLevel.jCellCoarse2jCellFine;
                    foreach (int jFine in CoarseCell) {
                        CollectBlock(output, blockLevelS, RecDepth + 1, C2F[jFine]);
                    }
                }
            }


        }


        /// <summary>
        /// creates a fixed number of blocks by using METIS
        /// </summary>
        public class METISBlockingStrategy : BlockingStrategy {

            /// <summary>
            /// Number of parts/additive Schwarz blocks on current MPI process (can be different on other processors)
            /// </summary>
            public int NoOfPartsOnCurrentProcess = 4;

            public override IEnumerable<List<int>> GetBlocking(MultigridOperator op) {

                if (cache != null) {
                    return cache.Select(orgList => new List<int>(orgList)).ToArray();
                }
                var MgMap = op.Mapping;

                //if(!M.RowPartitioning.Equals(MgMap.Partitioning))
                //    throw new ArgumentException("Row partitioning mismatch.");
                //if(!M.ColPartition.Equals(MgMap.Partitioning))
                //    throw new ArgumentException("Column partitioning mismatch.");

                var ag = MgMap.AggGrid;

                int JComp = ag.iLogicalCells.NoOfLocalUpdatedCells; // number of local cells
                int[] xadj = new int[JComp + 1];
                List<int> adjncy = new List<int>();
                for (int j = 0; j < JComp; j++) {
                    Debug.Assert(xadj[j] == adjncy.Count);

                    int[] neigh_j = ag.iLogicalCells.CellNeighbours[j];
                    int nCnt = 0;
                    foreach (int jNeigh in neigh_j) {
                        //adjncy.AddRange(neigh_j);
                        if (jNeigh < JComp) {
                            adjncy.Add(jNeigh);
                            nCnt++;
                        } else {
                            //Console.WriteLine("Skipping external cell");
                        }
                    }
                    xadj[j + 1] = xadj[j] + nCnt;
                }
                Debug.Assert(xadj[JComp] == adjncy.Count);

                int MPIrank, MPIsize;
                MPI.Wrappers.csMPI.Raw.Comm_Rank(MPI.Wrappers.csMPI.Raw._COMM.WORLD, out MPIrank);
                MPI.Wrappers.csMPI.Raw.Comm_Size(MPI.Wrappers.csMPI.Raw._COMM.WORLD, out MPIsize);
                //if (MPIrank == 1)
                //    NoOfParts = 1;
                //Debugger.Launch();

                int[] part = new int[JComp];
                {
                    if (NoOfPartsOnCurrentProcess > 1) {
                        int ncon = 1;
                        int edgecut = 0;
                        int[] options = new int[METIS.METIS_NOPTIONS];
                        METIS.SETDEFAULTOPTIONS(options);

                        options[(int)METIS.OptionCodes.METIS_OPTION_NCUTS] = 1; // 
                        options[(int)METIS.OptionCodes.METIS_OPTION_NITER] = 10; // This is the default refinement iterations
                        options[(int)METIS.OptionCodes.METIS_OPTION_UFACTOR] = 30; // Maximum imbalance of 3 percent (this is the default kway clustering)
                        options[(int)METIS.OptionCodes.METIS_OPTION_NUMBERING] = 0;

                        Debug.Assert(xadj.Where(idx => idx > adjncy.Count).Count() == 0);
                        Debug.Assert(adjncy.Where(j => j >= JComp).Count() == 0);

                        METIS.PARTGRAPHKWAY(
                                ref JComp, ref ncon,
                                xadj,
                                adjncy.ToArray(),
                                null,
                                null,
                                null,
                                ref NoOfPartsOnCurrentProcess,
                                null,
                                null,
                                options,
                                ref edgecut,
                                part);
                    } else {
                        part.SetAll(0);
                    }
                }

                {
                    List<List<int>> _Blocks = NoOfPartsOnCurrentProcess.ForLoop(i => new List<int>((int)Math.Ceiling(1.1 * JComp / NoOfPartsOnCurrentProcess))).ToList();
                    for (int j = 0; j < JComp; j++) {
                        _Blocks[part[j]].Add(j);
                    }

                    for (int iB = 0; iB < _Blocks.Count; iB++) {
                        if (_Blocks[iB].Count <= 0) {
                            _Blocks.RemoveAt(iB);
                            iB--;
                        }
                    }

                    if (_Blocks.Count < NoOfPartsOnCurrentProcess)
                        Console.WriteLine("METIS WARNING: requested " + NoOfPartsOnCurrentProcess + " blocks, but got " + _Blocks.Count);

                    cache = _Blocks.ToArray();
                    Console.WriteLine("MetisBlocking Testcode active !!!!!!!!!!!!!!!!!!!!!!!!!!!!!!");
                    return cache.Select(orgList => new List<int>(orgList)).ToArray();
                }
            }

            List<int>[] cache;


            /// <summary>
            /// %
            /// </summary>
            public override int GetNoOfBlocks(MultigridOperator op) {
                return NoOfPartsOnCurrentProcess;
            }
        }


        /// <summary>
        /// 
        /// </summary>
        public class SimpleBlocking : BlockingStrategy {

            /// <summary>
            /// Number of parts/additive Schwarz blocks on current MPI process.
            /// </summary>

            public int NoOfPartsPerProcess = 4;

            public override IEnumerable<List<int>> GetBlocking(MultigridOperator op) {
                var MgMap = op.Mapping;

                //if(!M.RowPartitioning.Equals(MgMap.Partitioning))
                //    throw new ArgumentException("Row partitioning mismatch.");
                //if(!M.ColPartition.Equals(MgMap.Partitioning))
                //    throw new ArgumentException("Column partitioning mismatch.");

                var ag = MgMap.AggGrid;

                int JComp = ag.iLogicalCells.NoOfLocalUpdatedCells; // number of local cells
                int[] xadj = new int[JComp + 1];
                List<int> adjncy = new List<int>();
                for (int j = 0; j < JComp; j++) {
                    int[] neigh_j = ag.iLogicalCells.CellNeighbours[j];
                    foreach (int jNeigh in neigh_j) {
                        //adjncy.AddRange(neigh_j);
                        if (jNeigh < JComp)
                            adjncy.Add(jNeigh);
                        else
                            Console.WriteLine("Skipping external cell");
                    }
                    xadj[j + 1] = xadj[j] + neigh_j.Length;
                }

                int MPIrank, MPIsize;
                MPI.Wrappers.csMPI.Raw.Comm_Rank(MPI.Wrappers.csMPI.Raw._COMM.WORLD, out MPIrank);
                MPI.Wrappers.csMPI.Raw.Comm_Size(MPI.Wrappers.csMPI.Raw._COMM.WORLD, out MPIsize);
                //if (MPIrank == 1)
                //    NoOfParts = 1;
                //Debugger.Launch();

                int[] part = new int[JComp];
                {
                    if (NoOfPartsPerProcess > 1) {
                        var temp = (int)Math.Ceiling(part.Length / (double)NoOfPartsPerProcess);
                        int[] localBlocks = new int[NoOfPartsPerProcess];
                        int sum = 0;
                        for (int i = 0; i < (NoOfPartsPerProcess - 1); i++) {
                            localBlocks[i] = temp;
                            sum += temp;
                        }
                        localBlocks[NoOfPartsPerProcess - 1] = (part.Length - sum);

                        sum = 0;
                        for (int blkIdx = 0; blkIdx < NoOfPartsPerProcess; blkIdx++) {
                            for (int i = 0; i < localBlocks[blkIdx]; i++) {
                                part.SetValue(blkIdx, i + sum);
                            }
                            sum += localBlocks[blkIdx];
                        }

                    } else {
                        part.SetAll(0);
                    }
                }

                var _Blocks = NoOfPartsPerProcess.ForLoop(i => new List<int>((int)Math.Ceiling(1.1 * JComp / NoOfPartsPerProcess)));
                for (int j = 0; j < JComp; j++) {
                    _Blocks[part[j]].Add(j);

                }

                return _Blocks;
            }

            public override int GetNoOfBlocks(MultigridOperator op) {
                return NoOfPartsPerProcess;
            }
        }

        /// <summary>
        /// Strategy for finding the Schwarz blocks.
        /// </summary>
        public BlockingStrategy m_BlockingStrategy;

        /// <summary>
        /// two grid in Schwarz solver. If <see cref="isMultiplicative"/> is true, coarse solution is MPI-local multiplicative.
        /// </summary>
        public abstract class SchwarzMG : IDisposable {
            public abstract void Init(MultigridOperator op, BlockMsrMatrix ExtRows);
            public abstract void Solve<U, V>(U X, V B, double[] Res, double[] Res_ext)
                where U : IList<double>
                where V : IList<double>;
            
            public bool isMultiplicative = true;

            protected MultigridOperator m_op;

            public abstract void Dispose();
        }

        /// <summary>
        /// Use this with care. Not much tested yet ...
        /// </summary>
        public class LowOrderTwoGrid : SchwarzMG {

            public bool EqualOrder = false;

            public override void Init(MultigridOperator op, BlockMsrMatrix ExtRows) {
                m_op = op;
                //two level solver with low order coarse system
                int D = op.Mapping.GridData.SpatialDimension;
                var coarseSelector = new SubBlockSelector(op.Mapping);
                int OrderOfCoarseSystem = 1; // max order of low order system; pressure is k-1, if non-equalorder
                Func<int, int, int, int, bool> lowFilter = (int iCell, int iVar, int iSpec, int pDeg) => pDeg <= (iVar != D && !EqualOrder ? OrderOfCoarseSystem : OrderOfCoarseSystem - 1);
                coarseSelector.ModeSelector(lowFilter);
                coarseMask = new BlockMask(coarseSelector,ExtRows);
                var coarseMatrix = coarseMask.GetSubBlockMatrix(op.OperatorMatrix);

                CoarseSolver.DefineMatrix(coarseMatrix);
            }

            public override void Solve<U, V>(U X, V B, double[] Res, double[] Res_ext){
                int coarseRows = coarseMask.GetNoOfMaskedRows;
                var bc = coarseMask.GetSubVec(Res_ext,Res); //Restriction
                var xc = new double[coarseRows];
                int extRows = coarseMask.GetNoOfMaskedRows;
                CoarseSolver.Solve(xc, bc); //Coarse correction
                coarseMask.AccSubVec(xc, new double[extRows], X); //Prolongation

                if (isMultiplicative) {
                    Res.SetV(B);
                    m_op.OperatorMatrix.SpMV(-1.0, X, 1.0, Res);
                }
            }

            public ISparseSolver CoarseSolver = new PARDISOSolver() {
                CacheFactorization = true,
                UseDoublePrecision = true,
                Parallelism = Parallelism.SEQ,
            };

            public override void Dispose() {
                CoarseSolver.Dispose();
                CoarseSolver = null;
            }

            BlockMask coarseMask;
        }

        public class ClassicMG : SchwarzMG {

            public override void Init(MultigridOperator op, BlockMsrMatrix ExtRows) {
                m_op = op;
                CoarseSolver.Init(op.CoarserLevel);
            }

            public override void Solve<U, V>(U X, V B, double[] Res, double[] Res_ext) {
                var XC = X.ToArray().CloneAs();
                double[] bc = new double[m_op.CoarserLevel.Mapping.LocalLength];// = Res.CloneAs();
                m_op.CoarserLevel.Restrict(Res.CloneAs(), bc);
                double[] xc = new double[bc.Length];
                CoarseSolver.Solve(xc, bc);
                m_op.CoarserLevel.Prolongate(1, XC, 1, xc);
                X.AccV(1.0, XC);

                if (isMultiplicative) {
                    Res.SetV(B);
                    m_op.OperatorMatrix.SpMV(-1.0, X, 1.0, Res);
                }
            }

            public ISolverSmootherTemplate CoarseSolver = new DirectSolver() {
                SolverVersion = Parallelism.OMP,
                WhichSolver = DirectSolver._whichSolver.PARDISO,
            };

            public override void Dispose() {
                CoarseSolver.Dispose();
                CoarseSolver = null;
            }
        }

        public SchwarzMG CoarseSolver = null;

        MultigridOperator m_MgOp;

        /// <summary>
        /// Hack the hack, if pressure is equal order ...
        /// Only viable, if p-two-grid used 
        /// </summary>
        public bool EqualOrder = false;

        /// <summary>
        /// turn P-multigrid for block solvers on/off.
        /// Not recommended: This may cause bad convergence in the presence of pressure.
        /// </summary>
        public bool UsePMGinBlocks = false;

        private bool AnyHighOrderTerms {
            get {
                Debug.Assert(m_MgOp != null, "there is no matrix given yet!");
                return m_MgOp.Mapping.DgDegree.Any(p => p > pLow);
            }
        }

        /// <summary>
        /// The maximum order of the coarse system, which is solved by a direct solver.
        /// NOTE: there is a hack, which consideres <see cref="CoarseLowOrder"/>-1 for pressure.
        /// pressure is assumed to be the Dimension-1-th variable
        /// </summary>
        public int CoarseLowOrder {
            get { return pLow; }
            set { pLow = value; }
        }

        /// <summary>
        /// Determines, if cutcells are fully assigned (<see cref="CoarseLowOrder"/>=p) to the coarse solver; only applicable, if p-two-grid is used as block solver
        /// </summary>
        public bool CoarseSolveOfCutcells = true;

        /// <summary>
        /// DG degree at low order sub-blocks; If p-two-grid is used (<see cref="UsePMGinBlocks"/>), 
        /// this degree is the boundary which divides into low order and high order blocks.
        /// </summary>
        private int pLow = 1;

        /// <summary>
        /// ~
        /// </summary>
        public void Init(MultigridOperator op) {
            using (new FuncTrace()) {
                ResetStat();
                // Without checking the matrix, the other criteria is not enough to determine if reusing is possible
                // Init shall be a Init, so skip that ... 
                //                if (m_MgOp != null) {
                //                    // ++++++++++++++++++++++++++++++++++++++++++++++++++++++++++++++++++++++++
                //                    // someone is trying to re-use this solver: see if the settings permit that
                //                    // ++++++++++++++++++++++++++++++++++++++++++++++++++++++++++++++++++++++++

                //                    if (op.LevelIndex != m_MgOp.LevelIndex)
                //                        throw new ArgumentException("Re-use on different level not possible.");
                //                    if (!this.MtxFull._RowPartitioning.EqualsPartition(op.OperatorMatrix._RowPartitioning))
                //                        throw new ArgumentException("Matrix has changed, unable to re-use");
                //                    if (!this.MtxFull._ColPartitioning.EqualsPartition(op.OperatorMatrix._ColPartitioning))
                //                        throw new ArgumentException("Matrix has changed, unable to re-use");
                //#if DEBUG
                //                    //if (!object.ReferenceEquals(this.MtxFull, op.OperatorMatrix)) {
                //                    //    BlockMsrMatrix Check = this.MtxFull.CloneAs();
                //                    //    Check.Acc(-1.0, op.OperatorMatrix);
                //                    //    if (Check.InfNorm() != 0.0) {
                //                    //        throw new ArgumentException("Matrix has changed, unable to re-use");
                //                    //    }
                //                    //}
                //#endif
                //                    if (this.m_BlockingStrategy.GetNoOfBlocks(op) != this.blockSolvers.Count()) {
                //                        throw new ArgumentException("Blocking, unable to re-use");
                //                    }
                //                    return;
                //                }

                //op.OperatorMatrix.ToMsrMatrix().SaveToFile($"M_{op.LevelIndex}");
                //var tmp = MsrMatrix.LoadFromFile($"M_{op.LevelIndex}", op.Mapping.MPI_Comm, op.OperatorMatrix.RowPartitioning, op.OperatorMatrix.ColPartition);
                //var Mop = tmp.ToBlockMsrMatrix(op.OperatorMatrix._RowPartitioning, op.OperatorMatrix._ColPartitioning);

                var Mop = op.OperatorMatrix;
                var MgMap = op.Mapping;

                this.m_MgOp = op;
                int myMpiRank = MgMap.MpiRank;
                int myMpisize = MgMap.MpiSize;
                int D = m_MgOp.GridData.SpatialDimension;

                //if (UsePMGinBlocks && AnyHighOrderTerms)
                //    Console.WriteLine("Schwarz: pmg is used as blocksolve");
                //if (UsePMGinBlocks && !AnyHighOrderTerms)
                //    Console.WriteLine("Schwarz: Only low order terms present. Schwarz blocks will be solved direct instead of PMG");
                if (!Mop.RowPartitioning.EqualsPartition(MgMap.Partitioning))
                    throw new ArgumentException("Row partitioning mismatch.");
                if (!Mop.ColPartition.EqualsPartition(MgMap.Partitioning))
                    throw new ArgumentException("Column partitioning mismatch.");

                var ag = MgMap.AggGrid;

                int JComp = ag.iLogicalCells.NoOfLocalUpdatedCells;
                int JGhost = ag.iLogicalCells.NoOfExternalCells;



                // get cell blocks
                // ===============

                var _Blocks = this.m_BlockingStrategy.GetBlocking(m_MgOp);

                foreach (var b in _Blocks) {
                    if (b.Count <= 0)
                        throw new ArithmeticException("Empty Schwarz-Block found");
                }
                int NoOfSchwzBlocks = _Blocks.Count();

                // test cell blocks
                // ================
#if DEBUG
                {
                    // ensure that each cell is used exactly once, among all blocks
                    bool[] test = new bool[ag.iLogicalCells.NoOfLocalUpdatedCells];
                    foreach (var bi in _Blocks) {
                        foreach (int j in bi) {
                            Debug.Assert(test[j] == false);
                            test[j] = true;
                        };
                    }
                    for (int i = 0; i < test.Length; i++)
                        Debug.Assert(test[i] == true);
                }
#endif

                int[][] BlockCells = null;



                // extend blocks according to desired overlap
                // ==========================================
                {

                    BitArray marker = new BitArray(JComp + JGhost);

                    if (Overlap < 0)
                        throw new ArgumentException();
                    if (Overlap > 0) {
                        if (Overlap > 1 && Mop.RowPartitioning.MpiSize > 1) {
                            //throw new NotSupportedException("In MPI parallel runs, the maximum supported overlap for the Schwarz preconditioner is 1.");
                            Console.WriteLine("In MPI parallel runs, the overlap for the Schwarz preconditioner is reduced to 1 at MPI boundaries.");
                        }

                        foreach (List<int> bi in _Blocks) { // loop over blocks...
                            marker.SetAll(false); // marks all cells which are members of the block
                            foreach (int jcomp in bi)
                                marker[jcomp] = true;

                            // determine overlap regions
                            for (int k = 0; k < Overlap; k++) { // overlap sweeps
                                int Jblock = bi.Count;
                                for (int j = 0; j < Jblock; j++) { // loop over parts of block
                                    int jCell = bi[j];
                                    if (jCell < JComp) {


                                        int[] Neighs = ag.iLogicalCells.CellNeighbours[jCell];
                                        foreach (int jNeigh in Neighs) {
                                            if (marker[jNeigh] == false) {
                                                // neighbor cell is not already a member of the block
                                                // => add it.
                                                bi.Add(jNeigh);
                                                marker[jNeigh] = true;
                                            }
                                        }
                                    } else {

                                    }
                                }
                            }

                            bi.Sort();
                        }
                    } else {
                        //Console.WriteLine("Running Schwarz without overlap (level " + this.m_MgOp.LevelIndex + ")");
                    }

                    BlockCells = _Blocks.Select(list => list.ToArray()).ToArray();

                }

                // Get all the External rows at once, for performance sake!
                BlockMsrMatrix ExtRows = null;
                if (m_Overlap > 0)
                    ExtRows = BlockMask.GetAllExternalRows(MgMap, Mop);
#if TEST
                ExtRows.SaveToTextFileSparseDebug("ExtRows");
#endif

                blockSolvers = new ISparseSolver[NoOfSchwzBlocks];
                BMfullBlocks = new BlockMask[NoOfSchwzBlocks];
                BlockMatrices = new BlockMsrMatrix[NoOfSchwzBlocks];
                Levelpmgsolvers = new BlockLevelPmg[NoOfSchwzBlocks];

                // Factory to provide the level pmg solver for blocks
                // cannot be merged with LevelPmg right now,
                // because sub-mapping is not implemented right now
                var PTGFactory = new BlockLevelPmgFactory(m_MgOp, ExtRows) {
                    pLow = CoarseLowOrder,
                    FullSolveOfCutcells = CoarseSolveOfCutcells
                };

                var RedList = new List<int>();
                ilPSP.Environment.StdoutOnlyOnRank0 = false;
                for (int iPart = 0; iPart < NoOfSchwzBlocks; iPart++) { // loop over parts...
                    Debug.Assert(BlockCells != null);
                    int[] bc = BlockCells[iPart];

                    BlockMask fullMask=null;
                    BlockMsrMatrix fullBlock;

                    if (UsePMGinBlocks && AnyHighOrderTerms) {
                        // Init of level pmg block solvers
                        Levelpmgsolvers[iPart] = PTGFactory.CreateAndInit(bc.ToList(), out fullBlock, out fullMask);
                    } else {
                        // direct solver for blocks

                        // generates the block mask
                        var fullSel = new SubBlockSelector(MgMap);
                        fullSel.CellSelector(bc.ToList(), false);

                        
                        try {
                            fullMask = new BlockMask(fullSel, ExtRows);
                        } catch (ArgumentException ex) {
                            // void cells, lead to empty selection error this is a fallback for this case
                            if (fullMask == null || fullMask.GetNoOfMaskedCells == 0) {
                                //Console.WriteLine("Exception caught:" + ex.Message);
                                RedList.Add(iPart);
                                Console.WriteLine($"Warning: empty selection at proc{myMpiRank}/lvl{m_MgOp.LevelIndex}/swb{iPart}. You probably encountered a void cell! Block will be ignored ...");
                                continue;
                            } else {
                                throw ex;
                            }
                        }
                        

                        fullBlock = fullMask.GetSubBlockMatrix(Mop);
                        Debug.Assert(fullBlock.RowPartitioning.MPI_Comm == csMPI.Raw._COMM.SELF);

                        BlockMatrices[iPart] = fullBlock; // just used to calculate memory consumption

                        InitializeDirSolver(iPart);

                    }
                    BMfullBlocks[iPart] = fullMask;
                }
                ilPSP.Environment.StdoutOnlyOnRank0 = true;

                // dismisses void selections
                var tmp1 = BMfullBlocks.ToList();
                var tmp2 = BlockMatrices.ToList();
                var tmp3 = blockSolvers.ToList();
                var tmpRedList = RedList.OrderByDescending(e => e).ToList();
                RedList = tmpRedList;
                foreach (int iRed in RedList) {
                    tmp1.RemoveAt(iRed);
                    tmp2.RemoveAt(iRed);
                    tmp3.RemoveAt(iRed);
                    NoOfSchwzBlocks--;
                }
                BMfullBlocks = tmp1.ToArray();
                BlockMatrices = tmp2.ToArray();
                blockSolvers = tmp3.ToArray();

                if (NoOfSchwzBlocks == 0)
                    throw new ArgumentException($"No Schwarz Blocks on process {myMpiRank} / MgLevel {m_MgOp.LevelIndex}!. If void cells are present, consider adjusting partitioning.");

                // Watchdog bomb!
                // ==============

                // multiple watchdogs to detect out-of-sync                
                MPICollectiveWatchDog.Watch();
                MPICollectiveWatchDog.Watch();
                MPICollectiveWatchDog.Watch();
                MPICollectiveWatchDog.Watch();
                MPICollectiveWatchDog.Watch();
                MPICollectiveWatchDog.Watch();
                MPICollectiveWatchDog.Watch();
                MPICollectiveWatchDog.Watch();
                MPICollectiveWatchDog.Watch();
                MPICollectiveWatchDog.Watch();

                // solution scaling in overlapping regions
                // =======================================

                if (Overlap > 0 && EnableOverlapScaling) {
                    int LocalLength = MgMap.LocalLength;
                    this.SolutionScaling = new double[LocalLength];
                    var SolScale = this.SolutionScaling;

                    var XExchange = new MPIexchangeInverse<double[]>(MgMap, SolScale);

                    //int extLength = MgMap.AggGrid.iLogicalCells.NoOfExternalCells + MgMap.AggGrid.iLogicalCells.NoOfLocalUpdatedCells;
                    //double[] sammel = new double[extLength];

                    for (int iPart = 0; iPart < NoOfSchwzBlocks; iPart++) {

                        int rows = BMfullBlocks[iPart].GetNoOfMaskedRows;
                        double[] druffdamit = rows.ForLoop<double>(i => 1.0);

                        BMfullBlocks[iPart].AccSubVec(druffdamit, XExchange.Vector_Ext, SolScale);

                    }

                    XExchange.TransceiveStartImReturn();
                    XExchange.TransceiveFinish(1.0);

                    for (int l = 0; l < LocalLength; l++) {
                        SolScale[l] = 1.0 / SolScale[l];
                    }

                }

                //var grid = m_MgOp.Mapping.AggGrid;
                //long L = grid.CellPartitioning.LocalLength;
                //var basis = new Basis(op.BaseGridProblemMapping.GridDat, 0);
                //SinglePhaseField SchwarzBlockPrint = new SinglePhaseField(basis, "SBlocks");
                //SchwarzBlockPrint.AccConstant(-1);

                //for (int iPart = 0; iPart < NoOfSchwzBlocks; iPart++) { // loop over parts...
                //    foreach (int cell in BlockCells[iPart]) {
                //        SchwarzBlockPrint.SetMeanValue(cell, iPart);
                //    }
                //}
                //var print = new List<SinglePhaseField>();
                //print.Add(SchwarzBlockPrint);
                //BoSSS.Solution.Tecplot.Tecplot.PlotFields(print, "Sblocks.plt", 0.0, 0);

                if (CoarseSolver != null) CoarseSolver.Init(op,ExtRows);
            }
        }

        private void ModifyLowSelector(SubBlockSelector sbs, MultigridOperator op) {
            AssignXdgBlocksModification(sbs, op, true);
        }

        private void ModifyHighSelector(SubBlockSelector sbs, MultigridOperator op) {
            AssignXdgBlocksModification(sbs, op, false);
        }

        private void AssignXdgBlocksModification(SubBlockSelector sbs, MultigridOperator op, bool IsLowSelector) {
            var Filter = sbs.ModeFilter;
            Func<int, int, int, int, bool> Modification = delegate (int iCell, int iVar, int iSpec, int pDeg) {
                int NoOfSpec = op.Mapping.AggBasis[0].GetNoOfSpecies(iCell);
                if (NoOfSpec >= 2)
                    return IsLowSelector;
                else
                    return Filter(iCell, iVar, iSpec, pDeg);
            };
            sbs.ModeSelector(Modification);
        }

        private void NonOverlapRestrictionInit() {
            var _Blocks = this.m_BlockingStrategy.GetBlocking(this.m_MgOp);
            var BlockCells = _Blocks.Select(list => list.ToArray()).ToArray();
            int NoOfSchwarzBlocks = BlockCells.Length;
            var retBMask = new BlockMask[NoOfSchwarzBlocks];

            for (int iBlock=0;iBlock < NoOfSchwarzBlocks; iBlock++) {
                var selector = new SubBlockSelector(this.m_MgOp.Mapping);
                selector.CellSelector(BlockCells[iBlock]);
                retBMask[iBlock] = new BlockMask(selector);
            }
            NonOverlapMask = retBMask;
        }

        /// <summary>
        /// Alternative restriction; applying and deactivating overlap scaling yields the restricted additive Schwarz algorithm:
        /// Cai, X.-C., Sarkis, M., 1999. A Restricted Additive Schwarz Preconditioner for General Sparse Linear Systems. SIAM Journal on Scientific Computing 21, 792–797. https://doi.org/10.1137/S106482759732678X
        /// </summary>
        /// <typeparam name="U"></typeparam>
        /// <param name="iBlock"></param>
        /// <param name="xi"></param>
        /// <param name="X"></param>
        private void NonOverlapRestriction<U>(int iBlock, double[] xi, U X)
            where U : IList<double>
        {
            if (NonOverlapMask == null) NonOverlapRestrictionInit();
            Debug.Assert(NonOverlapMask != null);
            var tmp = new double[X.ToArray().Length];
            int extLen = BMfullBlocks[iBlock].GetNoOfMaskedRows;
            BMfullBlocks[iBlock].AccSubVec(xi, new double[extLen], tmp);
            var xi_tmp = NonOverlapMask[iBlock].GetSubVec(tmp);
            NonOverlapMask[iBlock].AccSubVec(xi_tmp, X);
        }

        private BlockMask[] NonOverlapMask = null;

        /// <summary>
        /// scaling of blocks in the overlapping regions (<see cref="EnableOverlapScaling"/>).
        /// </summary>
        double[] SolutionScaling;

        /// <summary>
        /// If <see cref="Overlap"/> > 0, the solution, in cells which are covered by multiple blocks, 
        /// is scaled in the overlapping region by one over the multiplicity.
        /// This option might be useful in some applications but may also fail in others:
        /// - seems to **fail** e.g. if this is used as a preconditioner for PCG (<see cref="SoftPCG"/>)
        /// - improves number of iterations if used e.g. as a smoother for <see cref="OrthonormalizationMultigrid"/>
        /// </summary>
        public bool EnableOverlapScaling = false;

        /// <summary>
        /// the full operator matrix
        /// </summary>
        BlockMsrMatrix MtxFull {
            get {
                return m_MgOp.OperatorMatrix;
            }
        }

        /// <summary>
        /// Linear solver for each block
        /// </summary>
        ISparseSolver[] blockSolvers;

        /// <summary>
        /// Level pmg solver, which are used instead of direct solvers,
        /// if <see cref="UsePMGinBlocks"/> is set.
        /// </summary>
        BlockLevelPmg[] Levelpmgsolvers;

        /// <summary>
        /// In the case of P-multigrid for each level (<see cref="UsePMGinBlocks"/>), the matrices for the block
        /// - index: Schwarz block
        /// - content: matrix 
        /// </summary>
        protected BlockMsrMatrix[] BlockMatrices;

        /// <summary>
        /// masks for the Schwarz blocks
        /// - index: Schwarz block
        /// </summary>
        protected BlockMask[] BMfullBlocks;

        private int m_Overlap = 1;

        /// <summary>
        /// Instruction for delayed caching of the factorization of block solver.
        /// Useful if memory peaks in linear solver tend to burst the memory.
        /// int1: number of iterations
        /// int2: multigrid level
        /// int3: block
        /// </summary>
        public Func<int, int, int, bool> ActivateCachingOfBlockMatrix {
            private get;
            set;
        }

        private bool IsSolverSuppored(int iPart) {
            bool IsSupported =
                (blockSolvers[iPart] is PARDISOSolver);
            return IsSupported;
        }

        private bool IsCachingActivated(int iPart) {
            var solver = blockSolvers[iPart];
            if (solver is PARDISOSolver)
                return (solver as PARDISOSolver).CacheFactorization;
            return false;
        }

        /// <summary>
        /// If CacheFactorization activated. Matrix is already stored in Pardiso-Format.
        /// No need to keep Schwarzblocks ...
        /// </summary>
        /// <param name="iPart"></param>
        /// <returns></returns>
        private bool DisposeSchwarzBlocks(int iPart) {
            if (!IsSolverSuppored(iPart))
                return false;
            bool Disposethisblock = IsCachingActivated(iPart) && BlockMatrices[iPart] != null;
            if (Disposethisblock) {
                BlockMatrices[iPart].Clear();
                BlockMatrices[iPart] = null;
            }
            return Disposethisblock;
        }

        private bool ActivateCachingOfSolver(int iPart) {
            if (!IsSolverSuppored(iPart))
                return false;
            bool CachingActivated = IsCachingActivated(iPart);
            bool DoDelayedActivationOfCaching = ActivateCachingOfBlockMatrix(NoIter, m_MgOp.LevelIndex, iPart) && !CachingActivated;
            if (DoDelayedActivationOfCaching) {
                InitializeDirSolver(iPart);
                Debug.Assert(blockSolvers[iPart] != null);
            }
            return DoDelayedActivationOfCaching;
        }

        private void InitializeDirSolver(int iPart) {
            if (blockSolvers[iPart] != null)
                blockSolvers[iPart].Dispose();

            blockSolvers[iPart] = new PARDISOSolver() {
                CacheFactorization = ActivateCachingOfBlockMatrix(NoIter, m_MgOp.LevelIndex, iPart),
                UseDoublePrecision = true,
                Parallelism = Parallelism.SEQ,
            };

            //blockSolvers[iPart] = new MUMPSSolver() {
            //    //CacheFactorization = ActivateCachingOfBlockMatrix(NoIter, m_MgOp.LevelIndex),
            //    Parallelism = Parallelism.SEQ,
            //};

            ////ILU nicht ratsam, viel mehr Iterationen nötig, als mit PARDISO
            //blockSolvers[iPart] = new ilPSP.LinSolvers.HYPRE.Euclid() {
            //    Level = 4,
            //};

            Debug.Assert(BlockMatrices[iPart] != null);
            blockSolvers[iPart].DefineMatrix(BlockMatrices[iPart]);
#if TEST
            BlockMatrices[iPart].SaveToTextFileSparseDebug("Sblock"+iPart);
#endif
        }

        /// <summary>
        /// Overlap of the Schwarz blocks, in number-of-cells.
        /// </summary>
        public int Overlap {
            get {
                return m_Overlap;
            }
            set {
                if (value < 0) {
                    throw new ArgumentException("overlap cannot be negative");
                }
                if (value > 2) {
                    throw new ArgumentException($"overlap of {value} is not supported - maximum is 2.");
                }
                m_Overlap = value;
            }
        }

        /// <summary>
        /// ~
        /// </summary>
        public Action<int, double[], double[], MultigridOperator> IterationCallback {
            get;
            set;
        }


        /// <summary>
        /// The fixed number of iteration on this level
        /// </summary>
        public int FixedNoOfIterations = 1;


        int NoIter = 0;

        //private double[] Xdummy, Resdummy;

        /// <summary>
        /// ~
        /// </summary>
        public void Solve<U, V>(U X, V B)
            where U : IList<double>
            where V : IList<double> //
        {
            using (var tr = new FuncTrace()) {
                int NoParts = this.BMfullBlocks.Length;

                // --------
                // Reminder: we solve for a correction, the basic idea is:
                //
                // X0 is current solution, state of 'X' at input time
                //    Residual = B - M*X0;
                // now solve (approximately)
                //    M*Xc = Residual,
                // if we would solve exactly, i.e.
                //    Xc = M^{-1}*Residual
                // then X=(X0+Xc) is an exact solution of 
                //    M*X = B
                // --------

                double[] Res = new double[B.Count];
                MPIexchange<double[]> ResExchange;
                MPIexchangeInverse<U> XExchange;
                // Reminder: even though no overlap considered, these Vectors have to be there ...
                ResExchange = new MPIexchange<double[]>(this.m_MgOp.Mapping, Res);
                XExchange = new MPIexchangeInverse<U>(this.m_MgOp.Mapping, X);

                int LocLength = m_MgOp.Mapping.LocalLength;

                for (int iIter = 0; iIter < FixedNoOfIterations; iIter++) {
                    this.NoIter++;

                    Res.SetV(B);
                    //Console.WriteLine("norm on swz entry: " + X.L2Norm());
                    this.MtxFull.SpMV(-1.0, X, 1.0, Res);

                    IterationCallback?.Invoke(iIter, X.ToArray(), Res.CloneAs(), this.m_MgOp);

                    if (Overlap > 0) {
                        ResExchange.TransceiveStartImReturn();
                        ResExchange.TransceiveFinish(0.0);
                    }

                    if (CoarseSolver != null) CoarseSolver.Solve(X, B, Res, ResExchange.Vector_Ext);

                    using (new BlockTrace("block_solve_level", tr)) {

                        for (int iPart = 0; iPart < NoParts; iPart++) {

                            var bi = BMfullBlocks[iPart].GetSubVec(ResExchange.Vector_Ext, Res);
                            double[] xi = new double[bi.Length];
                            if (UsePMGinBlocks && AnyHighOrderTerms) {
                                // +++++++++++++++++++++++++++++++++
                                // P-multigrid in each Schwarz block
                                // +++++++++++++++++++++++++++++++++

                                Levelpmgsolvers[iPart].Solve(xi, bi);

                            } else {
                                // ++++++++++++++++++++++++++++++
                                // use block solver for all modes
                                // ++++++++++++++++++++++++++++++

                                string Caching = (blockSolvers[iPart] is PARDISOSolver) && (blockSolvers[iPart] as PARDISOSolver).CacheFactorization ? "caching" : "nocaching";
                                using (new BlockTrace(Caching,tr)) {
                                    bool DelayedCaching = ActivateCachingOfSolver(iPart);
<<<<<<< HEAD
                                    if (DelayedCaching) 
=======
                                    if (DelayedCaching) Console.WriteLine($"delayed caching activated at block {iPart} on level {m_MgOp.LevelIndex}");
>>>>>>> 99ca62a3
                                    try {
                                        blockSolvers[iPart].Solve(xi, bi);
                                    } catch (ArithmeticException aex) {
                                        Console.WriteLine(aex.Message);
                                        throw aex;
                                    }
                                    bool IsDisposed = DisposeSchwarzBlocks(iPart);
                                }
                                tr.Info("left blocksolve");
<<<<<<< HEAD
                          
=======


>>>>>>> 99ca62a3
                                //SingleFilter(xi);
                            }

                            //xi.SaveToTextFileDebug(String.Format("x{0}",iPart));

                            // accumulate block solution 'xi' to global solution 'X'
                            BMfullBlocks[iPart].AccSubVec(xi, XExchange.Vector_Ext, X);
                            //NonOverlapRestriction(iPart, xi, X);
                        }
                    }
                    tr.Info("entering overlapscaling");
                    using (new BlockTrace("overlap_scaling", tr)) {
                        if (Overlap > 0 && EnableOverlapScaling) {
                            // block solutions stored on *external* indices will be accumulated on other processors.
                            try {
                                XExchange.TransceiveStartImReturn();
                                XExchange.TransceiveFinish(1.0);
                            } catch (Exception ex) {
                                Console.WriteLine(ex.Message);
                                throw ex;
                            }
 
                            if (iIter < FixedNoOfIterations - 1)
<<<<<<< HEAD
                                 XExchange.Vector_Ext.ClearEntries();
=======
                                 if(XExchange.Vector_Ext.Length>0) XExchange.Vector_Ext.ClearEntries();
>>>>>>> 99ca62a3

                            var SolScale = this.SolutionScaling;
                            for (int l = 0; l < LocLength; l++) {
                                X[l] *= SolScale[l];
                            }
                        }
                    }
                    tr.Info("leaving overlapscaling");
                } // end loop Schwarz iterations

            } // end FuncTrace
        }

        /// <summary>
        /// ~
        /// </summary>
        public int IterationsInNested {
            get {
                if (this.CoarseSolver != null && this.CoarseSolver is ClassicMG)
                    return (this.CoarseSolver as ClassicMG).CoarseSolver.IterationsInNested + (this.CoarseSolver as ClassicMG).CoarseSolver.ThisLevelIterations;
                else
                    return 0;
            }
        }

        /// <summary>
        /// <see cref="ISolverSmootherTemplate.ThisLevelIterations"/>
        /// </summary>
        public int ThisLevelIterations {
            get {
                return this.NoIter;
            }
        }

        /// <summary>
        /// <see cref="ISolverSmootherTemplate.Converged"/>
        /// </summary>
        public bool Converged {
            get {
                return m_Converged;
            }
        }

        bool m_Converged = false;

        /// <summary>
        /// <see cref="ISolverSmootherTemplate.ResetStat"/> 
        /// </summary>
        public void ResetStat() {
            this.m_Converged = false;
            this.NoIter = 0;
        }

        /// <summary>
        /// Forget any factorization stored for blocks.
        /// </summary>
        private void DisposeBlockSolver() {
            if (this.blockSolvers == null || this.blockSolvers.Count() <= 0)
                return;
            //int mempeak = -1;
            foreach (var b in this.blockSolvers) {
                //mempeak = Math.Max((b as PARDISOSolver).PeakMemory(), mempeak);
                if (b != null)
                    b.Dispose();
            }
            this.blockSolvers = null;
            //Console.WriteLine($"peak memory: {mempeak} MB");
        }

        private void DisposePMGSolvers() {
            if (UsePMGinBlocks && Levelpmgsolvers != null) {
                foreach (var solver in this.Levelpmgsolvers) {
                    solver.Dispose();
                }
                this.Levelpmgsolvers = null;
            }
        }

        /// <summary>
        /// ~
        /// </summary>
        public object Clone() {
            Schwarz Clone = new Schwarz();
            if (this.m_BlockingStrategy is METISBlockingStrategy) {
                Clone.m_BlockingStrategy = new METISBlockingStrategy() {
                    NoOfPartsOnCurrentProcess = ((METISBlockingStrategy)this.m_BlockingStrategy).NoOfPartsOnCurrentProcess
                };
            } else if (this.m_BlockingStrategy is SimpleBlocking) {
                Clone.m_BlockingStrategy = new SimpleBlocking() {
                    NoOfPartsPerProcess = ((SimpleBlocking)this.m_BlockingStrategy).NoOfPartsPerProcess
                };
            } else if (this.m_BlockingStrategy is MultigridBlocks) {
                Clone.m_BlockingStrategy = new MultigridBlocks() {
                    Depth = ((MultigridBlocks)this.m_BlockingStrategy).Depth
                };
            } else {
                throw new NotImplementedException();
            }

            if (Clone.m_BlockingStrategy.GetType() != this.m_BlockingStrategy.GetType())
                throw new NotImplementedException();


            Clone.FixedNoOfIterations = this.FixedNoOfIterations;
            Clone.m_Overlap = this.m_Overlap;
            Clone.IterationCallback = this.IterationCallback;
            if (this.CoarseSolver != null) {
                throw new NotImplementedException();
            }
            return Clone;
        }

        /// <summary>
        /// ~
        /// </summary>
        public long UsedMem {
            get {
                long s = 0;
                if (UsePMGinBlocks && AnyHighOrderTerms) {
                    s += Levelpmgsolvers.Sum(solver => solver.UsedMem);
                } else {
                    if (BlockMatrices != null) {
                        foreach (var block in BlockMatrices) {
                            if (block != null)
                                s += block.UsedMemory;
                        }
                    }
                }
                return s;
            }
        }

        /// <summary>
        /// This can be used for testing MPI parallel execution
        /// </summary>
        /// <param name="BMs">Block Mask for schwarz blocks</param>
        /// <param name="Mop"></param>
        public static void MatlabDebugging(BlockMask[] BMs, MultigridOperator Mop) {

            int NoOfSchwzBlocks = BMs.Length;
            int myMpisize = Mop.Mapping.MpiSize;
            int myMpiRank = Mop.Mapping.MpiRank;
            var MopMap = Mop.Mapping;

            ilPSP.Connectors.Matlab.BatchmodeConnector matlab;
            matlab = new ilPSP.Connectors.Matlab.BatchmodeConnector();


            List<BlockMsrMatrix> Blocks = new List<BlockMsrMatrix>();
            var BlkIdx_gI_lR = NoOfSchwzBlocks.ForLoop(b => new List<long>());
            var BlkIdx_gI_eR = NoOfSchwzBlocks.ForLoop(b => new List<long>());
            int[][] BlockIndices_Local = new int[NoOfSchwzBlocks][];
            int[][] BlockIndices_External = new int[NoOfSchwzBlocks][];

            long LocalI0 = MopMap.i0;
            for (int iPart = 0; iPart < NoOfSchwzBlocks; iPart++) {
                BlkIdx_gI_lR[iPart] = BMs[iPart].GlobalIList_Internal;
                BlkIdx_gI_eR[iPart] = BMs[iPart].GlobalIList_External;
                var locallist = new List<int>();
                var extlist = new List<int>();
                foreach (int lIdx in BlkIdx_gI_lR[iPart]) {
                    locallist.Add((int)(lIdx - LocalI0));
                }
                foreach (int eIdx in BlkIdx_gI_eR[iPart]) {
                    extlist.Add((int)(eIdx - LocalI0));
                }
                BlockIndices_Local[iPart] = locallist.ToArray();
                BlockIndices_External[iPart] = extlist.ToArray();
                Blocks.Add(BMs[iPart].GetSubBlockMatrix(Mop.OperatorMatrix));
            }


            int globalBlockCounter = 0;
            for (int rankCounter = 0; rankCounter < myMpisize; rankCounter++) {
                int rank_NoBlks = NoOfSchwzBlocks.MPIBroadcast(rankCounter);
                if (rankCounter == myMpiRank)
                    Debug.Assert(rank_NoBlks == NoOfSchwzBlocks);

                for (int iBlock = 0; iBlock < rank_NoBlks; iBlock++) {
                    double[] vec;
                    if (rankCounter == myMpiRank) {
                        vec = ArrayTools.Cat(BlkIdx_gI_lR[iBlock], BlkIdx_gI_eR[iBlock]).Select(ii => ((double)(ii + 1))).ToArray();
                    } else {
                        vec = new double[0];
                    }

                    matlab.PutVector(vec, string.Format("BlockIdx{0}", globalBlockCounter));

                    globalBlockCounter++;
                    csMPI.Raw.Barrier(csMPI.Raw._COMM.WORLD);

                }

            }

            //matlab.PutSparseMatrix(Perm, "Perm");
            //matlab.PutSparseMatrix(ExternalRowsTemp, "ExternalRowsTemp");

            globalBlockCounter = 0;
            for (int rankCounter = 0; rankCounter < myMpisize; rankCounter++) {
                int rank_NoBlks = NoOfSchwzBlocks.MPIBroadcast(rankCounter);
                for (int iBlock = 0; iBlock < rank_NoBlks; iBlock++) {
                    BlockMsrMatrix Block;
                    if (rankCounter == myMpiRank) {
                        Block = Blocks[iBlock];
                    } else {
                        Block = null;
                    }

                    matlab.PutSparseMatrix(Block, string.Format("Block{0}", globalBlockCounter));

                    globalBlockCounter++;
                    csMPI.Raw.Barrier(csMPI.Raw._COMM.WORLD);

                }
            }


            Console.WriteLine("Matlab dir: " + matlab.WorkingDirectory);

            matlab.PutSparseMatrix(Mop.OperatorMatrix, "Full");
            int GlobalNoOfBlocks = NoOfSchwzBlocks.MPISum();



            for (int iGlbBlock = 0; iGlbBlock < GlobalNoOfBlocks; iGlbBlock++) {
                matlab.Cmd("BlockErr({0} + 1, 1) = norm( Block{0} - Full( BlockIdx{0}, BlockIdx{0} ), inf );", iGlbBlock);
            }

            Random rnd = new Random(myMpiRank);
            double[] testRHS = new double[MopMap.LocalLength];
            for (int i = 0; i < testRHS.Length; i++) {
                testRHS[i] = rnd.NextDouble();
            }
            matlab.PutVector(testRHS, "testRHS");

            MPIexchange<double[]> ResExchange = new MPIexchange<double[]>(Mop.Mapping, testRHS);
            ResExchange.TransceiveStartImReturn();
            ResExchange.TransceiveFinish(0.0);

            int offset = MopMap.LocalLength;

            int g = 0;
            for (int rankCounter = 0; rankCounter < myMpisize; rankCounter++) {
                int rank_NoBlks = NoOfSchwzBlocks.MPIBroadcast(rankCounter);
                for (int iBlock = 0; iBlock < rank_NoBlks; iBlock++) {
                    double[] SubVec;
                    if (rankCounter == myMpiRank) {
                        int LL = BlockIndices_Local[iBlock].Length;
                        int LE;
                        if (BlockIndices_External[iBlock] != null) {
                            LE = BlockIndices_External[iBlock].Length;
                        } else {
                            LE = 0;
                        }
                        int L = LL + LE;

                        SubVec = new double[L];
                        for (int i = 0; i < LL; i++) {
                            SubVec[i] = testRHS[BlockIndices_Local[iBlock][i]];
                        }
                        if (LE > 0) {
                            for (int i = 0; i < LE; i++) {
                                SubVec[i + LL] = ResExchange.Vector_Ext[BlockIndices_External[iBlock][i] - offset];
                            }
                        }
                    } else {
                        SubVec = new double[0];
                    }

                    matlab.PutVector(SubVec, "SubVec" + g);

                    g++;
                }
            }

            for (int iGlbBlock = 0; iGlbBlock < GlobalNoOfBlocks; iGlbBlock++) {
                matlab.Cmd("RhsErr({0} + 1, 1) = norm( SubVec{0} - testRHS( BlockIdx{0} ), inf );", iGlbBlock);
            }

            double[] testX = new double[testRHS.Length];
            MPIexchangeInverse<double[]> XXExchange = new MPIexchangeInverse<double[]>(MopMap, testX);

            g = 0;
            for (int rankCounter = 0; rankCounter < myMpisize; rankCounter++) {
                int rank_NoBlks = NoOfSchwzBlocks.MPIBroadcast(rankCounter);
                for (int iBlock = 0; iBlock < rank_NoBlks; iBlock++) {

                    if (rankCounter == myMpiRank) {
                        int LL = BlockIndices_Local[iBlock].Length;
                        int LE;
                        if (BlockIndices_External[iBlock] != null) {
                            LE = BlockIndices_External[iBlock].Length;
                        } else {
                            LE = 0;
                        }
                        int L = LL + LE;


                        for (int i = 0; i < LL; i++) {
                            testX[BlockIndices_Local[iBlock][i]] += (g + 1);
                        }
                        if (LE > 0) {
                            for (int i = 0; i < LE; i++) {
                                XXExchange.Vector_Ext[BlockIndices_External[iBlock][i] - offset] += (g + 1);
                            }
                        }
                    } else {
                        //nop
                    }

                    g++;
                }
            }
            XXExchange.TransceiveStartImReturn();
            XXExchange.TransceiveFinish(1.0);

            matlab.Cmd("testXref = zeros({0},1);", MopMap.TotalLength);
            for (int iGlbBlock = 0; iGlbBlock < GlobalNoOfBlocks; iGlbBlock++) {
                matlab.Cmd("testXref(BlockIdx{0},1) = testXref(BlockIdx{0},1) + ({0} + 1);", iGlbBlock);
            }

            matlab.PutVector(testX, "testX");
            matlab.Cmd("testXErr = norm(testX - testXref, inf);");

            MultidimensionalArray BlockErr = MultidimensionalArray.Create(GlobalNoOfBlocks, 1);
            MultidimensionalArray RhsErr = MultidimensionalArray.Create(GlobalNoOfBlocks, 1);
            MultidimensionalArray testXErr = MultidimensionalArray.Create(1, 1);

            matlab.GetMatrix(BlockErr, "BlockErr");
            matlab.GetMatrix(RhsErr, "RhsErr");
            matlab.GetMatrix(testXErr, "testXErr");

            matlab.Execute();

            for (int iGlbBlock = 0; iGlbBlock < GlobalNoOfBlocks; iGlbBlock++) {
                Console.WriteLine("Block #{0} Error (external? ) " + BlockErr[iGlbBlock, 0], iGlbBlock);
                Console.WriteLine("RHS #{0} Error " + RhsErr[iGlbBlock, 0], iGlbBlock);
                Debug.Assert(BlockErr[iGlbBlock, 0] == 0);
                Debug.Assert(RhsErr[iGlbBlock, 0] == 0);
            }

            Console.WriteLine("X Error " + testXErr[0, 0]);
            Debug.Assert(testXErr[0, 0] == 0.0);

            matlab.Dispose();

        }

        /// <summary>
        /// 
        /// </summary>
        public void Dispose() {
            this.DisposeBlockSolver();
            this.DisposePMGSolvers();
            this.SolutionScaling = null;
            this.BlockMatrices = null;
            this.BMfullBlocks = null;

            if (this.CoarseSolver != null) {
                this.CoarseSolver.Dispose();
                this.CoarseSolver = null;
            }
        }

        public long UsedMemory() {
            long LScaling = 0;
            if (EnableOverlapScaling && Overlap >= 1) LScaling += this.SolutionScaling.Length * sizeof(double);
            long MemoryOfBlocks = UsedMem;
            long MemoryOfFac = 0;
            foreach (var solver in blockSolvers) {
                if (solver is PARDISOSolver ps)
                    MemoryOfFac += ps.UsedMemory();
            }
            return (LScaling + MemoryOfBlocks) + MemoryOfFac;
        }
    }
}
<|MERGE_RESOLUTION|>--- conflicted
+++ resolved
@@ -1113,11 +1113,6 @@
                                 string Caching = (blockSolvers[iPart] is PARDISOSolver) && (blockSolvers[iPart] as PARDISOSolver).CacheFactorization ? "caching" : "nocaching";
                                 using (new BlockTrace(Caching,tr)) {
                                     bool DelayedCaching = ActivateCachingOfSolver(iPart);
-<<<<<<< HEAD
-                                    if (DelayedCaching) 
-=======
-                                    if (DelayedCaching) Console.WriteLine($"delayed caching activated at block {iPart} on level {m_MgOp.LevelIndex}");
->>>>>>> 99ca62a3
                                     try {
                                         blockSolvers[iPart].Solve(xi, bi);
                                     } catch (ArithmeticException aex) {
@@ -1127,12 +1122,8 @@
                                     bool IsDisposed = DisposeSchwarzBlocks(iPart);
                                 }
                                 tr.Info("left blocksolve");
-<<<<<<< HEAD
-                          
-=======
-
-
->>>>>>> 99ca62a3
+
+
                                 //SingleFilter(xi);
                             }
 
@@ -1156,11 +1147,7 @@
                             }
  
                             if (iIter < FixedNoOfIterations - 1)
-<<<<<<< HEAD
-                                 XExchange.Vector_Ext.ClearEntries();
-=======
                                  if(XExchange.Vector_Ext.Length>0) XExchange.Vector_Ext.ClearEntries();
->>>>>>> 99ca62a3
 
                             var SolScale = this.SolutionScaling;
                             for (int l = 0; l < LocLength; l++) {
