﻿/* =======================================================================
Copyright 2017 Technische Universitaet Darmstadt, Fachgebiet fuer Stroemungsdynamik (chair of fluid dynamics)

Licensed under the Apache License, Version 2.0 (the "License");
you may not use this file except in compliance with the License.
You may obtain a copy of the License at

    http://www.apache.org/licenses/LICENSE-2.0

Unless required by applicable law or agreed to in writing, software
distributed under the License is distributed on an "AS IS" BASIS,
WITHOUT WARRANTIES OR CONDITIONS OF ANY KIND, either express or implied.
See the License for the specific language governing permissions and
limitations under the License.
*/

using System;
using System.Collections.Generic;
using System.Linq;
using System.Text;
using ilPSP.LinSolvers;
using BoSSS.Foundation;
using ilPSP.Kraypis;
using ilPSP;
using ilPSP.Utils;
using BoSSS.Platform;
using ilPSP.LinSolvers.PARDISO;
using System.Collections;
using System.Diagnostics;
using BoSSS.Foundation.Grid.Aggregation;
using BoSSS.Foundation.Grid;
using MPI.Wrappers;
using System.Runtime.InteropServices;
using ilPSP.Tracing;
using ilPSP.LinSolvers.MUMPS;

namespace BoSSS.Solution.AdvancedSolvers {


    /// <summary>
    /// Additive Schwarz method with optional, multiplicative coarse-grid correction.
    /// </summary>
    public class Schwarz : ISolverSmootherTemplate, ISolverWithCallback {

        /// <summary>
        /// Abstract base class, template for different strategies 
        /// </summary>
        public abstract class BlockingStrategy {

            /// <summary>
            /// Returns lists which form the blocks of the additive-Schwarz domain decomposition.
            /// </summary>
            /// <param name="op"></param>
            /// <returns>
            /// - outer enumeration: corresponds to domain-decomposition blocks
            /// - inner index: indices within the sub-blocks
            /// - content: local cell indices which form the respective additive-Schwarz block (<see cref="MultigridOperator"/>
            /// </returns>
            abstract internal IEnumerable<List<int>> GetBlocking(MultigridOperator op);

            /// <summary>
            /// Number of blocs returned by <see cref="GetBlocking(MultigridOperator)"/>
            /// </summary>
            internal abstract int GetNoOfBlocks(MultigridOperator op);
        }

        /// <summary>
        /// Additive-Schwarz blocks which are formed from cells of coarser multigrid-levels.
        /// </summary>
        public class MultigridBlocks : BlockingStrategy {

            /// <summary>
            /// Number of multigrid levels to step down.
            /// </summary>
            public int Depth {
                get {
                    return m_Depht;
                }
                set {
                    if (value < 0) {
                        throw new ArgumentException();
                    }
                    m_Depht = value;
                }
            }

            int m_Depht = 1;

            /// <summary>
            /// Returns the multigrid blocking.
            /// </summary>
            internal override IEnumerable<List<int>> GetBlocking(MultigridOperator op) {
                AggregationGridData thisLevel = op.Mapping.AggGrid;

                List<AggregationGridData> blockLevelS = new List<AggregationGridData>();
                blockLevelS.Add(thisLevel);
                MultigridOperator blokOp = op;
                for (int i = 0; i < this.Depth; i++) {
                    if (blokOp.CoarserLevel == null)
                        throw new NotSupportedException("Not enough multigrid levels set to support a depth of " + m_Depht + ".");
                    blokOp = blokOp.CoarserLevel;
                    blockLevelS.Add(blokOp.Mapping.AggGrid);
                }
                AggregationGridData blckLevel = blockLevelS.Last(); // the cells of this level form the additive-Schwarz blocks
                int NoBlocks = blckLevel.iLogicalCells.NoOfLocalUpdatedCells; // each cell of 'blckLevel' forms a block
                List<int>[] Blocks = NoBlocks.ForLoop(l => new List<int>());

#if DEBUG
                bool[] checkOnce = new bool[thisLevel.iLogicalCells.NoOfLocalUpdatedCells];
#endif
                for (int iBlk = 0; iBlk < NoBlocks; iBlk++) {
                    if (blockLevelS.Count == 0) {
                        Blocks[iBlk].Add(iBlk); // the cell itself is the multigrid block (either Depth is 0, or no more MG level available).
                    } else {
                        int[] CoarseCell = blckLevel.jCellCoarse2jCellFine[iBlk];
                        CollectBlock(Blocks[iBlk], blockLevelS, 0, CoarseCell);
                    }
#if DEBUG
                    foreach (int j in Blocks[iBlk]) {
                        Debug.Assert(j >= 0);
                        Debug.Assert(j < checkOnce.Length);
                        Debug.Assert(checkOnce[j] == false);
                        checkOnce[j] = true;
                    }

#endif
                }

#if DEBUG
                for (int j = 0; j < checkOnce.Length; j++) {
                    Debug.Assert(checkOnce[j] == true);
                }
#endif

                return Blocks;
            }

            /// <summary>
            /// %
            /// </summary>
            internal override int GetNoOfBlocks(MultigridOperator op) {
                return GetBlocking(op).Count();
            }



            void CollectBlock(List<int> output, List<AggregationGridData> blockLevelS, int RecDepth, int[] CoarseCell) {

                if (RecDepth == blockLevelS.Count - 2) {
#if DEBUG
                    foreach (int jFine in CoarseCell)
                        Debug.Assert(output.Contains(jFine) == false);
#endif
                    output.AddRange(CoarseCell);
                } else {
                    AggregationGridData blockLevel = blockLevelS[blockLevelS.Count - 2 - RecDepth];
                    int[][] C2F = blockLevel.jCellCoarse2jCellFine;
                    foreach (int jFine in CoarseCell) {
                        CollectBlock(output, blockLevelS, RecDepth + 1, C2F[jFine]);
                    }
                }
            }


        }


        /// <summary>
        /// creates a fixed number of blocks by using METIS
        /// </summary>
        public class METISBlockingStrategy : BlockingStrategy {

            /// <summary>
            /// Number of parts/additive Schwarz blocks on current MPI process (can be different on other processors)
            /// </summary>
            public int NoOfPartsOnCurrentProcess = 4;

            internal override IEnumerable<List<int>> GetBlocking(MultigridOperator op) {

                if(cache != null) {
                    return cache.Select(orgList => new List<int>(orgList)).ToArray();
                }
                var MgMap = op.Mapping;

                //if(!M.RowPartitioning.Equals(MgMap.Partitioning))
                //    throw new ArgumentException("Row partitioning mismatch.");
                //if(!M.ColPartition.Equals(MgMap.Partitioning))
                //    throw new ArgumentException("Column partitioning mismatch.");

                var ag = MgMap.AggGrid;

                int JComp = ag.iLogicalCells.NoOfLocalUpdatedCells; // number of local cells
                int[] xadj = new int[JComp + 1];
                List<int> adjncy = new List<int>();
                for (int j = 0; j < JComp; j++) {
                    Debug.Assert(xadj[j] == adjncy.Count);

                    int[] neigh_j = ag.iLogicalCells.CellNeighbours[j];
                    int nCnt = 0;
                    foreach (int jNeigh in neigh_j) {
                        //adjncy.AddRange(neigh_j);
                        if (jNeigh < JComp) {
                            adjncy.Add(jNeigh);
                            nCnt++;
                        } else {
                            //Console.WriteLine("Skipping external cell");
                        }
                    }
                    xadj[j + 1] = xadj[j] + nCnt;
                }
                Debug.Assert(xadj[JComp] == adjncy.Count);

                int MPIrank, MPIsize;
                MPI.Wrappers.csMPI.Raw.Comm_Rank(MPI.Wrappers.csMPI.Raw._COMM.WORLD, out MPIrank);
                MPI.Wrappers.csMPI.Raw.Comm_Size(MPI.Wrappers.csMPI.Raw._COMM.WORLD, out MPIsize);
                //if (MPIrank == 1)
                //    NoOfParts = 1;
                //Debugger.Launch();

                int[] part = new int[JComp];
                {
                    if (NoOfPartsOnCurrentProcess > 1) {
                        int ncon = 1;
                        int edgecut = 0;
                        int[] options = new int[METIS.METIS_NOPTIONS]; 
                        METIS.SETDEFAULTOPTIONS(options);

                        options[(int)METIS.OptionCodes.METIS_OPTION_NCUTS] = 1; // 
                        options[(int)METIS.OptionCodes.METIS_OPTION_NITER] = 10; // This is the default refinement iterations
                        options[(int)METIS.OptionCodes.METIS_OPTION_UFACTOR] = 30; // Maximum imbalance of 3 percent (this is the default kway clustering)
                        options[(int)METIS.OptionCodes.METIS_OPTION_NUMBERING] = 0;

                        Debug.Assert(xadj.Where(idx => idx > adjncy.Count).Count() == 0);
                        Debug.Assert(adjncy.Where(j => j >= JComp).Count() == 0);

                        METIS.PARTGRAPHKWAY(
                                ref JComp, ref ncon,
                                xadj,
                                adjncy.ToArray(),
                                null,
                                null,
                                null,
                                ref NoOfPartsOnCurrentProcess,
                                null,
                                null,
                                options,
                                ref edgecut,
                                part);
                    } else {
                        part.SetAll(0);
                    }
                }

                {
                    List<List<int>> _Blocks = NoOfPartsOnCurrentProcess.ForLoop(i => new List<int>((int)Math.Ceiling(1.1 * JComp / NoOfPartsOnCurrentProcess))).ToList();
                    for (int j = 0; j < JComp; j++) {
                        _Blocks[part[j]].Add(j);
                    }
                    
                    for(int iB = 0; iB < _Blocks.Count; iB++) {
                        if(_Blocks[iB].Count <= 0) {
                            _Blocks.RemoveAt(iB);
                            iB--;
                        }
                    }

                    if(_Blocks.Count < NoOfPartsOnCurrentProcess)
                        Console.WriteLine("METIS WARNING: requested " + NoOfPartsOnCurrentProcess + " blocks, but got " + _Blocks.Count);

                    cache = _Blocks.ToArray();
                    Console.WriteLine("MetisBlocking Testcode active !!!!!!!!!!!!!!!!!!!!!!!!!!!!!!");
                    return cache.Select(orgList => new List<int>(orgList)).ToArray();
                }
            }

            List<int>[] cache;


            /// <summary>
            /// %
            /// </summary>
            internal override int GetNoOfBlocks(MultigridOperator op) {
                return NoOfPartsOnCurrentProcess;
            }
        }


        /// <summary>
        /// 
        /// </summary>
        public class SimpleBlocking : BlockingStrategy {

            /// <summary>
            /// Number of parts/additive Schwarz blocks on current MPI process.
            /// </summary>

            public int NoOfPartsPerProcess = 4;

            internal override IEnumerable<List<int>> GetBlocking(MultigridOperator op) {
                var MgMap = op.Mapping;

                //if(!M.RowPartitioning.Equals(MgMap.Partitioning))
                //    throw new ArgumentException("Row partitioning mismatch.");
                //if(!M.ColPartition.Equals(MgMap.Partitioning))
                //    throw new ArgumentException("Column partitioning mismatch.");

                var ag = MgMap.AggGrid;

                int JComp = ag.iLogicalCells.NoOfLocalUpdatedCells; // number of local cells
                int[] xadj = new int[JComp + 1];
                List<int> adjncy = new List<int>();
                for (int j = 0; j < JComp; j++) {
                    int[] neigh_j = ag.iLogicalCells.CellNeighbours[j];
                    foreach (int jNeigh in neigh_j) {
                        //adjncy.AddRange(neigh_j);
                        if (jNeigh < JComp)
                            adjncy.Add(jNeigh);
                        else
                            Console.WriteLine("Skipping external cell");
                    }
                    xadj[j + 1] = xadj[j] + neigh_j.Length;
                }

                int MPIrank, MPIsize;
                MPI.Wrappers.csMPI.Raw.Comm_Rank(MPI.Wrappers.csMPI.Raw._COMM.WORLD, out MPIrank);
                MPI.Wrappers.csMPI.Raw.Comm_Size(MPI.Wrappers.csMPI.Raw._COMM.WORLD, out MPIsize);
                //if (MPIrank == 1)
                //    NoOfParts = 1;
                //Debugger.Launch();

                int[] part = new int[JComp];
                {
                    if (NoOfPartsPerProcess > 1) {
                        var temp = (int)Math.Ceiling(part.Length / (double)NoOfPartsPerProcess);
                        int[] localBlocks = new int[NoOfPartsPerProcess];
                        int sum = 0;
                        for (int i = 0; i < (NoOfPartsPerProcess - 1); i++) {
                            localBlocks[i] = temp;
                            sum += temp;
                        }
                        localBlocks[NoOfPartsPerProcess - 1] = (part.Length - sum);

                        sum = 0;
                        for (int blkIdx = 0; blkIdx < NoOfPartsPerProcess; blkIdx++) {
                            for (int i = 0; i < localBlocks[blkIdx]; i++) {
                                part.SetValue(blkIdx, i + sum);
                            }
                            sum += localBlocks[blkIdx];
                        }

                    } else {
                        part.SetAll(0);
                    }
                }

                var _Blocks = NoOfPartsPerProcess.ForLoop(i => new List<int>((int)Math.Ceiling(1.1 * JComp / NoOfPartsPerProcess)));
                for (int j = 0; j < JComp; j++) {
                    _Blocks[part[j]].Add(j);

                }

                return _Blocks;
            }

            internal override int GetNoOfBlocks(MultigridOperator op) {
                return NoOfPartsPerProcess;
            }
        }

        /// <summary>
        /// Strategy for finding the Schwarz blocks.
        /// </summary>
        public BlockingStrategy m_BlockingStrategy;

        MultigridOperator m_MgOp;

        
        
        /// <summary>
        /// Hack the hack, if pressure is equal order ...
        /// Only viable, if p-two-grid used 
        /// </summary>
        public bool EqualOrder = false;

        /// <summary>
        /// turn P-multigrid for block solvers on/off.
        /// Not recommended: This may cause bad convergence in the presence of pressure.
        /// </summary>
        public bool UsePMGinBlocks = false;
        
        private bool AnyHighOrderTerms {
            get {
                Debug.Assert(m_MgOp != null, "there is no matrix given yet!");
                return m_MgOp.Mapping.DgDegree.Any(p => p > pLow);
            }
        }

        /// <summary>
        /// The maximum order of the coarse system, which is solved by a direct solver.
        /// NOTE: there is a hack, which consideres <see cref="CoarseLowOrder"/>-1 for pressure.
        /// pressure is assumed to be the Dimension-1-th variable
        /// </summary>
        public int CoarseLowOrder {
            get { return pLow; }
            set { pLow = value; }
        }

        /// <summary>
        /// Determines, if cutcells are fully assigned (<see cref="CoarseLowOrder"/>=p) to the coarse solver; only applicable, if p-two-grid is used as block solver
        /// </summary>
        public bool CoarseSolveOfCutcells = true;

        /// <summary>
        /// DG degree at low order sub-blocks; If p-two-grid is used (<see cref="UsePMGinBlocks"/>), 
        /// this degree is the boundary which divides into low order and high order blocks.
        /// </summary>
        private int pLow = 1;

        /// <summary>
        /// ~
        /// </summary>
        public void Init(MultigridOperator op) {
            using (new FuncTrace()) {

                if (m_MgOp != null) {
                    // ++++++++++++++++++++++++++++++++++++++++++++++++++++++++++++++++++++++++
                    // someone is trying to re-use this solver: see if the settings permit that
                    // ++++++++++++++++++++++++++++++++++++++++++++++++++++++++++++++++++++++++

                    if (op.LevelIndex != m_MgOp.LevelIndex)
                        throw new ArgumentException("Re-use on different level not possible.");
                    if (!this.MtxFull._RowPartitioning.EqualsPartition(op.OperatorMatrix._RowPartitioning))
                        throw new ArgumentException("Matrix has changed, unable to re-use");
                    if (!this.MtxFull._ColPartitioning.EqualsPartition(op.OperatorMatrix._ColPartitioning))
                        throw new ArgumentException("Matrix has changed, unable to re-use");
#if DEBUG
                    //if (!object.ReferenceEquals(this.MtxFull, op.OperatorMatrix)) {
                    //    BlockMsrMatrix Check = this.MtxFull.CloneAs();
                    //    Check.Acc(-1.0, op.OperatorMatrix);
                    //    if (Check.InfNorm() != 0.0) {
                    //        throw new ArgumentException("Matrix has changed, unable to re-use");
                    //    }
                    //}
#endif
                    if (this.m_BlockingStrategy.GetNoOfBlocks(op) != this.blockSolvers.Count()) {
                        throw new ArgumentException("Blocking, unable to re-use");
                    }
                    return;
                }

                var Mop = op.OperatorMatrix;
                var MgMap = op.Mapping;
                
                this.m_MgOp = op;
                int myMpiRank = MgMap.MpiRank;
                int myMpisize = MgMap.MpiSize;
                int D = m_MgOp.GridData.SpatialDimension;

                //if (UsePMGinBlocks && AnyHighOrderTerms)
                //    Console.WriteLine("Schwarz: pmg is used as blocksolve");
                //if (UsePMGinBlocks && !AnyHighOrderTerms)
                //    Console.WriteLine("Schwarz: Only low order terms present. Schwarz blocks will be solved direct instead of PMG");
                if (!Mop.RowPartitioning.EqualsPartition(MgMap.Partitioning))
                    throw new ArgumentException("Row partitioning mismatch.");
                if (!Mop.ColPartition.EqualsPartition(MgMap.Partitioning))
                    throw new ArgumentException("Column partitioning mismatch.");

                var ag = MgMap.AggGrid;

                int JComp = ag.iLogicalCells.NoOfLocalUpdatedCells;
                int JGhost = ag.iLogicalCells.NoOfExternalCells;

                // get cell blocks
                // ===============

                var _Blocks = this.m_BlockingStrategy.GetBlocking(op);

                foreach(var b in _Blocks) {
                    if (b.Count <= 0)
                        throw new ArithmeticException("Empty Schwarz-Block found");
                }
                int NoOfSchwzBlocks = _Blocks.Count();

                // test cell blocks
                // ================
#if DEBUG
                {
                    // ensure that each cell is used exactly once, among all blocks
                    bool[] test = new bool[ag.iLogicalCells.NoOfLocalUpdatedCells];
                    foreach (var bi in _Blocks) {
                        foreach (int j in bi) {
                            Debug.Assert(test[j] == false);
                            test[j] = true;
                        };
                    }
                    for (int i = 0; i < test.Length; i++)
                        Debug.Assert(test[i] == true);
                }
#endif

                int[][] BlockCells = null;

                // extend blocks according to desired overlap
                // ==========================================
                {

                    BitArray marker = new BitArray(JComp + JGhost);

                    if (Overlap < 0)
                        throw new ArgumentException();
                    if (Overlap > 0) {
                        if (Overlap > 1 && Mop.RowPartitioning.MpiSize > 1) {
                            //throw new NotSupportedException("In MPI parallel runs, the maximum supported overlap for the Schwarz preconditioner is 1.");
                            Console.WriteLine("In MPI parallel runs, the overlap for the Schwarz preconditioner is reduced to 1 at MPI boundaries.");
                        }

                        foreach (List<int> bi in _Blocks) { // loop over blocks...
                            marker.SetAll(false); // marks all cells which are members of the block
                            foreach (int jcomp in bi)
                                marker[jcomp] = true;

                            // determine overlap regions
                            for (int k = 0; k < Overlap; k++) { // overlap sweeps
                                int Jblock = bi.Count;
                                for (int j = 0; j < Jblock; j++) { // loop over parts of block
                                    int jCell = bi[j];
                                    if (jCell < JComp) {


                                        int[] Neighs = ag.iLogicalCells.CellNeighbours[jCell];
                                        foreach (int jNeigh in Neighs) {
                                            if (marker[jNeigh] == false) {
                                                // neighbor cell is not already a member of the block
                                                // => add it.
                                                bi.Add(jNeigh);
                                                marker[jNeigh] = true;
                                            }
                                        }
                                    } else {

                                    }
                                }
                            }

                            bi.Sort();
                        }
                    } else {
                        //Console.WriteLine("Running Schwarz without overlap (level " + this.m_MgOp.LevelIndex + ")");
                    }

                    BlockCells = _Blocks.Select(list => list.ToArray()).ToArray();

                }

                // Get all the External rows at once, for performance sake!
                BlockMsrMatrix ExtRows = null;
                if(m_Overlap > 0)
                    ExtRows = BlockMask.GetAllExternalRows(m_MgOp.Mapping, m_MgOp.OperatorMatrix);
#if TEST
                ExtRows.SaveToTextFileSparseDebug("ExtRows");
#endif

                blockSolvers = new ISparseSolver[NoOfSchwzBlocks];
                BMfullBlocks = new BlockMask[NoOfSchwzBlocks];
                BlockMatrices = new BlockMsrMatrix[NoOfSchwzBlocks];
                Levelpmgsolvers = new BlockLevelPmg[NoOfSchwzBlocks];

                // Factory to provide the level pmg solver for blocks
                // cannot be merged with LevelPmg right now,
                // because sub-mapping is not implemented right now
                var PTGFactory = new BlockLevelPmgFactory(op, ExtRows) {
                    pLow = CoarseLowOrder,
                    FullSolveOfCutcells = CoarseSolveOfCutcells
                };

                for (int iPart = 0; iPart < NoOfSchwzBlocks; iPart++) { // loop over parts...
                    Debug.Assert(BlockCells != null);
                    int[] bc = BlockCells[iPart];

                    BlockMask fullMask;
                    BlockMsrMatrix fullBlock;

                    if (UsePMGinBlocks && AnyHighOrderTerms) {
                        // Init of level pmg block solvers
                        Levelpmgsolvers[iPart] = PTGFactory.CreateAndInit(bc.ToList(), out fullBlock, out fullMask);
                    } else {
                        // direct solver for blocks

                        // generates the block mask
                        var fullSel = new SubBlockSelector(op.Mapping);
                        fullSel.CellSelector(bc.ToList(), false);
                        fullMask = new BlockMask(fullSel, ExtRows);
                        fullBlock = fullMask.GetSubBlockMatrix(op.OperatorMatrix);
                        Debug.Assert(fullBlock.RowPartitioning.MPI_Comm == csMPI.Raw._COMM.SELF);

<<<<<<< HEAD
                        //blockSolvers[iPart] = new PARDISOSolver() {
                        //    CacheFactorization = true,
                        //    UseDoublePrecision = true,
                        //    Parallelism = Parallelism.SEQ,
                        //};

=======
                        
                        blockSolvers[iPart] = new PARDISOSolver() {
                            CacheFactorization = true,
                            UseDoublePrecision = true,
                            Parallelism = Parallelism.SEQ
                        };
                        /*
>>>>>>> ee5f4fa7
                        blockSolvers[iPart] = new MUMPSSolver() {
                            Parallelism = Parallelism.SEQ,
                        };
                        */
                        // ILU nicht ratsam, viel mehr Iterationen nötig, als mit PARDISO
                        //blockSolvers[iPart] = new ilPSP.LinSolvers.HYPRE.Euclid() {
                        //    Level = 4,
                        //    Comm = csMPI.Raw._COMM.SELF
                        //};

                        blockSolvers[iPart].DefineMatrix(fullBlock);
                        BlockMatrices[iPart] = fullBlock; // just used to calculate memory consumption

                        
                    }
                    BMfullBlocks[iPart] = fullMask;
                }

                // Watchdog bomb!
                // ==============

                // multiple watchdogs to detect out-of-sync                
                MPICollectiveWatchDog.Watch();
                MPICollectiveWatchDog.Watch();
                MPICollectiveWatchDog.Watch();
                MPICollectiveWatchDog.Watch();
                MPICollectiveWatchDog.Watch();
                MPICollectiveWatchDog.Watch();
                MPICollectiveWatchDog.Watch();
                MPICollectiveWatchDog.Watch();
                MPICollectiveWatchDog.Watch();
                MPICollectiveWatchDog.Watch();


                // solution scaling in overlapping regions
                // =======================================

                if (Overlap > 0 && EnableOverlapScaling) {
                    int LocalLength = MgMap.LocalLength;
                    this.SolutionScaling = new double[LocalLength];
                    var SolScale = this.SolutionScaling;

                    var XExchange = new MPIexchangeInverse<double[]>(this.m_MgOp.Mapping, SolScale);

                    //int extLength = MgMap.AggGrid.iLogicalCells.NoOfExternalCells + MgMap.AggGrid.iLogicalCells.NoOfLocalUpdatedCells;
                    //double[] sammel = new double[extLength];

                    for (int iPart = 0; iPart < NoOfSchwzBlocks; iPart++) {

                        int rows = BMfullBlocks[iPart].GetNoOfMaskedRows;
                        double[] druffdamit = rows.ForLoop<double>(i=>1.0);

                        BMfullBlocks[iPart].AccSubVec(druffdamit, XExchange.Vector_Ext, SolScale);

                    }

                    XExchange.TransceiveStartImReturn();
                    XExchange.TransceiveFinish(1.0);

                    for (int l = 0; l < LocalLength; l++) {
                        SolScale[l] = 1.0 / SolScale[l];
                    }

                }
            }
        }

        private void ModifyLowSelector(SubBlockSelector sbs, MultigridOperator op) {
            AssignXdgBlocksModification(sbs, op, true);
        }

        private void ModifyHighSelector(SubBlockSelector sbs, MultigridOperator op) {
            AssignXdgBlocksModification(sbs, op, false);
        }

        private void AssignXdgBlocksModification(SubBlockSelector sbs, MultigridOperator op, bool IsLowSelector) {
            var Filter = sbs.ModeFilter;
            Func<int, int, int, int, bool> Modification = delegate (int iCell, int iVar, int iSpec, int pDeg) {
                int NoOfSpec = op.Mapping.AggBasis[0].GetNoOfSpecies(iCell);
                if (NoOfSpec >= 2)
                    return IsLowSelector;
                else
                    return Filter(iCell, iVar, iSpec, pDeg);
            };
            sbs.ModeSelector(Modification);
        }

        /// <summary>
        /// scaling of blocks in the overlapping regions (<see cref="EnableOverlapScaling"/>).
        /// </summary>
        double[] SolutionScaling;

        /// <summary>
        /// If <see cref="Overlap"/> > 0, the solution, in cells which are covered by multiple blocks, 
        /// is scaled in the overlapping region by one over the multiplicity.
        /// This option might be useful in some applications but may also fail in others:
        /// - seems to **fail** e.g. if this is used as a preconditioner for PCG (<see cref="SoftPCG"/>)
        /// - improves number of iterations if used e.g. as a smoother for <see cref="OrthonormalizationMultigrid"/>
        /// </summary>
        public bool EnableOverlapScaling = false;

        /// <summary>
        /// the full operator matrix
        /// </summary>
        BlockMsrMatrix MtxFull {
            get {
                return m_MgOp.OperatorMatrix;
            }
        }

        /// <summary>
        /// Linear solver for each block
        /// </summary>
        ISparseSolver[] blockSolvers;

        /// <summary>
        /// Level pmg solver, which are used instead of direct solvers,
        /// if <see cref="UsePMGinBlocks"/> is set.
        /// </summary>
        BlockLevelPmg[] Levelpmgsolvers;

        /// <summary>
        /// In the case of P-multigrid for each level (<see cref="UsePMGinBlocks"/>), the matrices for the block
        /// - index: Schwarz block
        /// - content: matrix 
        /// </summary>
        BlockMsrMatrix[] BlockMatrices;


        /// <summary>
        /// masks for the Schwarz blocks
        /// - index: Schwarz block
        /// </summary>
        BlockMask[] BMfullBlocks;

        private int m_Overlap = 1;


        /// <summary>
        /// Overlap of the Schwarz blocks, in number-of-cells.
        /// </summary>
        public int Overlap {
            get {
                return m_Overlap;
            }
            set {
                if (value < 0) {
                    throw new ArgumentException("overlap cannot be negative");
                }
                if (value > 2) {
                    throw new ArgumentException($"overlap of {value} is not supported - maximum is 2.");
                }
                m_Overlap = value;
            }
        }

        /// <summary>
        /// ~
        /// </summary>
        public Action<int, double[], double[], MultigridOperator> IterationCallback {
            get;
            set;
        }


        /// <summary>
        /// The fixed number of iteration on this level
        /// </summary>
        public int FixedNoOfIterations = 1;
              

        /// <summary>
        /// Coarse-grid correction
        /// </summary>
        public ISolverSmootherTemplate CoarseSolver;


        /// <summary>
        /// If the <see cref="CoarseSolver"/> is specified, setting this to true
        /// causes the residual to be re-evaluated before the coarse correction; in this fashion, the Schwarz method can be written multiplicative.
        /// </summary>
        public bool CoarseSolverIsMultiplicative = true;

        int NoIter = 0;

        //private double[] Xdummy, Resdummy;

        /// <summary>
        /// ~
        /// </summary>
        public void Solve<U, V>(U X, V B)
            where U : IList<double>
            where V : IList<double> //
        {
            using (var tr = new FuncTrace()) {
                int NoParts = this.BMfullBlocks.Length;

                // --------
                // Reminder: we solve for a correction, the basic idea is:
                //
                // X0 is current solution, state of 'X' at input time
                //    Residual = B - M*X0;
                // now solve (approximately)
                //    M*Xc = Residual,
                // if we would solve exactly, i.e.
                //    Xc = M^{-1}*Residual
                // then X=(X0+Xc) is an exact solution of 
                //    M*X = B
                // --------

                double[] Res = new double[B.Count];
                MPIexchange<double[]> ResExchange;
                MPIexchangeInverse<U> XExchange;
                // Reminder: even though no overlap considered, these Vectors have to be there ...
                ResExchange = new MPIexchange<double[]>(this.m_MgOp.Mapping, Res);
                XExchange = new MPIexchangeInverse<U>(this.m_MgOp.Mapping, X);

                int LocLength = m_MgOp.Mapping.LocalLength;

                for (int iIter = 0; iIter < FixedNoOfIterations; iIter++) {
                    this.NoIter++;

                    Res.SetV(B);
                    //Console.WriteLine("norm on swz entry: " + X.L2Norm());
                    this.MtxFull.SpMV(-1.0, X, 1.0, Res);

                    IterationCallback?.Invoke(iIter, X.ToArray(), Res.CloneAs(), this.m_MgOp);

                    //using (new BlockTrace("coarse_solve_level" + this.m_MgOp.LevelIndex, tr)) {
                    //    if (CoarseSolver != null) {
                    //        var XC = X.ToArray().CloneAs();
                    //        double[] bc = new double[m_MgOp.CoarserLevel.Mapping.LocalLength];// = Res.CloneAs();
                    //        m_MgOp.CoarserLevel.Restrict(Res.CloneAs(), bc);
                    //        double[] xc = new double[bc.Length];
                    //        CoarseSolver.Solve(xc, bc);
                    //        //SingleFilter(xc);
                    //        m_MgOp.CoarserLevel.Prolongate(1, XC, 1, xc);
                    //        X.AccV(1.0, XC);

                    //        if (CoarseSolverIsMultiplicative) {
                    //            Res.SetV(B);
                    //            this.MtxFull.SpMV(-1.0, X, 1.0, Res);
                    //        }
                    //    }
                    //}

                    if (Overlap > 0) {
                        ResExchange.TransceiveStartImReturn();
                        ResExchange.TransceiveFinish(0.0);
                    }


                    using (new BlockTrace("block_solve_level", tr)) {

                        for (int iPart = 0; iPart < NoParts; iPart++) {

                            var bi = BMfullBlocks[iPart].GetSubVec(ResExchange.Vector_Ext, Res);
                            double[] xi = new double[bi.Length];
                            if (UsePMGinBlocks && AnyHighOrderTerms) {
                                // +++++++++++++++++++++++++++++++++
                                // P-multigrid in each Schwarz block
                                // +++++++++++++++++++++++++++++++++

                                Levelpmgsolvers[iPart].Solve(xi, bi);

                            } else {
                                // ++++++++++++++++++++++++++++++
                                // use block solver for all modes
                                // ++++++++++++++++++++++++++++++

                                blockSolvers[iPart].Solve(xi, bi);
                                //SingleFilter(xi);
                            }

                            //xi.SaveToTextFileDebug(String.Format("x{0}",iPart));

                            // accumulate block solution 'xi' to global solution 'X'
                            BMfullBlocks[iPart].AccSubVec(xi, XExchange.Vector_Ext, X);
                        }
                    }

                    using (new BlockTrace("overlap_scaling", tr)) {
                        if (Overlap > 0 && EnableOverlapScaling) {
                            // block solutions stored on *external* indices will be accumulated on other processors.
                            XExchange.TransceiveStartImReturn();
                            XExchange.TransceiveFinish(1.0);

                            if (iIter < FixedNoOfIterations - 1)
                                XExchange.Vector_Ext.ClearEntries();

                            var SolScale = this.SolutionScaling;
                            for (int l = 0; l < LocLength; l++) {
                                X[l] *= SolScale[l];
                            }
                        }
                    }
                } // end loop Schwarz iterations

            } // end FuncTrace
        }

        /// <summary>
        /// ~
        /// </summary>
        public int IterationsInNested {
            get {
                if (this.CoarseSolver != null)
                    return this.CoarseSolver.IterationsInNested + this.CoarseSolver.ThisLevelIterations;
                else
                    return 0;
            }
        }

        /// <summary>
        /// <see cref="ISolverSmootherTemplate.ThisLevelIterations"/>
        /// </summary>
        public int ThisLevelIterations {
            get {
                return this.NoIter;
            }
        }

        /// <summary>
        /// <see cref="ISolverSmootherTemplate.Converged"/>
        /// </summary>
        public bool Converged {
            get {
                return m_Converged;
            }
        }

        bool m_Converged = false;

        /// <summary>
        /// <see cref="ISolverSmootherTemplate.ResetStat"/> 
        /// </summary>
        public void ResetStat() {
            this.m_Converged = false;
            this.NoIter = 0;
            if (this.CoarseSolver != null)
                this.CoarseSolver.ResetStat();
        }

        /// <summary>
        /// Forget any factorization stored for blocks.
        /// </summary>
        private void DisposeBlockSolver() {
            if (this.blockSolvers == null || this.blockSolvers.Count() <= 0)
                return;
            foreach (var b in this.blockSolvers) {
                if(b!=null) b.Dispose();
            }
        }

        private void DisposePMGSolvers() {
            if (UsePMGinBlocks && Levelpmgsolvers != null) {
                foreach (var solver in this.Levelpmgsolvers) {
                    solver.Dispose();
                }
                this.Levelpmgsolvers = null;
            }
        }

        /// <summary>
        /// ~
        /// </summary>
        public object Clone() {
            Schwarz Clone = new Schwarz();
            if (this.m_BlockingStrategy is METISBlockingStrategy) {
                Clone.m_BlockingStrategy = new METISBlockingStrategy() {
                    NoOfPartsOnCurrentProcess = ((METISBlockingStrategy)this.m_BlockingStrategy).NoOfPartsOnCurrentProcess
                };
            } else if (this.m_BlockingStrategy is SimpleBlocking) {
                Clone.m_BlockingStrategy = new SimpleBlocking() {
                    NoOfPartsPerProcess = ((SimpleBlocking)this.m_BlockingStrategy).NoOfPartsPerProcess
                };
            } else if (this.m_BlockingStrategy is MultigridBlocks) {
                Clone.m_BlockingStrategy = new MultigridBlocks() {
                    Depth = ((MultigridBlocks)this.m_BlockingStrategy).Depth
                };
            } else {
                throw new NotImplementedException();
            }

            if (Clone.m_BlockingStrategy.GetType() != this.m_BlockingStrategy.GetType())
                throw new NotImplementedException();


            Clone.FixedNoOfIterations = this.FixedNoOfIterations;
            Clone.m_Overlap = this.m_Overlap;
            Clone.IterationCallback = this.IterationCallback;
            if (this.CoarseSolver != null)
                Clone.CoarseSolver = this.CoarseSolver.CloneAs();
            return Clone;
        }

        /// <summary>
        /// ~
        /// </summary>
        public long UsedMem {
            get {
                long s = 0;
                if (UsePMGinBlocks && AnyHighOrderTerms) {
                    s += Levelpmgsolvers.Sum(solver => solver.UsedMem);
                } else {
                    if (BlockMatrices != null) {
                        s += BlockMatrices.Sum(mtx => mtx.UsedMemory);
                    }
                }
                return s;
            }
        }

        /// <summary>
        /// This can be used for testing MPI parallel execution
        /// </summary>
        /// <param name="BMs">Block Mask for schwarz blocks</param>
        /// <param name="Mop"></param>
        public static void MatlabDebugging(BlockMask[] BMs, MultigridOperator Mop) {

            int NoOfSchwzBlocks = BMs.Length;
            int myMpisize = Mop.Mapping.MpiSize;
            int myMpiRank = Mop.Mapping.MpiRank;
            var MopMap = Mop.Mapping;

            ilPSP.Connectors.Matlab.BatchmodeConnector matlab;
            matlab = new ilPSP.Connectors.Matlab.BatchmodeConnector();


            List<BlockMsrMatrix> Blocks = new List<BlockMsrMatrix>();
            var BlkIdx_gI_lR = NoOfSchwzBlocks.ForLoop(b => new List<long>());
            var BlkIdx_gI_eR = NoOfSchwzBlocks.ForLoop(b => new List<long>());
            int[][] BlockIndices_Local = new int[NoOfSchwzBlocks][];
            int[][] BlockIndices_External = new int[NoOfSchwzBlocks][];

            long LocalI0 = MopMap.i0;
            for (int iPart = 0; iPart < NoOfSchwzBlocks; iPart++) {
                BlkIdx_gI_lR[iPart] = BMs[iPart].GlobalIList_Internal;
                BlkIdx_gI_eR[iPart] = BMs[iPart].GlobalIList_External;
                var locallist = new List<int>();
                var extlist = new List<int>();
                foreach (int lIdx in BlkIdx_gI_lR[iPart]) {
                    locallist.Add((int)(lIdx - LocalI0));
                }
                foreach (int eIdx in BlkIdx_gI_eR[iPart]) {
                    extlist.Add((int)(eIdx - LocalI0));
                }
                BlockIndices_Local[iPart] = locallist.ToArray();
                BlockIndices_External[iPart] = extlist.ToArray();
                Blocks.Add(BMs[iPart].GetSubBlockMatrix(Mop.OperatorMatrix));
            }


            int globalBlockCounter = 0;
            for (int rankCounter = 0; rankCounter < myMpisize; rankCounter++) {
                int rank_NoBlks = NoOfSchwzBlocks.MPIBroadcast(rankCounter);
                if (rankCounter == myMpiRank)
                    Debug.Assert(rank_NoBlks == NoOfSchwzBlocks);

                for (int iBlock = 0; iBlock < rank_NoBlks; iBlock++) {
                    double[] vec;
                    if (rankCounter == myMpiRank) {
                        vec = ArrayTools.Cat(BlkIdx_gI_lR[iBlock], BlkIdx_gI_eR[iBlock]).Select(ii => ((double)(ii + 1))).ToArray();
                    } else {
                        vec = new double[0];
                    }

                    matlab.PutVector(vec, string.Format("BlockIdx{0}", globalBlockCounter));

                    globalBlockCounter++;
                    csMPI.Raw.Barrier(csMPI.Raw._COMM.WORLD);

                }

            }

            //matlab.PutSparseMatrix(Perm, "Perm");
            //matlab.PutSparseMatrix(ExternalRowsTemp, "ExternalRowsTemp");

            globalBlockCounter = 0;
            for (int rankCounter = 0; rankCounter < myMpisize; rankCounter++) {
                int rank_NoBlks = NoOfSchwzBlocks.MPIBroadcast(rankCounter);
                for (int iBlock = 0; iBlock < rank_NoBlks; iBlock++) {
                    BlockMsrMatrix Block;
                    if (rankCounter == myMpiRank) {
                        Block = Blocks[iBlock];
                    } else {
                        Block = null;
                    }

                    matlab.PutSparseMatrix(Block, string.Format("Block{0}", globalBlockCounter));

                    globalBlockCounter++;
                    csMPI.Raw.Barrier(csMPI.Raw._COMM.WORLD);

                }
            }


            Console.WriteLine("Matlab dir: " + matlab.WorkingDirectory);

            matlab.PutSparseMatrix(Mop.OperatorMatrix, "Full");
            int GlobalNoOfBlocks = NoOfSchwzBlocks.MPISum();



            for (int iGlbBlock = 0; iGlbBlock < GlobalNoOfBlocks; iGlbBlock++) {
                matlab.Cmd("BlockErr({0} + 1, 1) = norm( Block{0} - Full( BlockIdx{0}, BlockIdx{0} ), inf );", iGlbBlock);
            }

            Random rnd = new Random(myMpiRank);
            double[] testRHS = new double[MopMap.LocalLength];
            for (int i = 0; i < testRHS.Length; i++) {
                testRHS[i] = rnd.NextDouble();
            }
            matlab.PutVector(testRHS, "testRHS");

            MPIexchange<double[]> ResExchange = new MPIexchange<double[]>(Mop.Mapping, testRHS);
            ResExchange.TransceiveStartImReturn();
            ResExchange.TransceiveFinish(0.0);

            int offset = MopMap.LocalLength;

            int g = 0;
            for (int rankCounter = 0; rankCounter < myMpisize; rankCounter++) {
                int rank_NoBlks = NoOfSchwzBlocks.MPIBroadcast(rankCounter);
                for (int iBlock = 0; iBlock < rank_NoBlks; iBlock++) {
                    double[] SubVec;
                    if (rankCounter == myMpiRank) {
                        int LL = BlockIndices_Local[iBlock].Length;
                        int LE;
                        if (BlockIndices_External[iBlock] != null) {
                            LE = BlockIndices_External[iBlock].Length;
                        } else {
                            LE = 0;
                        }
                        int L = LL + LE;

                        SubVec = new double[L];
                        for (int i = 0; i < LL; i++) {
                            SubVec[i] = testRHS[BlockIndices_Local[iBlock][i]];
                        }
                        if (LE > 0) {
                            for (int i = 0; i < LE; i++) {
                                SubVec[i + LL] = ResExchange.Vector_Ext[BlockIndices_External[iBlock][i] - offset];
                            }
                        }
                    } else {
                        SubVec = new double[0];
                    }

                    matlab.PutVector(SubVec, "SubVec" + g);

                    g++;
                }
            }

            for (int iGlbBlock = 0; iGlbBlock < GlobalNoOfBlocks; iGlbBlock++) {
                matlab.Cmd("RhsErr({0} + 1, 1) = norm( SubVec{0} - testRHS( BlockIdx{0} ), inf );", iGlbBlock);
            }

            double[] testX = new double[testRHS.Length];
            MPIexchangeInverse<double[]> XXExchange = new MPIexchangeInverse<double[]>(MopMap, testX);

            g = 0;
            for (int rankCounter = 0; rankCounter < myMpisize; rankCounter++) {
                int rank_NoBlks = NoOfSchwzBlocks.MPIBroadcast(rankCounter);
                for (int iBlock = 0; iBlock < rank_NoBlks; iBlock++) {

                    if (rankCounter == myMpiRank) {
                        int LL = BlockIndices_Local[iBlock].Length;
                        int LE;
                        if (BlockIndices_External[iBlock] != null) {
                            LE = BlockIndices_External[iBlock].Length;
                        } else {
                            LE = 0;
                        }
                        int L = LL + LE;


                        for (int i = 0; i < LL; i++) {
                            testX[BlockIndices_Local[iBlock][i]] += (g + 1);
                        }
                        if (LE > 0) {
                            for (int i = 0; i < LE; i++) {
                                XXExchange.Vector_Ext[BlockIndices_External[iBlock][i] - offset] += (g + 1);
                            }
                        }
                    } else {
                        //nop
                    }

                    g++;
                }
            }
            XXExchange.TransceiveStartImReturn();
            XXExchange.TransceiveFinish(1.0);

            matlab.Cmd("testXref = zeros({0},1);", MopMap.TotalLength);
            for (int iGlbBlock = 0; iGlbBlock < GlobalNoOfBlocks; iGlbBlock++) {
                matlab.Cmd("testXref(BlockIdx{0},1) = testXref(BlockIdx{0},1) + ({0} + 1);", iGlbBlock);
            }

            matlab.PutVector(testX, "testX");
            matlab.Cmd("testXErr = norm(testX - testXref, inf);");

            MultidimensionalArray BlockErr = MultidimensionalArray.Create(GlobalNoOfBlocks, 1);
            MultidimensionalArray RhsErr = MultidimensionalArray.Create(GlobalNoOfBlocks, 1);
            MultidimensionalArray testXErr = MultidimensionalArray.Create(1, 1);

            matlab.GetMatrix(BlockErr, "BlockErr");
            matlab.GetMatrix(RhsErr, "RhsErr");
            matlab.GetMatrix(testXErr, "testXErr");

            matlab.Execute();

            for (int iGlbBlock = 0; iGlbBlock < GlobalNoOfBlocks; iGlbBlock++) {
                Console.WriteLine("Block #{0} Error (external? ) " + BlockErr[iGlbBlock, 0], iGlbBlock);
                Console.WriteLine("RHS #{0} Error " + RhsErr[iGlbBlock, 0], iGlbBlock);
                Debug.Assert(BlockErr[iGlbBlock, 0] == 0);
                Debug.Assert(RhsErr[iGlbBlock, 0] == 0);
            }

            Console.WriteLine("X Error " + testXErr[0, 0]);
            Debug.Assert(testXErr[0, 0] == 0.0);

            matlab.Dispose();

        }

        public void Dispose() {
            this.DisposeBlockSolver();
            this.DisposePMGSolvers();
            this.SolutionScaling = null;
            this.BlockMatrices = null;
            this.BMfullBlocks = null;
        }

        public double UsedMemory() {
            double LScaling = this.SolutionScaling.Length * sizeof(double);
            double MemoryOfBlocks = 0.0;
            foreach (var block in BlockMatrices)
                MemoryOfBlocks+=block.UsedMemory;
            return (LScaling + MemoryOfBlocks) / (1024 * 1024);
        }
    }
}
<|MERGE_RESOLUTION|>--- conflicted
+++ resolved
@@ -593,22 +593,12 @@
                         fullBlock = fullMask.GetSubBlockMatrix(op.OperatorMatrix);
                         Debug.Assert(fullBlock.RowPartitioning.MPI_Comm == csMPI.Raw._COMM.SELF);
 
-<<<<<<< HEAD
                         //blockSolvers[iPart] = new PARDISOSolver() {
                         //    CacheFactorization = true,
                         //    UseDoublePrecision = true,
                         //    Parallelism = Parallelism.SEQ,
                         //};
 
-=======
-                        
-                        blockSolvers[iPart] = new PARDISOSolver() {
-                            CacheFactorization = true,
-                            UseDoublePrecision = true,
-                            Parallelism = Parallelism.SEQ
-                        };
-                        /*
->>>>>>> ee5f4fa7
                         blockSolvers[iPart] = new MUMPSSolver() {
                             Parallelism = Parallelism.SEQ,
                         };
