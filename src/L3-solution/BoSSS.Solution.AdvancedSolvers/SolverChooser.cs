﻿/* =======================================================================
Copyright 2017 Technische Universitaet Darmstadt, Fachgebiet fuer Stroemungsdynamik (chair of fluid dynamics)

Licensed under the Apache License, Version 2.0 (the "License");
you may not use this file except in compliance with the License.
You may obtain a copy of the License at

    http://www.apache.org/licenses/LICENSE-2.0

Unless required by applicable law or agreed to in writing, software
distributed under the License is distributed on an "AS IS" BASIS,
WITHOUT WARRANTIES OR CONDITIONS OF ANY KIND, either express or implied.
See the License for the specific language governing permissions and
limitations under the License.
*/

using System;
using System.Collections.Generic;
using System.Linq;
using System.Text;
using System.Threading.Tasks;
using ilPSP.LinSolvers;
using BoSSS.Solution.Control;
using BoSSS.Solution.AdvancedSolvers;
using BoSSS.Foundation;
using BoSSS.Foundation.XDG;
using System.Diagnostics;
using MPI.Wrappers;
using BoSSS.Foundation.Grid.Aggregation;
using ilPSP;
using ilPSP.Utils;

namespace BoSSS.Solution {

    public class SolverFactory {

        /// <summary>
        /// This <see cref="SolverFactory"/> enables creation of linear and nonlinear solver objects. The configuration <see cref="LinearSolverConfig"/> and <see cref="NonLinearSolverConfig"/> can be set in Control-Files (defined in <see cref="AppControl"/>).
        /// </summary>
        /// <param name="nc"></param>
        /// <param name="lc"></param>
        public SolverFactory(NonLinearSolverConfig nc, LinearSolverConfig lc) {
            m_lc = lc;
            m_nc = nc;
        }

        /// <summary>
        /// This will return <code>linear</code> and <code>nonlinear</code> solver objects, which are configured according to <see cref="LinearSolverConfig"/> and <see cref="NonLinearSolverConfig"/>, which can be adjusted from Controlfile (defined in <see cref="AppControl"/>).
        /// </summary>
        /// <param name="nonlinSolver"></param>
        /// <param name="linsolver"></param>
        /// <param name="Timestepper"></param>
        /// <param name="ts_AssembleMatrixCallback"></param>
        /// <param name="ts_MultigridBasis"></param>
        /// <param name="LevelSetConvergenceReached"></param>
        /// <param name="PseudoNonlinear"></param>
        public void GenerateNonLin(out NonlinearSolver nonlinSolver, out ISolverSmootherTemplate linsolver, OperatorEvalOrLin ts_AssembleMatrixCallback, IEnumerable<AggregationGridBasis[]> ts_MultigridBasis, FixpointIterator.CoupledConvergenceReached LevelSetConvergenceReached, bool PseudoNonlinear, MultigridOperator.ChangeOfBasisConfig[][] ts_MultigridOperatorConfig, string ts_SessionPath, AggregationGridData[] ts_MGS) {

            if (m_nonlinsolver != null && (m_linsolver == null || m_precond == null))
                throw new NotImplementedException("an uncomplete nonlinear solver is overgiven.");

            if (m_nonlinsolver != null)
                m_nc.SolverCode = NonLinearSolverCode.selfmade;
            if (m_linsolver != null)
                m_lc.SolverCode = LinearSolverCode.selfmade;
            if (m_precond != null)
                m_nc.PrecondSolver.SolverCode = LinearSolverCode.selfmade;

            linsolver = null;
            nonlinSolver = null;
            ISolverSmootherTemplate precondsolver = null;

            //This is a hack to get DOFperCell in every Multigridlevel

            precondsolver = GenerateLinear_body(m_nc.PrecondSolver, m_nc, ts_MGS, ts_MultigridOperatorConfig, true);
            linsolver = GenerateLinear_body(m_lc, m_nc, ts_MGS, ts_MultigridOperatorConfig);
            Debug.Assert(linsolver != null);
            Debug.Assert(precondsolver != null);

            nonlinSolver = GenerateNonLin_body(ts_AssembleMatrixCallback, ts_MultigridBasis, LevelSetConvergenceReached, PseudoNonlinear, m_nc, m_lc, linsolver, precondsolver, ts_MultigridOperatorConfig, ts_SessionPath);

            Debug.Assert(nonlinSolver != null);
            return;
        }

        /// <summary>
        /// This one is the method-body of <see cref="GenerateNonLinear"/> and shall not be called from the outside. The parameters are mainly handed over to the NonLinearSolver object, which lives in <see cref="AdvancedSolvers.NonlinearSolver"/>.
        /// </summary>
        /// <param name="Timestepper"></param>
        /// <param name="ts_AssembleMatrixCallback"></param>
        /// <param name="ts_MultigridBasis"></param>
        /// <param name="LevelSetConvergenceReached"></param>
        /// <param name="PseudoNonlinear"></param>
        /// <param name="nc"></param>
        /// <param name="lc"></param>
        /// <param name="LinSolver"></param>
        /// <param name="PrecondSolver"></param>
        /// <returns></returns>
        private NonlinearSolver GenerateNonLin_body(OperatorEvalOrLin ts_AssembleMatrixCallback, IEnumerable<AggregationGridBasis[]> ts_MultigridBasis, FixpointIterator.CoupledConvergenceReached LevelSetConvergenceReached, bool PseudoNonlinear, NonLinearSolverConfig nc, LinearSolverConfig lc, ISolverSmootherTemplate LinSolver, ISolverSmootherTemplate PrecondSolver, MultigridOperator.ChangeOfBasisConfig[][] MultigridOperatorConfig, string SessionPath) {

            //Timestepper.Config_MultigridOperator;
            //Timestepper.SessionPath;

            // +++++++++++++++++++++++++++++++++++++++++++++
            // the nonlinear solvers:
            // +++++++++++++++++++++++++++++++++++++++++++++

            NonlinearSolver nonlinSolver;

            // Set to pseudo Picard if the Stokes equations should be solved
            if (PseudoNonlinear == true)
                nc.SolverCode = NonLinearSolverCode.Picard;

            switch (nc.SolverCode) {
                case NonLinearSolverCode.Picard:

                    nonlinSolver = new FixpointIterator(
                        ts_AssembleMatrixCallback,
                        ts_MultigridBasis,
                        MultigridOperatorConfig) {
                        MaxIter = nc.MaxSolverIterations,
                        MinIter = nc.MinSolverIterations,
                        m_LinearSolver = LinSolver,
                        m_SessionPath = SessionPath, //is needed for Debug purposes, output of inter-timesteps
                        ConvCrit = nc.ConvergenceCriterion,
                        UnderRelax = nc.UnderRelax,
                    };
                    break;

                //Besides NonLinearSolverConfig Newton needs also LinearSolverConfig
                //Newton uses MUMPS as linearsolver by default
                case NonLinearSolverCode.Newton:

                    nonlinSolver = new Newton(
                        ts_AssembleMatrixCallback,
                        ts_MultigridBasis,
                        MultigridOperatorConfig) {
                        maxKrylovDim = lc.MaxKrylovDim,
                        MaxIter = nc.MaxSolverIterations,
                        MinIter = nc.MinSolverIterations,
                        UsePresRefPoint = nc.UsePresRefPoint,
                        ApproxJac = Newton.ApproxInvJacobianOptions.DirectSolver, //MUMPS is taken, todo: enable all linear solvers
                        linsolver = LinSolver,
                        Precond = PrecondSolver,
                        GMRESConvCrit = lc.ConvergenceCriterion,
                        ConvCrit = nc.ConvergenceCriterion,
                        m_SessionPath = SessionPath,
                        constant_newton_it = nc.constantNewtonIterations
                    };
                    break;


                case NonLinearSolverCode.NLSolverSequence:

                    var myFixPoint = new FixpointIterator(
                        ts_AssembleMatrixCallback,
                        ts_MultigridBasis,
                        MultigridOperatorConfig) {
                        MaxIter = nc.MinSolverIterations,
                        MinIter = nc.MinSolverIterations,
                        m_LinearSolver = LinSolver,
                        m_SessionPath = SessionPath, //is needed for Debug purposes, output of inter-timesteps
                        ConvCrit = nc.ConvergenceCriterion,
                        UnderRelax = nc.UnderRelax,
                    };
                    SetNonLinItCallback(myFixPoint);
                    var myNewton = new Newton(
                        ts_AssembleMatrixCallback,
                        ts_MultigridBasis,
                        MultigridOperatorConfig) {
                        maxKrylovDim = lc.MaxKrylovDim,
                        MaxIter = nc.MaxSolverIterations,
                        MinIter = nc.MinSolverIterations,
                        ApproxJac = Newton.ApproxInvJacobianOptions.DirectSolver, //MUMPS is taken, todo: enable all linear solvers
                        linsolver = LinSolver,
                        Precond = PrecondSolver,
                        GMRESConvCrit = lc.ConvergenceCriterion,
                        ConvCrit = nc.ConvergenceCriterion,
                        m_SessionPath = SessionPath,
                        constant_newton_it = nc.constantNewtonIterations
                    };
                    SetNonLinItCallback(myNewton);
                    nonlinSolver = new NLSolverSequence(
                        ts_AssembleMatrixCallback,
                        ts_MultigridBasis,
                        MultigridOperatorConfig) {
                        m_NLSequence = new NonlinearSolver[] { myFixPoint, myNewton }
                    };           

            break;
                //in NewtonGMRES Newton is merged with GMRES, this is an optimized algorithm
                //NonLinearSolver and LinearSolver can not be separated in this case
                case NonLinearSolverCode.NewtonGMRES:

                    nonlinSolver = new Newton(
                        ts_AssembleMatrixCallback,
                        ts_MultigridBasis,
                        MultigridOperatorConfig) {
                        maxKrylovDim = lc.MaxKrylovDim,
                        MaxIter = nc.MaxSolverIterations,
                        MinIter = nc.MinSolverIterations,
                        ApproxJac = Newton.ApproxInvJacobianOptions.GMRES,
                        Precond = PrecondSolver,
                        //Precond_solver = new RheologyJacobiPrecond() { m_We = 0.1},
                        GMRESConvCrit = lc.ConvergenceCriterion,
                        ConvCrit = nc.ConvergenceCriterion,
                        m_SessionPath = SessionPath,
                    };
                    break;

                case NonLinearSolverCode.PicardGMRES:

                    nonlinSolver = new FixpointIterator(
                            ts_AssembleMatrixCallback,
                            ts_MultigridBasis,
                            MultigridOperatorConfig) {
                        MaxIter = nc.MaxSolverIterations,
                        MinIter = nc.MinSolverIterations,
                        m_LinearSolver = LinSolver,
                        m_SessionPath = SessionPath, //is needed for Debug purposes, output of inter-timesteps
                        ConvCrit = nc.ConvergenceCriterion,
                        UnderRelax = nc.UnderRelax,
                        Precond = PrecondSolver,
                    };
                    break;
                case NonLinearSolverCode.selfmade:
                    nonlinSolver = m_nonlinsolver;
                    break;
                default:
                    throw new NotImplementedException();
            }

            Check_NonLinearSolver(nonlinSolver);

            SetNonLinItCallback(nonlinSolver);
#if DEBUG
            Console.WriteLine("nonlinear Solver: {0}", nc.SolverCode.ToString());
#endif
            return nonlinSolver;
        }

        /// <summary>
        /// This will return a <code>linear</code> solver object, which is configured according to <see cref="LinearSolverConfig"/>, which can be adjusted from Controlfile (defined in <see cref="AppControl"/>). 
        /// </summary>
        /// <param name="templinearSolve"></param>
        /// <param name="Timestepper"></param>
        public void GenerateLinear(out ISolverSmootherTemplate templinearSolve, AggregationGridData[] ts_MultigridSequence, MultigridOperator.ChangeOfBasisConfig[][] ts_MultigridOperatorConfig) {
            if (m_linsolver != null) {
                m_lc.SolverCode = LinearSolverCode.selfmade;
            }
            templinearSolve = GenerateLinear_body(m_lc, null, ts_MultigridSequence, ts_MultigridOperatorConfig);
            Debug.Assert(templinearSolve != null);
            return;
        }

        public void GenerateLinear(out ISolverSmootherTemplate templinearSolve, AggregationGridData[] ts_MultigridSequence, MultigridOperator.ChangeOfBasisConfig[][] ts_MultigridOperatorConfig, List<Action<int, double[], double[], MultigridOperator>> IterationCallbacks) {
            IterationCallbacks.ForEach(ICB => this.CustomizedCallback += ICB);
            GenerateLinear(out templinearSolve, ts_MultigridSequence, ts_MultigridOperatorConfig);
        }

        /// <summary>
        /// This one is the method-body of <see cref="GenerateLinear"/> and shall not be called from the outside. Some Solver aquire additional information, thus the timestepper is overgiven as well.
        /// </summary>
        /// <param name="Timestepper"></param>
        /// <param name="lc"></param>
        /// <returns></returns>
        private ISolverSmootherTemplate GenerateLinear_body(LinearSolverConfig lc, NonLinearSolverConfig nc, AggregationGridData[] MultigridSequence, MultigridOperator.ChangeOfBasisConfig[][] MultigridOperatorConfig, bool isNonLinPrecond = false) {

            // +++++++++++++++++++++++++++++++++++++++++++++
            // the linear solvers:
            // +++++++++++++++++++++++++++++++++++++++++++++

            //if (lc == null)
            //    throw new ArgumentNullException();

            ISolverSmootherTemplate templinearSolve = null;



            //Calculate number of local DOF for every Multigridlevel
            int[] DOFperCell = new int[MultigridSequence.Length];
            int[] LocalDOF = new int[MultigridSequence.Length];
            int counter = 0;
            for (int iLevel = 0; iLevel < DOFperCell.Length; iLevel++) {
                counter = iLevel;
                if (iLevel > MultigridOperatorConfig.Length - 1)
                    counter = MultigridOperatorConfig.Length - 1;

                int d = MultigridSequence[iLevel].SpatialDimension;
                foreach (var variable in MultigridOperatorConfig[counter]) {
                    int p = variable.Degree;
                    switch (d) {
                        case 1:
                            DOFperCell[iLevel] += p + 1 + p + 1;
                            break;
                        case 2:
                            DOFperCell[iLevel] += (p * p + 3 * p + 2) / 2;
                            break;
                        case 3:
                            DOFperCell[iLevel] += (p * p * p + 6 * p * p + 11 * p + 6) / 6;
                            break;
                        default:
                            throw new Exception("wtf?Spacialdim=1,2,3 expected");
                    }
                }
                //CHANGE THIS ASAP: This is not right in case of XDG ... because blocks have truncated size at this code level
                LocalDOF[iLevel] = MultigridSequence[iLevel].CellPartitioning.LocalLength * DOFperCell[iLevel];
            }

            //these values are acquired for some solvers
            int NoCellsLoc = MultigridSequence[0].CellPartitioning.LocalLength;
            int NoCellsGlob = MultigridSequence[0].CellPartitioning.TotalLength;
            int NoOfBlocks = (int)Math.Max(1, Math.Round(LocalDOF[0] / (double)lc.TargetBlockSize));
            int SpaceDim = MultigridSequence[0].SpatialDimension;
            int MultigridSeqLength = MultigridSequence.Length;
            ISolverSmootherTemplate _precond;

            switch (lc.SolverCode) {
                case LinearSolverCode.automatic:
                    if (nc != null) {
                        templinearSolve = Automatic(nc, lc, LocalDOF, SpaceDim, NoCellsLoc, NoCellsGlob);
                    } else {
                        templinearSolve = AutomaticLinearOnly(lc);
                    }
                    break;

                case LinearSolverCode.classic_mumps:
                    templinearSolve = new SparseSolver() {
                        WhichSolver = SparseSolver._whichSolver.MUMPS,
                        LinConfig = lc,
<<<<<<< HEAD
                        TestSolution = lc.TestSolution
=======
                        TestSolution = false
>>>>>>> 016dec8b
                    };
                    break;

                case LinearSolverCode.classic_pardiso:
                    templinearSolve = new SparseSolver() {
                        WhichSolver = SparseSolver._whichSolver.PARDISO,
                        LinConfig = lc,
<<<<<<< HEAD
                        TestSolution = lc.TestSolution
        };
=======
                        TestSolution = false
                    };
>>>>>>> 016dec8b
                    break;

                case LinearSolverCode.exp_schwarz_directcoarse_overlap:

                    if (lc.NoOfMultigridLevels < 2)
                        throw new ApplicationException("At least 2 Multigridlevels are required");

                    templinearSolve = new Schwarz() {
                        m_BlockingStrategy = new Schwarz.METISBlockingStrategy() {
                            NoOfPartsPerProcess = 1,
                        },
                        Overlap = 1,
                        CoarseSolver = DetermineMGSquence(lc.NoOfMultigridLevels - 2, lc)
                    };
                    break;

                case LinearSolverCode.exp_schwarz_directcoarse:

                    if (lc.NoOfMultigridLevels < 2)
                        throw new ApplicationException("At least 2 Multigridlevels are required");

                    templinearSolve = new Schwarz() {
                        m_BlockingStrategy = new Schwarz.METISBlockingStrategy() {
                            NoOfPartsPerProcess = 1,
                        },
                        Overlap = 0,
                        CoarseSolver = DetermineMGSquence(lc.NoOfMultigridLevels - 2, lc)
                    };
                    break;

                case LinearSolverCode.exp_schwarz_Kcycle_directcoarse:

                    if (lc.NoOfMultigridLevels < 2)
                        throw new ApplicationException("At least 2 Multigridlevels are required");

                    templinearSolve = new Schwarz() {
                        m_BlockingStrategy = new Schwarz.MultigridBlocks() {
                            Depth = lc.NoOfMultigridLevels - 1
                        },
                        Overlap = 0,
                        CoarseSolver = DetermineMGSquence(lc.NoOfMultigridLevels - 2, lc)
                    };
                    break;

                case LinearSolverCode.exp_schwarz_Kcycle_directcoarse_overlap:

                    if (lc.NoOfMultigridLevels < 2)
                        throw new ApplicationException("At least 2 Multigridlevels are required");

                    templinearSolve = new Schwarz() {
                        m_BlockingStrategy = new Schwarz.MultigridBlocks() {
                            Depth = lc.NoOfMultigridLevels - 1
                        },
                        Overlap = 1,
                        CoarseSolver = DetermineMGSquence(lc.NoOfMultigridLevels - 2, lc)
                    };
                    break;

                case LinearSolverCode.exp_softgmres:

                    templinearSolve = new SoftGMRES() {
                        MaxKrylovDim = lc.MaxKrylovDim,
                        m_Tolerance = lc.ConvergenceCriterion,
                    };
                    break;

                case LinearSolverCode.exp_softgmres_schwarz_Kcycle_directcoarse_overlap:

                    _precond = new Schwarz() {
                        m_BlockingStrategy = new Schwarz.MultigridBlocks() {
                            Depth = lc.NoOfMultigridLevels - 1
                        },
                        Overlap = 1,
                        CoarseSolver = DetermineMGSquence(lc.NoOfMultigridLevels - 2, lc)
                    };
                    SetLinItCallback(_precond, isNonLinPrecond, IsLinPrecond: true);

                    templinearSolve = new SoftGMRES() {
                        MaxKrylovDim = lc.MaxKrylovDim,
                        m_Tolerance = lc.ConvergenceCriterion,
                        Precond = _precond,
                    };
                    break;

                case LinearSolverCode.exp_softgmres_schwarz_directcoarse_overlap:
                    if (lc.NoOfMultigridLevels < 2)
                        throw new ApplicationException("At least 2 Multigridlevels are required");

                    _precond = new Schwarz() {
                        m_BlockingStrategy = new Schwarz.METISBlockingStrategy() {
                            NoOfPartsPerProcess = 1,
                        },
                        Overlap = 1,
                        CoarseSolver = DetermineMGSquence(lc.NoOfMultigridLevels - 2, lc)
                    };
                    SetLinItCallback(_precond, isNonLinPrecond, IsLinPrecond: true);

                    templinearSolve = new SoftGMRES() {
                        MaxKrylovDim = lc.MaxKrylovDim,
                        m_Tolerance = lc.ConvergenceCriterion,
                        Precond = _precond,
                    };
                    break;

                case LinearSolverCode.exp_multigrid:
                    if (lc.NoOfMultigridLevels < 2)
                        throw new ApplicationException("At least 2 Multigridlevels are required");
                    templinearSolve = new ILU() { };
                    break;

                case LinearSolverCode.exp_ILU:
                    templinearSolve = new ILU() { };
                    break;

                case LinearSolverCode.exp_Schur:
                    templinearSolve = new SchurPrecond() {
                        SchurOpt = SchurPrecond.SchurOptions.decoupledApprox
                    };
                    break;

                case LinearSolverCode.exp_Simple:
                    templinearSolve = new SchurPrecond() {
                        SchurOpt = SchurPrecond.SchurOptions.SIMPLE
                    };
                    break;

                case LinearSolverCode.exp_AS_1000:
                    if (MultigridSequence[0].SpatialDimension == 3)   //3D --> 212940DoF 
                    {
                        templinearSolve = new Schwarz() {
                            m_BlockingStrategy = new Schwarz.METISBlockingStrategy() {
                                //noofparts = 76,
                                NoOfPartsPerProcess = 213, // Warum 76
                            },
                            CoarseSolver = new SparseSolver() {
                                WhichSolver = SparseSolver._whichSolver.MUMPS,    //PARDISO
                                LinConfig = lc
                            },
                            Overlap = 1
                        };
                    } else  //2D --> 75088DoF
                    {
                        templinearSolve = new Schwarz() {
                            m_BlockingStrategy = new Schwarz.METISBlockingStrategy() {
                                //noofparts = 213,
                                NoOfPartsPerProcess = 213,
                            },
                            CoarseSolver = new SparseSolver() {
                                WhichSolver = SparseSolver._whichSolver.MUMPS,    //PARDISO
                                LinConfig = lc
                            },
                            Overlap = 1
                        };
                    }
                    break;

                case LinearSolverCode.exp_AS_5000:
                    if (MultigridSequence[0].SpatialDimension == 3)   //3D --> 212940DoF
                    {
                        templinearSolve = new Schwarz() {
                            m_BlockingStrategy = new Schwarz.METISBlockingStrategy() {
                                //noofparts = 43,
                                NoOfPartsPerProcess = 43,
                            },
                            CoarseSolver = new SparseSolver() {
                                WhichSolver = SparseSolver._whichSolver.MUMPS,    //PARDISO
                                LinConfig = lc
                            },
                            Overlap = 1
                        };
                    } else  //2D --> 75088DoF
                    {
                        templinearSolve = new Schwarz() {
                            m_BlockingStrategy = new Schwarz.METISBlockingStrategy() {
                                //noofparts = 16,
                                NoOfPartsPerProcess = 43,
                            },
                            CoarseSolver = new SparseSolver() {
                                WhichSolver = SparseSolver._whichSolver.MUMPS,    //PARDISO
                                LinConfig = lc
                            },
                            Overlap = 1
                        };
                    }

                    break;

                case LinearSolverCode.exp_AS_10000:
                    if (MultigridSequence[0].SpatialDimension == 3)   //3D --> 212940DoF
                    {
                        templinearSolve = new Schwarz() {
                            m_BlockingStrategy = new Schwarz.METISBlockingStrategy() {
                                //noofparts = 22,
                                NoOfPartsPerProcess = 22,

                            },
                            CoarseSolver = new SparseSolver() {
                                WhichSolver = SparseSolver._whichSolver.MUMPS,    //PARDISO
                                LinConfig = lc
                            },
                            Overlap = 1
                        };
                    } else  //2D --> 75088DoF
                    {
                        templinearSolve = new Schwarz() {
                            m_BlockingStrategy = new Schwarz.METISBlockingStrategy() {
                                //noofparts = 8,
                                NoOfPartsPerProcess = 22, //

                            },
                            CoarseSolver = new SparseSolver() {
                                WhichSolver = SparseSolver._whichSolver.MUMPS,    //PARDISO
                                LinConfig = lc
                            },
                            Overlap = 1
                        };
                    }

                    break;

                case LinearSolverCode.exp_AS_MG:
                    templinearSolve = new Schwarz() {
                        m_BlockingStrategy = new Schwarz.MultigridBlocks() {
                            //depth = asdepth,
                            Depth = 2,
                        },
                        CoarseSolver = new SparseSolver() {
                            WhichSolver = SparseSolver._whichSolver.MUMPS,    //PARDISO
                            LinConfig = lc
                        },

                        Overlap = 1
                    };
                    break;


                case LinearSolverCode.exp_localPrec:
                    templinearSolve = new LocalizedOperatorPrec() {
                        m_dt = lc.exp_localPrec_Min_dt,
                        m_muA = lc.exp_localPrec_muA,
                    };
                    break;

                case LinearSolverCode.classic_cg:
                    templinearSolve = new SparseSolver() {
                        WhichSolver = SparseSolver._whichSolver.CG,
                        LinConfig = lc
                    };
                    break;

                case LinearSolverCode.exp_softpcg_mg:
                    templinearSolve = SpecialMultilevelSchwarz(lc, LocalDOF, MultigridSeqLength, isNonLinPrecond, MultigridOperatorConfig);
                    break;

                case LinearSolverCode.exp_softpcg_schwarz:

                    Console.WriteLine("Additive Schwarz, No of blocks: " + NoOfBlocks.MPISum());

                    _precond = new Schwarz() {
                        m_MaxIterations = 1,
                        CoarseSolver = null,
                        m_BlockingStrategy = new Schwarz.METISBlockingStrategy {
                            NoOfPartsPerProcess = NoOfBlocks
                        },
                        Overlap = 1
                    };
                    SetLinItCallback(_precond, isNonLinPrecond, IsLinPrecond: true);
                    templinearSolve = new SoftPCG() {
                        m_MaxIterations = lc.MaxSolverIterations,
                        m_Tolerance = lc.ConvergenceCriterion,
                        Precond = _precond
                    };
                    break;

                case LinearSolverCode.exp_direct_lapack:
                    templinearSolve = new SparseSolver() {
                        WhichSolver = SparseSolver._whichSolver.Lapack
                    };
                    break;

                case LinearSolverCode.exp_softpcg_schwarz_directcoarse:

                    _precond = new Schwarz() {
                        m_MaxIterations = 1,
                        CoarseSolver = new SparseSolver() {
                            WhichSolver = SparseSolver._whichSolver.MUMPS
                        },
                        m_BlockingStrategy = new Schwarz.METISBlockingStrategy() {
                            NoOfPartsPerProcess = NoOfBlocks
                        },
                        Overlap = 1,
                    };
                    SetLinItCallback(_precond, isNonLinPrecond, IsLinPrecond: true);

                    Console.WriteLine("Additive Schwarz w. direct coarse, No of blocks: " + NoOfBlocks.MPISum());
                    templinearSolve = new SoftPCG() {
                        m_MaxIterations = lc.MaxSolverIterations,
                        m_Tolerance = lc.ConvergenceCriterion,
                        Precond = _precond,
                    };
                    break;

                case LinearSolverCode.exp_Kcycle_schwarz:
                    templinearSolve = KcycleMultiSchwarz(lc, LocalDOF);
                    //templinearSolve = new DynamicMultigrid();
                    break;

                case LinearSolverCode.exp_gmres_levelpmg:
                    _precond = new LevelPmg() { UseHiOrderSmoothing = true, CoarseLowOrder=3 };
                    //_precond = new SparseSolver() { WhichSolver = SparseSolver._whichSolver.PARDISO };
                    SetLinItCallback(_precond, isNonLinPrecond, IsLinPrecond: true);
                    templinearSolve = new SoftGMRES() {
                        m_Tolerance = lc.ConvergenceCriterion,
                        m_MaxIterations = lc.MaxSolverIterations,
                        MaxKrylovDim = lc.MaxKrylovDim,
                        Precond = _precond
                    };


                    //templinearSolve = new OrthonormalizationScheme() {
                    //    Tolerance = lc.ConvergenceCriterion,
                    //    MaxIter = lc.MaxSolverIterations,
                    //    PrecondS = new ISolverSmootherTemplate[] {
                    //        new LevelPmg() { UseHiOrderSmoothing = true }
                    //        //new BlockJacobi() { NoOfIterations = 1, omega = 0.5 }
                    //    }
                    //};
                    break;

                case LinearSolverCode.exp_gmres_schwarz_pmg:
                    _precond = new Schwarz() {
                        m_MaxIterations = 1,
                        m_BlockingStrategy = new Schwarz.METISBlockingStrategy() {
                            NoOfPartsPerProcess = NoOfBlocks
                        },
                        CoarseSolver=null,
                        Overlap = 1,
                        EnableOverlapScaling = false,
                        UsePMGinBlocks = false,

                    };
                    templinearSolve = new SoftGMRES() {
                        m_Tolerance = lc.ConvergenceCriterion,
                        m_MaxIterations = lc.MaxSolverIterations,
                        Precond = _precond
                    };

                    break;

                //testing area, please wear a helmet ...
                case LinearSolverCode.exp_softpcg_jacobi_mg:

                    ISolverSmootherTemplate[] _prechain = new ISolverSmootherTemplate[] {
                        //new Schwarz() {
                        //    m_MaxIterations = 1,
                        //    CoarseSolver = null,
                        //    //m_BlockingStrategy = new Schwarz.METISBlockingStrategy() {
                        //    m_BlockingStrategy = new Schwarz.SimpleBlocking() {
                        //        NoOfPartsPerProcess = 4
                        //    },
                        //    Overlap = 0 // overlap does **NOT** seem to help
                        //},
                        //new SoftGMRES(){
                        //    m_MaxIterations=5,
                        //    MaxKrylovDim=50,
                        //    Precond=new Schwarz() {
                        //        m_MaxIterations = 10,
                        //    CoarseSolver = null,
                        //    m_BlockingStrategy = new Schwarz.METISBlockingStrategy() {
                        //        NoOfPartsPerProcess = 2
                        //    },
                        //    Overlap = 0 // overlap does **NOT** seem to help
                        //    }
                        //},
                        //new BlockJacobi() {
                        //    NoOfIterations = 3,
                        //    omega = 0.5
                        //},
                        new SoftPCG() {
                             m_MaxIterations = 5,
                             m_MinIterations = 5,
                        }
                    };

                    ISolverSmootherTemplate[] _postchain = new ISolverSmootherTemplate[]{
                       //new Schwarz() {
                       //     m_MaxIterations = 1,
                       //     CoarseSolver = null,
                       //     //m_BlockingStrategy = new Schwarz.METISBlockingStrategy() {
                       //     m_BlockingStrategy = new Schwarz.SimpleBlocking() {
                       //         NoOfPartsPerProcess = 4
                       //     },
                       //     Overlap = 0 // overlap does **NOT** seem to help
                       // },
                        //new SoftGMRES() {
                        //    m_MaxIterations=5,
                        //    MaxKrylovDim=50,
                        //    Precond=new Schwarz() {
                        //        m_MaxIterations = 10,
                        //    CoarseSolver = null,
                        //    m_BlockingStrategy = new Schwarz.METISBlockingStrategy() {
                        //        NoOfPartsPerProcess = 2
                        //    },
                        //    Overlap = 0 // overlap does **NOT** seem to help
                        //    }
                        //},
                        //new BlockJacobi() {
                        //    NoOfIterations = 3,
                        //    omega = 0.5
                        //},
                        new SoftPCG() {
                             m_MaxIterations = 5,
                             m_MinIterations = 5,
                        }
                    };

                    ISolverSmootherTemplate toppre = new BlockJacobi() {
                        NoOfIterations = 3,
                        omega = 0.5
                    };

                    ISolverSmootherTemplate toppst = new BlockJacobi() {
                        NoOfIterations = 3,
                        omega = 0.5
                    };

                    _precond = My_MG_Precond(lc, LocalDOF, MultigridSeqLength, isNonLinPrecond, _prechain, _postchain, toppre, toppst);

                    templinearSolve = new SoftPCG() {
                        m_MaxIterations = lc.MaxSolverIterations,
                        m_Tolerance = lc.ConvergenceCriterion,
                        Precond = _precond,
                    };
                    //templinearSolve = new SoftGMRES() {
                    //    MaxKrylovDim = lc.MaxKrylovDim,
                    //    m_Tolerance = lc.ConvergenceCriterion,
                    //    Precond = _precond,
                    //};
                    break;

                case LinearSolverCode.exp_decomposedMG_OrthoScheme:

                    ISolverSmootherTemplate[] subsmoother = new ISolverSmootherTemplate[]{
                       //new Schwarz() {
                       //     m_MaxIterations = 1,
                       //     CoarseSolver = null,
                       //     //m_BlockingStrategy = new Schwarz.METISBlockingStrategy() {
                       //     m_BlockingStrategy = new Schwarz.SimpleBlocking() {
                       //         NoOfPartsPerProcess = 4
                       //     },
                       //     Overlap = 0 // overlap does **NOT** seem to help
                       // },
                        //new SoftGMRES() {
                        //    m_MaxIterations=5,
                        //    MaxKrylovDim=50,
                        //    Precond=new Schwarz() {
                        //        m_MaxIterations = 10,
                        //    CoarseSolver = null,
                        //    m_BlockingStrategy = new Schwarz.METISBlockingStrategy() {
                        //        NoOfPartsPerProcess = 2
                        //    },
                        //    Overlap = 0 // overlap does **NOT** seem to help
                        //    }
                        //},
                        //new BlockJacobi() {
                        //    NoOfIterations = 3,
                        //    omega = 0.5
                        //},
                        new SoftPCG() {
                             m_MaxIterations = 5,
                             m_MinIterations = 5,
                        }
                    };

                    ISolverSmootherTemplate[] topsmoother = new ISolverSmootherTemplate[]{
                        new BlockJacobi()
                        {
                            NoOfIterations = 5,
                            omega = 0.5
                        }
                    };

                    templinearSolve = MakeOrthoNormMGDecomp(lc,LocalDOF, MultigridSeqLength, isNonLinPrecond, new SolverSquence() {SolverChain= subsmoother}, new SolverSquence() { SolverChain = topsmoother });

                    //templinearSolve = new SoftPCG()
                    //{
                    //    m_MaxIterations = lc.MaxSolverIterations,
                    //    m_Tolerance = lc.ConvergenceCriterion,
                    //    Precond = _precond,
                    //};
                    break;

                case LinearSolverCode.exp_softpcg_schwarz_mg:
                    _precond = new Schwarz() {
                        m_MaxIterations = 1,
                        CoarseSolver = new SparseSolver() {
                            WhichSolver = SparseSolver._whichSolver.MUMPS,
                            LinConfig = lc
                        },
                    m_BlockingStrategy = new Schwarz.METISBlockingStrategy() {
                            NoOfPartsPerProcess = NoOfBlocks
                        },
                        Overlap = 1,
                    };

                    Console.WriteLine("Additive Schwarz w. direct coarse, No of blocks: " + NoOfBlocks.MPISum());
                    templinearSolve = new SoftPCG() {
                        m_MaxIterations = lc.MaxSolverIterations,
                        m_Tolerance = lc.ConvergenceCriterion,
                        Precond = _precond,
                    };
                    break;

                case LinearSolverCode.exp_OrthoS_pMG:

                    templinearSolve = new OrthonormalizationScheme() {
                        PrecondS = new ISolverSmootherTemplate[]{
                            new LevelPmg() {
                                UseHiOrderSmoothing =true,
                                CoarseLowOrder=1
                            },

                            new Schwarz() {
                                m_MaxIterations = 1,
                                CoarseSolver = null,
                                Overlap=1,
                                m_BlockingStrategy = new Schwarz.METISBlockingStrategy()          {
                                    NoOfPartsPerProcess = NoOfBlocks
                                },
                                UsePMGinBlocks=false,
                                EnableOverlapScaling=false,
                                pLow=1,
                            },
                        },
                        MaxKrylovDim = lc.MaxKrylovDim,
                        MaxIter = lc.MaxSolverIterations,
                        Tolerance = lc.ConvergenceCriterion
                    };
                    break;
                //end of testing area

                case LinearSolverCode.selfmade:
                    if (isNonLinPrecond) {
                        templinearSolve = m_precond;
                    } else {
                        templinearSolve = m_linsolver;
                    }
                    break;


                default:
                    throw new NotImplementedException("Linear solver option not available");
            }
            Debug.Assert(templinearSolve != null);
            //((ISolverWithCallback)templinearSolve).IterationCallback += LinItCallback;
            SetLinItCallback(templinearSolve, isNonLinPrecond);
#if DEBUG
            Console.WriteLine("linear Solver: {0}", lc.SolverCode.ToString());
#endif
            return templinearSolve;
        }

        /// <summary>
        /// You can set your own default iteration callback here. The Callback will be executed on every used solver (linear, nonlinear or preconditioner) at every iteration.
        /// </summary>
        private Action<int, double[], double[], MultigridOperator> CustomizedCallback {
            get;
            set;
        }

        public Action<int, double[], double[], MultigridOperator> PrecondExclusiveCustomizedCallback {
            get;
            set;
        }

        private Action<int, double[], double[], MultigridOperator> DefaultItCallback;

        private void SetLinItCallback(ISolverSmootherTemplate solverwithoutcallback, bool IsNonLinPrecond, bool IsLinPrecond = false) {
            int _caseselect = -1;
            ISolverWithCallback _solverwithcallback = (ISolverWithCallback)solverwithoutcallback;
            if (IsNonLinPrecond) {
                _caseselect = IsLinPrecond ? 0 : 1;
            } else {
                _caseselect = IsLinPrecond ? 2 : 3;
            }

            string[] _name = new string[2];
            bool UseDefaultItCallback = false;
            //Who are you?
            switch (_caseselect) {
                case 0:
                    //NonlinearPrecond, LinearPrecond
                    _name[0] = "Precond";
                    _name[1] = "Precond";
                    UseDefaultItCallback = m_nc.PrecondSolver.verbose;
                    break;
                case 1:
                    //NonLinearPrecond, LinearSolver
                    _name[0] = "Precond";
                    _name[1] = "Solver";
                    UseDefaultItCallback = m_nc.PrecondSolver.verbose;
                    break;
                case 2:
                    //LinearizedESSolver, LinearPrecond
                    _name[0] = "-";
                    _name[1] = "Precond";
                    UseDefaultItCallback = m_lc.verbose;
                    break;
                case 3:
                    //LinearizedESSolver, LinearSolver
                    _name[0] = "-";
                    _name[1] = "Solver";
                    UseDefaultItCallback = m_lc.verbose;
                    break;
                default:
                    throw new NotImplementedException("solver interface unknown to me");
            }
            DefaultItCallback = GenerateDefaultCallback<ISolverWithCallback>(_caseselect, _name, _solverwithcallback);
            if (UseDefaultItCallback) {
                _solverwithcallback.IterationCallback += DefaultItCallback;
            }

            _solverwithcallback.IterationCallback += CustomizedCallback;
            if (IsLinPrecond)
                _solverwithcallback.IterationCallback += PrecondExclusiveCustomizedCallback;
        }

        private double m_ResOfPreviousSolver=0;

        private Action<int, double[], double[], MultigridOperator> GenerateDefaultCallback<T>(int caseselect, string[] name, T solverwithcallback) {

            string names = String.Join(",", name);
            string bla = String.Join(".", solverwithcallback.ToString().Split('.'), 3, 1);

            return delegate (int iterIndex, double[] currentSol, double[] currentRes, MultigridOperator Mgop) {
                FirstLineinCallBack();
                //double max = Math.Max(currentRes.Max(), Math.Abs(currentRes.Min()));
                double res = currentRes.L2NormPow2().MPISum().Sqrt();

                
                m_Iterations[caseselect] = iterIndex;
                m_Iterations[5]++;
                string Its = "";
                Array.ForEach<int>(m_Iterations, i => Its += i.ToString() + ",");
                Console.WriteLine("{0} : {1}, {2}, {3}, {4}", Its, names, res, bla, Mgop.LevelIndex);
              
            };
        }

        protected void SetNonLinItCallback(NonlinearSolver nonlinsolver) {

            string[] _name = new string[2];
            int _caseselect = 5;
            _name[0] = "Solver";
            _name[1] = "-";
            DefaultItCallback = GenerateDefaultCallback<NonlinearSolver>(_caseselect, _name, nonlinsolver);
            if (m_nc.verbose) {
                nonlinsolver.IterationCallback += DefaultItCallback;
            }
            nonlinsolver.IterationCallback += CustomizedCallback;
        }

        private void FirstLineinCallBack() {
            if (m_Iterations == null) {
                string FirstLine = "PP, PS, -P, -S, S-, It in MG, All, NonLin, Lin, InfResi, SolverName, Multigridlevel";
                m_Iterations = new int[6];
                Console.WriteLine(FirstLine);
            }
        }

        private int[] m_Iterations;

        public int[] GetIterationcounter {
            get {
                return m_Iterations;
            }
        }

        /// <summary>
        /// Is get and set by <see cref="Selfmade_linsolver"/> and used by <see cref="GenerateLinear"/>.
        /// </summary>
        private ISolverSmootherTemplate m_linsolver;

        /// <summary>
        /// Is get and set by <see cref="Selfmade_nonlinsolver"/> and used by <see cref="GenerateNonLinear"/>.
        /// </summary>
        private NonlinearSolver m_nonlinsolver;

        /// <summary>
        /// Is get and set by <see cref="Selfmade_precond"/> and used by <see cref="GenerateLinear"/>.
        /// </summary>
        private ISolverSmootherTemplate m_precond;

        /// <summary>
        /// Internal linear solver configuration. Shall always be != null. 
        /// </summary>
        private LinearSolverConfig m_lc;

        /// <summary>
        /// Internal nonlinear solver configuration. Shall always be != null. 
        /// </summary>
        private NonLinearSolverConfig m_nc;

        /// <summary>
        /// For developers, who want full control over solvers: In <see cref="selfmade_linsolver"/> you can insert your own config of linear solver.
        /// Set the solver to <c>null</c> to enable solver generation from <see cref="LinearSolverConfig"/> again.
        /// </summary>
        public ISolverSmootherTemplate Selfmade_linsolver {
            set {
                m_linsolver = value;
            }
            get {
                return m_linsolver;
            }
        }

        /// <summary>
        /// For developers, who want full control over solvers: In <see cref="selfmade_nonlinsolver"/> you can insert your own config of nonlinear solver,
        /// which will overwrite the output of <see cref="GenerateNonLinear"/> with the overgiven solver.
        /// Set the solver to <c>null</c> to enable solver generation from <see cref="NonLinearSolverConfig"/> again.
        /// Note: The overgiven solver has to be completely defined (precond!=null and linsolve!=null) 
        /// </summary>
        public NonlinearSolver Selfmade_nonlinsolver {
            set {
                m_nonlinsolver = value;
            }
            get {
                return m_nonlinsolver;
            }
        }

        /// <summary>
        /// For developers, who want full control over solvers: In <see cref="Selfmade_precond"/> you can insert your own config of linear solver.
        /// Set the solver to <c>null</c> to enable solver generation from <see cref="NonLinearSolverConfig.Precond_solver"/> again.
        /// </summary>
        public ISolverSmootherTemplate Selfmade_precond {
            set {
                m_precond = value;
            }
            get {
                return m_precond;
            }
        }

        /// <summary>
        /// Automatic Chooser for LinearSolver standalone
        /// </summary>
        /// <param name="Timestepper"></param>
        /// <param name="lc"></param>
        private ISolverSmootherTemplate AutomaticLinearOnly(LinearSolverConfig lc) {
            throw new NotImplementedException();
        }

        /// <summary>
        /// Automatic choice of linear solver depending on problem size, immersed boundary, polynomial degree, etc. In addition the nonlinearsolver config is considered as well.
        /// </summary>
        private ISolverSmootherTemplate Automatic(NonLinearSolverConfig nc, LinearSolverConfig lc, int[] LDOF, int Dim, int NoCellsLoc, int NoCellsGlob) {



            var D = Dim;

            //int pV = Control.FieldOptions["VelocityX"].Degree;
            int pV = LDOF[0];
            int pP = pV - 1; //Control.FieldOptions["Pressure"].Degree;


            // Detecting variables for solver determination 

            var cellsLoc = NoCellsLoc;
            var cellsGlo = NoCellsGlob;

            ISolverSmootherTemplate tempsolve = null;

            //var size = Timestepper.MultigridSequence[0].CellPartitioning.MpiSize;

            // !!!!!!!!!!!UNTERSCHEIDUNG OB PICARD ODER NEWTON!!!!!!!!!!!!
            if (nc.SolverCode == NonLinearSolverCode.NewtonGMRES) {

                // Spatial Dimension
                switch (D) {
                    case 1:
                        break;
                        throw new NotImplementedException("Currently not implemented for " + D + " Dimensions");
                    //break;

                    case 2:
                        throw new NotImplementedException("Currently not implemented for " + D + " Dimensions");
                    //break;

                    case 3:
                        //var dofsPerCell3D = (3 * (pV * pV * pV + 6 * pV * pV + 11 * pV + 6) / 6 + 1 * (pP * pP * pP + 6 * pP * pP + 11 * pP + 6) / 6);
                        int dofsPerCell3D = LDOF[0] / NoCellsLoc;
                        var dofsLoc = dofsPerCell3D * cellsLoc;
                        int dofsGlo = dofsPerCell3D * cellsGlo;

                        var PPP = (int)Math.Ceiling(dofsLoc / 6500.0);

                        Console.WriteLine("Analysing the problem yields " + PPP + " parts per process.");

                        if (dofsGlo > 10000) {

                            if (lc.NoOfMultigridLevels < 2)
                                throw new ApplicationException("At least 2 Multigridlevels are required");

                            tempsolve = new Schwarz() {
                                m_BlockingStrategy = new Schwarz.METISBlockingStrategy() {
                                    NoOfPartsPerProcess = PPP,
                                },
                                Overlap = 1,
                                CoarseSolver = DetermineMGSquence(lc.NoOfMultigridLevels - 2, lc)
                            };
                        } else {
                            tempsolve = new SparseSolver() {
                                WhichSolver = SparseSolver._whichSolver.MUMPS,
                                LinConfig = lc
                            };
                        }
                        break;

                    default:
                        throw new NotImplementedException("Currently not implemented for " + D + " Dimensions");
                }
            } else {
                // Spatial Dimension
                switch (D) {
                    case 1:
                        break;
                        throw new NotImplementedException("Currently not implemented for " + D + " Dimensions");
                    //break;

                    case 2:
                        throw new NotImplementedException("Currently not implemented for " + D + " Dimensions");
                    //break;

                    case 3:
                        var dofsPerCell3D = LDOF[0] / NoCellsLoc;
                        var dofsLoc = dofsPerCell3D * cellsLoc;
                        var dofsGlo = dofsPerCell3D * cellsGlo;

                        if (dofsGlo > 10000) {

                            if (lc.NoOfMultigridLevels < 2)
                                throw new ApplicationException("At least 2 Multigridlevels are required");

                            tempsolve = new SoftGMRES() {
                                MaxKrylovDim = lc.MaxKrylovDim,
                                m_Tolerance = lc.ConvergenceCriterion,
                                Precond = new Schwarz() {
                                    m_BlockingStrategy = new Schwarz.SimpleBlocking() {
                                        NoOfPartsPerProcess = (int)Math.Ceiling(dofsLoc / 6500.0),
                                    },
                                    Overlap = 1,
                                    CoarseSolver = DetermineMGSquence(lc.NoOfMultigridLevels - 2, lc)
                                },
                            };
                        } else {
                            tempsolve = new SparseSolver() {
                                WhichSolver = SparseSolver._whichSolver.MUMPS,
                                LinConfig = lc
                            };
                        }
                        break;

                    default:
                        throw new NotImplementedException("Currently not implemented for " + D + " Dimensions");
                }

            }

            return tempsolve;
            //Timestepper.

            // Wenn Gesamtproblem in 2D < 100000 DoFs -> Direct Solver
            // Wenn Gesamtproblem in 3D < 10000 DoFs -> Direct Solver 

            // Block Solve 3D ca. 6000 DoFs per Process -> Adjust Blocks per Process
            // Coarse Solve ca. 5000 bis 10000 DoFs. -> Adjust Multigrid Levels

        }

        /// <summary>
        /// Determines a solver sequence depending on MGlevels
        /// </summary>
        /// <param name="MGlevels"></param>
        /// <param name="CoarsestSolver"></param>
        /// <returns></returns>
        private ISolverSmootherTemplate DetermineMGSquence(int MGlevels, LinearSolverConfig lc) {
            ISolverSmootherTemplate solver;
            if (MGlevels > 0) {
                solver = new ClassicMultigrid() { CoarserLevelSolver = DetermineMGSquence(MGlevels - 1, lc) };
            } else {
                solver = new SparseSolver() {
                    WhichSolver = SparseSolver._whichSolver.MUMPS,
                    LinConfig = lc
                };
            }
            return solver;
        }
        /// <summary>
        /// experimental. Is connected to Decomposed MG OrthoScheme. Can be deleted if not used anymore ...
        /// </summary>
        private ISolverSmootherTemplate BareMGSquence(int MGlevels, ISolverSmootherTemplate coarseSolver, ISolverSmootherTemplate smoother=null)
        {
            ISolverSmootherTemplate solver;
            if (MGlevels > 0)
            {
                solver = new ClassicMultigrid() {
                    CoarserLevelSolver = BareMGSquence(MGlevels - 1, coarseSolver, smoother),
                    PreSmoother= smoother.Clone(),
                    PostSmoother= smoother.Clone(),
                };
            }
            else
            {
                solver = coarseSolver;
            }
            return solver;
        }

        /// <summary>
        /// experimental. Is connected to Decomposed MG OrthoScheme. Can be deleted if not used anymore ...
        /// </summary>
        /// <param name="MGlevels"></param>
        /// <param name="lc"></param>
        /// <param name="coarseSolver"></param>
        /// <returns></returns>
        private ISolverSmootherTemplate BareMGSquence(int MGlevels, ISolverSmootherTemplate coarseSolver, ISolverSmootherTemplate smoother, ISolverSmootherTemplate topsmoother)
        {
            ISolverSmootherTemplate solver;
            if (MGlevels > 0)
            {
                solver = new ClassicMultigrid() {
                    CoarserLevelSolver = BareMGSquence(MGlevels - 1, coarseSolver, smoother),
                    PreSmoother= topsmoother.Clone(),
                    PostSmoother= topsmoother.Clone()
                };
            }
            else
            {
                solver = coarseSolver;
            }
            return solver;
        }

        /// <summary>
        /// clears overgiven selfmade solvers
        /// </summary>
        public void Clear() {
            //this.m_lc = null;
            //this.m_nc = null;
            this.m_linsolver = null;
            this.m_nonlinsolver = null;
        }

        public void Check_NonLinearSolver(NonlinearSolver NLSolver)
        {
            if (NLSolver is Newton newtonsolver)
                Check_Newton(newtonsolver);
            if (NLSolver is FixpointIterator picardsolver)
                Check_Picard(picardsolver);
        }

        private void Check_Newton(Newton NewtonSolver)
        {
            bool check=true;
            check = m_nc.ConvergenceCriterion == NewtonSolver.ConvCrit &&
            m_nc.MaxSolverIterations == NewtonSolver.MaxIter &&
            m_nc.MinSolverIterations == NewtonSolver.MinIter;
            //m_nc.PrecondSolver.Equals(NewtonSolver.Precond);
            Debug.Assert(check);
        }

        private void Check_Picard(FixpointIterator FPSolver)
        {
            bool check = true;
            check = m_nc.ConvergenceCriterion == FPSolver.ConvCrit &&
            m_nc.MaxSolverIterations == FPSolver.MaxIter &&
            m_nc.MinSolverIterations == FPSolver.MinIter &&
            //m_nc.PrecondSolver.Equals(FPSolver.Precond) &&
            m_nc.UnderRelax == FPSolver.UnderRelax;
            Debug.Assert(check);
        }


        /// <summary>
        /// Checks overgiven selfmade linear solver
        /// </summary>
        /// <returns></returns>
        private bool Check_linsolver() {
            bool check = true;
            //test something ... m_linsolver
            return check;
        }

        /// <summary>
        /// Checks overgiven selfmade proconditioner solver
        /// </summary>
        /// <returns></returns>
        private bool Check_precond() {
            bool check = true;
            //test something ... m_precond
            return check;
        }

        /// <summary>
        /// Checks overgiven selfmade nonlinear solver
        /// </summary>
        /// <returns></returns>
        private bool Check_nonlinsolver() {
            bool check = true;
            //test something ... m_nonlinsolver
            return check;
        }

        private int m_MG_Counter = 0;
        private double[] ProlRes = new double[10];
        private double[] RestRes = new double[10];
        //private double[] ProlRes = {1,2,3,4,5};
        //private double[] RestRes = {10,9,8,7,6};

        private int m_MG_Depth=-1;
        private int MG_Depth{
            get{ return m_MG_Depth; }
            set{ m_MG_Depth = Math.Max(value, m_MG_Depth); }
            }

        private void MultigridCallback(int iterIndex, double[] currentSol, double[] currentRes, MultigridOperator Mgop)
        {
            int currentMGLevel = Mgop.LevelIndex;

            if (m_MG_Counter - currentMGLevel == +1)
            {
                double residualNormAf = currentRes.L2Norm().MPISum(Mgop.OperatorMatrix.MPI_Comm); // residual norm after coarse grid correction
                ProlRes[currentMGLevel] = residualNormAf;
                Console.WriteLine("after Prolongation {0}<-{1}: {2}", currentMGLevel, currentMGLevel+1 , ProlRes[currentMGLevel] - ProlRes[currentMGLevel+1]);
            }

            if(m_MG_Counter - currentMGLevel ==0 && currentMGLevel== MG_Depth)
            {
                double residualNormAf = currentRes.L2Norm().MPISum(Mgop.OperatorMatrix.MPI_Comm); // residual norm after coarse grid correction
                ProlRes[currentMGLevel] = residualNormAf;
                Console.WriteLine("after Prolongation {0}<-{1}: {2}", currentMGLevel, currentMGLevel+1, ProlRes[currentMGLevel]- RestRes[currentMGLevel]);
            }

            if (m_MG_Counter - currentMGLevel == 0 && currentMGLevel == 0)
            {
                double residualNormB4 = currentRes.L2Norm().MPISum(Mgop.OperatorMatrix.MPI_Comm); // residual norm before coarse grid correction
                RestRes[currentMGLevel] = residualNormB4;
                Console.WriteLine("before Restriction {0}->{1}: {2}", currentMGLevel, currentMGLevel + 1, RestRes[currentMGLevel] - ProlRes[currentMGLevel]);
            }

            if (m_MG_Counter - currentMGLevel == -1)
            {
                double residualNormB4 = currentRes.L2Norm().MPISum(Mgop.OperatorMatrix.MPI_Comm); // residual norm before coarse grid correction
                RestRes[currentMGLevel] = residualNormB4;
                Console.WriteLine("before Restriction {0}->{1}: {2}", currentMGLevel, currentMGLevel + 1, RestRes[currentMGLevel] - RestRes[currentMGLevel-1]);
            }
            m_MG_Counter = currentMGLevel;
            MG_Depth = currentMGLevel;
        }

        private ISolverSmootherTemplate My_MG_Precond(LinearSolverConfig _lc, int[] _LocalDOF, int MSLength, bool isNonLinPrecond, ISolverSmootherTemplate[] prechain, ISolverSmootherTemplate[] postchain, ISolverSmootherTemplate toplevelpre, ISolverSmootherTemplate toplevelpst) {

            int DirectKickIn = _lc.TargetBlockSize;

            ISolverSmootherTemplate[] MultigridChain = new ISolverSmootherTemplate[MSLength];
            for (int iLevel = 0; iLevel < MSLength; iLevel++) {
                int SysSize = _LocalDOF[iLevel].MPISum();
                int NoOfBlocks = (int)Math.Ceiling(((double)SysSize) / ((double)DirectKickIn));

                bool useDirect = false;
                useDirect |= (SysSize < DirectKickIn);
                useDirect |= iLevel == MSLength - 1;
                useDirect |= NoOfBlocks.MPISum() <= 1;

                if (useDirect) {
                    MultigridChain[iLevel] = new SparseSolver() {
                        WhichSolver = SparseSolver._whichSolver.MUMPS,
                        TestSolution = false
                    };
                } else {

                    ISolverSmootherTemplate[] newpostchain = new ISolverSmootherTemplate[postchain.Length];
                    ISolverSmootherTemplate[] newprechain = new ISolverSmootherTemplate[prechain.Length];

                    ClassicMultigrid MgLevel = new ClassicMultigrid() {
                        m_MaxIterations = 1,
                        m_Tolerance = 0.0 // termination controlled by top level PCG
                    };

                    ((ISolverWithCallback)MgLevel).IterationCallback += MultigridCallback;

                    MultigridChain[iLevel] = MgLevel;

                    ISolverSmootherTemplate pre, pst;
                    if (iLevel > 0) {
                        

                        for(int i=0;i< prechain.Length;i++) {
                            newprechain[i] = prechain[i].Clone();
                            SetLinItCallback(newprechain[i], isNonLinPrecond, IsLinPrecond: true);
                        }

                        for (int i = 0; i <postchain.Length; i++) {
                            newpostchain[i] = postchain[i].Clone();
                            SetLinItCallback(newpostchain[i], isNonLinPrecond, IsLinPrecond: true);
                        }

                        pre = new SolverSquence() { SolverChain = newprechain };
                        pst = new SolverSquence() { SolverChain = newpostchain };

                    } else {

                        pre = toplevelpre;
                        pst = toplevelpst;

                        SetLinItCallback(toplevelpre,  isNonLinPrecond, IsLinPrecond: true);
                        SetLinItCallback(toplevelpst,  isNonLinPrecond, IsLinPrecond: true);
                    }

                    MgLevel.PreSmoother = pre;
                    MgLevel.PostSmoother = pst;
                }

                if (iLevel > 0) {
                    ((ClassicMultigrid)(MultigridChain[iLevel - 1])).CoarserLevelSolver = MultigridChain[iLevel];
                }

                if (useDirect) {
                    Console.WriteLine("MG: using {0} levels, lowest level DOF is {1}, target size is {2}.", iLevel + 1, SysSize, DirectKickIn);
                    break;
                }
            } 

            return MultigridChain[0];
        }

        private ISolverSmootherTemplate SpecialMultilevelSchwarz(LinearSolverConfig _lc, int[] _LocalDOF, int MSLength, bool isNonLinPrecond, MultigridOperator.ChangeOfBasisConfig[][] _MultigridOperatorConfig) {
            var solver = new SoftPCG() {
                m_MaxIterations = _lc.MaxSolverIterations,
                m_Tolerance = _lc.ConvergenceCriterion
            };

            // my tests show that the ideal block size may be around 10'000
            int DirectKickIn = _lc.TargetBlockSize;

            //MultigridOperator Current = op;
            ISolverSmootherTemplate[] MultigridChain = new ISolverSmootherTemplate[MSLength];
            for (int iLevel = 0; iLevel < MSLength; iLevel++) {
                int SysSize = _LocalDOF[iLevel].MPISum();
                //int SysSize = Current.Mapping.TotalLength;
                int NoOfBlocks = (int)Math.Ceiling(((double)SysSize) / ((double)DirectKickIn));

                bool useDirect = false;
                useDirect |= (SysSize < DirectKickIn);
                useDirect |= iLevel == MSLength - 1;
                useDirect |= NoOfBlocks.MPISum() <= 1;

                if (useDirect) {
                    MultigridChain[iLevel] = new SparseSolver() {
                        WhichSolver = SparseSolver._whichSolver.MUMPS,
                        TestSolution = false
                    };
                } else {

                    ClassicMultigrid MgLevel = new ClassicMultigrid() {
                        m_MaxIterations = 1,
                        m_Tolerance = 0.0 // termination controlled by top level PCG
                    };

                    MultigridChain[iLevel] = MgLevel;

                    ISolverSmootherTemplate pre, pst;
                    if (iLevel > 0) {

                        Schwarz swz1 = new Schwarz() {
                            m_MaxIterations = 1,
                            CoarseSolver = null,
                            m_BlockingStrategy = new Schwarz.METISBlockingStrategy() {
                                NoOfPartsPerProcess = NoOfBlocks
                            },
                            Overlap = 0 // overlap does **NOT** seem to help
                        };
                        
                        SoftPCG pcg1 = new SoftPCG() {
                            m_MinIterations = 5,
                            m_MaxIterations = 5
                        };

                        SoftPCG pcg2 = new SoftPCG() {
                            m_MinIterations = 5,
                            m_MaxIterations = 5
                        };

                        SetLinItCallback(swz1, isNonLinPrecond, IsLinPrecond: true);
                        SetLinItCallback(pcg1, isNonLinPrecond, IsLinPrecond: true);
                        SetLinItCallback(pcg2,  isNonLinPrecond, IsLinPrecond: true);

                        var preChain = new ISolverSmootherTemplate[] { swz1, pcg1 };
                        var pstChain = new ISolverSmootherTemplate[] { swz1, pcg2 };

                        pre = new SolverSquence() { SolverChain = preChain };
                        pst = new SolverSquence() { SolverChain = pstChain };
                    } else {
                        // +++++++++++++++++++++++++++++++++++++++++++++++++++
                        // top level - use only iterative (non-direct) solvers
                        // +++++++++++++++++++++++++++++++++++++++++++++++++++

                        pre = new BlockJacobi() {
                            NoOfIterations = 3,
                            omega = 0.5
                        };

                        pst = new BlockJacobi() {
                            NoOfIterations = 3,
                            omega = 0.5
                        };

                        SetLinItCallback(pre,  isNonLinPrecond, IsLinPrecond: true);
                        SetLinItCallback(pst,  isNonLinPrecond, IsLinPrecond: true);
                    }

                    MgLevel.PreSmoother = pre;
                    MgLevel.PostSmoother = pst;
                }

                if (iLevel > 0) {
                    ((ClassicMultigrid)(MultigridChain[iLevel - 1])).CoarserLevelSolver = MultigridChain[iLevel];
                }

                if (useDirect) {
                    Console.WriteLine("MG: using {0} levels, lowest level DOF is {1}, target size is {2}.", iLevel + 1, SysSize, DirectKickIn);
                    break;
                }
                //Current = Current.CoarserLevel;
            } // end of level loop

            solver.Precond = MultigridChain[0];
            //solver.PrecondS = new[] { MultigridChain[0] };

            return solver;
        }


        private ISolverSmootherTemplate MakeOrthoNormMGDecomp(LinearSolverConfig _lc, int[] _LocalDOF, int MSLength, bool isNonLinPrecond, ISolverSmootherTemplate subsmootherchain, ISolverSmootherTemplate toplevelsmootherchain)
        {

            List<ISolverSmootherTemplate> MG_list = new List<ISolverSmootherTemplate>();

            int DirectKickIn = _lc.TargetBlockSize;
            int MaxMGDepth = GetMGdepth(DirectKickIn, MSLength, _LocalDOF);
            SetLinItCallback(subsmootherchain, isNonLinPrecond, IsLinPrecond: true);

            foreach(var solversmoother in ((SolverSquence)subsmootherchain).SolverChain)
                SetLinItCallback(solversmoother, isNonLinPrecond, IsLinPrecond: true);

            foreach (var toplevelsmoother in ((SolverSquence)toplevelsmootherchain).SolverChain)
                SetLinItCallback(toplevelsmoother, isNonLinPrecond, IsLinPrecond: true);

            for (
                
                int iDepth = MaxMGDepth; iDepth >= 0; iDepth--)
            {
                ISolverSmootherTemplate solvertoinject;

                if (iDepth == 0) {
                    solvertoinject = toplevelsmootherchain.Clone();
                }
                else if (iDepth == MaxMGDepth) {
                    solvertoinject = new SparseSolver()
                    {
                        WhichSolver = SparseSolver._whichSolver.MUMPS,
                        TestSolution = false
                    };
                    SetLinItCallback(solvertoinject, isNonLinPrecond, IsLinPrecond: true);
                } else {

                    solvertoinject = subsmootherchain.Clone();
                }
               
                ISolverSmootherTemplate MG = BareMGSquence(iDepth, solvertoinject, subsmootherchain, toplevelsmootherchain);
                MG_list.Add(MG);
            }

            ISolverSmootherTemplate orthosolve = new OrthonormalizationScheme()
            {
                PrecondS = MG_list.ToArray(),
                MaxKrylovDim = _lc.MaxKrylovDim,
                MaxIter = 30,
                Tolerance = _lc.ConvergenceCriterion
            };
            SetLinItCallback(orthosolve, isNonLinPrecond, true);

            return orthosolve;
        }

        private int GetMGdepth(int DirectKickIn, int MSLength, int[] LocalDOF) {
            int MGdepth = -1;
            for (int iLevel = 0; iLevel < MSLength; iLevel++) {
                int SysSize = LocalDOF[iLevel].MPISum();
                int NoOfBlocks = (int)Math.Ceiling(((double)SysSize) / ((double)DirectKickIn));

                bool useDirect = false;
                useDirect |= (SysSize < DirectKickIn);
                useDirect |= iLevel == MSLength - 1;
                useDirect |= NoOfBlocks.MPISum() <= 1;

                if (useDirect) {
                    MGdepth = iLevel;
                }
            }
            return MGdepth;
        }

        /// <summary>
        /// 
        /// </summary>
        ISolverSmootherTemplate KcycleMultiSchwarz(LinearSolverConfig _lc, int[] _LocalDOF) {

            // my tests show that the ideal block size may be around 10'000
            int DirectKickIn = _lc.TargetBlockSize;
            
            //MultigridOperator Current = op;
            var SolverChain = new List<ISolverSmootherTemplate>();
            

            for (int iLevel = 0; iLevel < _lc.NoOfMultigridLevels; iLevel++) {
                int SysSize = _LocalDOF[iLevel].MPISum();
                int NoOfBlocks = (int)Math.Ceiling(((double)SysSize) / ((double)DirectKickIn));

                bool useDirect = false;
                useDirect |= (SysSize < DirectKickIn);
                useDirect |= iLevel == _lc.NoOfMultigridLevels - 1;
                useDirect |= NoOfBlocks.MPISum() <= 1;
                
                //Console.WriteLine("KcycleMultiSchwarz: REMOVE HARDCODED LEVEL SETTINGS");
                //if (iLevel == 0) {
                //    useDirect = false;
                //    NoOfBlocks = 3;
                //} else {
                //    useDirect = true;
                //}
                
                if (useDirect)
                    Console.WriteLine("   KcycleMultiSchwarz: lv {0}, Direct solver ", iLevel);
                else
                    Console.WriteLine("   KcycleMultiSchwarz: lv {0}, no of blocks {1} : ", iLevel, NoOfBlocks);

                ISolverSmootherTemplate levelSolver;
                if (useDirect) {
                    levelSolver = new SparseSolver() {
                        WhichSolver = SparseSolver._whichSolver.PARDISO,
                        TestSolution = false
                    };
                } else {

                    var smoother1 = new Schwarz() {
                        m_MaxIterations = 1,
                        CoarseSolver = null,
                        m_BlockingStrategy = new Schwarz.METISBlockingStrategy() {
                            NoOfPartsPerProcess = NoOfBlocks
                        },
                        //m_BlockingStrategy = new Schwarz.MultigridBlocks() {
                        //    Depth = 1
                        //},
                        Overlap = 1, // overlap seems to help; more overlap seems to help more
                        EnableOverlapScaling = true,
                        UsePMGinBlocks = true
                    };

                    /*
                    var smoother2 = new Schwarz() {
                        m_MaxIterations = 1,
                        CoarseSolver = null,
                        //m_BlockingStrategy = new Schwarz.METISBlockingStrategy() {
                        //    NoOfPartsPerProcess = NoOfBlocks
                        //},
                        m_BlockingStrategy = new Schwarz.MultigridBlocks() {
                            Depth = 2
                        },
                        Overlap = 0, // overlap seems to help; more overlap seems to help more
                        EnableOverlapScaling = true,
                        UsePMGinBlocks = true
                    };
                    */

                    //var smoother2 = new BlockJacobi() {
                    //    NoOfIterations = 2,
                    //    m_Tolerance = 0
                    //};

                   
                    

                    levelSolver = new OrthonormalizationMultigrid() {
                        m_MaxIterations = iLevel == 0 ? _lc.MaxSolverIterations : 1,
                        PreSmoother = smoother1,
                        PostSmoother = smoother1,
                        Tolerance = iLevel == 0 ? _lc.ConvergenceCriterion : 0.0
                    };


                }
                SolverChain.Add(levelSolver);

                if (iLevel > 0) {

                    ((OrthonormalizationMultigrid)(SolverChain[iLevel - 1])).CoarserLevelSolver = levelSolver;

                }

                if (useDirect) {
                    Console.WriteLine("Kswz: using {0} levels, lowest level DOF is {1}, target size is {2}.", iLevel + 1, SysSize, DirectKickIn);
                    break;
                }

                //Current = Current.CoarserLevel;
            }
            

            //SolverChain.Add(new DynamicMultigrid());

            /*
            var S = new SoftGMRES() {
                m_Tolerance = _lc.ConvergenceCriterion,
                Precond = new LevelPmg()
            };

            SolverChain.Add(S);
            */


            return SolverChain[0];
        }
    }
}<|MERGE_RESOLUTION|>--- conflicted
+++ resolved
@@ -328,11 +328,7 @@
                     templinearSolve = new SparseSolver() {
                         WhichSolver = SparseSolver._whichSolver.MUMPS,
                         LinConfig = lc,
-<<<<<<< HEAD
-                        TestSolution = lc.TestSolution
-=======
                         TestSolution = false
->>>>>>> 016dec8b
                     };
                     break;
 
@@ -340,13 +336,8 @@
                     templinearSolve = new SparseSolver() {
                         WhichSolver = SparseSolver._whichSolver.PARDISO,
                         LinConfig = lc,
-<<<<<<< HEAD
-                        TestSolution = lc.TestSolution
-        };
-=======
                         TestSolution = false
                     };
->>>>>>> 016dec8b
                     break;
 
                 case LinearSolverCode.exp_schwarz_directcoarse_overlap:
