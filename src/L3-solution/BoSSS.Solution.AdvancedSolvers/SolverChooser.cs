﻿/* =======================================================================
Copyright 2017 Technische Universitaet Darmstadt, Fachgebiet fuer Stroemungsdynamik (chair of fluid dynamics)

Licensed under the Apache License, Version 2.0 (the "License");
you may not use this file except in compliance with the License.
You may obtain a copy of the License at

    http://www.apache.org/licenses/LICENSE-2.0

Unless required by applicable law or agreed to in writing, software
distributed under the License is distributed on an "AS IS" BASIS,
WITHOUT WARRANTIES OR CONDITIONS OF ANY KIND, either express or implied.
See the License for the specific language governing permissions and
limitations under the License.
*/

using System;
using System.Collections.Generic;
using System.Linq;
using System.Text;
using System.Threading.Tasks;
using ilPSP.LinSolvers;
using BoSSS.Solution.Control;
using BoSSS.Solution.AdvancedSolvers;
using BoSSS.Foundation;
using BoSSS.Foundation.XDG;
using System.Diagnostics;
using MPI.Wrappers;
using BoSSS.Foundation.Grid.Aggregation;
using ilPSP;
using ilPSP.Utils;
using System.IO;
using BoSSS.Foundation.Grid.Classic;
using BoSSS.Platform.Utils.Geom;
using BoSSS.Solution.Statistic;
using BoSSS.Foundation.IO;
using static BoSSS.Solution.AdvancedSolvers.MultigridOperator;
using BoSSS.Solution.Queries;

namespace BoSSS.Solution {

    public class SolverFactory {

        /// <summary>
        /// This <see cref="SolverFactory"/> enables creation of linear and nonlinear solver objects. The configuration <see cref="LinearSolverConfig"/> and <see cref="NonLinearSolverConfig"/> can be set in Control-Files (defined in <see cref="AppControl"/>).
        /// </summary>
        /// <param name="nc"></param>
        /// <param name="lc"></param>
        public SolverFactory(NonLinearSolverConfig nc, LinearSolverConfig lc) {
            m_lc = lc;
            m_nc = nc;
        }

        /// <summary>
        /// A <see cref="SolverFactory"/> which supports queries. Provides additional solver specific output: e.g. Used Multigridlevels, etc.
        /// </summary>
        /// <param name="nc"></param>
        /// <param name="lc"></param>
        /// <param name="qh"></param>
        public SolverFactory(NonLinearSolverConfig nc, LinearSolverConfig lc, QueryHandler qh) {
            m_lc = lc;
            m_nc = nc;
            m_qh = qh;
        }

        #region private get/set
        private Action<int, double[], double[], MultigridOperator> CustomizedCallback;
        private Action<int, double[], double[], MultigridOperator> DefaultItCallback;
        private int[] m_Iterations;

        /// <summary>
        /// Is get and set by <see cref="Selfmade_linsolver"/> and used by <see cref="GenerateLinear"/>.
        /// </summary>
        private ISolverSmootherTemplate m_linsolver;

        /// <summary>
        /// Is get and set by <see cref="Selfmade_nonlinsolver"/> and used by <see cref="GenerateNonLinear"/>.
        /// </summary>
        private NonlinearSolver m_nonlinsolver;

        /// <summary>
        /// Is get and set by <see cref="Selfmade_precond"/> and used by <see cref="GenerateLinear"/>.
        /// </summary>
        private ISolverSmootherTemplate m_precond;

        /// <summary>
        /// Internal linear solver configuration. Shall always be != null. And will not be edited within this method!
        /// </summary>
        private LinearSolverConfig m_lc;

        /// <summary>
        /// Internal nonlinear solver configuration. Shall always be != null. And will not be edited within this method!
        /// </summary>
        private NonLinearSolverConfig m_nc;

        /// <summary>
        /// Enables additional Output via queries
        /// </summary>
        private QueryHandler m_qh;

        // Related to MGCallback
        private int m_MG_Counter = 0;
        private double[] ProlRes = new double[10];
        private double[] RestRes = new double[10];
        private double m_ResOfPreviousSolver = 0;

        private int m_MaxMGLevel = -1;

        /// <summary>
        /// Maximal used Mg Level is saved here.
        /// This will be saved in queries
        /// </summary>
        private int MaxMGLevel {
            get { return m_MaxMGLevel; }
            set { m_MaxMGLevel = Math.Max(value, m_MaxMGLevel); }
        }

        private bool SetQuery(string desciption, double value, bool setonce) {
            if (m_qh != null) {
                m_qh.ValueQuery(desciption, value, !setonce);
            }
            return m_qh != null;
        }

        #endregion

        #region public get/set
        public int[] GetIterationcounter {
            get {
                return m_Iterations;
            }
        }

        /// <summary>
        /// For developers, who want full control over solvers: In <see cref="selfmade_linsolver"/> you can insert your own config of linear solver.
        /// Clear() will clear the selfmade stuff and enables solver creation from linear and nonlinear config again.
        /// </summary>
        public ISolverSmootherTemplate Selfmade_linsolver {
            set {
                m_linsolver = value;
            }
            get {
                return m_linsolver;
            }
        }

        /// <summary>
        /// For developers, who want full control over solvers: In <see cref="selfmade_nonlinsolver"/> you can insert your own config of nonlinear solver,
        /// which will overwrite the output of <see cref="GenerateNonLinear"/> with the overgiven solver.
        /// Clear() will clear the selfmade stuff and enables solver creation from linear and nonlinear config again.
        /// Note: The overgiven solver has to be completely defined (precond!=null and linsolve!=null) 
        /// </summary>
        public NonlinearSolver Selfmade_nonlinsolver {
            set {
                m_nonlinsolver = value;
            }
            get {
                return m_nonlinsolver;
            }
        }

        /// <summary>
        /// For developers, who want full control over solvers: In <see cref="Selfmade_precond"/> you can insert your own preconditioner.
        /// Clear() will clear the selfmade stuff and enables solver creation from linear and nonlinear config again.
        /// </summary>
        public ISolverSmootherTemplate Selfmade_precond {
            set {
                m_precond = value;
            }
            get {
                return m_precond;
            }
        }

        /// <summary>
        /// Get the active linear config of the solver chooser
        /// </summary>
        public LinearSolverConfig GetLinearConfig {
            get { return m_lc; }
        }

        /// <summary>
        /// Get the active non linear solver config of the solver chooser
        /// </summary>
        public NonLinearSolverConfig GetNonLinearConfig {
            get { return m_nc; }
        }

        /// <summary>
        /// 
        /// </summary>
        public bool IsNewtonGmresType {
            get {
                bool LinIsGmres = false;
                switch (m_lc.SolverCode) {
                    case LinearSolverCode.exp_gmres_levelpmg:
                    case LinearSolverCode.exp_gmres_schwarz_pmg:
                    case LinearSolverCode.exp_softgmres:
                        LinIsGmres = true;
                        break;
                    default:
                        break;
                }

                return m_nc.SolverCode == NonLinearSolverCode.Newton && LinIsGmres;
            }
        }
        #endregion

        #region Generate Lin/NonLin Solver - public access
        /// <summary>
        /// This will return <code>linear</code> and <code>nonlinear</code> solver objects, which are configured according to <see cref="LinearSolverConfig"/> and <see cref="NonLinearSolverConfig"/>, which can be adjusted from Controlfile (defined in <see cref="AppControl"/>).
        /// </summary>
        public void GenerateNonLin(out NonlinearSolver nonlinSolver, out ISolverSmootherTemplate linsolver, OperatorEvalOrLin ts_AssembleMatrixCallback, IEnumerable<AggregationGridBasis[]> ts_MultigridBasis, MultigridOperator.ChangeOfBasisConfig[][] ts_MultigridOperatorConfig, AggregationGridData[] ts_MGS) {

            if (m_nonlinsolver != null)
                m_nc.SolverCode = NonLinearSolverCode.selfmade;
            if (m_linsolver != null)
                m_lc.SolverCode = LinearSolverCode.selfmade;

            linsolver = null;
            nonlinSolver = null;
            ISolverSmootherTemplate precondonly = null;
            ISolverSmootherTemplate[] pretmp;

            linsolver = GenerateLinear_body(ts_MultigridBasis, ts_MultigridOperatorConfig, out pretmp);
            if (pretmp != null) {
                precondonly = pretmp[0];
            }
            Debug.Assert(linsolver != null);

            nonlinSolver = GenerateNonLin_body(ts_AssembleMatrixCallback, ts_MultigridBasis, ts_MultigridOperatorConfig, linsolver, precondonly); // preconditioner may be used as standalone, then linsolver pointer is redirected

                Debug.Assert(nonlinSolver != null);
            return;
        }

        /// <summary>
        /// This will return a linear solver object, which is configured according to <see cref="LinearSolverConfig"/>, which can be adjusted from Controlfile (defined in <see cref="AppControl"/>). 
        /// </summary>
        public void GenerateLinear(out ISolverSmootherTemplate linSolve, IEnumerable<AggregationGridBasis[]> ts_MultigridBasis, MultigridOperator.ChangeOfBasisConfig[][] ts_MultigridOperatorConfig) {
            if (m_linsolver != null) {
                m_lc.SolverCode = LinearSolverCode.selfmade;
            }

            ISolverSmootherTemplate[] preconds;
            linSolve = GenerateLinear_body(ts_MultigridBasis, ts_MultigridOperatorConfig, out preconds);

            Debug.Assert(linSolve != null);
        }

        /// <summary>
        /// This will return a linear solver object, which is configured according to <see cref="LinearSolverConfig"/>, which can be adjusted from Controlfile (defined in <see cref="AppControl"/>).
        /// </summary>
        /// <param name="linSolve">the linear solver object</param>
        /// <param name="ts_MultigridBasis"></param>
        /// <param name="ts_MultigridOperatorConfig"></param>
        /// <param name="IterationCallbacks">insert callback specified by user here</param>
        public void GenerateLinear(out ISolverSmootherTemplate linSolve, IEnumerable<AggregationGridBasis[]> ts_MultigridBasis, MultigridOperator.ChangeOfBasisConfig[][] ts_MultigridOperatorConfig, List<Action<int, double[], double[], MultigridOperator>> IterationCallbacks) {
            IterationCallbacks.ForEach(ICB => this.CustomizedCallback += ICB);
            GenerateLinear(out linSolve, ts_MultigridBasis, ts_MultigridOperatorConfig);
        }
        #endregion

        #region Generate Lin/NonLin Solver - private method bodies
        /// <summary>
        /// This one is the method-body of <see cref="GenerateNonLin"/> and shall not be called from the outside. The parameters are mainly handed over to the NonLinearSolver object, which lives in <see cref="AdvancedSolvers.NonlinearSolver"/>.
        /// </summary>
        private NonlinearSolver GenerateNonLin_body(OperatorEvalOrLin ts_AssembleMatrixCallback, IEnumerable<AggregationGridBasis[]> ts_MultigridBasis, MultigridOperator.ChangeOfBasisConfig[][] MultigridOperatorConfig, ISolverSmootherTemplate linsolver, ISolverSmootherTemplate precondonly) {

            var lc = m_lc;
            var nc = m_nc;

            NonlinearSolver nonlinSolver;

            switch (nc.SolverCode) {
                case NonLinearSolverCode.Picard:

                    nonlinSolver = new FixpointIterator(
                        ts_AssembleMatrixCallback,
                        ts_MultigridBasis,
                        MultigridOperatorConfig) {
                        MaxIter = nc.MaxSolverIterations,
                        MinIter = nc.MinSolverIterations,
                        m_LinearSolver = linsolver,
                        ConvCrit = nc.ConvergenceCriterion,
                        UnderRelax = nc.UnderRelax,
                    };
                    break;

                //Besides NonLinearSolverConfig Newton needs also LinearSolverConfig
                //Newton uses MUMPS as linearsolver by default
                case NonLinearSolverCode.Newton:

                    if (linsolver.GetType() == typeof(SoftGMRES)) {
                        nonlinSolver = new Newton(
                        ts_AssembleMatrixCallback,
                        ts_MultigridBasis,
                        MultigridOperatorConfig) {
                            //maxKrylovDim = lc.MaxKrylovDim,
                            MaxIter = nc.MaxSolverIterations,
                            MinIter = nc.MinSolverIterations,
                            ApproxJac = Newton.ApproxInvJacobianOptions.MatrixFreeGMRES,
                            Precond = precondonly,
                            ConvCrit = nc.ConvergenceCriterion,
                            printLambda = nc.printLambda,
                            Globalization = nc.Globalization,
                        };
                        linsolver = precondonly; // put out the solver, which is actually used!
                    } else {
                        nonlinSolver = new Newton(
                        ts_AssembleMatrixCallback,
                        ts_MultigridBasis,
                        MultigridOperatorConfig) {
                            //maxKrylovDim = lc.MaxKrylovDim,
                            MaxIter = nc.MaxSolverIterations,
                            MinIter = nc.MinSolverIterations,
                            printLambda = nc.printLambda,
                            Globalization = nc.Globalization,
                            ApproxJac = Newton.ApproxInvJacobianOptions.ExternalSolver,
                            Precond = linsolver,
                            ConvCrit = nc.ConvergenceCriterion,
                            constant_newton_it = nc.constantNewtonIterations
                        };
                    }
                    break;


                case NonLinearSolverCode.NLSolverSequence:

                    var myFixPoint = new FixpointIterator(
                        ts_AssembleMatrixCallback,
                        ts_MultigridBasis,
                        MultigridOperatorConfig) {
                        MaxIter = nc.MinSolverIterations,
                        MinIter = nc.MinSolverIterations,
                        m_LinearSolver = linsolver,
                        ConvCrit = nc.ConvergenceCriterion,
                        UnderRelax = nc.UnderRelax,
                    };
                    SetNonLinItCallback(myFixPoint);
                    // this is normal Newton
                    var myNewton = new Newton(
                        ts_AssembleMatrixCallback,
                        ts_MultigridBasis,
                        MultigridOperatorConfig) {
                        //maxKrylovDim = lc.MaxKrylovDim,
                        MaxIter = nc.MaxSolverIterations,
                        MinIter = nc.MinSolverIterations,
                        Globalization = nc.Globalization,
                        ApproxJac = Newton.ApproxInvJacobianOptions.ExternalSolver,
                        Precond = linsolver,
                        ConvCrit = nc.ConvergenceCriterion,
                        constant_newton_it = nc.constantNewtonIterations
                    };
                    SetNonLinItCallback(myNewton);
                    nonlinSolver = new NLSolverSequence(
                        ts_AssembleMatrixCallback,
                        ts_MultigridBasis,
                        MultigridOperatorConfig) {
                        m_NLSequence = new NonlinearSolver[] { myFixPoint, myNewton }
                    };
                    break;

                case NonLinearSolverCode.selfmade:
                    Console.WriteLine("INFO: Selfmade Nonlinear Solver used!");
                    nonlinSolver = m_nonlinsolver;
                    break;
                default:
                    throw new NotImplementedException();
            }

            if(nc.SolverCode != NonLinearSolverCode.selfmade)
                Check_NonLinearSolver(nonlinSolver);

            SetNonLinItCallback(nonlinSolver);

            //Console.WriteLine("nonlinear solver code: {0}", nc.SolverCode.ToString());

            return nonlinSolver;
        }



        private ISolverSmootherTemplate[] GeneratePrecond(IEnumerable<AggregationGridBasis[]> MultigridBasis, MultigridOperator.ChangeOfBasisConfig[][] MultigridOperatorConfig) {

            var lc = m_lc;
            var precond = new ISolverSmootherTemplate[1];

            // some solver require special parameters, like ...
            int[] LocalDOF = GetLocalDOF(MultigridBasis, MultigridOperatorConfig);
            int NoOfBlocks = (int)Math.Max(1, Math.Round(LocalDOF[0] / (double)lc.TargetBlockSize));
            //int SpaceDim = MultigridSequence[0].SpatialDimension;
            int MaxMGDepth = MultigridBasis.Count();

            switch (lc.SolverCode) {

                //no preconditioner used ...
                case LinearSolverCode.classic_mumps:
                case LinearSolverCode.classic_pardiso:
                case LinearSolverCode.classic_cg:
                case LinearSolverCode.exp_softgmres:
                case LinearSolverCode.exp_Kcycle_schwarz:
                case LinearSolverCode.exp_decomposedMG_OrthoScheme:
                case LinearSolverCode.exp_Kcycle_schwarz_4Rheology:
                case LinearSolverCode.exp_AS:
                case LinearSolverCode.exp_AS_MG:
                case LinearSolverCode.automatic:
                    precond[0] = null;
                    break;

                case LinearSolverCode.exp_gmres_Schur:
                    precond[0] = new SchurPrecond() {
                        SchurOpt = SchurPrecond.SchurOptions.decoupledApprox
                    };
                    break;

                case LinearSolverCode.exp_gmres_Simple:
                    precond[0] = new SchurPrecond() {
                        SchurOpt = SchurPrecond.SchurOptions.SIMPLE
                    };
                    break;


                case LinearSolverCode.exp_gmres_AS_MG:
                    precond[0] = new Schwarz() {
                        m_BlockingStrategy = new Schwarz.MultigridBlocks() {
                            Depth = lc.NoOfMultigridLevels-1,
                        },
                        CoarseSolver = new SparseSolver() {
                            WhichSolver = SparseSolver._whichSolver.MUMPS,    //PARDISO
                            LinConfig = lc
                        },

                        Overlap = 1
                    };
                    break;


                case LinearSolverCode.exp_gmres_localPrec:
                    precond[0] = new LocalizedOperatorPrec() {
                        m_dt = lc.exp_localPrec_Min_dt,
                        m_muA = lc.exp_localPrec_muA,
                    };
                    break;
                case LinearSolverCode.exp_gmres_AS:

                    precond[0] = new Schwarz() {
                        m_BlockingStrategy = new Schwarz.METISBlockingStrategy() {
                            NoOfPartsPerProcess = NoOfBlocks,
                        },
                        CoarseSolver = new SparseSolver() {
                            WhichSolver = SparseSolver._whichSolver.MUMPS,
                            LinConfig = lc
                        },
                        Overlap = 1
                    };
                    break;

                case LinearSolverCode.exp_softpcg_schwarz:

                    precond[0] = new Schwarz() {
                        FixedNoOfIterations = 1,
                        CoarseSolver = null,
                        m_BlockingStrategy = new Schwarz.METISBlockingStrategy {
                            NoOfPartsPerProcess = NoOfBlocks
                        },
                        Overlap = 1
                    };
                    break;

                case LinearSolverCode.exp_softpcg_schwarz_directcoarse:

                    precond[0] = new Schwarz() {
                        CoarseSolver = new SparseSolver() {
                            WhichSolver = SparseSolver._whichSolver.MUMPS
                        },
                        m_BlockingStrategy = new Schwarz.METISBlockingStrategy() {
                            NoOfPartsPerProcess = NoOfBlocks
                        },
                        Overlap = 1,
                    };
                    break;

                case LinearSolverCode.exp_gmres_levelpmg:
                    precond[0] = new LevelPmg() { UseHiOrderSmoothing = true, CoarseLowOrder = 1, AssignXdGCellsToLowBlocks = true};
                    SetQuery("XdgCellsToLowBlock", ((LevelPmg)precond[0]).AssignXdGCellsToLowBlocks ? 1 : 0, true);
                    break;

                case LinearSolverCode.exp_gmres_schwarz_pmg:
                    precond[0] = new Schwarz() {
                        m_BlockingStrategy = new Schwarz.METISBlockingStrategy() {
                            NoOfPartsPerProcess = NoOfBlocks
                        },
                        CoarseSolver = null,
                        Overlap = 1,
                        EnableOverlapScaling = false,
                        UsePMGinBlocks = true,

                    };
                    break;

                case LinearSolverCode.exp_softpcg_jacobi_mg:

                    ISolverSmootherTemplate[] _prechain = new ISolverSmootherTemplate[] {
                        new SoftPCG() {
                             NoOfIterations = 5,
                        }
                    };

                    ISolverSmootherTemplate[] _postchain = new ISolverSmootherTemplate[]{
                        new SoftPCG() {
                             NoOfIterations = 5,
                        }
                    };

                    ISolverSmootherTemplate toppre = new BlockJacobi() {
                        NoOfIterations = 3,
                        omega = 0.5
                    };

                    ISolverSmootherTemplate toppst = new BlockJacobi() {
                        NoOfIterations = 3,
                        omega = 0.5
                    };

                    precond[0] = My_MG_Precond(lc, LocalDOF, MaxMGDepth, _prechain, _postchain, toppre, toppst);
                    break;

                case LinearSolverCode.exp_OrthoS_pMG:
                    precond = new ISolverSmootherTemplate[]{
                            new LevelPmg() {
                                UseHiOrderSmoothing =true,
                                CoarseLowOrder=1
                            },

                            new Schwarz() {
                                FixedNoOfIterations = 1,
                                CoarseSolver = null,
                                Overlap=1,
                                m_BlockingStrategy = new Schwarz.METISBlockingStrategy()          {
                                    NoOfPartsPerProcess = NoOfBlocks
                                },
                                UsePMGinBlocks=false,
                                EnableOverlapScaling=false,
                                CoarseLowOrder=1,
                            },
                    };
                    break;

                case LinearSolverCode.selfmade:
                    Console.WriteLine("INFO: Selfmade Preconditioner is used!");
                    precond[0] = m_precond;
                    break;




                default:
                    throw new NotImplementedException("Preconditioner not available");
            }


            foreach (var pre in precond) {
                if (pre == null)
                    continue;
                if(lc.verbose)
                    GenerateInfoMessageAtSetup(pre,NoOfBlocks);
                SetLinItCallback(pre, true);
            }

            return precond;
        }


        /// <summary>
        /// This one is the method-body of <see cref="GenerateLinear(out ISolverSmootherTemplate, IEnumerable{AggregationGridBasis[]}, ChangeOfBasisConfig[][], List{Action{int, double[], double[], MultigridOperator}})"/> and shall not be called from the outside. 
        /// Some Solver acquire additional information, thus the timestepper is passed as well.
        /// </summary>
        private ISolverSmootherTemplate GenerateLinear_body(IEnumerable<AggregationGridBasis[]> MultigridBasis, MultigridOperator.ChangeOfBasisConfig[][] MultigridOperatorConfig, out ISolverSmootherTemplate[] precond) {

            var lc = m_lc;
            //Console.WriteLine("linear solver code : {0}", lc.SolverCode.ToString());
            ISolverSmootherTemplate templinearSolve = null;
            precond = GeneratePrecond(MultigridBasis, MultigridOperatorConfig);

            // some solver require special parameters, like ...
            int[] LocalDOF = GetLocalDOF(MultigridBasis, MultigridOperatorConfig);
            int NoCellsLoc = MultigridBasis.First()[0].AggGrid.iLogicalCells.NoOfLocalUpdatedCells;
            int NoOfBlocks = (int)Math.Max(1, Math.Round(LocalDOF[0] / (double)lc.TargetBlockSize));
            int SpaceDim = MultigridBasis.First()[0].AggGrid.ParentGrid.SpatialDimension;
            int MaxMGDepth = MultigridBasis.Count();

            switch (lc.SolverCode) {
                case LinearSolverCode.automatic:
                    if (m_nc != null) {
                       templinearSolve = AutomaticSolver(lc, LocalDOF, SpaceDim, NoCellsLoc,
                           precond);
                    }
                    break;

                case LinearSolverCode.classic_mumps:
                    templinearSolve = new SparseSolver() {
                        WhichSolver = SparseSolver._whichSolver.MUMPS,
                        LinConfig = lc
                    };
                    break;

                case LinearSolverCode.classic_pardiso:
                    templinearSolve = new SparseSolver() {
                        WhichSolver = SparseSolver._whichSolver.PARDISO,
                        SolverVersion = Parallelism.OMP,
                        LinConfig = lc
                    };
                    break;

                case LinearSolverCode.exp_AS:

                    templinearSolve = new Schwarz() {
                        m_BlockingStrategy = new Schwarz.METISBlockingStrategy() {
                            NoOfPartsPerProcess = NoOfBlocks,
                        },
                        Overlap = 1,
                        CoarseSolver = new SparseSolver() {
                            WhichSolver = SparseSolver._whichSolver.PARDISO,
                            LinConfig = lc
                        }
                    };
                    break;

                case LinearSolverCode.exp_AS_MG:

                    if (lc.NoOfMultigridLevels < 2)
                        throw new ApplicationException("At least 2 Multigridlevels are required");

                    templinearSolve = new Schwarz() {
                        m_BlockingStrategy = new Schwarz.MultigridBlocks() {
                            Depth = lc.NoOfMultigridLevels - 1
                        },
                        Overlap = 1,
                        CoarseSolver = DetermineMGSquence(lc.NoOfMultigridLevels - 2, lc)
                    };
                    break;

                case LinearSolverCode.classic_cg:
                    templinearSolve = new SparseSolver() {
                        WhichSolver = SparseSolver._whichSolver.CG,
                        LinConfig = lc
                    };
                    break;

                case LinearSolverCode.exp_softpcg_schwarz:
                case LinearSolverCode.exp_softpcg_schwarz_directcoarse:
                case LinearSolverCode.exp_softpcg_jacobi_mg:

                    templinearSolve = new SoftPCG() {
                        //m_MaxIterations = lc.MaxSolverIterations,
                        //m_Tolerance = lc.ConvergenceCriterion,
                        Precond = precond[0]
                    };
                    break;

                case LinearSolverCode.exp_gmres_levelpmg:
                case LinearSolverCode.exp_gmres_schwarz_pmg:
                case LinearSolverCode.exp_softgmres:
                case LinearSolverCode.exp_gmres_AS:
                case LinearSolverCode.exp_gmres_AS_MG:
                case LinearSolverCode.exp_gmres_localPrec:
                case LinearSolverCode.exp_gmres_Schur:
                case LinearSolverCode.exp_gmres_Simple:
                    templinearSolve = new SoftGMRES() {
                        //m_Tolerance = lc.ConvergenceCriterion,
                        //m_MaxIterations = lc.MaxSolverIterations,
                        MaxKrylovDim = lc.MaxKrylovDim,
                        Precond = precond[0]
                    };
                    break;

                case LinearSolverCode.exp_Kcycle_schwarz:
                    Func<int, int> SblkSizeFunc = delegate (int iLevel) { return m_lc.TargetBlockSize;  };
                    templinearSolve = KcycleMultiSchwarz(MaxMGDepth, LocalDOF, SblkSizeFunc);
                    break;

                case LinearSolverCode.exp_Kcycle_schwarz_4Rheology:
                    templinearSolve = KcycleMultiSchwarz_4Rheology(lc, LocalDOF);
                    break;

                case LinearSolverCode.exp_decomposedMG_OrthoScheme:

                    ISolverSmootherTemplate[] subsmoother = new ISolverSmootherTemplate[]{
                        new SoftPCG() {
                             NoOfIterations=5
                             //m_MaxIterations = 5,
                             //m_MinIterations = 5,
                        }
                    };

                    ISolverSmootherTemplate[] topsmoother = new ISolverSmootherTemplate[]{
                        new BlockJacobi()
                        {
                            NoOfIterations = 5,
                            omega = 0.5
                        }
                    };

                    templinearSolve = MakeOrthoNormMGDecomp(lc,LocalDOF, MaxMGDepth, new SolverSquence() {SolverChain= subsmoother}, new SolverSquence() { SolverChain = topsmoother });
                    break;

                case LinearSolverCode.exp_OrthoS_pMG:

                    templinearSolve = new OrthonormalizationScheme() {
                        PrecondS = precond,
                        MaxKrylovDim = lc.MaxKrylovDim,
                        MaxIter = lc.MaxSolverIterations,
                        Tolerance = lc.ConvergenceCriterion,
                        Restarted = false
                    };
                    break;

                case LinearSolverCode.selfmade:
                    Console.WriteLine("INFO: Selfmade LinearSolver is used!");
                    templinearSolve = m_linsolver;
                    break;

                default:
                    throw new NotImplementedException("Linear solver option not available");
            }
            Debug.Assert(templinearSolve != null);
            SetLinItCallback(templinearSolve,false);

            // set Queries here which apply to all solvers:
            SetQuery("UsedMGDepth", MaxMGLevel + 1, true);

            if (lc.verbose)
                Console.WriteLine("linear solver : {0}", templinearSolve.ToString().Split('.').Last());

            if(templinearSolve is IProgrammableTermination pt) {
                 // delegate to stop linear solver convergence
                bool LinearConvergence(int iter, double r0_l2, double r_l2) {
                    if (iter <= lc.MinSolverIterations)
                        return true;

                    if (iter > lc.MaxSolverIterations)
                        return false;

                    if (r_l2 < lc.ConvergenceCriterion)
                        return false; // terminate

                    return true; // keep running
                }
                pt.TerminationCriterion = LinearConvergence;
            }

            Check_linsolver(templinearSolve);

            return templinearSolve;
        }
        #endregion

        #region auxiliary methods
        private void GenerateInfoMessageAtSetup(ISolverSmootherTemplate solver, int NoOfBlocks) {
            string solvername = solver.ToString().Split('.').Last();
            Console.WriteLine("preconditioner : {0}", solvername);
            List<string> solverinfotxt = new List<string>();
            if (solver.GetType() == typeof(LevelPmg)) {
                solverinfotxt.Add("entries upto p=" + ((LevelPmg)solver).CoarseLowOrder + " are assigned to low order blocks");
            }
            if (solver.GetType() == typeof(Schwarz)) {
                if (((Schwarz)solver).UsePMGinBlocks) {
                    solverinfotxt.Add("pmg used in Schwarz Blocks");
                    solverinfotxt.Add("entries upto p=" + ((Schwarz)solver).CoarseLowOrder + " are assigned to low order blocks");
                }
                solverinfotxt.Add("Additive Schwarz w. direct coarse, No of blocks: " + NoOfBlocks);
            }
            foreach (string line in solverinfotxt)
                Console.WriteLine(solvername + " INFO:\t" + line);
        }

        private int[] GetLocalDOF(IEnumerable<AggregationGridBasis[]> MultigridBasis, ChangeOfBasisConfig[][] MGChangeOfBasis) {

            //This workaround takes into account, the wierd structure of the ChangeOfBasis-thing
            //prohibits out of bounds exception
            Func<int, int, int[]> getDGs = delegate (int iLevel, int iVar) {
                int tLevel = iLevel < MGChangeOfBasis.Length ? iLevel : MGChangeOfBasis.Length - 1;
                int tVar = iVar < MGChangeOfBasis[tLevel].Length ? iVar : MGChangeOfBasis[tLevel].Length - 1;
                return MGChangeOfBasis[tLevel][tVar].DegreeS;
            };

            var MGBasis = MultigridBasis.ToArray();
            int MGDepth = MGBasis.Length;
            int[] LocalDOF = new int[MGDepth];

            for (int iLevel = 0; iLevel < MGBasis.Length; iLevel++) {
                LocalDOF[iLevel] = 0;
                int NoOfCells = MGBasis[iLevel][0].AggGrid.iLogicalCells.NoOfLocalUpdatedCells;

                for (int iCell = 0; iCell < NoOfCells; iCell++) {
                    for (int iVar = 0; iVar < MGBasis[iLevel].Length; iVar++) {
                        int pmax = getDGs(iLevel, iVar)[0];
                        try {
                            LocalDOF[iLevel] += MGBasis[iLevel][iVar].GetLength(iCell, pmax);
                        }
                        catch (Exception e) {
                            Console.WriteLine("WARNING: internal error occured during DOF calculation. Using estimate instead, which might not be accurate in case of XDG");
                            return SimpleGetLocalDOF(MultigridBasis, MGChangeOfBasis);
                        }
                    }
                }
            }

            return LocalDOF;
        }

        private int[] SimpleGetLocalDOF(IEnumerable<AggregationGridBasis[]> MultigridBasis, ChangeOfBasisConfig[][] MGChangeOfBasis) {
            int NoOfLevels = MultigridBasis.Count();
            int[] DOFperCell = new int[NoOfLevels];
            int[] LocalDOF = new int[NoOfLevels];
            int counter = 0;
            

            for (int iLevel = 0; iLevel < DOFperCell.Length; iLevel++) {
                counter = iLevel;
                if (iLevel > NoOfLevels - 1)
                    counter = NoOfLevels - 1;
                foreach (var cob in MGChangeOfBasis[counter]) {
                    for (int iVar = 0; iVar < cob.VarIndex.Length; iVar++) {
                        int d = ((AggregationGridBasis)MultigridBasis.First()[iVar]).AggGrid.ParentGrid.SpatialDimension;
                        int p = cob.DegreeS[iVar];
                        switch (d) {
                            case 1:
                                DOFperCell[iLevel] += p + 1 + p + 1;
                                break;
                            case 2:
                                DOFperCell[iLevel] += (p * p + 3 * p + 2) / 2;
                                break;
                            case 3:
                                DOFperCell[iLevel] += (p * p * p + 6 * p * p + 11 * p + 6) / 6;
                                break;
                            default:
                                throw new Exception("wtf?Spacialdim=1,2,3 expected");
                        }
                    }
                }
                LocalDOF[iLevel] = ((AggregationGridBasis)MultigridBasis.First()[0]).AggGrid.iLogicalCells.NoOfLocalUpdatedCells* DOFperCell[iLevel];
            }
            return LocalDOF;
        }

        private int GetMaxMGLevel(int DirectKickIn, int MSLength, int[] LocalDOF) {
            int maxlevel = -1;
            for (int iLevel = 0; iLevel < MSLength; iLevel++) {
                int SysSize = LocalDOF[iLevel].MPISum();
                int NoOfBlocks = (int)Math.Ceiling(((double)SysSize) / ((double)DirectKickIn));

                bool useDirect = false;
                useDirect |= (SysSize < DirectKickIn);
                useDirect |= iLevel == MSLength - 1;
                useDirect |= NoOfBlocks.MPISum() <= 1;

                if (useDirect) {
                    maxlevel = iLevel;
                }
            }
            return maxlevel;
        }

        private int GetMPIsize {
            get {
                int MPIsize;
                csMPI.Raw.Comm_Size(csMPI.Raw._COMM.WORLD, out MPIsize);
                return MPIsize;
            }
        }

        private int GetMPIrank {
            get {
                int MPIrank;
                csMPI.Raw.Comm_Rank(csMPI.Raw._COMM.WORLD, out MPIrank);
                return MPIrank;
            }
        }

        #endregion

        #region callback methods
        private void FirstLineinCallBack() {
            if (m_Iterations == null) {
                string FirstLine = "NLinS-, Precond-, LinS-, total-Iterations : Type, SolverName, InfResi, Multigridlevel";
                m_Iterations = new int[4];
                Console.WriteLine(FirstLine);
            }
        }

        private void SetLinItCallback(ISolverSmootherTemplate solverwithoutcallback, bool IsLinPrecond) {

            ISolverWithCallback _solverwithcallback = (ISolverWithCallback)solverwithoutcallback;

            string _type = null;
            int _caseselect = -1;
            if (IsLinPrecond) {
                _type = "Precond";
                _caseselect = 1;
            } else {
                _type = "LinSolver";
                _caseselect = 2;
            }

            DefaultItCallback = GenerateDefaultCallback<ISolverWithCallback>(_type, _solverwithcallback, _caseselect);
            if (m_lc.verbose) {
                _solverwithcallback.IterationCallback += DefaultItCallback;
            }
            _solverwithcallback.IterationCallback += CustomizedCallback;
        }

        private Action<int, double[], double[], MultigridOperator> GenerateDefaultCallback<T>(string type, T solverwithcallback, int caseselect) {

            string name = String.Join(".", solverwithcallback.ToString().Split('.'), 3, 1);

            return delegate (int iterIndex, double[] currentSol, double[] currentRes, MultigridOperator Mgop) {
                FirstLineinCallBack();
                double res = currentRes.L2NormPow2().MPISum().Sqrt();
                m_Iterations[caseselect] = iterIndex;
                m_Iterations[3]++;
                string Its = "";
                Array.ForEach<int>(m_Iterations, i => Its += i.ToString() + ",");
                Console.WriteLine("{0} : {1}, {2}, {3}, {4}", Its, type, name, res, Mgop.LevelIndex);

            };
        }

        private void SetNonLinItCallback(NonlinearSolver nonlinsolver) {

            int _caseselect = 0;
            string _type = "NLinSolver";
            DefaultItCallback = GenerateDefaultCallback<NonlinearSolver>(_type, nonlinsolver, _caseselect);
            if (m_nc.verbose) {
                nonlinsolver.IterationCallback += DefaultItCallback;
            }
            nonlinsolver.IterationCallback += CustomizedCallback;
        }

        private void MultigridCallback(int iterIndex, double[] currentSol, double[] currentRes, MultigridOperator Mgop) {
            int currentMGLevel = Mgop.LevelIndex;

            if (m_MG_Counter - currentMGLevel == +1) {
                double residualNormAf = currentRes.L2Norm().MPISum(Mgop.OperatorMatrix.MPI_Comm); // residual norm after coarse grid correction
                ProlRes[currentMGLevel] = residualNormAf;
                Console.WriteLine("after Prolongation {0}<-{1}: {2}", currentMGLevel, currentMGLevel + 1, ProlRes[currentMGLevel] - ProlRes[currentMGLevel + 1]);
            }

            if (m_MG_Counter - currentMGLevel == 0 && currentMGLevel == MaxMGLevel) {
                double residualNormAf = currentRes.L2Norm().MPISum(Mgop.OperatorMatrix.MPI_Comm); // residual norm after coarse grid correction
                ProlRes[currentMGLevel] = residualNormAf;
                Console.WriteLine("after Prolongation {0}<-{1}: {2}", currentMGLevel, currentMGLevel + 1, ProlRes[currentMGLevel] - RestRes[currentMGLevel]);
            }

            if (m_MG_Counter - currentMGLevel == 0 && currentMGLevel == 0) {
                double residualNormB4 = currentRes.L2Norm().MPISum(Mgop.OperatorMatrix.MPI_Comm); // residual norm before coarse grid correction
                RestRes[currentMGLevel] = residualNormB4;
                Console.WriteLine("before Restriction {0}->{1}: {2}", currentMGLevel, currentMGLevel + 1, RestRes[currentMGLevel] - ProlRes[currentMGLevel]);
            }

            if (m_MG_Counter - currentMGLevel == -1) {
                double residualNormB4 = currentRes.L2Norm().MPISum(Mgop.OperatorMatrix.MPI_Comm); // residual norm before coarse grid correction
                RestRes[currentMGLevel] = residualNormB4;
                Console.WriteLine("before Restriction {0}->{1}: {2}", currentMGLevel, currentMGLevel + 1, RestRes[currentMGLevel] - RestRes[currentMGLevel - 1]);
            }
            m_MG_Counter = currentMGLevel;
            MaxMGLevel = currentMGLevel;
        }
        #endregion

        #region special configs
        /// <summary>
        /// Automatic choice of linear solver depending on problem size, immersed boundary, polynomial degree, etc. In addition the nonlinearsolver config is considered as well.
        /// </summary>
        private ISolverSmootherTemplate AutomaticSolver( LinearSolverConfig lc, int[] LDOF, int Dim, int NoCellsLoc, ISolverSmootherTemplate[] PreCond) {

            NonLinearSolverConfig nc = null;
            if (m_nc != null) {
                nc = m_nc;
            } else {
                throw new ArgumentException("No NonlinearSolver specified");
            }

            var D = Dim;

            //int pV = Control.FieldOptions["VelocityX"].Degree;
            int pV = LDOF[0];
            int pP = pV - 1; //Control.FieldOptions["Pressure"].Degree;


            // Detecting variables for solver determination 

            var cellsLoc = NoCellsLoc;
            var cellsGlo = NoCellsLoc.MPISum();

            ISolverSmootherTemplate tempsolve = null;

                switch (D) {
                    case 1:
                        tempsolve = new SparseSolver() {
                            WhichSolver = SparseSolver._whichSolver.MUMPS,
                            LinConfig = lc
                        };
                        break;
                    case 2:
                        tempsolve = new SparseSolver() {
                            WhichSolver = SparseSolver._whichSolver.MUMPS,
                            LinConfig = lc
                        };
                        break;
                    case 3:
                        var dofsPerCell3D = LDOF[0] / NoCellsLoc;
                        var dofsLoc = dofsPerCell3D * cellsLoc;
                        var dofsGlo = dofsPerCell3D * cellsGlo;

                        if (dofsGlo > 10000) {

                            if (lc.NoOfMultigridLevels < 2)
                                throw new ApplicationException("At least 2 Multigridlevels are required");

                            tempsolve = new SoftGMRES() {
                                MaxKrylovDim = lc.MaxKrylovDim,
                                //m_Tolerance = lc.ConvergenceCriterion,
                                TerminationCriterion = ((iter, r0_l2, r_l2) => r_l2 > lc.ConvergenceCriterion && iter < lc.MaxSolverIterations),
                                Precond = new Schwarz() {
                                    m_BlockingStrategy = new Schwarz.SimpleBlocking() {
                                        NoOfPartsPerProcess = (int)Math.Ceiling(dofsLoc / 6500.0),
                                    },
                                    Overlap = 1,
                                    CoarseSolver = DetermineMGSquence(lc.NoOfMultigridLevels - 2, lc)
                                },
                            };
                        } else {
                            tempsolve = new SparseSolver() {
                                WhichSolver = SparseSolver._whichSolver.MUMPS,
                                LinConfig = lc
                            };
                        }
                        break;

                    default:
                        throw new NotImplementedException(String.Format("WTF?! You are sure, that your problem has {0} dimensions", D));

            }

            return tempsolve;
            //Timestepper.

            // Wenn Gesamtproblem in 2D < 100000 DoFs -> Direct Solver
            // Wenn Gesamtproblem in 3D < 10000 DoFs -> Direct Solver 

            // Block Solve 3D ca. 6000 DoFs per Process -> Adjust Blocks per Process
            // Coarse Solve ca. 5000 bis 10000 DoFs. -> Adjust Multigrid Levels

        }

        /// <summary>
        /// Determines a solver sequence depending on MGlevels
        /// </summary>
        private ISolverSmootherTemplate DetermineMGSquence(int MGlevels, LinearSolverConfig lc) {
            ISolverSmootherTemplate solver;
            if (MGlevels > 0) {
                solver = new ClassicMultigrid() { CoarserLevelSolver = DetermineMGSquence(MGlevels - 1, lc) };
            } else {
                solver = new SparseSolver() {
                    WhichSolver = SparseSolver._whichSolver.MUMPS,
                    LinConfig = lc
                };
            }
            return solver;
        }

        /// <summary>
        /// experimental. Is connected to Decomposed MG OrthoScheme. Can be deleted if not used anymore ...
        /// </summary>
        private ISolverSmootherTemplate BareMGSquence(int MGlevels, ISolverSmootherTemplate coarseSolver, ISolverSmootherTemplate smoother=null)
        {
            ISolverSmootherTemplate solver;
            if (MGlevels > 0)
            {
                solver = new ClassicMultigrid() {
                    CoarserLevelSolver = BareMGSquence(MGlevels - 1, coarseSolver, smoother),
                    PreSmoother= smoother.CloneAs(),
                    PostSmoother= smoother.CloneAs(),
                };
            }
            else
            {
                solver = coarseSolver;
            }
            return solver;
        }

        /// <summary>
        /// experimental. Is connected to Decomposed MG OrthoScheme. Can be deleted if not used anymore ...
        /// </summary>
        /// <param name="MGlevels"></param>
        /// <param name="lc"></param>
        /// <param name="coarseSolver"></param>
        /// <returns></returns>
        private ISolverSmootherTemplate BareMGSquence(int MGlevels, ISolverSmootherTemplate coarseSolver, ISolverSmootherTemplate smoother, ISolverSmootherTemplate topsmoother)
        {
            ISolverSmootherTemplate solver;
            if (MGlevels > 0)
            {
                solver = new ClassicMultigrid() {
                    CoarserLevelSolver = BareMGSquence(MGlevels - 1, coarseSolver, smoother),
                    PreSmoother= topsmoother.CloneAs(),
                    PostSmoother= topsmoother.CloneAs()
                };
            }
            else
            {
                solver = coarseSolver;
            }
            return solver;
        }
            
        private int MGOcc = 0;
        private Stopwatch MGTimer = new Stopwatch();
        private void MultigridAnalysis(int iterIndex, double[] currentSol, double[] currentRes, MultigridOperator Mgop)
        {
            if (Mgop.LevelIndex == 0 && Mgop.GridData.MpiRank == 0)
            {
                string file = "MG-Analysis.txt";
                if (MGOcc == 0) { MultigridAnalysisHeader(file); MGTimer.Start(); }
                if (iterIndex == 0) { MGOcc++; MGTimer.Restart(); }
                StreamWriter sw = new StreamWriter(file, true);
                // IMPLEMENT A WAY TO KNOW IF THIS IS A SEPERATE MG OCCURRENCE
                var time = MGTimer.Elapsed;
                sw.Write(MGOcc);
                sw.Write(",");
                sw.Write(iterIndex);
                sw.Write(",");
                sw.Write(time);
                sw.Write(",");
                sw.Write(currentRes.L2Norm());
                sw.WriteLine();
                sw.Flush();
                sw.Close();
            }
        }

        private void MultigridAnalysisHeader(string file)
        {
            StreamWriter sw = new StreamWriter(file, false);
            sw.Write("MG-Occurrence");
            sw.Write(",");
            sw.Write("MG-Iteration");
            sw.Write(",");
            sw.Write("Time");
            sw.Write(",");
            sw.Write("Residual");
            sw.WriteLine();
            sw.Flush();
            sw.Close();
        }

        private ISolverSmootherTemplate My_MG_Precond(LinearSolverConfig _lc, int[] _LocalDOF, int MGLength, ISolverSmootherTemplate[] prechain, ISolverSmootherTemplate[] postchain, ISolverSmootherTemplate toplevelpre, ISolverSmootherTemplate toplevelpst)
        {

            int MGDepth = Math.Min(MGLength, _lc.NoOfMultigridLevels);

            bool isLinPrecond = true;
            

            int DirectKickIn = _lc.TargetBlockSize;
            if (DirectKickIn < _LocalDOF.Last()) {
                Console.WriteLine("WARNING: target blocksize: {0} < smallest blocksize of MG: {1}; Resetting target blocksize to: {1}", DirectKickIn, _LocalDOF.Last());
                DirectKickIn = _LocalDOF.Last();
            }

            ISolverSmootherTemplate[] MultigridChain = new ISolverSmootherTemplate[MGDepth];
            for (int iLevel = 0; iLevel < MGDepth; iLevel++) {
                MaxMGLevel = iLevel;
                int SysSize = _LocalDOF[iLevel].MPISum();
                int NoOfBlocks = (int)Math.Ceiling(((double)SysSize) / ((double)DirectKickIn));

                bool useDirect = false;
                useDirect |= (SysSize < DirectKickIn);
                useDirect |= iLevel == MGDepth - 1;
                useDirect |= NoOfBlocks.MPISum() <= 1;

                if (useDirect) {
                    MultigridChain[iLevel] = new SparseSolver() {
                        WhichSolver = SparseSolver._whichSolver.MUMPS,
                        TestSolution = false
                    };
                } else {

                    ISolverSmootherTemplate[] newpostchain = new ISolverSmootherTemplate[postchain.Length];
                    ISolverSmootherTemplate[] newprechain = new ISolverSmootherTemplate[prechain.Length];

                    ClassicMultigrid MgLevel = new ClassicMultigrid() {
                        TerminationCriterion = ((iter, r0_l2, r_l2) => iter <= 1) // termination controlled by top level PCG
                    };

                    ((ISolverWithCallback)MgLevel).IterationCallback += MultigridCallback;


                    MultigridChain[iLevel] = MgLevel;

                    ISolverSmootherTemplate pre, pst;
                    if (iLevel > 0) {
                        

                        for(int i=0;i< prechain.Length;i++) {
                            newprechain[i] = prechain[i].CloneAs();
                            SetLinItCallback(newprechain[i], isLinPrecond);
                        }

                        for (int i = 0; i <postchain.Length; i++) {
                            newpostchain[i] = postchain[i].CloneAs();
                            SetLinItCallback(newpostchain[i], isLinPrecond);
                        }

                        pre = new SolverSquence() { SolverChain = newprechain };
                        pst = new SolverSquence() { SolverChain = newpostchain };

                    } else {

                        pre = toplevelpre;
                        pst = toplevelpst;

                        SetLinItCallback(toplevelpre,  isLinPrecond);
                        SetLinItCallback(toplevelpst,  isLinPrecond);
                    }

                    MgLevel.PreSmoother = pre;
                    MgLevel.PostSmoother = pst;
                }

                if (iLevel > 0) {
                    ((ClassicMultigrid)(MultigridChain[iLevel - 1])).CoarserLevelSolver = MultigridChain[iLevel];
                }

                if (useDirect) {
                    Console.WriteLine("MG: using {0} levels, lowest level DOF is {1}, target size is {2}.", iLevel + 1, SysSize, DirectKickIn);
                    break;
                }
            } 

            return MultigridChain[0];
        }

        private ISolverSmootherTemplate SpecialMultilevelSchwarz(LinearSolverConfig _lc, int[] _LocalDOF, int MSLength, MultigridOperator.ChangeOfBasisConfig[][] _MultigridOperatorConfig) {


            // my tests show that the ideal block size may be around 10'000
            int DirectKickIn = _lc.TargetBlockSize;
            if (DirectKickIn < _LocalDOF.Last()) {
                Console.WriteLine("WARNING: target blocksize: {0} < smallest blocksize of MG: {1}; Resetting target blocksize to: {1}", DirectKickIn, _LocalDOF.Last());
                DirectKickIn = _LocalDOF.Last();
            }

            //MultigridOperator Current = op;
            ISolverSmootherTemplate[] MultigridChain = new ISolverSmootherTemplate[MSLength];
            for (int iLevel = 0; iLevel < MSLength; iLevel++) {
                MaxMGLevel = iLevel;
                int SysSize = _LocalDOF[iLevel].MPISum();
                //int SysSize = Current.Mapping.TotalLength;
                int NoOfBlocks = (int)Math.Ceiling(((double)SysSize) / ((double)DirectKickIn));

                bool useDirect = false;
                useDirect |= (SysSize < DirectKickIn);
                useDirect |= iLevel == MSLength - 1;
                useDirect |= NoOfBlocks.MPISum() <= 1;

                if (useDirect) {
                    MultigridChain[iLevel] = new SparseSolver() {
                        WhichSolver = SparseSolver._whichSolver.MUMPS,
                        TestSolution = false
                    };
                } else {

                    ClassicMultigrid MgLevel = new ClassicMultigrid() {
                        TerminationCriterion = ((iter, r0_l2, r_l2) => iter <= 1) // termination controlled by top level PCG
                    };

                    MultigridChain[iLevel] = MgLevel;

                    ISolverSmootherTemplate pre, pst;
                    if (iLevel > 0) {

                        Schwarz swz1 = new Schwarz() {
                            FixedNoOfIterations = 1,
                            CoarseSolver = null,
                            m_BlockingStrategy = new Schwarz.METISBlockingStrategy() {
                                NoOfPartsPerProcess = NoOfBlocks
                            },
                            Overlap = 0 // overlap does **NOT** seem to help
                        };
                        
                        SoftPCG pcg1 = new SoftPCG() {
                            TerminationCriterion = ((iter, r0_l2, r_l2) => iter <= 5)
                        };

                        SoftPCG pcg2 = new SoftPCG() {
                            TerminationCriterion = ((iter, r0_l2, r_l2) => iter <= 5)
                        };

                        SetLinItCallback(swz1, IsLinPrecond: true);
                        SetLinItCallback(pcg1, IsLinPrecond: true);
                        SetLinItCallback(pcg2, IsLinPrecond: true);

                        var preChain = new ISolverSmootherTemplate[] { swz1, pcg1 };
                        var pstChain = new ISolverSmootherTemplate[] { swz1, pcg2 };

                        pre = new SolverSquence() { SolverChain = preChain };
                        pst = new SolverSquence() { SolverChain = pstChain };
                    } else {
                        // +++++++++++++++++++++++++++++++++++++++++++++++++++
                        // top level - use only iterative (non-direct) solvers
                        // +++++++++++++++++++++++++++++++++++++++++++++++++++

                        pre = new BlockJacobi() {
                            NoOfIterations = 3,
                            omega = 0.5
                        };

                        pst = new BlockJacobi() {
                            NoOfIterations = 3,
                            omega = 0.5
                        };

                        SetLinItCallback(pre, IsLinPrecond: true);
                        SetLinItCallback(pst, IsLinPrecond: true);
                    }

                    MgLevel.PreSmoother = pre;
                    MgLevel.PostSmoother = pst;
                }

                if (iLevel > 0) {
                    ((ClassicMultigrid)(MultigridChain[iLevel - 1])).CoarserLevelSolver = MultigridChain[iLevel];
                }

                if (useDirect) {
                    Console.WriteLine("MG: using {0} levels, lowest level DOF is {1}, target size is {2}.", iLevel + 1, SysSize, DirectKickIn);
                    break;
                }
                //Current = Current.CoarserLevel;
            } // end of level loop

            return MultigridChain[0];
        }


        private ISolverSmootherTemplate MakeOrthoNormMGDecomp(LinearSolverConfig _lc, int[] _LocalDOF, int MSLength, ISolverSmootherTemplate subsmootherchain, ISolverSmootherTemplate toplevelsmootherchain)
        {

            int MGDepth = Math.Min(MSLength, m_lc.NoOfMultigridLevels);

            List<ISolverSmootherTemplate> MG_list = new List<ISolverSmootherTemplate>();

            int DirectKickIn = _lc.TargetBlockSize;
            if (DirectKickIn < _LocalDOF.Last()) {
                Console.WriteLine("WARNING: target blocksize: {0} < smallest blocksize of MG: {1}; Resetting target blocksize to: {1}", DirectKickIn, _LocalDOF.Last());
                DirectKickIn = _LocalDOF.Last();
            }

            MaxMGLevel = GetMaxMGLevel(DirectKickIn, MGDepth, _LocalDOF);
            SetLinItCallback(subsmootherchain, true);

            foreach(var solversmoother in ((SolverSquence)subsmootherchain).SolverChain)
                SetLinItCallback(solversmoother, true);

            foreach (var toplevelsmoother in ((SolverSquence)toplevelsmootherchain).SolverChain)
                SetLinItCallback(toplevelsmoother, true);

            for (
                
                int iDepth = MaxMGLevel; iDepth >= 0; iDepth--)
            {
                ISolverSmootherTemplate solvertoinject;

                if (iDepth == 0) {
                    solvertoinject = toplevelsmootherchain.CloneAs();
                }
                else if (iDepth == MaxMGLevel) {
                    solvertoinject = new SparseSolver()
                    {
                        WhichSolver = SparseSolver._whichSolver.MUMPS,
                        TestSolution = false
                    };
                    SetLinItCallback(solvertoinject, true);
                } else {

                    solvertoinject = subsmootherchain.CloneAs();
                }
               
                ISolverSmootherTemplate MG = BareMGSquence(iDepth, solvertoinject, subsmootherchain, toplevelsmootherchain);
                MG_list.Add(MG);
            }

            ISolverSmootherTemplate orthosolve = new OrthonormalizationScheme()
            {
                PrecondS = MG_list.ToArray(),
                MaxKrylovDim = _lc.MaxKrylovDim,
                MaxIter = 30,
                Tolerance = _lc.ConvergenceCriterion
            };
            SetLinItCallback(orthosolve, true);

            return orthosolve;
        }



        /// <summary>
        /// I want to ride my k-cycle ...
        /// </summary>
        ISolverSmootherTemplate KcycleMultiSchwarz(int MaxMGDepth, int[] _LocalDOF, Func<int,int> SchwarzblockSize) {

            //MultigridOperator Current = op;
            var SolverChain = new List<ISolverSmootherTemplate>();

            int DirectKickIn = m_lc.TargetBlockSize; // 10'000 DOF seemed to be optimal at lowest lvl
            int LocSysSizeZeroLvl = _LocalDOF[0];
            if (DirectKickIn < _LocalDOF.Last()) {
                Console.WriteLine("WARNING: target blocksize ({0}) < smallest blocksize of MG ({1}).", DirectKickIn, _LocalDOF.Last());
                DirectKickIn = _LocalDOF.Last();
            }
            if (MaxMGDepth < 1)
                throw new ArgumentException("ERROR: At least two multigrid levels are required.");

            for (int iLevel = 0; iLevel < MaxMGDepth; iLevel++) {
                MaxMGLevel = iLevel;
                double SizeFraction = (double)_LocalDOF[iLevel] / (double)SchwarzblockSize(iLevel);
                int SysSize = _LocalDOF[iLevel].MPISum();
                if (SizeFraction < 1 && iLevel == 0)
                    Console.WriteLine("WARNING: Schwarzblock size ({0}) exceeds local system size ({1}); \n resetting local number of Schwarzblocks to 1.", SchwarzblockSize, _LocalDOF[iLevel]);
                int LocalNoOfSchwarzBlocks = Math.Max(1, (int)Math.Ceiling(SizeFraction));
                int TotalNoOfSchwarzBlocks = LocalNoOfSchwarzBlocks.MPISum();
                //SetQuery("LocalSblocks at Lvl" + iLevel, LocalNoOfSchwarzBlocks, true);
                SetQuery("GlobalSblocks at Lvl" + iLevel, TotalNoOfSchwarzBlocks, true);
                SetQuery("SblockSize at Lvl"+ iLevel, SchwarzblockSize(iLevel), true);

                bool useDirect = false;
                // It has to be ensured, that directKickin takes place on all ranks at same level
                // therefore only global criterions have to be used here !!!
                useDirect |= (SysSize < DirectKickIn);
                useDirect |= iLevel == m_lc.NoOfMultigridLevels - 1;
                useDirect |= TotalNoOfSchwarzBlocks < GetMPIsize;

                if (useDirect && iLevel == 0)
                    Console.WriteLine("WARNING: You are using the direct solver. Recommendations: \n\tRaise the Number of Multigridlevels\n\tLower the target blocksize");

                if (useDirect)
                    Console.WriteLine("KcycleMultiSchwarz: lv {0}, Direct solver ", iLevel);
                else
                    Console.WriteLine("KcycleMultiSchwarz: lv {0}, no of blocks {1} : ", iLevel, TotalNoOfSchwarzBlocks);

                ISolverSmootherTemplate levelSolver;
                if (useDirect) {
                    levelSolver = new SparseSolver() {
                        WhichSolver = SparseSolver._whichSolver.PARDISO,
                        TestSolution = false
                    };
                } else {

                    var smoother1 = new Schwarz() {
                        FixedNoOfIterations = 1,
                        CoarseSolver = null,
                        m_BlockingStrategy = new Schwarz.METISBlockingStrategy() {
                            NoOfPartsPerProcess = LocalNoOfSchwarzBlocks
                        },
                        Overlap = 1, // overlap seems to help; more overlap seems to help more
                        EnableOverlapScaling = true,
                        UsePMGinBlocks = true,
<<<<<<< HEAD
                        CoarseSolveOfCutcells = true,
                    };

                    if (iLevel == 0) SetQuery("KcycleSchwarz:XdgCellsToLowBlock", ((Schwarz)smoother1).CoarseSolveOfCutcells ? 1 : 0, true);
                    if (iLevel == 0) SetQuery("KcycleSchwarz:OverlapON", ((Schwarz)smoother1).EnableOverlapScaling ? 1 : 0, true);
                    if (iLevel == 0) SetQuery("KcycleSchwarz:OverlapScale", ((Schwarz)smoother1).Overlap, true);
=======
                        AssignXdGCellsToLowBlocks = true,
                    }; 
                    
                    /*
                    var smoother2 = new Schwarz() {
                        FixedNoOfIterations = 1,
                        CoarseSolver = null,
                        m_BlockingStrategy = new Schwarz.METISBlockingStrategy() {
                            NoOfPartsPerProcess = LocalNoOfSchwarzBlocks
                        },
                        Overlap = 0, 
                        EnableOverlapScaling = true,
                        UsePMGinBlocks = true,
                        AssignXdGCellsToLowBlocks = true
                    };
                    */
                    if (iLevel == 0) SetQuery("XdgCellsToLowBlock", ((Schwarz)smoother1).AssignXdGCellsToLowBlocks ? 1 : 0, true);
>>>>>>> 357df26a

                    levelSolver = new OrthonormalizationMultigrid() {
                        PreSmoother = smoother1,
                        PostSmoother = smoother1,
                        m_omega = 1,
                    };

                    if (iLevel > 0) {
                        ((OrthonormalizationMultigrid)levelSolver).TerminationCriterion = (i, r0, r) => i <= 1;
                    }

                    ((OrthonormalizationMultigrid)levelSolver).IterationCallback =
                        delegate (int iter, double[] X, double[] Res, MultigridOperator op) {
                            double renorm = Res.MPI_L2Norm();
                            Console.WriteLine("      OrthoMg " + iter + " : " + renorm);
                        };

                    // Extended Multigrid Analysis
                    //((OrthonormalizationMultigrid)levelSolver).IterationCallback += MultigridAnalysis;                    

                }
                SolverChain.Add(levelSolver);

                if (iLevel > 0) {

                    ((OrthonormalizationMultigrid)(SolverChain[iLevel - 1])).CoarserLevelSolver = levelSolver;

                }

                if (useDirect) {
                    Console.WriteLine("INFO: using {0} levels, lowest level DOF is {1}, target size is {2}.", iLevel + 1, SysSize, DirectKickIn);
                    break;
                }
            }

            return SolverChain[0];
        }


        ISolverSmootherTemplate KcycleMultiSchwarz_4Rheology(LinearSolverConfig _lc, int[] _LocalDOF) {

            // my tests show that the ideal block size may be around 10'000
            int DirectKickIn = _lc.TargetBlockSize;
            if (DirectKickIn < _LocalDOF.Last()) {
                Console.WriteLine("WARNING: target blocksize: {0} < smallest blocksize of MG: {1}; Resetting target blocksize to: {1}", DirectKickIn, _LocalDOF.Last());
                DirectKickIn = _LocalDOF.Last();
            }

            //MultigridOperator Current = op;
            var SolverChain = new List<ISolverSmootherTemplate>();

            Console.WriteLine("experimental MG configuration for rheology");

            int MPIsize = GetMPIsize;

            for (int iLevel = 0; iLevel < _lc.NoOfMultigridLevels; iLevel++) {
                MaxMGLevel = iLevel;
                int SysSize = _LocalDOF[iLevel].MPISum();
                int NoOfBlocks = (int)Math.Ceiling(((double)SysSize) / ((double)DirectKickIn));

                bool useDirect = false;
                //useDirect |= (SysSize < DirectKickIn);
                useDirect |= NoOfBlocks.MPISum() <= 1;

                if (iLevel == 0) {
                    useDirect = false;
                    NoOfBlocks = 8 / MPIsize;
                } else {
                    break;
                    //useDirect = true;
                }

                if (useDirect)
                    Console.WriteLine("   KcycleMultiSchwarz: lv {0}, Direct solver ", iLevel);
                else
                    Console.WriteLine("   KcycleMultiSchwarz: lv {0}, no of blocks {1} : ", iLevel, NoOfBlocks);

                ISolverSmootherTemplate levelSolver;
                if (useDirect) {
                    levelSolver = new SparseSolver() {
                        WhichSolver = SparseSolver._whichSolver.PARDISO,
                        TestSolution = false
                    };
                } else {

                   
                    var smoother1 = new Schwarz() {
                        FixedNoOfIterations = 1,
                        CoarseSolver = null,
                        m_BlockingStrategy = new Schwarz.METISBlockingStrategy() {
                            NoOfPartsPerProcess = NoOfBlocks
                        },
                        //m_BlockingStrategy = new Schwarz.MultigridBlocks() {
                        //    Depth = 1
                        //},
                        Overlap = 2, 
                        EnableOverlapScaling = false,
                        UsePMGinBlocks = false
                    };

                   
                    var smoother2 = smoother1;
                    /*
                    var smoother2 = new Schwarz() {
                        FixedNoOfIterations = 1,
                        CoarseSolver = null,
                        m_BlockingStrategy = new Schwarz.METISBlockingStrategy {
                            NoOfPartsPerProcess = NoOfBlocks * 2
                        },
                        Overlap = 2,
                        EnableOverlapScaling = false,
                        UsePMGinBlocks = false
                    };
                    */

                    var CoarseSolver = new LevelPmg() {
                        UseHiOrderSmoothing = true,
                        CoarseLowOrder = 1
                    };

                    levelSolver = new OrthonormalizationMultigrid() {
                        PreSmoother = smoother1,
                        PostSmoother = smoother2,
                        CoarserLevelSolver = CoarseSolver
                    };

                    if (iLevel > 0) {
                        ((OrthonormalizationMultigrid)levelSolver).TerminationCriterion = (i, r0, r) => i <= 1;
                    }


                    ((OrthonormalizationMultigrid)levelSolver).IterationCallback =
                        delegate (int iter, double[] X, double[] Res, MultigridOperator op) {
                            double renorm = Res.MPI_L2Norm();
                            Console.WriteLine("      OrthoMg " + iter + " : " + renorm);
                        };


                }
                SolverChain.Add(levelSolver);

                if (iLevel > 0) {

                    ((OrthonormalizationMultigrid)(SolverChain[iLevel - 1])).CoarserLevelSolver = levelSolver;

                }

                if (useDirect) {
                    Console.WriteLine("Kswz: using {0} levels, lowest level DOF is {1}, target size is {2}.", iLevel + 1, SysSize, DirectKickIn);
                    break;
                }

                //Current = Current.CoarserLevel;
            }



            return SolverChain[0];
        }
        #endregion

        #region check 'n' clear methods
        /// <summary>
        /// clears overgiven selfmade solvers
        /// </summary>
        public void Clear() {
            this.m_linsolver = null;
            this.m_nonlinsolver = null;
            this.m_precond = null;
        }

        private void Check_NonLinearSolver(NonlinearSolver NLSolver) {
            if (NLSolver is Newton newtonsolver)
                Check_Newton(newtonsolver);
            if (NLSolver is FixpointIterator picardsolver)
                Check_Picard(picardsolver);
        }

        private void Check_Newton(Newton NewtonSolver) {
            bool check = true;
            check = m_nc.ConvergenceCriterion == NewtonSolver.ConvCrit &&
            m_nc.MaxSolverIterations == NewtonSolver.MaxIter &&
            m_nc.MinSolverIterations == NewtonSolver.MinIter;
            //m_nc.PrecondSolver.Equals(NewtonSolver.Precond);
            Debug.Assert(check);
        }

        private void Check_Picard(FixpointIterator FPSolver) {
            bool check = true;
            check = m_nc.ConvergenceCriterion == FPSolver.ConvCrit &&
            m_nc.MaxSolverIterations == FPSolver.MaxIter &&
            m_nc.MinSolverIterations == FPSolver.MinIter &&
            //m_nc.PrecondSolver.Equals(FPSolver.Precond) &&
            m_nc.UnderRelax == FPSolver.UnderRelax;
            Debug.Assert(check);
        }


        /// <summary>
        /// Checks overgiven selfmade linear solver
        /// </summary>
        /// <returns></returns>
        private void Check_linsolver(ISolverSmootherTemplate solver) {
            switch (m_lc.SolverCode) {
                case LinearSolverCode.exp_Kcycle_schwarz:

                    Schwarz kcycleSchwarz = null;
                    if (solver.GetType() == typeof(SparseSolver))
                        break; //we meet PARDISO here, because no MG descend
                    try {
                        kcycleSchwarz = (Schwarz)((OrthonormalizationMultigrid)solver).PreSmoother;
                    } catch (Exception e) {
                        throw new ApplicationException("someone messed up kcycle settings");
                    }

                    CompareAttributes("FixedNoOfIterations", 1, kcycleSchwarz.FixedNoOfIterations);
                    Debug.Assert(kcycleSchwarz.CoarseSolver==null);
                    CompareAttributes("m_BlockingStrategy", typeof(Schwarz.METISBlockingStrategy), kcycleSchwarz.m_BlockingStrategy.GetType());
                    CompareAttributes("Overlap", 1, kcycleSchwarz.Overlap);
                    CompareAttributes("EnableOverlapScaling", true, kcycleSchwarz.EnableOverlapScaling);
                    CompareAttributes("UsePMGinBlocks", true, kcycleSchwarz.UsePMGinBlocks);
                    break;
                case LinearSolverCode.exp_gmres_levelpmg:
                    LevelPmg TGP = null;
                    try {
                        TGP = (LevelPmg)((SoftGMRES)solver).Precond;
                    } catch (Exception e) {
                        throw new ApplicationException("levelpmg setting is messed up");
                    }

                    CompareAttributes("UseHiOrderSmoothing", true, TGP.UseHiOrderSmoothing);
                    CompareAttributes("CoarseLowOrder", 1, TGP.CoarseLowOrder);
                    CompareAttributes("UseDiagonalPmg", true, TGP.UseDiagonalPmg);
                    break;
                case LinearSolverCode.classic_pardiso:
                    SparseSolver sparsesolver = null;
                    try {
                        sparsesolver = (SparseSolver)solver;
                    } catch (Exception e) {
                        throw new ApplicationException("someone messed up classic pardiso settings");
                    }

                    if (sparsesolver.WhichSolver != SparseSolver._whichSolver.PARDISO)
                        throw new ApplicationException("someone messed up classic pardiso settings");
                    CompareAttributes("SolverVersion", Parallelism.OMP.ToString(), sparsesolver.SolverVersion.ToString());
                    break;
            }

        }

        private void CompareAttributes(string property, string defaultatt, string checkatt) {
            if (defaultatt != checkatt)
                Console.WriteLine("WARNING : {0} is {1}, default is {2}", property, checkatt, defaultatt);
        }

        private void CompareAttributes(string property, int defaultatt, int checkatt) {
            if (defaultatt != checkatt)
                Console.WriteLine("WARNING : {0} is {1}, default is {2}", property, checkatt, defaultatt);
        }

        private void CompareAttributes(string property, Type defaultatt, Type checkatt) {
            if (defaultatt != checkatt)
                Console.WriteLine("WARNING : {0} is {1}, default is {2}", property, checkatt, defaultatt);
        }

        private void CompareAttributes(string property, bool defaultatt, bool checkatt) {
            if (defaultatt != checkatt)
                Console.WriteLine("WARNING : {0} is {1}, default is {2}", property, checkatt, defaultatt);
        }

        #endregion

    }
    }<|MERGE_RESOLUTION|>--- conflicted
+++ resolved
@@ -1470,32 +1470,12 @@
                         Overlap = 1, // overlap seems to help; more overlap seems to help more
                         EnableOverlapScaling = true,
                         UsePMGinBlocks = true,
-<<<<<<< HEAD
                         CoarseSolveOfCutcells = true,
                     };
 
                     if (iLevel == 0) SetQuery("KcycleSchwarz:XdgCellsToLowBlock", ((Schwarz)smoother1).CoarseSolveOfCutcells ? 1 : 0, true);
                     if (iLevel == 0) SetQuery("KcycleSchwarz:OverlapON", ((Schwarz)smoother1).EnableOverlapScaling ? 1 : 0, true);
                     if (iLevel == 0) SetQuery("KcycleSchwarz:OverlapScale", ((Schwarz)smoother1).Overlap, true);
-=======
-                        AssignXdGCellsToLowBlocks = true,
-                    }; 
-                    
-                    /*
-                    var smoother2 = new Schwarz() {
-                        FixedNoOfIterations = 1,
-                        CoarseSolver = null,
-                        m_BlockingStrategy = new Schwarz.METISBlockingStrategy() {
-                            NoOfPartsPerProcess = LocalNoOfSchwarzBlocks
-                        },
-                        Overlap = 0, 
-                        EnableOverlapScaling = true,
-                        UsePMGinBlocks = true,
-                        AssignXdGCellsToLowBlocks = true
-                    };
-                    */
-                    if (iLevel == 0) SetQuery("XdgCellsToLowBlock", ((Schwarz)smoother1).AssignXdGCellsToLowBlocks ? 1 : 0, true);
->>>>>>> 357df26a
 
                     levelSolver = new OrthonormalizationMultigrid() {
                         PreSmoother = smoother1,
