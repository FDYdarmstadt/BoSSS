﻿/* =======================================================================
Copyright 2017 Technische Universitaet Darmstadt, Fachgebiet fuer Stroemungsdynamik (chair of fluid dynamics)

Licensed under the Apache License, Version 2.0 (the "License");
you may not use this file except in compliance with the License.
You may obtain a copy of the License at

    http://www.apache.org/licenses/LICENSE-2.0

Unless required by applicable law or agreed to in writing, software
distributed under the License is distributed on an "AS IS" BASIS,
WITHOUT WARRANTIES OR CONDITIONS OF ANY KIND, either express or implied.
See the License for the specific language governing permissions and
limitations under the License.
*/

using System;
using System.Collections.Generic;
using System.Linq;
using System.Text;
using System.Threading.Tasks;
using ilPSP.LinSolvers;
using BoSSS.Solution.Control;
using BoSSS.Solution.AdvancedSolvers;
using BoSSS.Foundation;
using BoSSS.Foundation.XDG;
using System.Diagnostics;
using MPI.Wrappers;
using BoSSS.Foundation.Grid.Aggregation;
using ilPSP;
using ilPSP.Utils;
using System.IO;
using BoSSS.Foundation.Grid.Classic;
using BoSSS.Platform.Utils.Geom;
using BoSSS.Solution.Statistic;
using BoSSS.Foundation.IO;
using static BoSSS.Solution.AdvancedSolvers.MultigridOperator;
using BoSSS.Solution.Queries;

namespace BoSSS.Solution {

    public class SolverFactory {

        /// <summary>
        /// This <see cref="SolverFactory"/> enables creation of linear and nonlinear solver objects. The configuration <see cref="LinearSolverConfig"/> and <see cref="NonLinearSolverConfig"/> can be set in Control-Files (defined in <see cref="AppControl"/>).
        /// </summary>
        /// <param name="nc"></param>
        /// <param name="lc"></param>
        public SolverFactory(NonLinearSolverConfig nc, LinearSolverConfig lc) {
            m_lc = lc;
            m_nc = nc;
        }

        /// <summary>
        /// A <see cref="SolverFactory"/> which supports queries. Provides additional solver specific output: e.g. Used Multigridlevels, etc.
        /// </summary>
        /// <param name="nc"></param>
        /// <param name="lc"></param>
        /// <param name="qh"></param>
        public SolverFactory(NonLinearSolverConfig nc, LinearSolverConfig lc, QueryHandler qh) {
            m_lc = lc;
            m_nc = nc;
            m_qh = qh;
        }

        #region private get/set
        private Action<int, double[], double[], MultigridOperator> CustomizedCallback;
        private Action<int, double[], double[], MultigridOperator> DefaultItCallback;
        private int[] m_Iterations;

        /// <summary>
        /// Is get and set by <see cref="Selfmade_linsolver"/> and used by <see cref="GenerateLinear"/>.
        /// </summary>
        private ISolverSmootherTemplate m_linsolver;

        /// <summary>
        /// Is get and set by <see cref="Selfmade_nonlinsolver"/> and used by <see cref="GenerateNonLinear"/>.
        /// </summary>
        private NonlinearSolver m_nonlinsolver;

        /// <summary>
        /// Is get and set by <see cref="Selfmade_precond"/> and used by <see cref="GenerateLinear"/>.
        /// </summary>
        private ISolverSmootherTemplate m_precond;

        /// <summary>
        /// Internal linear solver configuration. Shall always be != null. And will not be edited within this method!
        /// </summary>
        private LinearSolverConfig m_lc;

        /// <summary>
        /// Internal nonlinear solver configuration. Shall always be != null. And will not be edited within this method!
        /// </summary>
        private NonLinearSolverConfig m_nc;

        /// <summary>
        /// Enables additional Output via queries
        /// </summary>
        private QueryHandler m_qh;

        // Related to MGCallback
        private int m_MG_Counter = 0;
        private double[] ProlRes = new double[10];
        private double[] RestRes = new double[10];
        private double m_ResOfPreviousSolver = 0;

        private int m_MaxMGLevel = -1;

        /// <summary>
        /// Maximal used Mg Level is saved here.
        /// This will be saved in queries
        /// </summary>
        private int MaxMGLevel {
            get { return m_MaxMGLevel; }
            set { m_MaxMGLevel = Math.Max(value, m_MaxMGLevel); }
        }

        private bool SetQuery(string desciption, double value, bool setonce) {
            if (m_qh != null) {
                m_qh.ValueQuery(desciption, value, !setonce);
            }
            return m_qh != null;
        }

        #endregion

        #region public get/set
        public int[] GetIterationcounter {
            get {
                return m_Iterations;
            }
        }

        /// <summary>
        /// For developers, who want full control over solvers: In <see cref="selfmade_linsolver"/> you can insert your own config of linear solver.
        /// Clear() will clear the selfmade stuff and enables solver creation from linear and nonlinear config again.
        /// </summary>
        public ISolverSmootherTemplate Selfmade_linsolver {
            set {
                m_linsolver = value;
            }
            get {
                return m_linsolver;
            }
        }

        /// <summary>
        /// For developers, who want full control over solvers: In <see cref="selfmade_nonlinsolver"/> you can insert your own config of nonlinear solver,
        /// which will overwrite the output of <see cref="GenerateNonLinear"/> with the overgiven solver.
        /// Clear() will clear the selfmade stuff and enables solver creation from linear and nonlinear config again.
        /// Note: The overgiven solver has to be completely defined (precond!=null and linsolve!=null) 
        /// </summary>
        public NonlinearSolver Selfmade_nonlinsolver {
            set {
                m_nonlinsolver = value;
            }
            get {
                return m_nonlinsolver;
            }
        }

        /// <summary>
        /// For developers, who want full control over solvers: In <see cref="Selfmade_precond"/> you can insert your own preconditioner.
        /// Clear() will clear the selfmade stuff and enables solver creation from linear and nonlinear config again.
        /// </summary>
        public ISolverSmootherTemplate Selfmade_precond {
            set {
                m_precond = value;
            }
            get {
                return m_precond;
            }
        }

        /// <summary>
        /// Get the active linear config of the solver chooser
        /// </summary>
        public LinearSolverConfig GetLinearConfig {
            get { return m_lc; }
        }

        /// <summary>
        /// Get the active non linear solver config of the solver chooser
        /// </summary>
        public NonLinearSolverConfig GetNonLinearConfig {
            get { return m_nc; }
        }

        /// <summary>
        /// 
        /// </summary>
        public bool IsNewtonGmresType {
            get {
                bool LinIsGmres = false;
                switch (m_lc.SolverCode) {
                    case LinearSolverCode.exp_gmres_levelpmg:
                    case LinearSolverCode.exp_gmres_schwarz_pmg:
                    case LinearSolverCode.exp_softgmres:
                        LinIsGmres = true;
                        break;
                    default:
                        break;
                }

                return m_nc.SolverCode == NonLinearSolverCode.Newton && LinIsGmres;
            }
        }
        #endregion

        #region Generate Lin/NonLin Solver - public access
        /// <summary>
        /// This will return <code>linear</code> and <code>nonlinear</code> solver objects, which are configured according to <see cref="LinearSolverConfig"/> and <see cref="NonLinearSolverConfig"/>, which can be adjusted from Controlfile (defined in <see cref="AppControl"/>).
        /// </summary>
        public void GenerateNonLin(out NonlinearSolver nonlinSolver, out ISolverSmootherTemplate linsolver, OperatorEvalOrLin ts_AssembleMatrixCallback, IEnumerable<AggregationGridBasis[]> ts_MultigridBasis, MultigridOperator.ChangeOfBasisConfig[][] ts_MultigridOperatorConfig, AggregationGridData[] ts_MGS) {

            if (m_nonlinsolver != null)
                m_nc.SolverCode = NonLinearSolverCode.selfmade;
            if (m_linsolver != null)
                m_lc.SolverCode = LinearSolverCode.selfmade;

            linsolver = null;
            nonlinSolver = null;
            ISolverSmootherTemplate precondonly = null;
            ISolverSmootherTemplate[] pretmp;

            linsolver = GenerateLinear_body(ts_MultigridBasis, ts_MultigridOperatorConfig, out pretmp);
            if (pretmp != null) {
                precondonly = pretmp[0];
            }
            Debug.Assert(linsolver != null);

            nonlinSolver = GenerateNonLin_body(ts_AssembleMatrixCallback, ts_MultigridBasis, ts_MultigridOperatorConfig, linsolver, precondonly); // preconditioner may be used as standalone, then linsolver pointer is redirected

                Debug.Assert(nonlinSolver != null);
            return;
        }

        /// <summary>
        /// This will return a linear solver object, which is configured according to <see cref="LinearSolverConfig"/>, which can be adjusted from Controlfile (defined in <see cref="AppControl"/>). 
        /// </summary>
        public void GenerateLinear(out ISolverSmootherTemplate linSolve, IEnumerable<AggregationGridBasis[]> ts_MultigridBasis, MultigridOperator.ChangeOfBasisConfig[][] ts_MultigridOperatorConfig) {
            if (m_linsolver != null) {
                m_lc.SolverCode = LinearSolverCode.selfmade;
            }

            ISolverSmootherTemplate[] preconds;
            linSolve = GenerateLinear_body(ts_MultigridBasis, ts_MultigridOperatorConfig, out preconds);

            Debug.Assert(linSolve != null);
        }

        /// <summary>
        /// This will return a linear solver object, which is configured according to <see cref="LinearSolverConfig"/>, which can be adjusted from Controlfile (defined in <see cref="AppControl"/>).
        /// </summary>
        /// <param name="linSolve">the linear solver object</param>
        /// <param name="ts_MultigridBasis"></param>
        /// <param name="ts_MultigridOperatorConfig"></param>
        /// <param name="IterationCallbacks">insert callback specified by user here</param>
        public void GenerateLinear(out ISolverSmootherTemplate linSolve, IEnumerable<AggregationGridBasis[]> ts_MultigridBasis, MultigridOperator.ChangeOfBasisConfig[][] ts_MultigridOperatorConfig, List<Action<int, double[], double[], MultigridOperator>> IterationCallbacks) {
            IterationCallbacks.ForEach(ICB => this.CustomizedCallback += ICB);
            GenerateLinear(out linSolve, ts_MultigridBasis, ts_MultigridOperatorConfig);
        }
        #endregion

        #region Generate Lin/NonLin Solver - private method bodies
        /// <summary>
        /// This one is the method-body of <see cref="GenerateNonLin"/> and shall not be called from the outside. The parameters are mainly handed over to the NonLinearSolver object, which lives in <see cref="AdvancedSolvers.NonlinearSolver"/>.
        /// </summary>
        private NonlinearSolver GenerateNonLin_body(OperatorEvalOrLin ts_AssembleMatrixCallback, IEnumerable<AggregationGridBasis[]> ts_MultigridBasis, MultigridOperator.ChangeOfBasisConfig[][] MultigridOperatorConfig, ISolverSmootherTemplate linsolver, ISolverSmootherTemplate precondonly) {

            var lc = m_lc;
            var nc = m_nc;

            NonlinearSolver nonlinSolver;

            switch (nc.SolverCode) {
                case NonLinearSolverCode.Picard:

                    nonlinSolver = new FixpointIterator(
                        ts_AssembleMatrixCallback,
                        ts_MultigridBasis,
                        MultigridOperatorConfig) {
                        MaxIter = nc.MaxSolverIterations,
                        MinIter = nc.MinSolverIterations,
                        m_LinearSolver = linsolver,
                        ConvCrit = nc.ConvergenceCriterion,
                        UnderRelax = nc.UnderRelax,
                    };
                    break;

                //Besides NonLinearSolverConfig Newton needs also LinearSolverConfig
                //Newton uses MUMPS as linearsolver by default
                case NonLinearSolverCode.Newton:

                    if (linsolver.GetType() == typeof(SoftGMRES)) {
                        nonlinSolver = new Newton(
                        ts_AssembleMatrixCallback,
                        ts_MultigridBasis,
                        MultigridOperatorConfig) {
                            //maxKrylovDim = lc.MaxKrylovDim,
                            MaxIter = nc.MaxSolverIterations,
                            MinIter = nc.MinSolverIterations,
                            ApproxJac = Newton.ApproxInvJacobianOptions.MatrixFreeGMRES,
                            Precond = precondonly,
                            ConvCrit = nc.ConvergenceCriterion,
                            printLambda = nc.printLambda,
                            Globalization = nc.Globalization,
                        };
                        linsolver = precondonly; // put out the solver, which is actually used!
                    } else {
                        nonlinSolver = new Newton(
                        ts_AssembleMatrixCallback,
                        ts_MultigridBasis,
                        MultigridOperatorConfig) {
                            //maxKrylovDim = lc.MaxKrylovDim,
                            MaxIter = nc.MaxSolverIterations,
                            MinIter = nc.MinSolverIterations,
                            printLambda = nc.printLambda,
                            Globalization = nc.Globalization,
                            ApproxJac = Newton.ApproxInvJacobianOptions.ExternalSolver,
                            Precond = linsolver,
                            ConvCrit = nc.ConvergenceCriterion,
                            constant_newton_it = nc.constantNewtonIterations
                        };
                    }
                    break;


                case NonLinearSolverCode.NLSolverSequence:

                    var myFixPoint = new FixpointIterator(
                        ts_AssembleMatrixCallback,
                        ts_MultigridBasis,
                        MultigridOperatorConfig) {
                        MaxIter = nc.MinSolverIterations,
                        MinIter = nc.MinSolverIterations,
                        m_LinearSolver = linsolver,
                        ConvCrit = nc.ConvergenceCriterion,
                        UnderRelax = nc.UnderRelax,
                    };
                    SetNonLinItCallback(myFixPoint);
                    // this is normal Newton
                    var myNewton = new Newton(
                        ts_AssembleMatrixCallback,
                        ts_MultigridBasis,
                        MultigridOperatorConfig) {
                        //maxKrylovDim = lc.MaxKrylovDim,
                        MaxIter = nc.MaxSolverIterations,
                        MinIter = nc.MinSolverIterations,
                        Globalization = nc.Globalization,
                        ApproxJac = Newton.ApproxInvJacobianOptions.ExternalSolver,
                        Precond = linsolver,
                        ConvCrit = nc.ConvergenceCriterion,
                        constant_newton_it = nc.constantNewtonIterations
                    };
                    SetNonLinItCallback(myNewton);
                    nonlinSolver = new NLSolverSequence(
                        ts_AssembleMatrixCallback,
                        ts_MultigridBasis,
                        MultigridOperatorConfig) {
                        m_NLSequence = new NonlinearSolver[] { myFixPoint, myNewton }
                    };
                    break;

                case NonLinearSolverCode.selfmade:
                    Console.WriteLine("INFO: Selfmade Nonlinear Solver used!");
                    nonlinSolver = m_nonlinsolver;
                    break;
                default:
                    throw new NotImplementedException();
            }

            if(nc.SolverCode != NonLinearSolverCode.selfmade)
                Check_NonLinearSolver(nonlinSolver);

            SetNonLinItCallback(nonlinSolver);

            //Console.WriteLine("nonlinear solver code: {0}", nc.SolverCode.ToString());

            return nonlinSolver;
        }



        private ISolverSmootherTemplate[] GeneratePrecond(IEnumerable<AggregationGridBasis[]> MultigridBasis, MultigridOperator.ChangeOfBasisConfig[][] MultigridOperatorConfig) {

            var lc = m_lc;
            var precond = new ISolverSmootherTemplate[1];

            // some solver require special parameters, like ...
            int[] LocalDOF = GetLocalDOF(MultigridBasis, MultigridOperatorConfig);
            int NoOfBlocks = (int)Math.Max(1, Math.Round(LocalDOF[0] / (double)lc.TargetBlockSize));
            //int SpaceDim = MultigridSequence[0].SpatialDimension;
            int MaxMGDepth = MultigridBasis.Count();

            switch (lc.SolverCode) {

                //no preconditioner used ...
                case LinearSolverCode.classic_mumps:
                case LinearSolverCode.classic_pardiso:
                case LinearSolverCode.classic_cg:
                case LinearSolverCode.exp_softgmres:
                case LinearSolverCode.exp_Kcycle_schwarz:
                case LinearSolverCode.exp_decomposedMG_OrthoScheme:
                case LinearSolverCode.exp_Kcycle_schwarz_4Rheology:
                case LinearSolverCode.exp_AS:
                case LinearSolverCode.exp_AS_MG:
                case LinearSolverCode.automatic:
                    precond[0] = null;
                    break;

                case LinearSolverCode.exp_gmres_Schur:
                    precond[0] = new SchurPrecond() {
                        SchurOpt = SchurPrecond.SchurOptions.decoupledApprox
                    };
                    break;

                case LinearSolverCode.exp_gmres_Simple:
                    precond[0] = new SchurPrecond() {
                        SchurOpt = SchurPrecond.SchurOptions.SIMPLE
                    };
                    break;


                case LinearSolverCode.exp_gmres_AS_MG:
                    precond[0] = new Schwarz() {
                        m_BlockingStrategy = new Schwarz.MultigridBlocks() {
                            Depth = lc.NoOfMultigridLevels-1,
                        },
                        CoarseSolver = new DirectSolver() {
                            WhichSolver = DirectSolver._whichSolver.MUMPS,    //PARDISO
                            LinConfig = lc
                        },

                        Overlap = 1
                    };
                    break;


                case LinearSolverCode.exp_gmres_localPrec:
                    precond[0] = new LocalizedOperatorPrec() {
                        m_dt = lc.exp_localPrec_Min_dt,
                        m_muA = lc.exp_localPrec_muA,
                    };
                    break;
                case LinearSolverCode.exp_gmres_AS:

                    precond[0] = new Schwarz() {
                        m_BlockingStrategy = new Schwarz.METISBlockingStrategy() {
                            NoOfPartsPerProcess = NoOfBlocks,
                        },
                        CoarseSolver = new DirectSolver() {
                            WhichSolver = DirectSolver._whichSolver.MUMPS,
                            LinConfig = lc
                        },
                        Overlap = 1
                    };
                    break;

                case LinearSolverCode.exp_softpcg_schwarz:

                    precond[0] = new Schwarz() {
                        FixedNoOfIterations = 1,
                        CoarseSolver = null,
                        m_BlockingStrategy = new Schwarz.METISBlockingStrategy {
                            NoOfPartsPerProcess = NoOfBlocks
                        },
                        Overlap = 1
                    };
                    break;

                case LinearSolverCode.exp_softpcg_schwarz_directcoarse:

                    precond[0] = new Schwarz() {
                        CoarseSolver = new DirectSolver() {
                            WhichSolver = DirectSolver._whichSolver.MUMPS
                        },
                        m_BlockingStrategy = new Schwarz.METISBlockingStrategy() {
                            NoOfPartsPerProcess = NoOfBlocks
                        },
                        Overlap = 1,
                    };
                    break;

                case LinearSolverCode.exp_gmres_levelpmg:
                    precond[0] = new LevelPmg() { UseHiOrderSmoothing = true, CoarseLowOrder = 1, AssignXdGCellsToLowBlocks = true};
                    SetQuery("XdgCellsToLowBlock", ((LevelPmg)precond[0]).AssignXdGCellsToLowBlocks ? 1 : 0, true);
                    break;

                case LinearSolverCode.exp_gmres_schwarz_pmg:
                    precond[0] = new Schwarz() {
                        m_BlockingStrategy = new Schwarz.METISBlockingStrategy() {
                            NoOfPartsPerProcess = NoOfBlocks
                        },
                        CoarseSolver = null,
                        Overlap = 1,
                        EnableOverlapScaling = false,
                        UsePMGinBlocks = true,

                    };
                    break;

                case LinearSolverCode.exp_softpcg_jacobi_mg:

                    ISolverSmootherTemplate[] _prechain = new ISolverSmootherTemplate[] {
                        new SoftPCG() {
                             NoOfIterations = 5,
                        }
                    };

                    ISolverSmootherTemplate[] _postchain = new ISolverSmootherTemplate[]{
                        new SoftPCG() {
                             NoOfIterations = 5,
                        }
                    };

                    ISolverSmootherTemplate toppre = new BlockJacobi() {
                        NoOfIterations = 3,
                        omega = 0.5
                    };

                    ISolverSmootherTemplate toppst = new BlockJacobi() {
                        NoOfIterations = 3,
                        omega = 0.5
                    };

                    precond[0] = My_MG_Precond(lc, LocalDOF, MaxMGDepth, _prechain, _postchain, toppre, toppst);
                    break;

                case LinearSolverCode.exp_OrthoS_pMG:
                    precond = new ISolverSmootherTemplate[]{
                            new LevelPmg() {
                                UseHiOrderSmoothing =true,
                                CoarseLowOrder=1
                            },

                            new Schwarz() {
                                FixedNoOfIterations = 1,
                                CoarseSolver = null,
                                Overlap=1,
                                m_BlockingStrategy = new Schwarz.METISBlockingStrategy()          {
                                    NoOfPartsPerProcess = NoOfBlocks
                                },
                                UsePMGinBlocks=false,
                                EnableOverlapScaling=false,
                                CoarseLowOrder=1,
                            },
                    };
                    break;

                case LinearSolverCode.selfmade:
                    Console.WriteLine("INFO: Selfmade Preconditioner is used!");
                    precond[0] = m_precond;
                    break;




                default:
                    throw new NotImplementedException("Preconditioner not available");
            }


            foreach (var pre in precond) {
                if (pre == null)
                    continue;
                if(lc.verbose)
                    GenerateInfoMessageAtSetup(pre,NoOfBlocks);
                SetLinItCallback(pre, true);
            }

            return precond;
        }


        /// <summary>
        /// This one is the method-body of <see cref="GenerateLinear(out ISolverSmootherTemplate, IEnumerable{AggregationGridBasis[]}, ChangeOfBasisConfig[][], List{Action{int, double[], double[], MultigridOperator}})"/> and shall not be called from the outside. 
        /// Some Solver acquire additional information, thus the timestepper is passed as well.
        /// </summary>
        private ISolverSmootherTemplate GenerateLinear_body(IEnumerable<AggregationGridBasis[]> MultigridBasis, MultigridOperator.ChangeOfBasisConfig[][] MultigridOperatorConfig, out ISolverSmootherTemplate[] precond) {

            var lc = m_lc;
            //Console.WriteLine("linear solver code : {0}", lc.SolverCode.ToString());
            ISolverSmootherTemplate templinearSolve = null;
            precond = GeneratePrecond(MultigridBasis, MultigridOperatorConfig);

            // some solver require special parameters, like ...
            int[] LocalDOF = GetLocalDOF(MultigridBasis, MultigridOperatorConfig);
            int NoCellsLoc = MultigridBasis.First()[0].AggGrid.iLogicalCells.NoOfLocalUpdatedCells;
            int NoOfBlocks = (int)Math.Max(1, Math.Round(LocalDOF[0] / (double)lc.TargetBlockSize));
            int SpaceDim = MultigridBasis.First()[0].AggGrid.ParentGrid.SpatialDimension;
            int MaxMGDepth = MultigridBasis.Count();

            switch (lc.SolverCode) {
                case LinearSolverCode.automatic:
                    if (m_nc != null) {
                       templinearSolve = AutomaticSolver(lc, LocalDOF, SpaceDim, NoCellsLoc,
                           precond);
                    }
                    break;

                case LinearSolverCode.classic_mumps:
                    templinearSolve = new DirectSolver() {
                        WhichSolver = DirectSolver._whichSolver.MUMPS,
                        LinConfig = lc
                    };
                    break;

                case LinearSolverCode.classic_pardiso:
                    templinearSolve = new DirectSolver() {
                        WhichSolver = DirectSolver._whichSolver.PARDISO,
                        SolverVersion = Parallelism.OMP,
                        LinConfig = lc
                    };
                    break;

                case LinearSolverCode.exp_AS:

                    templinearSolve = new Schwarz() {
                        m_BlockingStrategy = new Schwarz.METISBlockingStrategy() {
                            NoOfPartsPerProcess = NoOfBlocks,
                        },
                        Overlap = 1,
                        CoarseSolver = new DirectSolver() {
                            WhichSolver = DirectSolver._whichSolver.PARDISO,
                            LinConfig = lc
                        }
                    };
                    break;

                case LinearSolverCode.exp_AS_MG:

                    if (lc.NoOfMultigridLevels < 2)
                        throw new ApplicationException("At least 2 Multigridlevels are required");

                    templinearSolve = new Schwarz() {
                        m_BlockingStrategy = new Schwarz.MultigridBlocks() {
                            Depth = lc.NoOfMultigridLevels - 1
                        },
                        Overlap = 1,
                        CoarseSolver = DetermineMGSquence(lc.NoOfMultigridLevels - 2, lc)
                    };
                    break;

                case LinearSolverCode.classic_cg:
                    templinearSolve = new MonkeySolver() {
                        WhichSolver = MonkeySolver._whichSolver.CG,
                        LinConfig = lc
                    };
                    break;

                case LinearSolverCode.exp_softpcg_schwarz:
                case LinearSolverCode.exp_softpcg_schwarz_directcoarse:
                case LinearSolverCode.exp_softpcg_jacobi_mg:

                    templinearSolve = new SoftPCG() {
                        //m_MaxIterations = lc.MaxSolverIterations,
                        //m_Tolerance = lc.ConvergenceCriterion,
                        Precond = precond[0]
                    };
                    break;

                case LinearSolverCode.exp_gmres_levelpmg:
                case LinearSolverCode.exp_gmres_schwarz_pmg:
                case LinearSolverCode.exp_softgmres:
                case LinearSolverCode.exp_gmres_AS:
                case LinearSolverCode.exp_gmres_AS_MG:
                case LinearSolverCode.exp_gmres_localPrec:
                case LinearSolverCode.exp_gmres_Schur:
                case LinearSolverCode.exp_gmres_Simple:
                    templinearSolve = new SoftGMRES() {
                        //m_Tolerance = lc.ConvergenceCriterion,
                        //m_MaxIterations = lc.MaxSolverIterations,
                        MaxKrylovDim = lc.MaxKrylovDim,
                        Precond = precond[0]
                    };
                    break;

                case LinearSolverCode.exp_Kcycle_schwarz:
                    Func<int, int> SblkSizeFunc = delegate (int iLevel) { return m_lc.TargetBlockSize;  };
                    templinearSolve = KcycleMultiSchwarz(MaxMGDepth, LocalDOF, SblkSizeFunc);
                    break;

                case LinearSolverCode.exp_Kcycle_schwarz_4Rheology:
                    templinearSolve = KcycleMultiSchwarz_4Rheology(lc, LocalDOF);
                    break;

                case LinearSolverCode.exp_decomposedMG_OrthoScheme:

                    ISolverSmootherTemplate[] subsmoother = new ISolverSmootherTemplate[]{
                        new SoftPCG() {
                             NoOfIterations=5
                             //m_MaxIterations = 5,
                             //m_MinIterations = 5,
                        }
                    };

                    ISolverSmootherTemplate[] topsmoother = new ISolverSmootherTemplate[]{
                        new BlockJacobi()
                        {
                            NoOfIterations = 5,
                            omega = 0.5
                        }
                    };

                    templinearSolve = MakeOrthoNormMGDecomp(lc,LocalDOF, MaxMGDepth, new SolverSquence() {SolverChain= subsmoother}, new SolverSquence() { SolverChain = topsmoother });
                    break;

                case LinearSolverCode.exp_OrthoS_pMG:

                    templinearSolve = new OrthonormalizationScheme() {
                        PrecondS = precond,
                        MaxKrylovDim = lc.MaxKrylovDim,
                        MaxIter = lc.MaxSolverIterations,
                        Tolerance = lc.ConvergenceCriterion,
                        Restarted = false
                    };
                    break;

                case LinearSolverCode.selfmade:
                    Console.WriteLine("INFO: Selfmade LinearSolver is used!");
                    templinearSolve = m_linsolver;
                    break;

                default:
                    throw new NotImplementedException("Linear solver option not available");
            }
            Debug.Assert(templinearSolve != null);
            SetLinItCallback(templinearSolve,false);

            // set Queries here which apply to all solvers:
            SetQuery("UsedMGDepth", MaxMGLevel + 1, true);

            if (lc.verbose)
                Console.WriteLine("linear solver : {0}", templinearSolve.ToString().Split('.').Last());

            if(templinearSolve is IProgrammableTermination pt) {
                 // delegate to stop linear solver convergence
                bool LinearConvergence(int iter, double r0_l2, double r_l2) {
                    if (iter <= lc.MinSolverIterations)
                        return true;

                    if (iter > lc.MaxSolverIterations)
                        return false;

                    if (r_l2 < lc.ConvergenceCriterion)
                        return false; // terminate

                    return true; // keep running
                }
                pt.TerminationCriterion = LinearConvergence;
            }

            Check_linsolver(templinearSolve);

            return templinearSolve;
        }
        #endregion

        #region auxiliary methods
        private void GenerateInfoMessageAtSetup(ISolverSmootherTemplate solver, int NoOfBlocks) {
            string solvername = solver.ToString().Split('.').Last();
            Console.WriteLine("preconditioner : {0}", solvername);
            List<string> solverinfotxt = new List<string>();
            if (solver.GetType() == typeof(LevelPmg)) {
                solverinfotxt.Add("entries upto p=" + ((LevelPmg)solver).CoarseLowOrder + " are assigned to low order blocks");
            }
            if (solver.GetType() == typeof(Schwarz)) {
                if (((Schwarz)solver).UsePMGinBlocks) {
                    solverinfotxt.Add("pmg used in Schwarz Blocks");
                    solverinfotxt.Add("entries upto p=" + ((Schwarz)solver).CoarseLowOrder + " are assigned to low order blocks");
                }
                solverinfotxt.Add("Additive Schwarz w. direct coarse, No of blocks: " + NoOfBlocks);
            }
            foreach (string line in solverinfotxt)
                Console.WriteLine(solvername + " INFO:\t" + line);
        }

        private int[] GetLocalDOF(IEnumerable<AggregationGridBasis[]> MultigridBasis, ChangeOfBasisConfig[][] MGChangeOfBasis) {

            //This workaround takes into account, the wierd structure of the ChangeOfBasis-thing
            //prohibits out of bounds exception
            Func<int, int, int[]> getDGs = delegate (int iLevel, int iVar) {
                int tLevel = iLevel < MGChangeOfBasis.Length ? iLevel : MGChangeOfBasis.Length - 1;
                int tVar = iVar < MGChangeOfBasis[tLevel].Length ? iVar : MGChangeOfBasis[tLevel].Length - 1;
                return MGChangeOfBasis[tLevel][tVar].DegreeS;
            };

            var MGBasis = MultigridBasis.ToArray();
            int MGDepth = MGBasis.Length;
            int[] LocalDOF = new int[MGDepth];

            for (int iLevel = 0; iLevel < MGBasis.Length; iLevel++) {
                LocalDOF[iLevel] = 0;
                int NoOfCells = MGBasis[iLevel][0].AggGrid.iLogicalCells.NoOfLocalUpdatedCells;

                for (int iCell = 0; iCell < NoOfCells; iCell++) {
                    for (int iVar = 0; iVar < MGBasis[iLevel].Length; iVar++) {
                        int pmax = getDGs(iLevel, iVar)[0];
                        try {
                            LocalDOF[iLevel] += MGBasis[iLevel][iVar].GetLength(iCell, pmax);
                        }
                        catch (Exception e) {
                            Console.WriteLine("WARNING: internal error occured during DOF calculation. Using estimate instead, which might not be accurate in case of XDG");
                            return SimpleGetLocalDOF(MultigridBasis, MGChangeOfBasis);
                        }
                    }
                }
            }

            return LocalDOF;
        }

        private int[] SimpleGetLocalDOF(IEnumerable<AggregationGridBasis[]> MultigridBasis, ChangeOfBasisConfig[][] MGChangeOfBasis) {
            int NoOfLevels = MultigridBasis.Count();
            int[] DOFperCell = new int[NoOfLevels];
            int[] LocalDOF = new int[NoOfLevels];
            int counter = 0;
            

            for (int iLevel = 0; iLevel < DOFperCell.Length; iLevel++) {
                counter = iLevel;
                if (iLevel > NoOfLevels - 1)
                    counter = NoOfLevels - 1;
                foreach (var cob in MGChangeOfBasis[counter]) {
                    for (int iVar = 0; iVar < cob.VarIndex.Length; iVar++) {
                        int d = ((AggregationGridBasis)MultigridBasis.First()[iVar]).AggGrid.ParentGrid.SpatialDimension;
                        int p = cob.DegreeS[iVar];
                        switch (d) {
                            case 1:
                                DOFperCell[iLevel] += p + 1 + p + 1;
                                break;
                            case 2:
                                DOFperCell[iLevel] += (p * p + 3 * p + 2) / 2;
                                break;
                            case 3:
                                DOFperCell[iLevel] += (p * p * p + 6 * p * p + 11 * p + 6) / 6;
                                break;
                            default:
                                throw new Exception("wtf?Spacialdim=1,2,3 expected");
                        }
                    }
                }
                LocalDOF[iLevel] = ((AggregationGridBasis)MultigridBasis.First()[0]).AggGrid.iLogicalCells.NoOfLocalUpdatedCells* DOFperCell[iLevel];
            }
            return LocalDOF;
        }

        private int GetMaxMGLevel(int DirectKickIn, int MSLength, int[] LocalDOF) {
            int maxlevel = -1;
            for (int iLevel = 0; iLevel < MSLength; iLevel++) {
                int SysSize = LocalDOF[iLevel].MPISum();
                int NoOfBlocks = (int)Math.Ceiling(((double)SysSize) / ((double)DirectKickIn));

                bool useDirect = false;
                useDirect |= (SysSize < DirectKickIn);
                useDirect |= iLevel == MSLength - 1;
                useDirect |= NoOfBlocks.MPISum() <= 1;

                if (useDirect) {
                    maxlevel = iLevel;
                }
            }
            return maxlevel;
        }

        private int GetMPIsize {
            get {
                int MPIsize;
                csMPI.Raw.Comm_Size(csMPI.Raw._COMM.WORLD, out MPIsize);
                return MPIsize;
            }
        }

        private int GetMPIrank {
            get {
                int MPIrank;
                csMPI.Raw.Comm_Rank(csMPI.Raw._COMM.WORLD, out MPIrank);
                return MPIrank;
            }
        }

        #endregion

        #region callback methods
        private void FirstLineinCallBack() {
            if (m_Iterations == null) {
                string FirstLine = "NLinS-, Precond-, LinS-, total-Iterations : Type, SolverName, InfResi, Multigridlevel";
                m_Iterations = new int[4];
                Console.WriteLine(FirstLine);
            }
        }

        private void SetLinItCallback(ISolverSmootherTemplate solverwithoutcallback, bool IsLinPrecond) {

            ISolverWithCallback _solverwithcallback = solverwithoutcallback as ISolverWithCallback;
            if(_solverwithcallback == null)
                return;

            string _type = null;
            int _caseselect = -1;
            if (IsLinPrecond) {
                _type = "Precond";
                _caseselect = 1;
            } else {
                _type = "LinSolver";
                _caseselect = 2;
            }

            DefaultItCallback = GenerateDefaultCallback<ISolverWithCallback>(_type, _solverwithcallback, _caseselect);
            if (m_lc.verbose) {
                _solverwithcallback.IterationCallback += DefaultItCallback;
            }
            _solverwithcallback.IterationCallback += CustomizedCallback;
        }

        private Action<int, double[], double[], MultigridOperator> GenerateDefaultCallback<T>(string type, T solverwithcallback, int caseselect) {

            string name = String.Join(".", solverwithcallback.ToString().Split('.'), 3, 1);

            return delegate (int iterIndex, double[] currentSol, double[] currentRes, MultigridOperator Mgop) {
                FirstLineinCallBack();
                double res = currentRes.L2NormPow2().MPISum().Sqrt();
                m_Iterations[caseselect] = iterIndex;
                m_Iterations[3]++;
                string Its = "";
                Array.ForEach<int>(m_Iterations, i => Its += i.ToString() + ",");
                Console.WriteLine("{0} : {1}, {2}, {3}, {4}", Its, type, name, res, Mgop.LevelIndex);

            };
        }

        private void SetNonLinItCallback(NonlinearSolver nonlinsolver) {

            int _caseselect = 0;
            string _type = "NLinSolver";
            DefaultItCallback = GenerateDefaultCallback<NonlinearSolver>(_type, nonlinsolver, _caseselect);
            if (m_nc.verbose) {
                nonlinsolver.IterationCallback += DefaultItCallback;
            }
            nonlinsolver.IterationCallback += CustomizedCallback;
        }

        private void MultigridCallback(int iterIndex, double[] currentSol, double[] currentRes, MultigridOperator Mgop) {
            int currentMGLevel = Mgop.LevelIndex;

            if (m_MG_Counter - currentMGLevel == +1) {
                double residualNormAf = currentRes.L2Norm().MPISum(Mgop.OperatorMatrix.MPI_Comm); // residual norm after coarse grid correction
                ProlRes[currentMGLevel] = residualNormAf;
                Console.WriteLine("after Prolongation {0}<-{1}: {2}", currentMGLevel, currentMGLevel + 1, ProlRes[currentMGLevel] - ProlRes[currentMGLevel + 1]);
            }

            if (m_MG_Counter - currentMGLevel == 0 && currentMGLevel == MaxMGLevel) {
                double residualNormAf = currentRes.L2Norm().MPISum(Mgop.OperatorMatrix.MPI_Comm); // residual norm after coarse grid correction
                ProlRes[currentMGLevel] = residualNormAf;
                Console.WriteLine("after Prolongation {0}<-{1}: {2}", currentMGLevel, currentMGLevel + 1, ProlRes[currentMGLevel] - RestRes[currentMGLevel]);
            }

            if (m_MG_Counter - currentMGLevel == 0 && currentMGLevel == 0) {
                double residualNormB4 = currentRes.L2Norm().MPISum(Mgop.OperatorMatrix.MPI_Comm); // residual norm before coarse grid correction
                RestRes[currentMGLevel] = residualNormB4;
                Console.WriteLine("before Restriction {0}->{1}: {2}", currentMGLevel, currentMGLevel + 1, RestRes[currentMGLevel] - ProlRes[currentMGLevel]);
            }

            if (m_MG_Counter - currentMGLevel == -1) {
                double residualNormB4 = currentRes.L2Norm().MPISum(Mgop.OperatorMatrix.MPI_Comm); // residual norm before coarse grid correction
                RestRes[currentMGLevel] = residualNormB4;
                Console.WriteLine("before Restriction {0}->{1}: {2}", currentMGLevel, currentMGLevel + 1, RestRes[currentMGLevel] - RestRes[currentMGLevel - 1]);
            }
            m_MG_Counter = currentMGLevel;
            MaxMGLevel = currentMGLevel;
        }
        #endregion

        #region special configs
        /// <summary>
        /// Automatic choice of linear solver depending on problem size, immersed boundary, polynomial degree, etc. In addition the nonlinearsolver config is considered as well.
        /// </summary>
        private ISolverSmootherTemplate AutomaticSolver( LinearSolverConfig lc, int[] LDOF, int Dim, int NoCellsLoc, ISolverSmootherTemplate[] PreCond) {

            NonLinearSolverConfig nc = null;
            if (m_nc != null) {
                nc = m_nc;
            } else {
                throw new ArgumentException("No NonlinearSolver specified");
            }

            var D = Dim;

            //int pV = Control.FieldOptions["VelocityX"].Degree;
            int pV = LDOF[0];
            int pP = pV - 1; //Control.FieldOptions["Pressure"].Degree;


            // Detecting variables for solver determination 

            var cellsLoc = NoCellsLoc;
            var cellsGlo = NoCellsLoc.MPISum();

            ISolverSmootherTemplate tempsolve = null;

                switch (D) {
                    case 1:
                        tempsolve = new DirectSolver() {
                            WhichSolver = DirectSolver._whichSolver.MUMPS,
                            LinConfig = lc
                        };
                        break;
                    case 2:
                        tempsolve = new DirectSolver() {
                            WhichSolver = DirectSolver._whichSolver.MUMPS,
                            LinConfig = lc
                        };
                        break;
                    case 3:
                        var dofsPerCell3D = LDOF[0] / NoCellsLoc;
                        var dofsLoc = dofsPerCell3D * cellsLoc;
                        var dofsGlo = dofsPerCell3D * cellsGlo;

                        if (dofsGlo > 10000) {

                            if (lc.NoOfMultigridLevels < 2)
                                throw new ApplicationException("At least 2 Multigridlevels are required");

                            tempsolve = new SoftGMRES() {
                                MaxKrylovDim = lc.MaxKrylovDim,
                                //m_Tolerance = lc.ConvergenceCriterion,
                                TerminationCriterion = ((iter, r0_l2, r_l2) => r_l2 > lc.ConvergenceCriterion && iter < lc.MaxSolverIterations),
                                Precond = new Schwarz() {
                                    m_BlockingStrategy = new Schwarz.SimpleBlocking() {
                                        NoOfPartsPerProcess = (int)Math.Ceiling(dofsLoc / 6500.0),
                                    },
                                    Overlap = 1,
                                    CoarseSolver = DetermineMGSquence(lc.NoOfMultigridLevels - 2, lc)
                                },
                            };
                        } else {
                            tempsolve = new DirectSolver() {
                                WhichSolver = DirectSolver._whichSolver.MUMPS,
                                LinConfig = lc
                            };
                        }
                        break;

                    default:
                        throw new NotImplementedException(String.Format("WTF?! You are sure, that your problem has {0} dimensions", D));

            }

            return tempsolve;
            //Timestepper.

            // Wenn Gesamtproblem in 2D < 100000 DoFs -> Direct Solver
            // Wenn Gesamtproblem in 3D < 10000 DoFs -> Direct Solver 

            // Block Solve 3D ca. 6000 DoFs per Process -> Adjust Blocks per Process
            // Coarse Solve ca. 5000 bis 10000 DoFs. -> Adjust Multigrid Levels

        }

        /// <summary>
        /// Determines a solver sequence depending on MGlevels
        /// </summary>
        private ISolverSmootherTemplate DetermineMGSquence(int MGlevels, LinearSolverConfig lc) {
            ISolverSmootherTemplate solver;
            if (MGlevels > 0) {
                solver = new ClassicMultigrid() { CoarserLevelSolver = DetermineMGSquence(MGlevels - 1, lc) };
            } else {
                solver = new DirectSolver() {
                    WhichSolver = DirectSolver._whichSolver.MUMPS,
                    LinConfig = lc
                };
            }
            return solver;
        }

        /// <summary>
        /// experimental. Is connected to Decomposed MG OrthoScheme. Can be deleted if not used anymore ...
        /// </summary>
        private ISolverSmootherTemplate BareMGSquence(int MGlevels, ISolverSmootherTemplate coarseSolver, ISolverSmootherTemplate smoother=null)
        {
            ISolverSmootherTemplate solver;
            if (MGlevels > 0)
            {
                solver = new ClassicMultigrid() {
                    CoarserLevelSolver = BareMGSquence(MGlevels - 1, coarseSolver, smoother),
                    PreSmoother= smoother.CloneAs(),
                    PostSmoother= smoother.CloneAs(),
                };
            }
            else
            {
                solver = coarseSolver;
            }
            return solver;
        }

        /// <summary>
        /// experimental. Is connected to Decomposed MG OrthoScheme. Can be deleted if not used anymore ...
        /// </summary>
        /// <param name="MGlevels"></param>
        /// <param name="lc"></param>
        /// <param name="coarseSolver"></param>
        /// <returns></returns>
        private ISolverSmootherTemplate BareMGSquence(int MGlevels, ISolverSmootherTemplate coarseSolver, ISolverSmootherTemplate smoother, ISolverSmootherTemplate topsmoother)
        {
            ISolverSmootherTemplate solver;
            if (MGlevels > 0)
            {
                solver = new ClassicMultigrid() {
                    CoarserLevelSolver = BareMGSquence(MGlevels - 1, coarseSolver, smoother),
                    PreSmoother= topsmoother.CloneAs(),
                    PostSmoother= topsmoother.CloneAs()
                };
            }
            else
            {
                solver = coarseSolver;
            }
            return solver;
        }
            
        private int MGOcc = 0;
        private Stopwatch MGTimer = new Stopwatch();
        private void MultigridAnalysis(int iterIndex, double[] currentSol, double[] currentRes, MultigridOperator Mgop)
        {
            if (Mgop.LevelIndex == 0 && Mgop.GridData.MpiRank == 0)
            {
                string file = "MG-Analysis.txt";
                if (MGOcc == 0) { MultigridAnalysisHeader(file); MGTimer.Start(); }
                if (iterIndex == 0) { MGOcc++; MGTimer.Restart(); }
                StreamWriter sw = new StreamWriter(file, true);
                // IMPLEMENT A WAY TO KNOW IF THIS IS A SEPERATE MG OCCURRENCE
                var time = MGTimer.Elapsed;
                sw.Write(MGOcc);
                sw.Write(",");
                sw.Write(iterIndex);
                sw.Write(",");
                sw.Write(time);
                sw.Write(",");
                sw.Write(currentRes.L2Norm());
                sw.WriteLine();
                sw.Flush();
                sw.Close();
            }
        }

        private void MultigridAnalysisHeader(string file)
        {
            StreamWriter sw = new StreamWriter(file, false);
            sw.Write("MG-Occurrence");
            sw.Write(",");
            sw.Write("MG-Iteration");
            sw.Write(",");
            sw.Write("Time");
            sw.Write(",");
            sw.Write("Residual");
            sw.WriteLine();
            sw.Flush();
            sw.Close();
        }

        private ISolverSmootherTemplate My_MG_Precond(LinearSolverConfig _lc, int[] _LocalDOF, int MGLength, ISolverSmootherTemplate[] prechain, ISolverSmootherTemplate[] postchain, ISolverSmootherTemplate toplevelpre, ISolverSmootherTemplate toplevelpst)
        {

            int MGDepth = Math.Min(MGLength, _lc.NoOfMultigridLevels);

            bool isLinPrecond = true;
            

            int DirectKickIn = _lc.TargetBlockSize;
            if (DirectKickIn < _LocalDOF.Last()) {
                Console.WriteLine("WARNING: target blocksize: {0} < smallest blocksize of MG: {1}; Resetting target blocksize to: {1}", DirectKickIn, _LocalDOF.Last());
                DirectKickIn = _LocalDOF.Last();
            }

            ISolverSmootherTemplate[] MultigridChain = new ISolverSmootherTemplate[MGDepth];
            for (int iLevel = 0; iLevel < MGDepth; iLevel++) {
                MaxMGLevel = iLevel;
                int SysSize = _LocalDOF[iLevel].MPISum();
                int NoOfBlocks = (int)Math.Ceiling(((double)SysSize) / ((double)DirectKickIn));

                bool useDirect = false;
                useDirect |= (SysSize < DirectKickIn);
                useDirect |= iLevel == MGDepth - 1;
                useDirect |= NoOfBlocks.MPISum() <= 1;

                if (useDirect) {
                    MultigridChain[iLevel] = new DirectSolver() {
                        WhichSolver = DirectSolver._whichSolver.MUMPS,
                        TestSolution = false
                    };
                } else {

                    ISolverSmootherTemplate[] newpostchain = new ISolverSmootherTemplate[postchain.Length];
                    ISolverSmootherTemplate[] newprechain = new ISolverSmootherTemplate[prechain.Length];

                    ClassicMultigrid MgLevel = new ClassicMultigrid() {
                        TerminationCriterion = ((iter, r0_l2, r_l2) => iter <= 1) // termination controlled by top level PCG
                    };

                    ((ISolverWithCallback)MgLevel).IterationCallback += MultigridCallback;


                    MultigridChain[iLevel] = MgLevel;

                    ISolverSmootherTemplate pre, pst;
                    if (iLevel > 0) {
                        

                        for(int i=0;i< prechain.Length;i++) {
                            newprechain[i] = prechain[i].CloneAs();
                            SetLinItCallback(newprechain[i], isLinPrecond);
                        }

                        for (int i = 0; i <postchain.Length; i++) {
                            newpostchain[i] = postchain[i].CloneAs();
                            SetLinItCallback(newpostchain[i], isLinPrecond);
                        }

                        pre = new SolverSquence() { SolverChain = newprechain };
                        pst = new SolverSquence() { SolverChain = newpostchain };

                    } else {

                        pre = toplevelpre;
                        pst = toplevelpst;

                        SetLinItCallback(toplevelpre,  isLinPrecond);
                        SetLinItCallback(toplevelpst,  isLinPrecond);
                    }

                    MgLevel.PreSmoother = pre;
                    MgLevel.PostSmoother = pst;
                }

                if (iLevel > 0) {
                    ((ClassicMultigrid)(MultigridChain[iLevel - 1])).CoarserLevelSolver = MultigridChain[iLevel];
                }

                if (useDirect) {
                    Console.WriteLine("MG: using {0} levels, lowest level DOF is {1}, target size is {2}.", iLevel + 1, SysSize, DirectKickIn);
                    break;
                }
            } 

            return MultigridChain[0];
        }

        private ISolverSmootherTemplate SpecialMultilevelSchwarz(LinearSolverConfig _lc, int[] _LocalDOF, int MSLength, MultigridOperator.ChangeOfBasisConfig[][] _MultigridOperatorConfig) {


            // my tests show that the ideal block size may be around 10'000
            int DirectKickIn = _lc.TargetBlockSize;
            if (DirectKickIn < _LocalDOF.Last()) {
                Console.WriteLine("WARNING: target blocksize: {0} < smallest blocksize of MG: {1}; Resetting target blocksize to: {1}", DirectKickIn, _LocalDOF.Last());
                DirectKickIn = _LocalDOF.Last();
            }

            //MultigridOperator Current = op;
            ISolverSmootherTemplate[] MultigridChain = new ISolverSmootherTemplate[MSLength];
            for (int iLevel = 0; iLevel < MSLength; iLevel++) {
                MaxMGLevel = iLevel;
                int SysSize = _LocalDOF[iLevel].MPISum();
                //int SysSize = Current.Mapping.TotalLength;
                int NoOfBlocks = (int)Math.Ceiling(((double)SysSize) / ((double)DirectKickIn));

                bool useDirect = false;
                useDirect |= (SysSize < DirectKickIn);
                useDirect |= iLevel == MSLength - 1;
                useDirect |= NoOfBlocks.MPISum() <= 1;

                if (useDirect) {
                    MultigridChain[iLevel] = new DirectSolver() {
                        WhichSolver = DirectSolver._whichSolver.MUMPS,
                        TestSolution = false
                    };
                } else {

                    ClassicMultigrid MgLevel = new ClassicMultigrid() {
                        TerminationCriterion = ((iter, r0_l2, r_l2) => iter <= 1) // termination controlled by top level PCG
                    };

                    MultigridChain[iLevel] = MgLevel;

                    ISolverSmootherTemplate pre, pst;
                    if (iLevel > 0) {

                        Schwarz swz1 = new Schwarz() {
                            FixedNoOfIterations = 1,
                            CoarseSolver = null,
                            m_BlockingStrategy = new Schwarz.METISBlockingStrategy() {
                                NoOfPartsPerProcess = NoOfBlocks
                            },
                            Overlap = 0 // overlap does **NOT** seem to help
                        };
                        
                        SoftPCG pcg1 = new SoftPCG() {
                            TerminationCriterion = ((iter, r0_l2, r_l2) => iter <= 5)
                        };

                        SoftPCG pcg2 = new SoftPCG() {
                            TerminationCriterion = ((iter, r0_l2, r_l2) => iter <= 5)
                        };

                        SetLinItCallback(swz1, IsLinPrecond: true);
                        SetLinItCallback(pcg1, IsLinPrecond: true);
                        SetLinItCallback(pcg2, IsLinPrecond: true);

                        var preChain = new ISolverSmootherTemplate[] { swz1, pcg1 };
                        var pstChain = new ISolverSmootherTemplate[] { swz1, pcg2 };

                        pre = new SolverSquence() { SolverChain = preChain };
                        pst = new SolverSquence() { SolverChain = pstChain };
                    } else {
                        // +++++++++++++++++++++++++++++++++++++++++++++++++++
                        // top level - use only iterative (non-direct) solvers
                        // +++++++++++++++++++++++++++++++++++++++++++++++++++

                        pre = new BlockJacobi() {
                            NoOfIterations = 3,
                            omega = 0.5
                        };

                        pst = new BlockJacobi() {
                            NoOfIterations = 3,
                            omega = 0.5
                        };

                        SetLinItCallback(pre, IsLinPrecond: true);
                        SetLinItCallback(pst, IsLinPrecond: true);
                    }

                    MgLevel.PreSmoother = pre;
                    MgLevel.PostSmoother = pst;
                }

                if (iLevel > 0) {
                    ((ClassicMultigrid)(MultigridChain[iLevel - 1])).CoarserLevelSolver = MultigridChain[iLevel];
                }

                if (useDirect) {
                    Console.WriteLine("MG: using {0} levels, lowest level DOF is {1}, target size is {2}.", iLevel + 1, SysSize, DirectKickIn);
                    break;
                }
                //Current = Current.CoarserLevel;
            } // end of level loop

            return MultigridChain[0];
        }


        private ISolverSmootherTemplate MakeOrthoNormMGDecomp(LinearSolverConfig _lc, int[] _LocalDOF, int MSLength, ISolverSmootherTemplate subsmootherchain, ISolverSmootherTemplate toplevelsmootherchain)
        {

            int MGDepth = Math.Min(MSLength, m_lc.NoOfMultigridLevels);

            List<ISolverSmootherTemplate> MG_list = new List<ISolverSmootherTemplate>();

            int DirectKickIn = _lc.TargetBlockSize;
            if (DirectKickIn < _LocalDOF.Last()) {
                Console.WriteLine("WARNING: target blocksize: {0} < smallest blocksize of MG: {1}; Resetting target blocksize to: {1}", DirectKickIn, _LocalDOF.Last());
                DirectKickIn = _LocalDOF.Last();
            }

            MaxMGLevel = GetMaxMGLevel(DirectKickIn, MGDepth, _LocalDOF);
            SetLinItCallback(subsmootherchain, true);

            foreach(var solversmoother in ((SolverSquence)subsmootherchain).SolverChain)
                SetLinItCallback(solversmoother, true);

            foreach (var toplevelsmoother in ((SolverSquence)toplevelsmootherchain).SolverChain)
                SetLinItCallback(toplevelsmoother, true);

            for (
                
                int iDepth = MaxMGLevel; iDepth >= 0; iDepth--)
            {
                ISolverSmootherTemplate solvertoinject;

                if (iDepth == 0) {
                    solvertoinject = toplevelsmootherchain.CloneAs();
                }
                else if (iDepth == MaxMGLevel) {
                    solvertoinject = new DirectSolver()
                    {
                        WhichSolver = DirectSolver._whichSolver.MUMPS,
                        TestSolution = false
                    };
                    SetLinItCallback(solvertoinject, true);
                } else {

                    solvertoinject = subsmootherchain.CloneAs();
                }
               
                ISolverSmootherTemplate MG = BareMGSquence(iDepth, solvertoinject, subsmootherchain, toplevelsmootherchain);
                MG_list.Add(MG);
            }

            ISolverSmootherTemplate orthosolve = new OrthonormalizationScheme()
            {
                PrecondS = MG_list.ToArray(),
                MaxKrylovDim = _lc.MaxKrylovDim,
                MaxIter = 30,
                Tolerance = _lc.ConvergenceCriterion
            };
            SetLinItCallback(orthosolve, true);

            return orthosolve;
        }



        /// <summary>
        /// I want to ride my k-cycle ...
        /// </summary>
        ISolverSmootherTemplate KcycleMultiSchwarz(int MaxMGDepth, int[] _LocalDOF, Func<int,int> SchwarzblockSize) {

            //MultigridOperator Current = op;
            var SolverChain = new List<ISolverSmootherTemplate>();

            int DirectKickIn = m_lc.TargetBlockSize; // 10'000 DOF seemed to be optimal at lowest lvl
            int LocSysSizeZeroLvl = _LocalDOF[0];
            if (DirectKickIn < _LocalDOF.Last()) {
                Console.WriteLine("WARNING: target blocksize ({0}) < smallest blocksize of MG ({1}).", DirectKickIn, _LocalDOF.Last());
                DirectKickIn = _LocalDOF.Last();
            }
            if (MaxMGDepth < 1)
                throw new ArgumentException("ERROR: At least two multigrid levels are required.");

            for (int iLevel = 0; iLevel < MaxMGDepth; iLevel++) {
                MaxMGLevel = iLevel;
                double SizeFraction = (double)_LocalDOF[iLevel] / (double)SchwarzblockSize(iLevel);
                int SysSize = _LocalDOF[iLevel].MPISum();
                if (SizeFraction < 1 && iLevel == 0)
                    Console.WriteLine("WARNING: Schwarzblock size ({0}) exceeds local system size ({1}); \n resetting local number of Schwarzblocks to 1.", SchwarzblockSize, _LocalDOF[iLevel]);
                int LocalNoOfSchwarzBlocks = Math.Max(1, (int)Math.Ceiling(SizeFraction));
                int TotalNoOfSchwarzBlocks = LocalNoOfSchwarzBlocks.MPISum();
                //SetQuery("LocalSblocks at Lvl" + iLevel, LocalNoOfSchwarzBlocks, true);
                SetQuery("GlobalSblocks at Lvl" + iLevel, TotalNoOfSchwarzBlocks, true);
                SetQuery("SblockSize at Lvl"+ iLevel, SchwarzblockSize(iLevel), true);

                bool useDirect = false;
                // It has to be ensured, that directKickin takes place on all ranks at same level
                // therefore only global criterions have to be used here !!!
                useDirect |= (SysSize < DirectKickIn);
                useDirect |= iLevel == m_lc.NoOfMultigridLevels - 1;
                useDirect |= TotalNoOfSchwarzBlocks < GetMPIsize;

                if (useDirect && iLevel == 0)
                    Console.WriteLine("WARNING: You are using the direct solver. Recommendations: \n\tRaise the Number of Multigridlevels\n\tLower the target blocksize");

                if (useDirect)
                    Console.WriteLine("KcycleMultiSchwarz: lv {0}, Direct solver ", iLevel);
                else
                    Console.WriteLine("KcycleMultiSchwarz: lv {0}, no of blocks {1} : ", iLevel, TotalNoOfSchwarzBlocks);

                ISolverSmootherTemplate levelSolver;
                if (useDirect) {
                    levelSolver = new DirectSolver() {
                        WhichSolver = DirectSolver._whichSolver.PARDISO,
                        TestSolution = false
                    };
                } else {

                    var smoother1 = new Schwarz() {
                        FixedNoOfIterations = 1,
                        CoarseSolver = null,
                        m_BlockingStrategy = new Schwarz.METISBlockingStrategy() {
                            NoOfPartsPerProcess = LocalNoOfSchwarzBlocks
                        },
                        Overlap = 1, // overlap seems to help; more overlap seems to help more
                        EnableOverlapScaling = true,
                        UsePMGinBlocks = true,
<<<<<<< HEAD
                        CoarseSolveOfCutcells = true,
                    };

                    if (iLevel == 0) SetQuery("KcycleSchwarz:XdgCellsToLowBlock", ((Schwarz)smoother1).CoarseSolveOfCutcells ? 1 : 0, true);
                    if (iLevel == 0) SetQuery("KcycleSchwarz:OverlapON", ((Schwarz)smoother1).EnableOverlapScaling ? 1 : 0, true);
                    if (iLevel == 0) SetQuery("KcycleSchwarz:OverlapScale", ((Schwarz)smoother1).Overlap, true);
=======
                        AssignXdGCellsToLowBlocks = true,
                    }; 
                    
                    
                    if (iLevel == 0) SetQuery("XdgCellsToLowBlock", ((Schwarz)smoother1).AssignXdGCellsToLowBlocks ? 1 : 0, true);
>>>>>>> c7f48cf3

                    levelSolver = new OrthonormalizationMultigrid() {
                        PreSmoother = smoother1,
                        PostSmoother = smoother1,
                        m_omega = 1,
                    };

                    if (iLevel > 0) {
                        ((OrthonormalizationMultigrid)levelSolver).TerminationCriterion = (i, r0, r) => i <= 1;
                    }

                    ((OrthonormalizationMultigrid)levelSolver).IterationCallback =
                        delegate (int iter, double[] X, double[] Res, MultigridOperator op) {
                            double renorm = Res.MPI_L2Norm();
                            Console.WriteLine("      OrthoMg " + iter + " : " + renorm);
                        };

                    // Extended Multigrid Analysis
                    //((OrthonormalizationMultigrid)levelSolver).IterationCallback += MultigridAnalysis;                    

                }
                SolverChain.Add(levelSolver);

                if (iLevel > 0) {

                    ((OrthonormalizationMultigrid)(SolverChain[iLevel - 1])).CoarserLevelSolver = levelSolver;

                }

                if (useDirect) {
                    Console.WriteLine("INFO: using {0} levels, lowest level DOF is {1}, target size is {2}.", iLevel + 1, SysSize, DirectKickIn);
                    break;
                }
            }

            return SolverChain[0];
        }


        ISolverSmootherTemplate KcycleMultiSchwarz_4Rheology(LinearSolverConfig _lc, int[] _LocalDOF) {

            // my tests show that the ideal block size may be around 10'000
            int DirectKickIn = _lc.TargetBlockSize;
            if (DirectKickIn < _LocalDOF.Last()) {
                Console.WriteLine("WARNING: target blocksize: {0} < smallest blocksize of MG: {1}; Resetting target blocksize to: {1}", DirectKickIn, _LocalDOF.Last());
                DirectKickIn = _LocalDOF.Last();
            }

            //MultigridOperator Current = op;
            var SolverChain = new List<ISolverSmootherTemplate>();

            Console.WriteLine("experimental MG configuration for rheology");

            int MPIsize = GetMPIsize;

            for (int iLevel = 0; iLevel < _lc.NoOfMultigridLevels; iLevel++) {
                MaxMGLevel = iLevel;
                int SysSize = _LocalDOF[iLevel].MPISum();
                int NoOfBlocks = (int)Math.Ceiling(((double)SysSize) / ((double)DirectKickIn));

                bool useDirect = false;
                //useDirect |= (SysSize < DirectKickIn);
                useDirect |= NoOfBlocks.MPISum() <= 1;

                if (iLevel == 0) {
                    useDirect = false;
                    NoOfBlocks = 8 / MPIsize;
                } else {
                    break;
                    //useDirect = true;
                }

                if (useDirect)
                    Console.WriteLine("   KcycleMultiSchwarz: lv {0}, Direct solver ", iLevel);
                else
                    Console.WriteLine("   KcycleMultiSchwarz: lv {0}, no of blocks {1} : ", iLevel, NoOfBlocks);

                ISolverSmootherTemplate levelSolver;
                if (useDirect) {
                    levelSolver = new DirectSolver() {
                        WhichSolver = DirectSolver._whichSolver.PARDISO,
                        TestSolution = false
                    };
                } else {

                   
                    var smoother1 = new Schwarz() {
                        FixedNoOfIterations = 1,
                        CoarseSolver = null,
                        m_BlockingStrategy = new Schwarz.METISBlockingStrategy() {
                            NoOfPartsPerProcess = NoOfBlocks
                        },
                        //m_BlockingStrategy = new Schwarz.MultigridBlocks() {
                        //    Depth = 1
                        //},
                        Overlap = 2, 
                        EnableOverlapScaling = false,
                        UsePMGinBlocks = false
                    };

                   
                    var smoother2 = smoother1;
                    /*
                    var smoother2 = new Schwarz() {
                        FixedNoOfIterations = 1,
                        CoarseSolver = null,
                        m_BlockingStrategy = new Schwarz.METISBlockingStrategy {
                            NoOfPartsPerProcess = NoOfBlocks * 2
                        },
                        Overlap = 2,
                        EnableOverlapScaling = false,
                        UsePMGinBlocks = false
                    };
                    */

                    var CoarseSolver = new LevelPmg() {
                        UseHiOrderSmoothing = true,
                        CoarseLowOrder = 1
                    };

                    levelSolver = new OrthonormalizationMultigrid() {
                        PreSmoother = smoother1,
                        PostSmoother = smoother2,
                        CoarserLevelSolver = CoarseSolver
                    };

                    if (iLevel > 0) {
                        ((OrthonormalizationMultigrid)levelSolver).TerminationCriterion = (i, r0, r) => i <= 1;
                    }


                    ((OrthonormalizationMultigrid)levelSolver).IterationCallback =
                        delegate (int iter, double[] X, double[] Res, MultigridOperator op) {
                            double renorm = Res.MPI_L2Norm();
                            Console.WriteLine("      OrthoMg " + iter + " : " + renorm);
                        };


                }
                SolverChain.Add(levelSolver);

                if (iLevel > 0) {

                    ((OrthonormalizationMultigrid)(SolverChain[iLevel - 1])).CoarserLevelSolver = levelSolver;

                }

                if (useDirect) {
                    Console.WriteLine("Kswz: using {0} levels, lowest level DOF is {1}, target size is {2}.", iLevel + 1, SysSize, DirectKickIn);
                    break;
                }

                //Current = Current.CoarserLevel;
            }



            return SolverChain[0];
        }
        #endregion

        #region check 'n' clear methods
        /// <summary>
        /// clears overgiven selfmade solvers
        /// </summary>
        public void Clear() {
            this.m_linsolver = null;
            this.m_nonlinsolver = null;
            this.m_precond = null;
        }

        private void Check_NonLinearSolver(NonlinearSolver NLSolver) {
            if (NLSolver is Newton newtonsolver)
                Check_Newton(newtonsolver);
            if (NLSolver is FixpointIterator picardsolver)
                Check_Picard(picardsolver);
        }

        private void Check_Newton(Newton NewtonSolver) {
            bool check = true;
            check = m_nc.ConvergenceCriterion == NewtonSolver.ConvCrit &&
            m_nc.MaxSolverIterations == NewtonSolver.MaxIter &&
            m_nc.MinSolverIterations == NewtonSolver.MinIter;
            //m_nc.PrecondSolver.Equals(NewtonSolver.Precond);
            Debug.Assert(check);
        }

        private void Check_Picard(FixpointIterator FPSolver) {
            bool check = true;
            check = m_nc.ConvergenceCriterion == FPSolver.ConvCrit &&
            m_nc.MaxSolverIterations == FPSolver.MaxIter &&
            m_nc.MinSolverIterations == FPSolver.MinIter &&
            //m_nc.PrecondSolver.Equals(FPSolver.Precond) &&
            m_nc.UnderRelax == FPSolver.UnderRelax;
            Debug.Assert(check);
        }


        /// <summary>
        /// Checks overgiven selfmade linear solver
        /// </summary>
        /// <returns></returns>
        private void Check_linsolver(ISolverSmootherTemplate solver) {
            switch (m_lc.SolverCode) {
                case LinearSolverCode.exp_Kcycle_schwarz:

                    Schwarz kcycleSchwarz = null;
                    if (solver.GetType() == typeof(DirectSolver))
                        break; //we meet PARDISO here, because no MG descend
                    try {
                        kcycleSchwarz = (Schwarz)((OrthonormalizationMultigrid)solver).PreSmoother;
                    } catch (Exception e) {
                        throw new ApplicationException("someone messed up kcycle settings");
                    }

                    CompareAttributes("FixedNoOfIterations", 1, kcycleSchwarz.FixedNoOfIterations);
                    Debug.Assert(kcycleSchwarz.CoarseSolver==null);
                    CompareAttributes("m_BlockingStrategy", typeof(Schwarz.METISBlockingStrategy), kcycleSchwarz.m_BlockingStrategy.GetType());
                    CompareAttributes("Overlap", 1, kcycleSchwarz.Overlap);
                    CompareAttributes("EnableOverlapScaling", true, kcycleSchwarz.EnableOverlapScaling);
                    CompareAttributes("UsePMGinBlocks", true, kcycleSchwarz.UsePMGinBlocks);
                    break;
                case LinearSolverCode.exp_gmres_levelpmg:
                    LevelPmg TGP = null;
                    try {
                        TGP = (LevelPmg)((SoftGMRES)solver).Precond;
                    } catch (Exception e) {
                        throw new ApplicationException("levelpmg setting is messed up");
                    }

                    CompareAttributes("UseHiOrderSmoothing", true, TGP.UseHiOrderSmoothing);
                    CompareAttributes("CoarseLowOrder", 1, TGP.CoarseLowOrder);
                    CompareAttributes("UseDiagonalPmg", true, TGP.UseDiagonalPmg);
                    break;
                case LinearSolverCode.classic_pardiso:
                    DirectSolver sparsesolver = null;
                    try {
                        sparsesolver = (DirectSolver)solver;
                    } catch (Exception e) {
                        throw new ApplicationException("someone messed up classic pardiso settings");
                    }

                    if (sparsesolver.WhichSolver != DirectSolver._whichSolver.PARDISO)
                        throw new ApplicationException("someone messed up classic pardiso settings");
                    CompareAttributes("SolverVersion", Parallelism.OMP.ToString(), sparsesolver.SolverVersion.ToString());
                    break;
            }

        }

        private void CompareAttributes(string property, string defaultatt, string checkatt) {
            if (defaultatt != checkatt)
                Console.WriteLine("WARNING : {0} is {1}, default is {2}", property, checkatt, defaultatt);
        }

        private void CompareAttributes(string property, int defaultatt, int checkatt) {
            if (defaultatt != checkatt)
                Console.WriteLine("WARNING : {0} is {1}, default is {2}", property, checkatt, defaultatt);
        }

        private void CompareAttributes(string property, Type defaultatt, Type checkatt) {
            if (defaultatt != checkatt)
                Console.WriteLine("WARNING : {0} is {1}, default is {2}", property, checkatt, defaultatt);
        }

        private void CompareAttributes(string property, bool defaultatt, bool checkatt) {
            if (defaultatt != checkatt)
                Console.WriteLine("WARNING : {0} is {1}, default is {2}", property, checkatt, defaultatt);
        }

        #endregion

    }
    }<|MERGE_RESOLUTION|>--- conflicted
+++ resolved
@@ -1472,20 +1472,12 @@
                         Overlap = 1, // overlap seems to help; more overlap seems to help more
                         EnableOverlapScaling = true,
                         UsePMGinBlocks = true,
-<<<<<<< HEAD
                         CoarseSolveOfCutcells = true,
                     };
 
                     if (iLevel == 0) SetQuery("KcycleSchwarz:XdgCellsToLowBlock", ((Schwarz)smoother1).CoarseSolveOfCutcells ? 1 : 0, true);
                     if (iLevel == 0) SetQuery("KcycleSchwarz:OverlapON", ((Schwarz)smoother1).EnableOverlapScaling ? 1 : 0, true);
                     if (iLevel == 0) SetQuery("KcycleSchwarz:OverlapScale", ((Schwarz)smoother1).Overlap, true);
-=======
-                        AssignXdGCellsToLowBlocks = true,
-                    }; 
-                    
-                    
-                    if (iLevel == 0) SetQuery("XdgCellsToLowBlock", ((Schwarz)smoother1).AssignXdGCellsToLowBlocks ? 1 : 0, true);
->>>>>>> c7f48cf3
 
                     levelSolver = new OrthonormalizationMultigrid() {
                         PreSmoother = smoother1,
