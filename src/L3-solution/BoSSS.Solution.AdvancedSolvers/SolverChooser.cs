﻿/* =======================================================================
Copyright 2017 Technische Universitaet Darmstadt, Fachgebiet fuer Stroemungsdynamik (chair of fluid dynamics)

Licensed under the Apache License, Version 2.0 (the "License");
you may not use this file except in compliance with the License.
You may obtain a copy of the License at

    http://www.apache.org/licenses/LICENSE-2.0

Unless required by applicable law or agreed to in writing, software
distributed under the License is distributed on an "AS IS" BASIS,
WITHOUT WARRANTIES OR CONDITIONS OF ANY KIND, either express or implied.
See the License for the specific language governing permissions and
limitations under the License.
*/

using System;
using System.Collections.Generic;
using System.Linq;
using System.Text;
using System.Threading.Tasks;
using ilPSP.LinSolvers;
using BoSSS.Solution.Control;
using BoSSS.Solution.AdvancedSolvers;
using BoSSS.Foundation;
using BoSSS.Foundation.XDG;
using System.Diagnostics;
using MPI.Wrappers;
using BoSSS.Foundation.Grid.Aggregation;
using ilPSP;
using ilPSP.Utils;
using System.IO;
using BoSSS.Foundation.Grid.Classic;
using BoSSS.Platform.Utils.Geom;
using BoSSS.Solution.Statistic;
using BoSSS.Foundation.IO;
using static BoSSS.Solution.AdvancedSolvers.MultigridOperator;
using BoSSS.Solution.Queries;

namespace BoSSS.Solution {

    public class SolverFactory {

        /// <summary>
        /// This <see cref="SolverFactory"/> enables creation of linear and nonlinear solver objects. The configuration <see cref="LinearSolverConfig"/> and <see cref="NonLinearSolverConfig"/> can be set in Control-Files (defined in <see cref="AppControl"/>).
        /// </summary>
        /// <param name="nc"></param>
        /// <param name="lc"></param>
        public SolverFactory(NonLinearSolverConfig nc, LinearSolverConfig lc) {
            m_lc = lc;
            m_nc = nc;
        }

        /// <summary>
        /// A <see cref="SolverFactory"/> which supports queries. Provides additional solver specific output: e.g. Used Multigridlevels, etc.
        /// </summary>
        /// <param name="nc"></param>
        /// <param name="lc"></param>
        /// <param name="qh"></param>
        public SolverFactory(NonLinearSolverConfig nc, LinearSolverConfig lc, QueryHandler qh) {
            m_lc = lc;
            m_nc = nc;
            m_qh = qh;
        }

        #region private get/set
        private Action<int, double[], double[], MultigridOperator> CustomizedCallback;
        private Action<int, double[], double[], MultigridOperator> DefaultItCallback;
        private int[] m_Iterations;


        private MultigridOperator.ChangeOfBasisConfig[][] m_MGchangeofBasis;
        private IEnumerable<AggregationGridBasis[]> m_MGBasis;

        /// <summary>
        /// Is get and set by <see cref="Selfmade_linsolver"/> and used by <see cref="GenerateLinear"/>.
        /// </summary>
        private ISolverSmootherTemplate m_linsolver;

        /// <summary>
        /// Is get and set by <see cref="Selfmade_nonlinsolver"/> and used by <see cref="GenerateNonLinear"/>.
        /// </summary>
        private NonlinearSolver m_nonlinsolver;

        /// <summary>
        /// Is get and set by <see cref="Selfmade_precond"/> and used by <see cref="GenerateLinear"/>.
        /// </summary>
        private ISolverSmootherTemplate m_precond;

        /// <summary>
        /// Internal linear solver configuration. Shall always be != null. And will not be edited within this method!
        /// </summary>
        private LinearSolverConfig m_lc;

        /// <summary>
        /// Internal nonlinear solver configuration. Shall always be != null. And will not be edited within this method!
        /// </summary>
        private NonLinearSolverConfig m_nc;

        /// <summary>
        /// Enables additional Output via queries
        /// </summary>
        private QueryHandler m_qh;

        // Related to MGCallback
        private int m_MG_Counter = 0;
        private double[] ProlRes = new double[10];
        private double[] RestRes = new double[10];
        private double m_ResOfPreviousSolver = 0;

        private int m_MaxMGLevel = -1;

        /// <summary>
        /// Maximal used Mg Level. Note: Is available during Solver run but variable in Solver Chooser.
        /// Therefore, only valid after lin. Solver generation terminates
        /// </summary>
        private int MaxMGLevel {
            get { return m_MaxMGLevel; }
            set { m_MaxMGLevel = Math.Max(value, m_MaxMGLevel); }
        }

        private bool SetQuery(string desciption, double value, bool setonce) {
            if (m_qh != null) {
                m_qh.ValueQuery(desciption, value, !setonce);
            }
            return m_qh != null;
        }

        #endregion

        #region public get/set
        public int[] GetIterationcounter {
            get {
                return m_Iterations;
            }
        }

        /// <summary>
        /// For developers, who want full control over solvers: In <see cref="selfmade_linsolver"/> you can insert your own config of linear solver.
        /// Clear() will clear the selfmade stuff and enables solver creation from linear and nonlinear config again.
        /// </summary>
        public ISolverSmootherTemplate Selfmade_linsolver {
            set {
                m_linsolver = value;
            }
            get {
                return m_linsolver;
            }
        }

        /// <summary>
        /// For developers, who want full control over solvers: In <see cref="selfmade_nonlinsolver"/> you can insert your own config of nonlinear solver,
        /// which will overwrite the output of <see cref="GenerateNonLinear"/> with the overgiven solver.
        /// Clear() will clear the selfmade stuff and enables solver creation from linear and nonlinear config again.
        /// Note: The overgiven solver has to be completely defined (precond!=null and linsolve!=null) 
        /// </summary>
        public NonlinearSolver Selfmade_nonlinsolver {
            set {
                m_nonlinsolver = value;
            }
            get {
                return m_nonlinsolver;
            }
        }

        /// <summary>
        /// For developers, who want full control over solvers: In <see cref="Selfmade_precond"/> you can insert your own preconditioner.
        /// Clear() will clear the selfmade stuff and enables solver creation from linear and nonlinear config again.
        /// </summary>
        public ISolverSmootherTemplate Selfmade_precond {
            set {
                m_precond = value;
            }
            get {
                return m_precond;
            }
        }

        /// <summary>
        /// Get the active linear config of the solver chooser
        /// </summary>
        public LinearSolverConfig GetLinearConfig {
            get { return m_lc; }
        }

        /// <summary>
        /// Get the active non linear solver config of the solver chooser
        /// </summary>
        public NonLinearSolverConfig GetNonLinearConfig {
            get { return m_nc; }
        }

        /// <summary>
        /// 
        /// </summary>
        public bool IsNewtonGmresType {
            get {
                bool LinIsGmres = false;
                switch (m_lc.SolverCode) {
                    case LinearSolverCode.exp_gmres_levelpmg:
                    case LinearSolverCode.exp_gmres_schwarz_pmg:
                    case LinearSolverCode.exp_softgmres:
                    case LinearSolverCode.exp_gmres_AS:
                    case LinearSolverCode.exp_gmres_AS_MG:
                    LinIsGmres = true;
                    break;
                    default:
                    break;
                }

                return m_nc.SolverCode == NonLinearSolverCode.Newton && LinIsGmres;
            }
        }
        #endregion

        #region Generate Lin/NonLin Solver - public access
        /// <summary>
        /// This will return <code>linear</code> and <code>nonlinear</code> solver objects, which are configured according to <see cref="LinearSolverConfig"/> and <see cref="NonLinearSolverConfig"/>, which can be adjusted from Controlfile (defined in <see cref="AppControl"/>).
        /// </summary>
        public void GenerateNonLin(out NonlinearSolver nonlinSolver, out ISolverSmootherTemplate linsolver, OperatorEvalOrLin ts_AssembleMatrixCallback, IEnumerable<AggregationGridBasis[]> ts_MultigridBasis, MultigridOperator.ChangeOfBasisConfig[][] ts_MultigridOperatorConfig, AggregationGridData[] ts_MGS) {

            if (m_nonlinsolver != null)
                m_nc.SolverCode = NonLinearSolverCode.selfmade;
            if (m_linsolver != null)
                m_lc.SolverCode = LinearSolverCode.selfmade;

            m_MGchangeofBasis = ts_MultigridOperatorConfig;
            m_MGBasis = ts_MultigridBasis;

            linsolver = null;
            nonlinSolver = null;
            ISolverSmootherTemplate precondonly = null;
            ISolverSmootherTemplate[] pretmp;

            linsolver = GenerateLinear_body(ts_MultigridBasis, ts_MultigridOperatorConfig, out pretmp);
            if (pretmp != null) {
                precondonly = pretmp[0];
            }
            Debug.Assert(linsolver != null);

            nonlinSolver = GenerateNonLin_body(ts_AssembleMatrixCallback, ts_MultigridBasis, ts_MultigridOperatorConfig, linsolver, precondonly); // preconditioner may be used as standalone, then linsolver pointer is redirected

                Debug.Assert(nonlinSolver != null);
            return;
        }

        /// <summary>
        /// This will return a linear solver object, which is configured according to <see cref="LinearSolverConfig"/>, which can be adjusted from Controlfile (defined in <see cref="AppControl"/>). 
        /// </summary>
        public void GenerateLinear(out ISolverSmootherTemplate linSolve, IEnumerable<AggregationGridBasis[]> ts_MultigridBasis, MultigridOperator.ChangeOfBasisConfig[][] ts_MultigridOperatorConfig) {
            if (m_linsolver != null)
                m_lc.SolverCode = LinearSolverCode.selfmade;

            m_MGchangeofBasis = ts_MultigridOperatorConfig;
            m_MGBasis = ts_MultigridBasis;

            ISolverSmootherTemplate[] preconds;
            linSolve = GenerateLinear_body(ts_MultigridBasis, ts_MultigridOperatorConfig, out preconds);

            Debug.Assert(linSolve != null);
        }

        /// <summary>
        /// This will return a linear solver object, which is configured according to <see cref="LinearSolverConfig"/>, which can be adjusted from Controlfile (defined in <see cref="AppControl"/>).
        /// </summary>
        /// <param name="linSolve">the linear solver object</param>
        /// <param name="ts_MultigridBasis"></param>
        /// <param name="ts_MultigridOperatorConfig"></param>
        /// <param name="IterationCallbacks">insert callback specified by user here</param>
        public void GenerateLinear(out ISolverSmootherTemplate linSolve, IEnumerable<AggregationGridBasis[]> ts_MultigridBasis, MultigridOperator.ChangeOfBasisConfig[][] ts_MultigridOperatorConfig, List<Action<int, double[], double[], MultigridOperator>> IterationCallbacks) {
            IterationCallbacks.ForEach(ICB => this.CustomizedCallback += ICB);
            GenerateLinear(out linSolve, ts_MultigridBasis, ts_MultigridOperatorConfig);
        }
        #endregion

        #region Generate Lin/NonLin Solver - private method bodies
        /// <summary>
        /// This one is the method-body of <see cref="GenerateNonLin"/> and shall not be called from the outside. The parameters are mainly handed over to the NonLinearSolver object, which lives in <see cref="AdvancedSolvers.NonlinearSolver"/>.
        /// </summary>
        private NonlinearSolver GenerateNonLin_body(OperatorEvalOrLin ts_AssembleMatrixCallback, IEnumerable<AggregationGridBasis[]> ts_MultigridBasis, MultigridOperator.ChangeOfBasisConfig[][] MultigridOperatorConfig, ISolverSmootherTemplate linsolver, ISolverSmootherTemplate precondonly) {

            var lc = m_lc;
            var nc = m_nc;

            NonlinearSolver nonlinSolver;

            switch (nc.SolverCode) {
                case NonLinearSolverCode.Picard:

                    nonlinSolver = new FixpointIterator(
                        ts_AssembleMatrixCallback,
                        ts_MultigridBasis,
                        MultigridOperatorConfig) {
                        MaxIter = nc.MaxSolverIterations,
                        MinIter = nc.MinSolverIterations,
                        m_LinearSolver = linsolver,
                        ConvCrit = nc.ConvergenceCriterion,
                        UnderRelax = nc.UnderRelax,
                    };
                    break;

                //Besides NonLinearSolverConfig Newton needs also LinearSolverConfig
                //Newton uses MUMPS as linearsolver by default
                case NonLinearSolverCode.Newton:

                    if (IsNewtonGmresType) {
                        nonlinSolver = new Newton(
                        ts_AssembleMatrixCallback,
                        ts_MultigridBasis,
                        MultigridOperatorConfig) {
                            //maxKrylovDim = lc.MaxKrylovDim,
                            MaxIter = nc.MaxSolverIterations,
                            MinIter = nc.MinSolverIterations,
                            ApproxJac = Newton.ApproxInvJacobianOptions.MatrixFreeGMRES,
                            Precond = precondonly,
                            ConvCrit = nc.ConvergenceCriterion,
                            printLambda = false,
                            Globalization = nc.Globalization,
                        };
                        linsolver = precondonly; // put out the solver, which is actually used!
                    } else {
                        nonlinSolver = new Newton(
                        ts_AssembleMatrixCallback,
                        ts_MultigridBasis,
                        MultigridOperatorConfig) {
                            //maxKrylovDim = lc.MaxKrylovDim,
                            MaxIter = nc.MaxSolverIterations,
                            MinIter = nc.MinSolverIterations,
                            printLambda = nc.verbose,
                            Globalization = nc.Globalization,
                            ApproxJac = Newton.ApproxInvJacobianOptions.ExternalSolver,
                            Precond = linsolver,
                            ConvCrit = nc.ConvergenceCriterion,
                            constant_newton_it = nc.constantNewtonIterations
                        };
                    }
                    break;


                case NonLinearSolverCode.NLSolverSequence:

                    var myFixPoint = new FixpointIterator(
                        ts_AssembleMatrixCallback,
                        ts_MultigridBasis,
                        MultigridOperatorConfig) {
                        MaxIter = nc.MinSolverIterations,
                        MinIter = nc.MinSolverIterations,
                        m_LinearSolver = linsolver,
                        ConvCrit = nc.ConvergenceCriterion,
                        UnderRelax = nc.UnderRelax,
                    };
                    SetNonLinItCallback(myFixPoint);
                    // this is normal Newton
                    var myNewton = new Newton(
                        ts_AssembleMatrixCallback,
                        ts_MultigridBasis,
                        MultigridOperatorConfig) {
                        //maxKrylovDim = lc.MaxKrylovDim,
                        MaxIter = nc.MaxSolverIterations,
                        MinIter = nc.MinSolverIterations,
                        Globalization = nc.Globalization,
                        ApproxJac = Newton.ApproxInvJacobianOptions.ExternalSolver,
                        Precond = linsolver,
                        ConvCrit = nc.ConvergenceCriterion,
                        constant_newton_it = nc.constantNewtonIterations
                    };
                    SetNonLinItCallback(myNewton);
                    nonlinSolver = new NLSolverSequence(
                        ts_AssembleMatrixCallback,
                        ts_MultigridBasis,
                        MultigridOperatorConfig) {
                        m_NLSequence = new NonlinearSolver[] { myFixPoint, myNewton }
                    };
                    break;

                case NonLinearSolverCode.selfmade:
                    Console.WriteLine("INFO: Selfmade Nonlinear Solver used!");
                    nonlinSolver = m_nonlinsolver;
                    break;
                default:
                    throw new NotImplementedException();
            }

            if(nc.SolverCode != NonLinearSolverCode.selfmade)
                Check_NonLinearSolver(nonlinSolver);

            SetNonLinItCallback(nonlinSolver);

            //Console.WriteLine("nonlinear solver code: {0}", nc.SolverCode.ToString());

            return nonlinSolver;
        }



        private ISolverSmootherTemplate[] GeneratePrecond(IEnumerable<AggregationGridBasis[]> MultigridBasis, MultigridOperator.ChangeOfBasisConfig[][] MultigridOperatorConfig) {

            var lc = m_lc;
            var precond = new ISolverSmootherTemplate[1];

            // some solver require special parameters, like ...
            int[] LocalDOF = GetLocalDOF();
            int NoOfBlocks = (int)Math.Max(1, Math.Round(LocalDOF[0] / (double)lc.TargetBlockSize));
            //int SpaceDim = MultigridSequence[0].SpatialDimension;
            int MaxMGDepth = MultigridBasis.Count();

            switch (lc.SolverCode) {

                //no preconditioner used ...
                case LinearSolverCode.classic_mumps:
                case LinearSolverCode.classic_pardiso:
                case LinearSolverCode.classic_cg:
                case LinearSolverCode.exp_softgmres:
                case LinearSolverCode.exp_Kcycle_schwarz:
                case LinearSolverCode.exp_Kcycle_ILU:
                case LinearSolverCode.exp_decomposedMG_OrthoScheme:
                case LinearSolverCode.exp_Kcycle_schwarz_4Rheology:
                case LinearSolverCode.exp_AS:
                case LinearSolverCode.exp_AS_MG:
                case LinearSolverCode.automatic:
                precond[0] = null;
                break;
                case LinearSolverCode.exp_gmres_ILU:
                precond[0] = new HypreILU();
                break;
                case LinearSolverCode.exp_gmres_AS_MG:
                var dirSolver = new DirectSolver() {
                    WhichSolver = DirectSolver._whichSolver.PARDISO,
                };
                var Smoother = new Schwarz() {
                    m_BlockingStrategy = new Schwarz.METISBlockingStrategy() {
                        NoOfPartsOnCurrentProcess = NoOfBlocks,
                    },
                    Overlap = 1,
                    EnableOverlapScaling = false,
                    
                };
                precond[0] = ClassicMGwithSmoother(3, dirSolver, Smoother);
                (precond[0] as ClassicMultigrid).TerminationCriterion = (iIter, r0, ri) => iIter <= 10;
                break;
                case LinearSolverCode.exp_gmres_kcycle_Schwarz:
                    Func<int, int> BlockSize = (int iLevel) => 10000;
                    precond[0] = KcycleMultiSchwarz(MaxMGDepth,LocalDOF,BlockSize);
                    break;
                /*
                case LinearSolverCode.exp_gmres_localPrec:
                    precond[0] = new LocalizedOperatorPrec() {
                        m_dt = lc.exp_localPrec_Min_dt,
                        m_muA = lc.exp_localPrec_muA,
                    };
                    break;
                */
                case LinearSolverCode.exp_gmres_AS:

                    precond[0] = new Schwarz() {
                        m_BlockingStrategy = new Schwarz.METISBlockingStrategy() {
                            NoOfPartsOnCurrentProcess = NoOfBlocks,
                        },
                        Overlap = 1,
                        EnableOverlapScaling = true,
                        //TwoGrid = new Schwarz.LowOrderCoarseSolver() { isMultiplicative = false }
                    };
                    break;

                case LinearSolverCode.exp_softpcg_schwarz:

                    precond[0] = new Schwarz() {
                        m_BlockingStrategy = new Schwarz.METISBlockingStrategy() {
                            NoOfPartsOnCurrentProcess = NoOfBlocks,
                        },
                        Overlap = 1,
                        EnableOverlapScaling = true,
                        //TwoGrid = new Schwarz.LowOrderCoarseSolver() { isMultiplicative = false }
                    };
                break;

                case LinearSolverCode.exp_softpcg_schwarz_directcoarse:

                    precond[0] = new Schwarz() {
                        CoarseSolver = new Schwarz.ClassicMG(),
                        m_BlockingStrategy = new Schwarz.METISBlockingStrategy() {
                            NoOfPartsOnCurrentProcess = NoOfBlocks
                        },
                        Overlap = 1,
                    };
                    break;

                case LinearSolverCode.exp_gmres_levelpmg:
                    precond[0] = new LevelPmg() { UseHiOrderSmoothing = true, OrderOfCoarseSystem = m_lc.pMaxOfCoarseSolver, FullSolveOfCutcells = true};
                    SetQuery("XdgCellsToLowBlock", ((LevelPmg)precond[0]).FullSolveOfCutcells ? 1 : 0, true);
                    break;

                case LinearSolverCode.exp_gmres_schwarz_pmg:
                    precond[0] = new Schwarz() {
                        m_BlockingStrategy = new Schwarz.METISBlockingStrategy() {
                            NoOfPartsOnCurrentProcess = NoOfBlocks
                        },
                        Overlap = 1,
                        EnableOverlapScaling = false,
                        UsePMGinBlocks = true,

                    };
                    break;

                case LinearSolverCode.exp_softpcg_jacobi_mg:

                    ISolverSmootherTemplate[] _prechain = new ISolverSmootherTemplate[] {
                        new SoftPCG() {
                             NoOfIterations = 5,
                        }
                    };

                    ISolverSmootherTemplate[] _postchain = new ISolverSmootherTemplate[]{
                        new SoftPCG() {
                             NoOfIterations = 5,
                        }
                    };

                    ISolverSmootherTemplate toppre = new BlockJacobi() {
                        NoOfIterations = 3,
                        omega = 0.5
                    };

                    ISolverSmootherTemplate toppst = new BlockJacobi() {
                        NoOfIterations = 3,
                        omega = 0.5
                    };

                    precond[0] = My_MG_Precond(lc, LocalDOF, MaxMGDepth, _prechain, _postchain, toppre, toppst);
                    break;

                case LinearSolverCode.exp_OrthoS_pMG:
                    precond = new ISolverSmootherTemplate[]{
                        //new LevelPmg() {
                        //    UseHiOrderSmoothing =true,
                        //    CoarseLowOrder=1
                        //},

                        new Schwarz() {
                            FixedNoOfIterations = 1,
                            m_BlockingStrategy = new Schwarz.METISBlockingStrategy() {
                                //NoOfPartsPerProcess = LocalNoOfSchwarzBlocks
                                NoOfPartsOnCurrentProcess = 4
                            },
                            Overlap = 1, // overlap seems to help; more overlap seems to help more
                            EnableOverlapScaling = true,
                            UsePMGinBlocks = false,
                            CoarseSolveOfCutcells = true,
                            CoarseLowOrder = m_lc.pMaxOfCoarseSolver
                        }
                    };
                    break;

                case LinearSolverCode.selfmade:
                    Console.WriteLine("INFO: Selfmade Preconditioner is used!");
                    precond[0] = m_precond;
                    break;
                case LinearSolverCode.exp_another_Kcycle:
                    precond[0] = null;
                    //precond[0]= expKcycleSchwarz(MaxMGDepth, LocalDOF, X => m_lc.TargetBlockSize);
                    break;


                default:
                    throw new NotImplementedException($"Preconditioner for solver code {lc.SolverCode} not available.");
            }


            foreach (var pre in precond) {
                if (pre == null)
                    continue;
                if(lc.verbose)
                    GenerateInfoMessageAtSetup(pre,NoOfBlocks);
                SetLinItCallback(pre, true);
            }

            return precond;
        }


        /// <summary>
        /// This one is the method-body of <see cref="GenerateLinear(out ISolverSmootherTemplate, IEnumerable{AggregationGridBasis[]}, ChangeOfBasisConfig[][], List{Action{int, double[], double[], MultigridOperator}})"/> and shall not be called from the outside. 
        /// Some Solver acquire additional information, thus the timestepper is passed as well.
        /// </summary>
        private ISolverSmootherTemplate GenerateLinear_body(IEnumerable<AggregationGridBasis[]> MultigridBasis, MultigridOperator.ChangeOfBasisConfig[][] MultigridOperatorConfig, out ISolverSmootherTemplate[] precond) {

            var lc = m_lc;
            //Console.WriteLine("linear solver code : {0}", lc.SolverCode.ToString());
            ISolverSmootherTemplate templinearSolve = null;
            precond = GeneratePrecond(MultigridBasis, MultigridOperatorConfig);

            // some solver require special parameters, like ...
            int[] LocalDOF = GetLocalDOF();
            int NoCellsLoc = MultigridBasis.First()[0].AggGrid.iLogicalCells.NoOfLocalUpdatedCells;
            int NoOfBlocks = (int)Math.Max(1, Math.Round(LocalDOF[0] / (double)lc.TargetBlockSize));
            int SpaceDim = MultigridBasis.First()[0].AggGrid.ParentGrid.SpatialDimension;
            int MaxMGDepth = MultigridBasis.Count();

            if (MaxMGDepth < 1)
                throw new ArgumentException("ERROR: At least one multigrid levels is required.");

            switch (lc.SolverCode) {
                case LinearSolverCode.automatic:
                if(m_nc != null) {
                    templinearSolve = AutomaticSolver(lc, LocalDOF, SpaceDim, NoCellsLoc,
                        precond);
                }
                break;

                case LinearSolverCode.classic_mumps:
                templinearSolve = new DirectSolver() {
                    WhichSolver = DirectSolver._whichSolver.MUMPS,
                    SolverVersion = Parallelism.MPI,
                };
                break;

                case LinearSolverCode.classic_pardiso:
                templinearSolve = new DirectSolver() {
                    WhichSolver = DirectSolver._whichSolver.PARDISO,
                    SolverVersion = Parallelism.OMP,
                };
                break;

                case LinearSolverCode.exp_AS:

                templinearSolve = new Schwarz() {
                    FixedNoOfIterations = m_lc.MaxSolverIterations,
                    m_BlockingStrategy = new Schwarz.METISBlockingStrategy() {
                        NoOfPartsOnCurrentProcess = NoOfBlocks,
                    },
                    Overlap = 1, // overlap seems to help; more overlap seems to help more
                    EnableOverlapScaling = true,
                    //UsePMGinBlocks = false,
                    //CoarseSolveOfCutcells = true,
                    //CoarseLowOrder = m_lc.pMaxOfCoarseSolver
                };
                break;

                case LinearSolverCode.exp_AS_MG:

                if(lc.NoOfMultigridLevels < 2)
                    throw new ApplicationException("At least 2 Multigridlevels are required");

                var smoother = new Schwarz() {
                    FixedNoOfIterations = m_lc.MaxSolverIterations,
                    m_BlockingStrategy = new Schwarz.METISBlockingStrategy() {
                        NoOfPartsOnCurrentProcess = NoOfBlocks,
                    },
                    Overlap = 1, // overlap seems to help; more overlap seems to help more
                    EnableOverlapScaling = true,
                };
                var coarsesolver = new DirectSolver() {
                    WhichSolver = DirectSolver._whichSolver.PARDISO,
                    SolverVersion = Parallelism.SEQ,
                };
                templinearSolve = ClassicMGwithSmoother(MaxMGDepth-1, coarsesolver, smoother);

                break;

                case LinearSolverCode.classic_cg:
                templinearSolve = new MonkeySolver() {
                    WhichSolver = MonkeySolver._whichSolver.CG,
                    LinConfig = lc
                };
                break;

                case LinearSolverCode.exp_softpcg_schwarz:
                case LinearSolverCode.exp_softpcg_schwarz_directcoarse:
                case LinearSolverCode.exp_softpcg_jacobi_mg:

                templinearSolve = new SoftPCG() {
                    //m_MaxIterations = lc.MaxSolverIterations,
                    //m_Tolerance = lc.ConvergenceCriterion,
                    Precond = precond[0]
                };
                break;

                case LinearSolverCode.exp_gmres_levelpmg:
                case LinearSolverCode.exp_gmres_schwarz_pmg:
                case LinearSolverCode.exp_softgmres:
                case LinearSolverCode.exp_gmres_AS:
                case LinearSolverCode.exp_gmres_AS_MG:
                case LinearSolverCode.exp_gmres_kcycle_Schwarz:
                templinearSolve = new SoftGMRES() {
                    //m_Tolerance = lc.ConvergenceCriterion,
                    //m_MaxIterations = lc.MaxSolverIterations,
                    MaxKrylovDim = lc.MaxKrylovDim,
                    Precond = precond[0]
                };
                break;
                case LinearSolverCode.exp_gmres_ILU:
                templinearSolve = new SoftGMRES() {
                    //m_Tolerance = lc.ConvergenceCriterion,
                    //m_MaxIterations = lc.MaxSolverIterations,
                    MaxKrylovDim = lc.MaxKrylovDim,
                    Precond = precond[0]
                };
                break;
                case LinearSolverCode.exp_Kcycle_schwarz: {
                    Func<int, int> SblkSizeFunc = delegate (int iLevel) { return m_lc.TargetBlockSize; };
                    templinearSolve = KcycleMultiSchwarz(MaxMGDepth, LocalDOF, SblkSizeFunc);
                    break;
                }
                case LinearSolverCode.exp_Kcycle_ILU: {
                    Func<int, int> SblkSizeFunc = delegate (int iLevel) { return 10000; };
                    templinearSolve = KcycleMultiILU(MaxMGDepth, LocalDOF, SblkSizeFunc);
                    break;
                }

                case LinearSolverCode.exp_Kcycle_schwarz_4Rheology:
                templinearSolve = KcycleMultiSchwarz_4Rheology(lc, LocalDOF);
                break;

                case LinearSolverCode.exp_decomposedMG_OrthoScheme:

                ISolverSmootherTemplate[] subsmoother = new ISolverSmootherTemplate[]{
                        new SoftPCG() {
                             NoOfIterations=5
                             //m_MaxIterations = 5,
                             //m_MinIterations = 5,
                        }
                    };

                ISolverSmootherTemplate[] topsmoother = new ISolverSmootherTemplate[]{
                        new BlockJacobi()
                        {
                            NoOfIterations = 5,
                            omega = 0.5
                        }
                    };

                templinearSolve = MakeOrthoNormMGDecomp(lc, LocalDOF, MaxMGDepth, new SolverSquence() { SolverChain = subsmoother }, new SolverSquence() { SolverChain = topsmoother });
                break;

                case LinearSolverCode.exp_OrthoS_pMG:

                templinearSolve = new OrthonormalizationScheme() {
                    PrecondS = precond,
                    MaxKrylovDim = lc.MaxKrylovDim,
                    MaxIter = lc.MaxSolverIterations,
                    Tolerance = lc.ConvergenceCriterion,
                    Restarted = false
                };
                break;
                case LinearSolverCode.exp_another_Kcycle:
                        templinearSolve = new FlexGMRES() {
                            PrecondS = new ISolverSmootherTemplate[] { expKcycleSchwarz(MaxMGDepth, LocalDOF, X => m_lc.TargetBlockSize) },
                            MaxKrylovDim = 50,
                            TerminationCriterion = (int iter, double r0, double r) => iter <= 1,
                        };
                    break;
                case LinearSolverCode.selfmade:
                Console.WriteLine("INFO: Selfmade LinearSolver is used!");
                templinearSolve = m_linsolver;
                break;

                default:
                throw new NotImplementedException($"Linear solver for code {lc.SolverCode} not available.");
            }
            Debug.Assert(templinearSolve != null);
            SetLinItCallback(templinearSolve,false);

            // set Queries here which apply to all solvers:
            SetQuery("UsedMGDepth", MaxMGLevel + 1, true);

            if (lc.verbose)
                Console.WriteLine("linear solver : {0}", templinearSolve.ToString().Split('.').Last());

            if(templinearSolve is IProgrammableTermination pt && pt.TerminationCriterion == null) {
                 // Sets default termination criterion if there is none yet
                bool LinearConvergence(int iter, double r0_l2, double r_l2) {
                    if (iter <= lc.MinSolverIterations)
                        return true;

                    if (iter > lc.MaxSolverIterations)
                        return false;

                    if (r_l2 < lc.ConvergenceCriterion)
                        return false; // terminate

                    return true; // keep running
                };
                pt.TerminationCriterion = LinearConvergence;
            }

            Check_linsolver(templinearSolve,LocalDOF);
            return templinearSolve;
        }
        #endregion

        #region auxiliary methods
        private void GenerateInfoMessageAtSetup(ISolverSmootherTemplate solver, int NoOfBlocks) {
            string solvername = solver.ToString().Split('.').Last();
            Console.WriteLine("preconditioner : {0}", solvername);
            List<string> solverinfotxt = new List<string>();
            if (solver.GetType() == typeof(LevelPmg)) {
                solverinfotxt.Add("entries upto p=" + ((LevelPmg)solver).OrderOfCoarseSystem + " are assigned to low order blocks");
            }
            if (solver.GetType() == typeof(Schwarz)) {
                if (((Schwarz)solver).UsePMGinBlocks) {
                    solverinfotxt.Add("pmg used in Schwarz Blocks");
                    solverinfotxt.Add("entries upto p=" + ((Schwarz)solver).CoarseLowOrder + " are assigned to low order blocks");
                }
                solverinfotxt.Add("Additive Schwarz w. direct coarse, No of blocks: " + NoOfBlocks);
            }
            foreach (string line in solverinfotxt)
                Console.WriteLine(solvername + " INFO:\t" + line);
        }

        private int getMaxDG (int iLevel, int iVar) {
            //This workaround takes into account, the wierd structure of the ChangeOfBasis-thing
            //prohibits out of bounds exception

            var MGChangeOfBasis = m_MGchangeofBasis;

            int tLevel = iLevel < MGChangeOfBasis.Length ? iLevel : MGChangeOfBasis.Length - 1;
            int tVar = iVar < MGChangeOfBasis[tLevel].Length ? iVar : MGChangeOfBasis[tLevel].Length - 1;
            return MGChangeOfBasis[tLevel][tVar].DegreeS[0];
        }

        /// <summary>
        /// Returns DOF per multi grid level on this process.
        /// If you are interested in the DOF of a subsystem, up to a polynomial degree of <paramref name="pOfLowOrderSystem"/>. Set a value for <paramref name="pOfLowOrderSystem"/>.
        /// </summary>
        /// <param name="pOfLowOrderSystem"></param>
        /// <returns></returns>
        private int[] GetLocalDOF(int pOfLowOrderSystem = -1) {
            var MGChangeOfBasis = m_MGchangeofBasis;
            var MultigridBasis = m_MGBasis;
            var MGBasis = MultigridBasis.ToArray();
            int MGDepth = MGBasis.Length;
            int[] LocalDOF = new int[MGDepth];
            int D = ((AggregationGridBasis)MultigridBasis.First()[0]).AggGrid.ParentGrid.SpatialDimension;

            bool IsSinglePhase = MGBasis[0][0] is AggregationGridBasis || ((XdgAggregationBasis)MGBasis[0][0]).UsedSpecies.Length == 1;
            bool IsXdg = MGBasis[0][0] is XdgAggregationBasis;

            if (IsSinglePhase) {
                LocalDOF = GetLocalDOF_DG(MultigridBasis, MGChangeOfBasis, pOfLowOrderSystem);
            } else if(IsXdg) {
                // Don't you dare to comment this out!!!
                LocalDOF = GetLocalDOF_XDG(MultigridBasis, pOfLowOrderSystem);
            } else {
                throw new NotSupportedException("the type of "+ MGBasis[0][0].GetType()+" is not supported");
            }
            return LocalDOF;
        }

        /// <summary>
        /// Gets the DOF of system with multiple species.
        /// If you are interested in the DOF of a subsystem, up to a polynomial degree of <paramref name="pOfLowOrderSystem"/>. Set a value for <paramref name="pOfLowOrderSystem"/>.
        /// </summary>
        /// <param name="MGBasisEnum"></param>
        /// <param name="pOfLowOrderSystem"></param>
        /// <returns></returns>
        private int[] GetLocalDOF_XDG(IEnumerable<AggregationGridBasis[]> MGBasisEnum, int pOfLowOrderSystem) {
            var MGBasis = MGBasisEnum.ToArray();
            int MGDepth = MGBasis.Length;
            var AggBasis = (XdgAggregationBasis[][])MGBasis;
            int D = AggBasis[0][0].AggGrid.SpatialDimension;
            int[] LocalDOF = new int[MGDepth];

            int NoOfFakeCells = 0;//number of single species cells that would have same localDOF

            for (int iLevel = 0; iLevel < MGDepth; iLevel++) {
                for (int iCell = 0; iCell < AggBasis[iLevel][0].AggCellsSpecies.Length; iCell++) {
                    for (int iVar = 0; iVar < AggBasis[iLevel].Length; iVar++) {
                        NoOfFakeCells += AggBasis[iLevel][iVar].AggCellsSpecies[iCell].Length;
                    }
                }
            }

            // This loop can be merged with GetLocalDOF_DG in further refactoring
            for (int iLevel = 0; iLevel < MGDepth; iLevel++) {
                for (int iVar = 0; iVar < AggBasis[iLevel].Length; iVar++) {
                    int p = -1;
                    if (pOfLowOrderSystem <= -1) {
                        p = getMaxDG(iLevel, iVar);
                    } else {
                        p = iVar == D ? pOfLowOrderSystem - 1 : pOfLowOrderSystem;
                    }
                    LocalDOF[iLevel] += DOFofDegree(p, D)* NoOfFakeCells;
                }
            }


            return LocalDOF;
        }



        /// <summary>
        /// extra DOF in cells with multiple species are not considered by this method.
        /// One can expect only reliable results for single phase problems.
        /// If you are only interested in the DOF of a subsystem, up to a polynomial degree of <paramref name="pOfLowOrderSystem"/>. Set a value for <paramref name="pOfLowOrderSystem"/>.
        /// </summary>
        /// <param name="MultigridBasis"></param>
        /// <param name="MGChangeOfBasis"></param>
        /// <param name="pOfLowOrderSystem">maximal order of the low order system</param>
        /// <returns></returns>
        private int[] GetLocalDOF_DG(IEnumerable<AggregationGridBasis[]> MultigridBasis, ChangeOfBasisConfig[][] MGChangeOfBasis, int pOfLowOrderSystem) {
            int NoOfLevels = MultigridBasis.Count();
            int[] DOFperCell = new int[NoOfLevels];
            int[] LocalDOF = new int[NoOfLevels];
            var MGBasisAtLevel = MultigridBasis.ToArray();
            int[] NoOFCellsAtLEvel = MGBasisAtLevel.Length.ForLoop(b=> MGBasisAtLevel[b].First().AggGrid.iLogicalCells.NoOfLocalUpdatedCells);
            int counter = 0;
            int D = ((AggregationGridBasis)MultigridBasis.First()[0]).AggGrid.ParentGrid.SpatialDimension;

            for (int iLevel = 0; iLevel < DOFperCell.Length; iLevel++) {
                counter = iLevel;
                if (iLevel >= MGChangeOfBasis.Length)
                    counter = MGChangeOfBasis.Length - 1;
                foreach (var cob in MGChangeOfBasis[counter]) {
                    for (int iVar = 0; iVar < cob.VarIndex.Length; iVar++) {
                        int p = -1;
                        if (pOfLowOrderSystem <= -1)
                            p = cob.DegreeS[iVar];
                        else
                            p = iVar == D ? pOfLowOrderSystem - 1 : pOfLowOrderSystem;
                        DOFperCell[iLevel]+=DOFofDegree(p,D);
                    }
                }
                LocalDOF[iLevel] = NoOFCellsAtLEvel[iLevel] * DOFperCell[iLevel];
            }
            return LocalDOF;
        }

        private static int DOFofDegree(int p, int D) {
            int toacc = 0;
            switch (D) {
                case 1:
                    toacc = p + 1 + p + 1;
                    break;
                case 2:
                    toacc = (p * p + 3 * p + 2) / 2;
                    break;
                case 3:
                    toacc = (p * p * p + 6 * p * p + 11 * p + 6) / 6;
                    break;
                default:
                    throw new Exception("wtf?Spacialdim=1,2,3 expected");
            }
            return toacc;
        }

        private int GetMaxMGLevel(int DirectKickIn, int MSLength, int[] LocalDOF) {
            int maxlevel = -1;
            for (int iLevel = 0; iLevel < MSLength; iLevel++) {
                int SysSize = LocalDOF[iLevel].MPISum();
                int NoOfBlocks = (int)Math.Ceiling(((double)SysSize) / ((double)DirectKickIn));

                bool useDirect = false;
                useDirect |= (SysSize < DirectKickIn);
                useDirect |= iLevel == MSLength - 1;
                useDirect |= NoOfBlocks.MPISum() <= 1;

                if (useDirect) {
                    maxlevel = iLevel;
                }
            }
            return maxlevel;
        }


        private int MPIsize {
            get {
                int MPIsize;
                csMPI.Raw.Comm_Size(csMPI.Raw._COMM.WORLD, out MPIsize);
                return MPIsize;
            }
        }

        private int MPIrank {
            get {
                int MPIrank;
                csMPI.Raw.Comm_Rank(csMPI.Raw._COMM.WORLD, out MPIrank);
                return MPIrank;
            }
        }

        #endregion

        #region callback methods


        private void SetLinItCallback(ISolverSmootherTemplate solverwithoutcallback, bool IsLinPrecond) {

            ISolverWithCallback _solverwithcallback = solverwithoutcallback as ISolverWithCallback;
            if(_solverwithcallback == null)
                return;

            string _type = null;
            int _caseselect = -1;
            if (IsLinPrecond) {
                _type = "Precond";
                _caseselect = 1;
            } else {
                _type = "LinSolver";
                _caseselect = 2;
            }

            DefaultItCallback = GenerateDefaultCallback<ISolverWithCallback>(_type, _solverwithcallback, _caseselect);
            if (m_lc.verbose) {
                _solverwithcallback.IterationCallback += DefaultItCallback;
            }
            _solverwithcallback.IterationCallback += CustomizedCallback;
        }

        private void SetNonLinItCallback(NonlinearSolver nonlinsolver) {

            int _caseselect = 0;
            string _type = "NLinSolver";
            DefaultItCallback = GenerateDefaultCallback<NonlinearSolver>(_type, nonlinsolver, _caseselect);
            if (m_nc.verbose) {
                nonlinsolver.IterationCallback += DefaultItCallback;
            }
            nonlinsolver.IterationCallback += CustomizedCallback;
        }

        private Action<int, double[], double[], MultigridOperator> GenerateDefaultCallback<T>(string type, T solverwithcallback, int caseselect) {

            string name = String.Join(".", solverwithcallback.ToString().Split('.'), 3, 1);

            return delegate (int iterIndex, double[] currentSol, double[] currentRes, MultigridOperator Mgop) {
                FirstLineinCallBack();
                double res = currentRes.L2NormPow2().MPISum().Sqrt();
                m_Iterations[caseselect] = iterIndex;
                m_Iterations[3]++;
                string Its = "";
                Array.ForEach<int>(m_Iterations, i => Its += i.ToString() + ",");
                Console.WriteLine("{0} : {1}, {2}, {3}, {4}", Its, type, name, res, Mgop.LevelIndex);
            };
        }

        private void FirstLineinCallBack() {
            if (m_Iterations == null) {
                string FirstLine = "NLinS-, Precond-, LinS-, total-Iterations : Type, SolverName, InfResi, Multigridlevel";
                m_Iterations = new int[4];
                Console.WriteLine(FirstLine);
            }
        }

        private void MultigridCallback(int iterIndex, double[] currentSol, double[] currentRes, MultigridOperator Mgop) {
            int currentMGLevel = Mgop.LevelIndex;

            if (m_MG_Counter - currentMGLevel == +1) {
                double residualNormAf = currentRes.L2Norm().MPISum(Mgop.OperatorMatrix.MPI_Comm); // residual norm after coarse grid correction
                ProlRes[currentMGLevel] = residualNormAf;
                Console.WriteLine("after Prolongation {0}<-{1}: {2}", currentMGLevel, currentMGLevel + 1, ProlRes[currentMGLevel] - ProlRes[currentMGLevel + 1]);
            }

            if (m_MG_Counter - currentMGLevel == 0 && currentMGLevel == MaxMGLevel) {
                double residualNormAf = currentRes.L2Norm().MPISum(Mgop.OperatorMatrix.MPI_Comm); // residual norm after coarse grid correction
                ProlRes[currentMGLevel] = residualNormAf;
                Console.WriteLine("after Prolongation {0}<-{1}: {2}", currentMGLevel, currentMGLevel + 1, ProlRes[currentMGLevel] - RestRes[currentMGLevel]);
            }

            if (m_MG_Counter - currentMGLevel == 0 && currentMGLevel == 0) {
                double residualNormB4 = currentRes.L2Norm().MPISum(Mgop.OperatorMatrix.MPI_Comm); // residual norm before coarse grid correction
                RestRes[currentMGLevel] = residualNormB4;
                Console.WriteLine("before Restriction {0}->{1}: {2}", currentMGLevel, currentMGLevel + 1, RestRes[currentMGLevel] - ProlRes[currentMGLevel]);
            }

            if (m_MG_Counter - currentMGLevel == -1) {
                double residualNormB4 = currentRes.L2Norm().MPISum(Mgop.OperatorMatrix.MPI_Comm); // residual norm before coarse grid correction
                RestRes[currentMGLevel] = residualNormB4;
                Console.WriteLine("before Restriction {0}->{1}: {2}", currentMGLevel, currentMGLevel + 1, RestRes[currentMGLevel] - RestRes[currentMGLevel - 1]);
            }
            m_MG_Counter = currentMGLevel;
            MaxMGLevel = currentMGLevel;
        }
        #endregion

        #region special configs
        /// <summary>
        /// Obsolete. Has to be revisited ...
        /// 
        /// </summary>
        private ISolverSmootherTemplate AutomaticSolver( LinearSolverConfig lc, int[] LDOF, int Dim, int NoCellsLoc, ISolverSmootherTemplate[] PreCond) {

            NonLinearSolverConfig nc = null;
            if (m_nc != null) {
                nc = m_nc;
            } else {
                throw new ArgumentException("No NonlinearSolver specified");
            }

            var D = Dim;

            //int pV = Control.FieldOptions["VelocityX"].Degree;
            int pV = LDOF[0];
            int pP = pV - 1; //Control.FieldOptions["Pressure"].Degree;


            // Detecting variables for solver determination 

            var cellsLoc = NoCellsLoc;
            var cellsGlo = NoCellsLoc.MPISum();

            ISolverSmootherTemplate tempsolve = null;

                switch (D) {
                    case 1:
                        tempsolve = new DirectSolver() {
                            WhichSolver = DirectSolver._whichSolver.MUMPS
                        };
                        break;
                    case 2:
                        tempsolve = new DirectSolver() {
                            WhichSolver = DirectSolver._whichSolver.MUMPS
                        };
                        break;
                    case 3:
                        var dofsPerCell3D = LDOF[0] / NoCellsLoc;
                        var dofsLoc = dofsPerCell3D * cellsLoc;
                        var dofsGlo = dofsPerCell3D * cellsGlo;

                        if (dofsGlo > 10000) {

                            if (lc.NoOfMultigridLevels < 2)
                                throw new ApplicationException("At least 2 Multigrid levels are required");

                            tempsolve = new SoftGMRES() {
                                MaxKrylovDim = lc.MaxKrylovDim,
                                //m_Tolerance = lc.ConvergenceCriterion,
                                TerminationCriterion = ((iter, r0_l2, r_l2) => r_l2 > lc.ConvergenceCriterion && iter < lc.MaxSolverIterations),
                                Precond = new Schwarz() {
                                    m_BlockingStrategy = new Schwarz.SimpleBlocking() {
                                        NoOfPartsPerProcess = (int)Math.Ceiling(dofsLoc / 6500.0),
                                    },
                                    Overlap = 1,
                                },
                            };
                        } else {
                            tempsolve = new DirectSolver() {
                                WhichSolver = DirectSolver._whichSolver.MUMPS,
                            };
                        }
                        break;

                    default:
                        throw new NotImplementedException(String.Format("WTF?! You are sure, that your problem has {0} dimensions", D));

            }

            return tempsolve;
            //Timestepper.

            // Wenn Gesamtproblem in 2D < 100000 DoFs -> Direct Solver
            // Wenn Gesamtproblem in 3D < 10000 DoFs -> Direct Solver 

            // Block Solve 3D ca. 6000 DoFs per Process -> Adjust Blocks per Process
            // Coarse Solve ca. 5000 bis 10000 DoFs. -> Adjust Multigrid Levels

        }


        /// <summary>
        /// experimental. Is connected to Decomposed MG OrthoScheme. Can be deleted if not used anymore ...
        /// </summary>
        private ISolverSmootherTemplate ClassicMGwithSmoother(int MGlevels, ISolverSmootherTemplate coarseSolver, ISolverSmootherTemplate smoother=null)
        {
            ISolverSmootherTemplate solver;
            ISolverSmootherTemplate thislevelsmoother = null;
            if (smoother != null) {
                thislevelsmoother = smoother.CloneAs();
            }
            if (MGlevels > 0)
            {
                solver = new ClassicMultigrid() {                  
                    CoarserLevelSolver = ClassicMGwithSmoother(--MGlevels, coarseSolver, smoother),
                    PreSmoother = thislevelsmoother,
                    PostSmoother = thislevelsmoother,
                };
            }
            else
            {
                solver = coarseSolver;
            }
            return solver;
        }

        /// <summary>
        /// experimental. Is connected to Decomposed MG OrthoScheme. Can be deleted if not used anymore ...
        /// </summary>
        /// <param name="MGlevels"></param>
        /// <param name="lc"></param>
        /// <param name="coarseSolver"></param>
        /// <returns></returns>
        private ISolverSmootherTemplate BareMGSquence(int MGlevels, ISolverSmootherTemplate coarseSolver, ISolverSmootherTemplate smoother, ISolverSmootherTemplate topsmoother)
        {
            ISolverSmootherTemplate solver;
            if (MGlevels > 0)
            {
                solver = new ClassicMultigrid() {
                    CoarserLevelSolver = ClassicMGwithSmoother(MGlevels - 1, coarseSolver, smoother),
                    PreSmoother= topsmoother.CloneAs(),
                    PostSmoother= topsmoother.CloneAs()
                };
            }
            else
            {
                solver = coarseSolver;
            }
            return solver;
        }
            
        private int MGOcc = 0;
        private Stopwatch MGTimer = new Stopwatch();
        private void MultigridAnalysis(int iterIndex, double[] currentSol, double[] currentRes, MultigridOperator Mgop)
        {
            if (Mgop.LevelIndex == 0 && Mgop.GridData.MpiRank == 0)
            {
                string file = "MG-Analysis.txt";
                if (MGOcc == 0) { MultigridAnalysisHeader(file); MGTimer.Start(); }
                if (iterIndex == 0) { MGOcc++; MGTimer.Restart(); }
                StreamWriter sw = new StreamWriter(file, true);
                // IMPLEMENT A WAY TO KNOW IF THIS IS A SEPERATE MG OCCURRENCE
                var time = MGTimer.Elapsed;
                sw.Write(MGOcc);
                sw.Write(",");
                sw.Write(iterIndex);
                sw.Write(",");
                sw.Write(time);
                sw.Write(",");
                sw.Write(currentRes.L2Norm());
                sw.WriteLine();
                sw.Flush();
                sw.Close();
            }
        }

        private void MultigridAnalysisHeader(string file)
        {
            StreamWriter sw = new StreamWriter(file, false);
            sw.Write("MG-Occurrence");
            sw.Write(",");
            sw.Write("MG-Iteration");
            sw.Write(",");
            sw.Write("Time");
            sw.Write(",");
            sw.Write("Residual");
            sw.WriteLine();
            sw.Flush();
            sw.Close();
        }

        private ISolverSmootherTemplate My_MG_Precond(LinearSolverConfig _lc, int[] _LocalDOF, int MGLength, ISolverSmootherTemplate[] prechain, ISolverSmootherTemplate[] postchain, ISolverSmootherTemplate toplevelpre, ISolverSmootherTemplate toplevelpst)
        {

            int MGDepth = Math.Min(MGLength, _lc.NoOfMultigridLevels);

            bool isLinPrecond = true;
            

            int DirectKickIn = _lc.TargetBlockSize;
            if (DirectKickIn < _LocalDOF.Last()) {
                Console.WriteLine("WARNING: target blocksize: {0} < smallest blocksize of MG: {1}; Resetting target blocksize to: {1}", DirectKickIn, _LocalDOF.Last());
                DirectKickIn = _LocalDOF.Last();
            }

            ISolverSmootherTemplate[] MultigridChain = new ISolverSmootherTemplate[MGDepth];
            for (int iLevel = 0; iLevel < MGDepth; iLevel++) {
                MaxMGLevel = iLevel;
                int SysSize = _LocalDOF[iLevel].MPISum();
                int NoOfBlocks = (int)Math.Ceiling(((double)SysSize) / ((double)DirectKickIn));

                bool useDirect = false;
                useDirect |= (SysSize < DirectKickIn);
                useDirect |= iLevel == MGDepth - 1;
                useDirect |= NoOfBlocks.MPISum() <= 1;

                if (useDirect) {
                    MultigridChain[iLevel] = new DirectSolver() {
                        WhichSolver = DirectSolver._whichSolver.MUMPS,
                        TestSolution = false
                    };
                } else {

                    ISolverSmootherTemplate[] newpostchain = new ISolverSmootherTemplate[postchain.Length];
                    ISolverSmootherTemplate[] newprechain = new ISolverSmootherTemplate[prechain.Length];

                    ClassicMultigrid MgLevel = new ClassicMultigrid() {
                        TerminationCriterion = ((iter, r0_l2, r_l2) => iter <= 1) // termination controlled by top level PCG
                    };

                    ((ISolverWithCallback)MgLevel).IterationCallback += MultigridCallback;


                    MultigridChain[iLevel] = MgLevel;

                    ISolverSmootherTemplate pre, pst;
                    if (iLevel > 0) {
                        

                        for(int i=0;i< prechain.Length;i++) {
                            newprechain[i] = prechain[i].CloneAs();
                            SetLinItCallback(newprechain[i], isLinPrecond);
                        }

                        for (int i = 0; i <postchain.Length; i++) {
                            newpostchain[i] = postchain[i].CloneAs();
                            SetLinItCallback(newpostchain[i], isLinPrecond);
                        }

                        pre = new SolverSquence() { SolverChain = newprechain };
                        pst = new SolverSquence() { SolverChain = newpostchain };

                    } else {

                        pre = toplevelpre;
                        pst = toplevelpst;

                        SetLinItCallback(toplevelpre,  isLinPrecond);
                        SetLinItCallback(toplevelpst,  isLinPrecond);
                    }

                    MgLevel.PreSmoother = pre;
                    MgLevel.PostSmoother = pst;
                }

                if (iLevel > 0) {
                    ((ClassicMultigrid)(MultigridChain[iLevel - 1])).CoarserLevelSolver = MultigridChain[iLevel];
                }

                if (useDirect) {
                    Console.WriteLine("MG: using {0} levels, lowest level DOF is {1}, target size is {2}.", iLevel + 1, SysSize, DirectKickIn);
                    break;
                }
            } 

            return MultigridChain[0];
        }

        private ISolverSmootherTemplate SpecialMultilevelSchwarz(LinearSolverConfig _lc, int[] _LocalDOF, int MSLength, MultigridOperator.ChangeOfBasisConfig[][] _MultigridOperatorConfig) {


            // my tests show that the ideal block size may be around 10'000
            int DirectKickIn = _lc.TargetBlockSize;
            if (DirectKickIn < _LocalDOF.Last()) {
                Console.WriteLine("WARNING: target blocksize: {0} < smallest blocksize of MG: {1}; Resetting target blocksize to: {1}", DirectKickIn, _LocalDOF.Last());
                DirectKickIn = _LocalDOF.Last();
            }

            //MultigridOperator Current = op;
            ISolverSmootherTemplate[] MultigridChain = new ISolverSmootherTemplate[MSLength];
            for (int iLevel = 0; iLevel < MSLength; iLevel++) {
                MaxMGLevel = iLevel;
                int SysSize = _LocalDOF[iLevel].MPISum();
                //int SysSize = Current.Mapping.TotalLength;
                int NoOfBlocks = (int)Math.Ceiling(((double)SysSize) / ((double)DirectKickIn));

                bool useDirect = false;
                useDirect |= (SysSize < DirectKickIn);
                useDirect |= iLevel == MSLength - 1;
                useDirect |= NoOfBlocks.MPISum() <= 1;

                if (useDirect) {
                    MultigridChain[iLevel] = new DirectSolver() {
                        WhichSolver = DirectSolver._whichSolver.MUMPS,
                        TestSolution = false
                    };
                } else {

                    ClassicMultigrid MgLevel = new ClassicMultigrid() {
                        TerminationCriterion = ((iter, r0_l2, r_l2) => iter <= 1) // termination controlled by top level PCG
                    };

                    MultigridChain[iLevel] = MgLevel;

                    ISolverSmootherTemplate pre, pst;
                    if (iLevel > 0) {

                        Schwarz swz1 = new Schwarz() {
                            FixedNoOfIterations = 1,
                            m_BlockingStrategy = new Schwarz.METISBlockingStrategy() {
                                NoOfPartsOnCurrentProcess = NoOfBlocks
                            },
                            Overlap = 0 // overlap does **NOT** seem to help
                        };
                        
                        SoftPCG pcg1 = new SoftPCG() {
                            TerminationCriterion = ((iter, r0_l2, r_l2) => iter <= 5)
                        };

                        SoftPCG pcg2 = new SoftPCG() {
                            TerminationCriterion = ((iter, r0_l2, r_l2) => iter <= 5)
                        };

                        SetLinItCallback(swz1, IsLinPrecond: true);
                        SetLinItCallback(pcg1, IsLinPrecond: true);
                        SetLinItCallback(pcg2, IsLinPrecond: true);

                        var preChain = new ISolverSmootherTemplate[] { swz1, pcg1 };
                        var pstChain = new ISolverSmootherTemplate[] { swz1, pcg2 };

                        pre = new SolverSquence() { SolverChain = preChain };
                        pst = new SolverSquence() { SolverChain = pstChain };
                    } else {
                        // +++++++++++++++++++++++++++++++++++++++++++++++++++
                        // top level - use only iterative (non-direct) solvers
                        // +++++++++++++++++++++++++++++++++++++++++++++++++++

                        pre = new BlockJacobi() {
                            NoOfIterations = 3,
                            omega = 0.5
                        };

                        pst = new BlockJacobi() {
                            NoOfIterations = 3,
                            omega = 0.5
                        };

                        SetLinItCallback(pre, IsLinPrecond: true);
                        SetLinItCallback(pst, IsLinPrecond: true);
                    }

                    MgLevel.PreSmoother = pre;
                    MgLevel.PostSmoother = pst;
                }

                if (iLevel > 0) {
                    ((ClassicMultigrid)(MultigridChain[iLevel - 1])).CoarserLevelSolver = MultigridChain[iLevel];
                }

                if (useDirect) {
                    Console.WriteLine("MG: using {0} levels, lowest level DOF is {1}, target size is {2}.", iLevel + 1, SysSize, DirectKickIn);
                    break;
                }
                //Current = Current.CoarserLevel;
            } // end of level loop

            return MultigridChain[0];
        }


        private ISolverSmootherTemplate MakeOrthoNormMGDecomp(LinearSolverConfig _lc, int[] _LocalDOF, int MSLength, ISolverSmootherTemplate subsmootherchain, ISolverSmootherTemplate toplevelsmootherchain)
        {

            int MGDepth = Math.Min(MSLength, m_lc.NoOfMultigridLevels);

            List<ISolverSmootherTemplate> MG_list = new List<ISolverSmootherTemplate>();

            int DirectKickIn = _lc.TargetBlockSize;
            if (DirectKickIn < _LocalDOF.Last()) {
                Console.WriteLine("WARNING: target blocksize: {0} < smallest blocksize of MG: {1}; Resetting target blocksize to: {1}", DirectKickIn, _LocalDOF.Last());
                DirectKickIn = _LocalDOF.Last();
            }

            MaxMGLevel = GetMaxMGLevel(DirectKickIn, MGDepth, _LocalDOF);
            SetLinItCallback(subsmootherchain, true);

            foreach(var solversmoother in ((SolverSquence)subsmootherchain).SolverChain)
                SetLinItCallback(solversmoother, true);

            foreach (var toplevelsmoother in ((SolverSquence)toplevelsmootherchain).SolverChain)
                SetLinItCallback(toplevelsmoother, true);

            for (
                
                int iDepth = MaxMGLevel; iDepth >= 0; iDepth--)
            {
                ISolverSmootherTemplate solvertoinject;

                if (iDepth == 0) {
                    solvertoinject = toplevelsmootherchain.CloneAs();
                }
                else if (iDepth == MaxMGLevel) {
                    solvertoinject = new DirectSolver()
                    {
                        WhichSolver = DirectSolver._whichSolver.MUMPS,
                        TestSolution = false
                    };
                    SetLinItCallback(solvertoinject, true);
                } else {

                    solvertoinject = subsmootherchain.CloneAs();
                }
               
                ISolverSmootherTemplate MG = BareMGSquence(iDepth, solvertoinject, subsmootherchain, toplevelsmootherchain);
                MG_list.Add(MG);
            }

            ISolverSmootherTemplate orthosolve = new OrthonormalizationScheme()
            {
                PrecondS = MG_list.ToArray(),
                MaxKrylovDim = _lc.MaxKrylovDim,
                MaxIter = 30,
                Tolerance = _lc.ConvergenceCriterion
            };
            SetLinItCallback(orthosolve, true);

            return orthosolve;
        }



        /// <summary>
        /// I want to ride my k-cycle ...
        /// </summary>
        ISolverSmootherTemplate KcycleMultiSchwarz(int MaxMGDepth, int[] _LocalDOF, Func<int,int> SchwarzblockSize) {

            //MultigridOperator Current = op;
            var SolverChain = new List<ISolverSmootherTemplate>();
            int maxDG = getMaxDG(0, 0);
            bool UsePmg = false; //enables larger Schwarz Blocks

            var LocalDOF4directSolver = _LocalDOF;
            // if we use lvlpmg in Sblocks, we can have less and larger blocks ...
            if (m_lc.pMaxOfCoarseSolver < maxDG && UsePmg) {
                LocalDOF4directSolver = GetLocalDOF(m_lc.pMaxOfCoarseSolver);
            }

            int DirectKickIn = m_lc.TargetBlockSize; // 10'000 DOF seemed to be optimal at lowest lvl
            int LocSysSizeZeroLvl = _LocalDOF[0];

            //Precompute Total Systemsize
            var TotalSizeOnLevel = new int[MaxMGDepth];
            for (int iLevel = 0; iLevel < MaxMGDepth; iLevel++) {
                TotalSizeOnLevel[iLevel] = _LocalDOF[iLevel].MPISum();
            }

            for (int iLevel = 0; iLevel < MaxMGDepth; iLevel++) {
                MaxMGLevel = iLevel;
                var SysSize = TotalSizeOnLevel[iLevel];
                var PrevSize = TotalSizeOnLevel[Math.Max(iLevel - 1, 0)];
                double SizeFraction = (double)LocalDOF4directSolver[iLevel] / (double)SchwarzblockSize(iLevel);
                Console.WriteLine("DOF on L{0}: {1}",iLevel,SysSize);
                if (SizeFraction < 1 && iLevel == 0) {
                    Console.WriteLine($"WARNING: local system size ({LocalDOF4directSolver[iLevel]}) < Schwarz-Block size ({SchwarzblockSize(iLevel)});");
                    Console.WriteLine($"resetting local number of Schwarz-Blocks to 1.");
                }
                int LocalNoOfSchwarzBlocks = Math.Max(1, (int)Math.Floor(SizeFraction));
                int TotalNoOfSchwarzBlocks = LocalNoOfSchwarzBlocks.MPISum();
                SetQuery("GlobalSblocks at Lvl" + iLevel, TotalNoOfSchwarzBlocks, true);
                SetQuery("SblockSize at Lvl"+ iLevel, SchwarzblockSize(iLevel), true);

                bool useDirect = false;
                // It has to be ensured, that directKickin takes place on all ranks at same level
                // therefore only global defined criterion have to be used here !!!
                useDirect |= (SysSize < DirectKickIn);
                //useDirect |= (double)PrevSize / (double)SysSize < 1.5 && SysSize < 50000; // degenerated MG-Agglomeration, because too few candidates
                useDirect |= iLevel == m_lc.NoOfMultigridLevels - 1;
                useDirect |= TotalNoOfSchwarzBlocks < MPIsize;
                useDirect |= iLevel == MaxMGDepth - 1; // otherwise error, due to missing coarse solver
                useDirect = useDirect.MPIOr();

                if (useDirect)
                    Console.WriteLine("KcycleMultiSchwarz: lv {0}, Direct solver ", iLevel);
                else
                    Console.WriteLine("KcycleMultiSchwarz: lv {0}, no of blocks {1} : ", iLevel, TotalNoOfSchwarzBlocks);

<<<<<<< HEAD
                Func<int, int, int, bool> delayedCaching = delegate (int Iter, int MgLevel, int iBlock) {
=======
                Func<int, int, int, bool> SmootherCaching = delegate (int Iter, int MgLevel, int iBlock) {
>>>>>>> 99ca62a3
                    //return Iter >= ((MaxMGLevel - MgLevel) * 3) * (1);
                    return true;
                };

<<<<<<< HEAD
                Func<int, int, int, bool> delayedCaching2 = delegate (int Iter, int MgLevel, int iBlock) {
=======
                Func<int, int, bool> CoarseCaching = delegate (int Iter, int MgLevel) {
>>>>>>> 99ca62a3
                    //return Iter >= MaxMGDepth+1;
                    return true;
                };

                ISolverSmootherTemplate levelSolver;

                if (useDirect) {
                    levelSolver = new DirectSolver() {
                        WhichSolver = DirectSolver._whichSolver.PARDISO,
                        SolverVersion = Parallelism.SEQ,
                        TestSolution = false,
<<<<<<< HEAD
                        ActivateCaching = delayedCaching2,
=======
                        ActivateCaching = CoarseCaching,
>>>>>>> 99ca62a3
                    };

                    //levelSolver = new Schwarz() {
                    //    FixedNoOfIterations = 1,
                    //    CoarseSolver = null,
                    //    m_BlockingStrategy = new Schwarz.METISBlockingStrategy() {
                    //        NoOfPartsOnCurrentProcess = LocalNoOfSchwarzBlocks,
                    //    },
                    //    ActivateCachingOfBlockMatrix = delayedCaching,
                    //    Overlap = 1, // overlap seems to help; more overlap seems to help more
                    //    EnableOverlapScaling = true,
                    //};

                    //levelSolver = new DirectSolver() {
                    //    WhichSolver = DirectSolver._whichSolver.MUMPS,
                    //    SolverVersion = Parallelism.SEQ,
                    //    TestSolution = false
                    //};
                } else {

<<<<<<< HEAD
=======

>>>>>>> 99ca62a3
                    var smoother1 = new Schwarz() {
                        FixedNoOfIterations = 1,
                        m_BlockingStrategy = new Schwarz.METISBlockingStrategy() {
                            NoOfPartsOnCurrentProcess = LocalNoOfSchwarzBlocks,
                        },
                        ActivateCachingOfBlockMatrix = SmootherCaching,
                        Overlap = 1, // overlap seems to help; more overlap seems to help more
                        EnableOverlapScaling = true,
                    };

                    levelSolver = new OrthonormalizationMultigrid() {
                        PreSmoother = smoother1,
                        PostSmoother = smoother1,
                        m_omega = 1,
                    };

                    if (iLevel > 0) {
                        ((OrthonormalizationMultigrid)levelSolver).TerminationCriterion = (i, r0, r) => i <= 1;
                    } else {
                        ((OrthonormalizationMultigrid)levelSolver).TerminationCriterion = (i, r0, r) => i <= m_lc.MaxSolverIterations && r > r0 * m_lc.ConvergenceCriterion + m_lc.ConvergenceCriterion;
                    }

                    /*
                    ((OrthonormalizationMultigrid)levelSolver).IterationCallback =
                        delegate (int iter, double[] X, double[] Res, MultigridOperator op) {
                            double renorm = Res.MPI_L2Norm();
                            Console.WriteLine("      OrthoMg " + iter + " : " + renorm);
                        };
                    */

                    // Extended Multigrid Analysis
                    //((OrthonormalizationMultigrid)levelSolver).IterationCallback += MultigridAnalysis;                    
                }
                SolverChain.Add(levelSolver);

                if (iLevel > 0) {

                    ((OrthonormalizationMultigrid)(SolverChain[iLevel - 1])).CoarserLevelSolver = levelSolver;

                }

                if (useDirect) {
                    Console.WriteLine("INFO: using {0} levels, lowest level DOF is {1}, target size is {2}.", iLevel + 1, SysSize, DirectKickIn);
                    break;
                }
            }

            return SolverChain[0];
        }

        /// <summary>
        /// I want to ride my k-cycle ...
        /// </summary>
        ISolverSmootherTemplate KcycleMultiILU(int MaxMGDepth, int[] _LocalDOF, Func<int,int> SchwarzblockSize) {

            //MultigridOperator Current = op;
            var SolverChain = new List<ISolverSmootherTemplate>();
            int maxDG = getMaxDG(0, 0);
            bool UsePmg = false; //enables larger Schwarz Blocks

            var LocalDOF4directSolver = _LocalDOF;
            // if we use lvlpmg in Sblocks, we can have less and larger blocks ...
            if (m_lc.pMaxOfCoarseSolver < maxDG && UsePmg) {
                LocalDOF4directSolver = GetLocalDOF(m_lc.pMaxOfCoarseSolver);
            }

            int DirectKickIn = m_lc.TargetBlockSize; // 10'000 DOF seemed to be optimal at lowest lvl
            int LocSysSizeZeroLvl = _LocalDOF[0];
            

            for (int iLevel = 0; iLevel < MaxMGDepth; iLevel++) {
                MaxMGLevel = iLevel;
                double SizeFraction = (double)LocalDOF4directSolver[iLevel] / (double)SchwarzblockSize(iLevel);
                int SysSize = _LocalDOF[iLevel].MPISum();
                Console.WriteLine("DOF on L{0}: {1}",iLevel,SysSize);
                if (SizeFraction < 1 && iLevel == 0) {
                    Console.WriteLine($"WARNING: local system size ({LocalDOF4directSolver[iLevel]}) < Schwarz-Block size ({SchwarzblockSize(iLevel)});");
                    Console.WriteLine($"resetting local number of Schwarz-Blocks to 1.");
                }

                bool useDirect = false;
                // It has to be ensured, that directKickin takes place on all ranks at same level
                // therefore only global criterion have to be used here !!!
                useDirect |= (SysSize < DirectKickIn);
                useDirect |= iLevel == m_lc.NoOfMultigridLevels - 1;
                useDirect = useDirect.MPIOr();

                if(useDirect)
                    Console.WriteLine("KcycleMultiILU: lv {0}, Direct solver ", iLevel);
                else
                    Console.WriteLine("KcycleMultiILU: lv {0}, ", iLevel);

                ISolverSmootherTemplate levelSolver;
                if (useDirect) {
                    levelSolver = new DirectSolver() {
                        WhichSolver = DirectSolver._whichSolver.PARDISO,
                        TestSolution = false
                    };

                } else {

                    //var smoother1 = new DirectSolver() {
                    //    TestSolution = true
                    //};

                    var smoother1 = new HypreILU() {
                        LocalPreconditioning = true
                    };


                    levelSolver = new OrthonormalizationMultigrid() {
                        PreSmoother = smoother1,
                        PostSmoother = smoother1,
                        m_omega = 1,
                    };

                    if (iLevel > 0) {
                        ((OrthonormalizationMultigrid)levelSolver).TerminationCriterion = (i, r0, r) => i <= 1;
                    } else {
                        ((OrthonormalizationMultigrid)levelSolver).TerminationCriterion = (i, r0, r) => i <= m_lc.MaxSolverIterations && r>r0*m_lc.ConvergenceCriterion;
                    }

                    /*
                    ((OrthonormalizationMultigrid)levelSolver).IterationCallback =
                        delegate (int iter, double[] X, double[] Res, MultigridOperator op) {
                            double renorm = Res.MPI_L2Norm();
                            Console.WriteLine("      OrthoMg " + iter + " : " + renorm);
                        };
                    */

                    // Extended Multigrid Analysis
                    //((OrthonormalizationMultigrid)levelSolver).IterationCallback += MultigridAnalysis;                    

                }
                SolverChain.Add(levelSolver);

                if (iLevel > 0) {

                    ((OrthonormalizationMultigrid)(SolverChain[iLevel - 1])).CoarserLevelSolver = levelSolver;

                }

                if (useDirect) {
                    Console.WriteLine("INFO: using {0} levels, lowest level DOF is {1}, target size is {2}.", iLevel + 1, SysSize, DirectKickIn);
                    break;
                }
            }

            return SolverChain[0];
        }


        ISolverSmootherTemplate expKcycleSchwarz(int MaxMGDepth, int[] _LocalDOF, Func<int, int> SchwarzblockSize) {

            //MultigridOperator Current = op;
            var SolverChain = new List<ISolverSmootherTemplate>();

            int DirectKickIn = m_lc.TargetBlockSize; // 10'000 DOF seemed to be optimal at lowest lvl
            int LocSysSizeZeroLvl = _LocalDOF[0];
            if (DirectKickIn < _LocalDOF.Last()) {
                Console.WriteLine("WARNING: target blocksize ({0}) < smallest blocksize of MG ({1}).", DirectKickIn, _LocalDOF.Last());
                DirectKickIn = _LocalDOF.Last();
            }
            if (MaxMGDepth < 1)
                throw new ArgumentException("ERROR: At least two multigrid levels are required.");

            for (int iLevel = 0; iLevel < MaxMGDepth; iLevel++) {
                MaxMGLevel = iLevel;
                double SizeFraction = (double)_LocalDOF[iLevel] / (double)SchwarzblockSize(iLevel);
                int SysSize = _LocalDOF[iLevel].MPISum();
                if (SizeFraction < 1 && iLevel == 0)
                    Console.WriteLine("WARNING: Schwarzblock size ({0}) exceeds local system size ({1}); \n resetting local number of Schwarzblocks to 1.", SchwarzblockSize, _LocalDOF[iLevel]);
                int LocalNoOfSchwarzBlocks = Math.Max(1, (int)Math.Ceiling(SizeFraction));
                int TotalNoOfSchwarzBlocks = LocalNoOfSchwarzBlocks.MPISum();
                SetQuery("GlobalSblocks at Lvl" + iLevel, TotalNoOfSchwarzBlocks, true);
                SetQuery("SblockSize at Lvl" + iLevel, SchwarzblockSize(iLevel), true);

                bool useDirect = false;
                // It has to be ensured, that directKickin takes place on all ranks at same level
                // therefore only global criterion have to be used here !!!
                useDirect |= (SysSize < DirectKickIn);
                useDirect |= iLevel == m_lc.NoOfMultigridLevels - 1;
                useDirect |= TotalNoOfSchwarzBlocks < MPIsize;

                if (useDirect && iLevel == 0)
                    Console.WriteLine("WARNING: You are using the direct solver. Recommendations: \n\tRaise the Number of Multigridlevels\n\tLower the target blocksize");

                if (useDirect)
                    Console.WriteLine("KcycleMultiSchwarz: lv {0}, Direct solver ", iLevel);
                else
                    Console.WriteLine("KcycleMultiSchwarz: lv {0}, no of blocks {1} : ", iLevel, TotalNoOfSchwarzBlocks);

                ISolverSmootherTemplate levelSolver;

                if (useDirect) {
                    levelSolver = new DirectSolver() {
                        WhichSolver = DirectSolver._whichSolver.PARDISO,
                        TestSolution = false
                    };
                    //levelSolver = new SoftGMRES() {
                    //    MaxKrylovDim = 100,
                    //    TerminationCriterion = (int iter, double r0, double r) => iter <= 100,
                    //};

                } else {

                    var solve1 = new Schwarz() {
                        FixedNoOfIterations = 1,
                        m_BlockingStrategy = new Schwarz.METISBlockingStrategy() {
                            NoOfPartsOnCurrentProcess = LocalNoOfSchwarzBlocks
                            //NoOfPartsOnCurrentProcess = 4
                        },
                        Overlap = 1, // overlap seems to help; more overlap seems to help more
                        EnableOverlapScaling = true,
                    };

                    //var solve1 = new BlockJacobi() { omega = 0.5 };

                    //var smoother1 = new SolverSquence() { SolverChain = new ISolverSmootherTemplate[] { solve1, solve2 } };
                    //var smoother2 = new SolverSquence() { SolverChain = new ISolverSmootherTemplate[] { solve1, solve2 } };

                    //if (iLevel == 0) SetQuery("KcycleSchwarz:XdgCellsToLowBlock", ((Schwarz)smoother1).CoarseSolveOfCutcells ? 1 : 0, true);
                    //if (iLevel == 0) SetQuery("KcycleSchwarz:OverlapON", ((Schwarz)smoother1).EnableOverlapScaling ? 1 : 0, true);
                    //if (iLevel == 0) SetQuery("KcycleSchwarz:OverlapScale", ((Schwarz)smoother1).Overlap, true);

                    levelSolver = new kcycle() {
                        PreSmoother = solve1,
                        PostSmoother = solve1,
                    };

                    if (iLevel > 0) {
                        ((kcycle)levelSolver).TerminationCriterion = (i, r0, r) => i <= 1;
                    } else {
                        ((kcycle)levelSolver).TerminationCriterion = (i, r0, r) => i <= 1;
                    }

                    /*
                    ((kcycle)levelSolver).IterationCallback =
                        delegate (int iter, double[] X, double[] Res, MultigridOperator op) {
                            double renorm = Res.MPI_L2Norm();
                            Console.WriteLine("      OrthoMg " + iter + " : " + renorm);
                        };
                    */
                    // Extended Multigrid Analysis
                    //((OrthonormalizationMultigrid)levelSolver).IterationCallback += MultigridAnalysis;                    

                }
                SolverChain.Add(levelSolver);

                if (iLevel > 0) {

                    ((kcycle)(SolverChain[iLevel - 1])).CoarserLevelSolver = levelSolver;

                }

                if (useDirect) {
                    Console.WriteLine("INFO: using {0} levels, lowest level DOF is {1}, target size is {2}.", iLevel + 1, SysSize, DirectKickIn);
                    break;
                }
            }

            return SolverChain[0];
        }

        ISolverSmootherTemplate KcycleMultiSchwarz_4Rheology(LinearSolverConfig _lc, int[] _LocalDOF) {

            // my tests show that the ideal block size may be around 10'000
            int DirectKickIn = _lc.TargetBlockSize;
            if (DirectKickIn < _LocalDOF.Last()) {
                Console.WriteLine("WARNING: target blocksize: {0} < smallest blocksize of MG: {1}; Resetting target blocksize to: {1}", DirectKickIn, _LocalDOF.Last());
                DirectKickIn = _LocalDOF.Last();
            }

            //MultigridOperator Current = op;
            var SolverChain = new List<ISolverSmootherTemplate>();

            Console.WriteLine("experimental MG configuration for rheology");

            int MPIsize = this.MPIsize;

            for (int iLevel = 0; iLevel < _lc.NoOfMultigridLevels; iLevel++) {
                MaxMGLevel = iLevel;
                int SysSize = _LocalDOF[iLevel].MPISum();
                int NoOfBlocks = (int)Math.Ceiling(((double)SysSize) / ((double)DirectKickIn));

                bool useDirect = false;
                //useDirect |= (SysSize < DirectKickIn);
                useDirect |= NoOfBlocks.MPISum() <= 1;

                if (iLevel == 0) {
                    useDirect = false;
                    NoOfBlocks = 8 / MPIsize;
                } else {
                    break;
                    //useDirect = true;
                }

                if (useDirect)
                    Console.WriteLine("   KcycleMultiSchwarz: lv {0}, Direct solver ", iLevel);
                else
                    Console.WriteLine("   KcycleMultiSchwarz: lv {0}, no of blocks {1} : ", iLevel, NoOfBlocks);

                ISolverSmootherTemplate levelSolver;
                if (useDirect) {
                    levelSolver = new DirectSolver() {
                        WhichSolver = DirectSolver._whichSolver.PARDISO,
                        TestSolution = false
                    };
                } else {

                   
                    var smoother1 = new Schwarz() {
                        FixedNoOfIterations = 1,
                        m_BlockingStrategy = new Schwarz.METISBlockingStrategy() {
                            NoOfPartsOnCurrentProcess = NoOfBlocks
                        },
                        //m_BlockingStrategy = new Schwarz.MultigridBlocks() {
                        //    Depth = 1
                        //},
                        Overlap = 2, 
                        EnableOverlapScaling = false,
                        UsePMGinBlocks = false
                    };

                   
                    var smoother2 = smoother1;
                    /*
                    var smoother2 = new Schwarz() {
                        FixedNoOfIterations = 1,
                        CoarseSolver = null,
                        m_BlockingStrategy = new Schwarz.METISBlockingStrategy {
                            NoOfPartsPerProcess = NoOfBlocks * 2
                        },
                        Overlap = 2,
                        EnableOverlapScaling = false,
                        UsePMGinBlocks = false
                    };
                    */

                    var CoarseSolver = new LevelPmg() {
                        UseHiOrderSmoothing = true,
                        OrderOfCoarseSystem = m_lc.pMaxOfCoarseSolver,
                    };

                    levelSolver = new OrthonormalizationMultigrid() {
                        PreSmoother = smoother1,
                        PostSmoother = smoother2,
                        CoarserLevelSolver = CoarseSolver
                    };

                    if (iLevel > 0) {
                        ((OrthonormalizationMultigrid)levelSolver).TerminationCriterion = (i, r0, r) => i <= 1;
                    }

                    /*
                    ((OrthonormalizationMultigrid)levelSolver).IterationCallback =
                        delegate (int iter, double[] X, double[] Res, MultigridOperator op) {
                            double renorm = Res.MPI_L2Norm();
                            Console.WriteLine("      OrthoMg " + iter + " : " + renorm);
                        };
                    */

                }
                SolverChain.Add(levelSolver);

                if (iLevel > 0) {

                    ((OrthonormalizationMultigrid)(SolverChain[iLevel - 1])).CoarserLevelSolver = levelSolver;

                }

                if (useDirect) {
                    Console.WriteLine("Kswz: using {0} levels, lowest level DOF is {1}, target size is {2}.", iLevel + 1, SysSize, DirectKickIn);
                    break;
                }

                //Current = Current.CoarserLevel;
            }



            return SolverChain[0];
        }
        #endregion

        #region check 'n' clear methods
        /// <summary>
        /// clears overgiven selfmade solvers
        /// </summary>
        public void Clear() {
            this.m_linsolver = null;
            this.m_nonlinsolver = null;
            this.m_precond = null;
        }

        private void Check_NonLinearSolver(NonlinearSolver NLSolver) {
            if (NLSolver is Newton newtonsolver)
                Check_Newton(newtonsolver);
            if (NLSolver is FixpointIterator picardsolver)
                Check_Picard(picardsolver);
        }

        private void Check_Newton(Newton NewtonSolver) {
            bool check = true;
            check = m_nc.ConvergenceCriterion == NewtonSolver.ConvCrit &&
            m_nc.MaxSolverIterations == NewtonSolver.MaxIter &&
            m_nc.MinSolverIterations == NewtonSolver.MinIter;
            //m_nc.PrecondSolver.Equals(NewtonSolver.Precond);
            Debug.Assert(check);
        }

        private void Check_Picard(FixpointIterator FPSolver) {
            bool check = true;
            check = m_nc.ConvergenceCriterion == FPSolver.ConvCrit &&
            m_nc.MaxSolverIterations == FPSolver.MaxIter &&
            m_nc.MinSolverIterations == FPSolver.MinIter &&
            //m_nc.PrecondSolver.Equals(FPSolver.Precond) &&
            m_nc.UnderRelax == FPSolver.UnderRelax;
            Debug.Assert(check);
        }


        /// <summary>
        /// Checks overgiven selfmade linear solver
        /// </summary>
        /// <returns></returns>
        private void Check_linsolver(ISolverSmootherTemplate solver, int[] LocalDOF) {
            int DirectKickIn = m_lc.TargetBlockSize;

            if (MaxMGLevel >= 2) { //indicates that a mutligrid solver was build ...
                if (DirectKickIn < LocalDOF.Last()) {
                    Console.WriteLine("WARNING: target blocksize ({0}) < smallest blocksize of MG ({1}).", DirectKickIn, LocalDOF.Last());
                    Console.WriteLine("\tYour Choice of LinearSolverConfig.TargetBlockSize will not influence the MG depth. ");
                    Console.WriteLine("\t Choose LinearSolverConfig.TargetBlockSize > {0} or Raise LinearSolverConfig.NoOfMultigridLevels", LocalDOF.Last());
                    DirectKickIn = LocalDOF.Last();
                }
            }

            switch (m_lc.SolverCode) {
                //case LinearSolverCode.exp_Kcycle_schwarz:

                //    Schwarz kcycleSchwarz = null;
                //    if (solver.GetType() == typeof(DirectSolver))
                //        break; //we meet PARDISO here, because no MG descend
                //    try {
                //        kcycleSchwarz = (Schwarz)((OrthonormalizationMultigrid)solver).PreSmoother;
                //    } catch (Exception e) {
                //        throw new ApplicationException("someone messed up kcycle settings");
                //    }

                //    CompareAttributes("FixedNoOfIterations", 1, kcycleSchwarz.FixedNoOfIterations);
                //    Debug.Assert(kcycleSchwarz.CoarseSolver==null);
                //    CompareAttributes("m_BlockingStrategy", typeof(Schwarz.METISBlockingStrategy), kcycleSchwarz.m_BlockingStrategy.GetType());
                //    CompareAttributes("Overlap", 1, kcycleSchwarz.Overlap);
                //    CompareAttributes("EnableOverlapScaling", true, kcycleSchwarz.EnableOverlapScaling);
                //    CompareAttributes("UsePMGinBlocks", true, kcycleSchwarz.UsePMGinBlocks);
                //    break;
                case LinearSolverCode.exp_gmres_levelpmg:
                    LevelPmg TGP = null;
                    try {
                        TGP = (LevelPmg)((SoftGMRES)solver).Precond;
                    } catch (Exception) {
                        throw new ApplicationException("levelpmg setting is messed up");
                    }

                    CompareAttributes("UseHiOrderSmoothing", true, TGP.UseHiOrderSmoothing);
                    CompareAttributes("CoarseLowOrder", 1, TGP.OrderOfCoarseSystem);
                    CompareAttributes("UseDiagonalPmg", true, TGP.UseDiagonalPmg);
                    break;
                case LinearSolverCode.classic_pardiso:
                    DirectSolver sparsesolver = null;
                    try {
                        sparsesolver = (DirectSolver)solver;
                    } catch (Exception) {
                        throw new ApplicationException("someone messed up classic pardiso settings");
                    }

                    if (sparsesolver.WhichSolver != DirectSolver._whichSolver.PARDISO)
                        throw new ApplicationException("someone messed up classic pardiso settings");
                    CompareAttributes("SolverVersion", Parallelism.OMP.ToString(), sparsesolver.SolverVersion.ToString());
                    break;
            }

        }

        private void CompareAttributes(string property, string defaultatt, string checkatt) {
            if (defaultatt != checkatt)
                Console.WriteLine("WARNING : {0} is {1}, default is {2}", property, checkatt, defaultatt);
        }

        private void CompareAttributes(string property, int defaultatt, int checkatt) {
            if (defaultatt != checkatt)
                Console.WriteLine("WARNING : {0} is {1}, default is {2}", property, checkatt, defaultatt);
        }

        private void CompareAttributes(string property, Type defaultatt, Type checkatt) {
            if (defaultatt != checkatt)
                Console.WriteLine("WARNING : {0} is {1}, default is {2}", property, checkatt, defaultatt);
        }

        private void CompareAttributes(string property, bool defaultatt, bool checkatt) {
            if (defaultatt != checkatt)
                Console.WriteLine("WARNING : {0} is {1}, default is {2}", property, checkatt, defaultatt);
        }

        #endregion

    }
}<|MERGE_RESOLUTION|>--- conflicted
+++ resolved
@@ -1551,20 +1551,12 @@
                 else
                     Console.WriteLine("KcycleMultiSchwarz: lv {0}, no of blocks {1} : ", iLevel, TotalNoOfSchwarzBlocks);
 
-<<<<<<< HEAD
-                Func<int, int, int, bool> delayedCaching = delegate (int Iter, int MgLevel, int iBlock) {
-=======
                 Func<int, int, int, bool> SmootherCaching = delegate (int Iter, int MgLevel, int iBlock) {
->>>>>>> 99ca62a3
                     //return Iter >= ((MaxMGLevel - MgLevel) * 3) * (1);
                     return true;
                 };
 
-<<<<<<< HEAD
-                Func<int, int, int, bool> delayedCaching2 = delegate (int Iter, int MgLevel, int iBlock) {
-=======
                 Func<int, int, bool> CoarseCaching = delegate (int Iter, int MgLevel) {
->>>>>>> 99ca62a3
                     //return Iter >= MaxMGDepth+1;
                     return true;
                 };
@@ -1576,11 +1568,7 @@
                         WhichSolver = DirectSolver._whichSolver.PARDISO,
                         SolverVersion = Parallelism.SEQ,
                         TestSolution = false,
-<<<<<<< HEAD
-                        ActivateCaching = delayedCaching2,
-=======
                         ActivateCaching = CoarseCaching,
->>>>>>> 99ca62a3
                     };
 
                     //levelSolver = new Schwarz() {
@@ -1601,10 +1589,7 @@
                     //};
                 } else {
 
-<<<<<<< HEAD
-=======
-
->>>>>>> 99ca62a3
+
                     var smoother1 = new Schwarz() {
                         FixedNoOfIterations = 1,
                         m_BlockingStrategy = new Schwarz.METISBlockingStrategy() {
