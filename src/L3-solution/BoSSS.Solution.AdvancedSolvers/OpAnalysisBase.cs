--- conflicted
+++ resolved
@@ -848,14 +848,8 @@
             return ret;
         }
 
-<<<<<<< HEAD
         /// <summary>
         /// Turn VarGroup into Names
-=======
-
-        /// <summary>
-        /// 
->>>>>>> f87aedb9
         /// </summary>
         public string VarNames {
             get {
