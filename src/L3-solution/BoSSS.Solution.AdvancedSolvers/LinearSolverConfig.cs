﻿/* =======================================================================
Copyright 2017 Technische Universitaet Darmstadt, Fachgebiet fuer Stroemungsdynamik (chair of fluid dynamics)

Licensed under the Apache License, Version 2.0 (the "License");
you may not use this file except in compliance with the License.
You may obtain a copy of the License at

    http://www.apache.org/licenses/LICENSE-2.0

Unless required by applicable law or agreed to in writing, software
distributed under the License is distributed on an "AS IS" BASIS,
WITHOUT WARRANTIES OR CONDITIONS OF ANY KIND, either express or implied.
See the License for the specific language governing permissions and
limitations under the License.
*/

using System;
using System.Collections.Generic;
using System.Linq;
using System.Text;
using System.Threading.Tasks;
using System.Runtime.Serialization;

namespace BoSSS.Solution.Control {

    public enum LinearSolverCode {

        /// <summary>
        /// Automatic choose of linear solver depending on nonlinear solver, problem size, etc.
        /// </summary>
        automatic = 0,

        //direct solvers

        /// <summary>
        /// Direct solver (<see cref="ilPSP.LinSolvers.MUMPS"/>) without any pre-processing of the matrix.
        /// </summary>
        classic_mumps = 1,

        /// <summary>
        /// Direct solver (<see cref="ilPSP.LinSolvers.PARDISO.PARDISOSolver"/>) without any pre-processing of the matrix.
        /// </summary>
        classic_pardiso = 2,

        /*
        //Schwarz: Domain decomposition (direct Solver)

        /// <summary>
        /// Schwarz method with METIS blocking and direct solver for coarse solve with an overlap of 1
        /// </summary>
        exp_AS = 11,

        exp_AS_MG = 12,

        //GMRES (iterative Solver)

        /// <summary>
        /// GMRES without any preconditioning
        /// </summary>
        exp_softgmres = 20,


        //GMRES Solver with different experimental Preconditioner

        exp_gmres_AS = 27,
        exp_gmres_AS_MG = 30,

        exp_gmres_ILU = 31,

        exp_gmres_MG_AS = 32,

        //CG versions
        */

        /// <summary>
        /// Conjugate gradient (from monkey library) without any preconditioning.
        /// </summary>
        classic_cg = 40,

        /// <summary>
        /// Multiple levels of additive Schwarz, in a Krylov multi-grid cycle.
        /// </summary>
        exp_Kcycle_schwarz = 41,

        //exp_softpcg_jacobi_mg =42,

        ///// <summary>
        ///// Conjugate gradient, with additive Schwarz preconditioner.
        ///// </summary>
        //exp_softpcg_schwarz = 43,

        ///// <summary>
        ///// Conjugate gradient, with additive Schwarz preconditioner, including a coarse-grid solver.
        ///// </summary>
        //exp_softpcg_schwarz_directcoarse = 44,

        /// <summary>
        /// GMRES with p-multigrid on the same mesh level; direct solver is used for 
        /// </summary>
        exp_gmres_levelpmg = 47,

        /// <summary>
        /// GMRES with additive Schwarz (<see cref="AdvancedSolvers.Schwarz"/>) as preconditioner
        /// </summary>
        exp_gmres_schwarz_pmg = 48,

        /// <summary>
<<<<<<< HEAD
        /// Orthonormalization Scheme with p-multigrid preconditioner
        /// </summary>
        exp_OrthoS_pMG = 51,
=======
        /// highly experimental shit
        /// </summary>
        exp_decomposedMG_OrthoScheme = 50,

        ///// <summary>
        ///// Orthonormalization Scheme with p-multigrid preconditioner
        ///// </summary>
        //exp_OrthoS_pMG = 51,
>>>>>>> 711d6622

        ///// <summary>
        ///// Work-in-progress: experimental stuff for rheology solver
        ///// </summary>
        //exp_Kcycle_schwarz_4Rheology = 52,

        /// <summary>
        /// Experimental, not for end-user
        /// </summary>
        exp_another_Kcycle = 53,


        /// <summary>
        /// a k-cycle (i.e. a tree of <see cref="AdvancedSolvers.OrthonormalizationMultigrid"/> solvers), with ILU-preconditioner (<see cref="AdvancedSolvers.CellILU"/>) at each level
        /// </summary>
        exp_Kcycle_ILU = 54,

        // algebraic MG respective p-MGs

        /// <summary>
        /// p two grid. Not intended as standalone, used for tests.
        /// </summary>
        exp_pTG = 60,

        /// <summary>
        /// Hypre's algebraic multigrid package
        /// </summary>
        exp_HYPRE_AMG = 61,

        selfmade = 999,
    }

    public enum LinearSolverMode
    {

        /// <summary>
        /// Standard Mode, perform the simulation (solve the linear system)
        /// </summary>
        Solve = 0,

        //direct solvers

        /// <summary>
        /// Set RHS to zero and examine the error spectrum before and after solving
        /// </summary>
        SpectralAnalysis = 1,

    }

    /// <summary>
    /// The linear solver config
    /// </summary>
    [Serializable]
    public class LinearSolverConfig : IEquatable<LinearSolverConfig> {

        private bool m_verbose = false;

        /// <summary>
        /// This will print out more information about iterations.
        /// </summary>
        public bool verbose {
            get { return m_verbose; }
            set {
                m_verbose = value;
            }
        }

        /// <summary>
        /// If iterative saddle-point solvers like GMRES or Orthonormalization are used, the maximum number of basis vectors
        /// that are used to construct the accelerated solution.
        /// </summary>
        [DataMember]
        public int MaxKrylovDim = 30;

        /// <summary>
        /// If iterative solvers are used, the maximum number of iterations.
        /// </summary>
        [DataMember]
        public int MaxSolverIterations = 2000;


        /// <summary>
        /// If iterative solvers are used, the minimum number of iterations.
        /// </summary>
        [DataMember]
        public int MinSolverIterations = 1;

        /// <summary>
        /// Convergence criterion for linear solver.
        /// </summary>
        [DataMember]
        public double ConvergenceCriterion = 1e-10;

        private LinearSolverCode m_SolverCode= LinearSolverCode.classic_pardiso;

        /// <summary>
        /// Sets the algorithm to use for linear solving, e.g. MUMPS or GMRES.
        /// </summary>
        [DataMember]
        public LinearSolverCode SolverCode {
            get { return m_SolverCode; }
            set {
                m_SolverCode = value;  
            }
        }

        /// <summary>
        /// Sets the **maximum** number of Multigrid levels to be used.
        /// The numbers of levels which are actually used is probably much less, and detemeined via <see cref="TargetBlockSize"/>.
        /// Multigrid approach is used to get a Preconditioner for Krylov solvers, e.g. GMRES.
        /// </summary>
        [DataMember]
        public int NoOfMultigridLevels = 1000000;

        /// <summary>
        /// Sets the mode for the solver to run in
        /// </summary>
        [DataMember]
        public LinearSolverMode SolverMode = LinearSolverMode.Solve;

        //-------------------------
        // Probably legacy code: can be deleted, if exp_localPrec is removed.
        /// <summary>
        /// The physical viscosity has to be written to <see cref="exp_localPrec_muA"/>, if the experimental linear solver <see cref="LinearSolverCode.exp_localPrec"/> is used.
        /// </summary>
        [DataMember]
        public int exp_localPrec_muA = 1;


        /// <summary>
        /// The minimum time step has to be written to <see cref="exp_localPrec_Min_dt"/>, if the experimental linear solver <see cref="LinearSolverCode.exp_localPrec"/> is used.
        /// </summary>
        [DataMember]
        public int exp_localPrec_Min_dt = 0;

        /// <summary>
        /// If any blocking is used (Schwarz, block Jacobi), a target for the block size.
        /// Tests show that the ideal block size may be around 10000, but this may depend on computer, DG polynomial order, etc.
        /// 
        /// This also determines the actual number of multigrid levels used in dependence of the problem size;
        /// As soon as the number of DOF's on a certain multigrid level fall below this threshold, a direct 
        /// solver is used and no further multigrid levels are allocated.
        /// </summary>
        [DataMember]
        [BoSSS.Solution.Control.ExclusiveLowerBound(99.0)]
        public int TargetBlockSize = 10000;

        /// <summary>
        /// Determines maximal DG order within coarse system of a p-Multigrid. Only applicable for p-two-grid, e.g. Schwarz with p-MG or PTG <see cref="exp_gmres_levelpmg"/> preconditioner.
        /// </summary>
        [DataMember]
        public int pMaxOfCoarseSolver = 1;


        /// <summary>
        /// Compares value not ref!
        /// </summary>
        /// <param name="compareto"></param>
        /// <returns></returns>
        public bool Equals(LinearSolverConfig compareto) {
            if(compareto == null)
                return false;

            return this.verbose == compareto.verbose &&
                this.MaxKrylovDim == compareto.MaxKrylovDim &&
                this.MaxSolverIterations == compareto.MaxSolverIterations &&
                this.MinSolverIterations == compareto.MinSolverIterations &&
                this.NoOfMultigridLevels == compareto.NoOfMultigridLevels &&
                this.SolverCode == compareto.SolverCode &&
                this.TargetBlockSize == compareto.TargetBlockSize;
        }
    }
}<|MERGE_RESOLUTION|>--- conflicted
+++ resolved
@@ -65,12 +65,13 @@
         exp_gmres_AS = 27,
         exp_gmres_AS_MG = 30,
 
-        exp_gmres_ILU = 31,
 
         exp_gmres_MG_AS = 32,
 
         //CG versions
         */
+
+        exp_gmres_ILU = 31,
 
         /// <summary>
         /// Conjugate gradient (from monkey library) without any preconditioning.
@@ -104,26 +105,11 @@
         /// </summary>
         exp_gmres_schwarz_pmg = 48,
 
-        /// <summary>
-<<<<<<< HEAD
-        /// Orthonormalization Scheme with p-multigrid preconditioner
-        /// </summary>
-        exp_OrthoS_pMG = 51,
-=======
-        /// highly experimental shit
-        /// </summary>
-        exp_decomposedMG_OrthoScheme = 50,
-
         ///// <summary>
-        ///// Orthonormalization Scheme with p-multigrid preconditioner
+        ///// highly experimental shit
         ///// </summary>
-        //exp_OrthoS_pMG = 51,
->>>>>>> 711d6622
-
-        ///// <summary>
-        ///// Work-in-progress: experimental stuff for rheology solver
-        ///// </summary>
-        //exp_Kcycle_schwarz_4Rheology = 52,
+        //exp_decomposedMG_OrthoScheme = 50,
+
 
         /// <summary>
         /// Experimental, not for end-user
