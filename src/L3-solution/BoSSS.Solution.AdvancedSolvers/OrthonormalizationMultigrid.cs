--- conflicted
+++ resolved
@@ -662,30 +662,8 @@
                         Converged = true;
                         break;
                     }
-<<<<<<< HEAD
-                    if(iIter==5) TrackMemory(2);
-                    //if (SolHistory.Count > MaxKrylovDim) {
-                    //    int Length = 5;
-                    //    var tmpSol = SolHistory.GetRange(MaxKrylovDim - Length - 1, Length).CloneNonshallow();
-                    //    var tmpMxx = MxxHistory.GetRange(MaxKrylovDim - Length - 1, Length).CloneNonshallow();
-                    //    var tmpAlpha = Alphas.GetRange(MaxKrylovDim - Length - 1, Length);
-                    //    var tmptmpAlpha = new List<(double, double, int)>();
-                    //    foreach (var tuple in tmpAlpha) {
-                    //        tmptmpAlpha.Add((tuple.Item1, tuple.Item2, tuple.Item3));
-                    //    }
-
-                    //    SolHistory.Clear();
-                    //    MxxHistory.Clear();
-                    //    Alphas.Clear();
-
-                    //    SolHistory.AddRange(tmpSol);
-                    //    MxxHistory.AddRange(tmpMxx);
-                    //    Alphas.AddRange(tmptmpAlpha);
-                    //}
-=======
 
                
->>>>>>> 5e4695d5
 
                     // pre-smoother
                     // ------------
