--- conflicted
+++ resolved
@@ -88,8 +88,8 @@
                 this.m_MgOperator = op;
                 var Mtx = op.OperatorMatrix;
                 var MgMap = op.Mapping;
-                //if(op.LevelIndex == 0)
-                //    viz = new MGViz(op);
+                if(op.LevelIndex == 0)
+                    viz = new MGViz(op);
 
                 if (!Mtx.RowPartitioning.EqualsPartition(MgMap.Partitioning))
                     throw new ArgumentException("Row partitioning mismatch.");
@@ -135,9 +135,30 @@
         MGViz viz;
 #pragma warning restore 0649
 
+        /// <summary>
+        /// coarse-level correction; can be defined either
+        /// - on this level (then the coarse solver may perform its of prolongation/restriction), or
+        /// - on coarser level, then prolongation/restriction is handled by this solver.
+        /// </summary>
         public ISolverSmootherTemplate CoarserLevelSolver;
+        
+        /// <summary>
+        /// high frequency solver before coarse grid correction
+        /// </summary>
         public ISolverSmootherTemplate PreSmoother;
+
+        /// <summary>
+        /// to be removed.
+        /// </summary>
+        public ISolverSmootherTemplate DebugSmoother;
+        
+        /// <summary>
+        /// high frequency solver before coarse grid correction
+        /// </summary>
         public ISolverSmootherTemplate PostSmoother;
+        
+        
+        
         public int m_omega = 1;
         
         public int MaxKrylovDim = int.MaxValue;
@@ -433,6 +454,7 @@
         /// <param name="_xl_prev">solution before correction</param>
         /// <param name="B">rhs of the system</param>
         void PlottyMcPlot(double[] rl, double[] _xl, double[] _xl_prev, double[] RawCorr, double[] B) {
+            return;
             if (viz == null)
                 return;
 
@@ -564,7 +586,7 @@
                 }
                 */
 
-                PlottyMcPlot(rl, X, null, null, B);
+                //PlottyMcPlot(rl, X, null, null, B);
                 double[] Xprev = null, Corr = null;
                 if (PlottiesFullsolver != null) {
                     Xprev = X.CloneAs();
@@ -582,20 +604,6 @@
                         Converged = true;
                         break;
                     }
-<<<<<<< HEAD
-                    if(this.m_MgOperator.LevelIndex == 0 && iIter == 1 && SpectralAnalysis) {
-                        Resample(0, X, this.m_MgOperator, "initial");
-                    }
-                    if(iIter > 50)
-                        break;
-
-
-                    //// residual update to correct round-off errors here and then
-                    //if(iIter % 20 == 0)
-                    //    Residual(rl, X, B);
-
-=======
->>>>>>> ee8dc8ba
 
                     // pre-smoother
                     // ------------
@@ -617,9 +625,22 @@
 
                         // compute correction
                         double[] PreCorr = new double[L];
+                        var oldRl = rl.CloneAs();
                         PreSmoother.Solve(PreCorr, rl); // Vorglättung
                         if (Corr != null) // only for plotting/debugging
                             Corr.SetV(PreCorr);
+
+                        {
+                            var checkPreCor = new double[L];
+                            DebugSmoother.Solve(PreCorr, oldRl);
+
+                            var diffCorr = PreCorr.CloneAs(); diffCorr.AccV(-1.0, checkPreCor);
+                            this.viz.PlotVectors(new double[][] {
+                                PreCorr, checkPreCor, diffCorr
+                            }, new[] { "PMGon", "noPMG", "diff" });
+                        }
+
+
 
                         //tmpX.SetV(X);
                         //tmpX.AccV(1.0, PreCorr);
@@ -731,37 +752,19 @@
                                 //Debug.Assert(resDist <= resNormTst * 10e-5, $"Residual vector is not up-to-date: distance is {resDist}, reference value ${resNormTst}");
                             }
 #endif
-<<<<<<< HEAD
-                        // compute correction
-                        double[] PostCorr = new double[L];
-                        PostSmoother.Solve(PostCorr, rl); // Vorglättung
-                        if(Corr != null)
-                            Corr.SetV(PostCorr);
-
-                        // orthonormalization and residual minimization
-                        AddSol(ref PostCorr);
-                        if(Xprev != null)
-                            Xprev.SetV(X);
-                        resNorm = MinimizeResidual(X, Sol0, Res0, rl);
-                        if(this.m_MgOperator.LevelIndex == 0 && SpectralAnalysis) {
-                            Resample(iIter, X, this.m_MgOperator, "post" + g);
-                        }
-                        if(!TerminationCriterion(iIter, iter0_resNorm, resNorm)) {
-                            Converged = true;
-                            break;
-=======
+
                             // compute correction
-                            double[] PreCorr = new double[L];
-                            PostSmoother.Solve(PreCorr, rl); // Vorglättung
+                            double[] PostCorr = new double[L];
+                            PostSmoother.Solve(PostCorr, rl); // Vorglättung
                             if (Corr != null)
-                                Corr.SetV(PreCorr);
+                                Corr.SetV(PostCorr);
 
                             //tmpX.SetV(X);
                             //tmpX.AccV(1.0, PreCorr);
                             //SpecAnalysisSample(iIter, tmpX, "smooth2_" + g);
 
                             // orthonormalization and residual minimization
-                            AddSol(ref PreCorr);
+                            AddSol(ref PostCorr);
                             if (Xprev != null)
                                 Xprev.SetV(X);
                             resNorm = MinimizeResidual(X, Sol0, Res0, rl);
@@ -772,9 +775,6 @@
                                 Converged = true;
                                 break;
                             }
-
-
->>>>>>> ee8dc8ba
                         }
 
                         // iteration callback
@@ -796,11 +796,6 @@
             }
         }
 
-<<<<<<< HEAD
-        /*
-
-=======
->>>>>>> ee8dc8ba
         /// <summary>
         /// the multigrid iterations for a linear problem (experimental version)
         /// </summary>
@@ -849,52 +844,7 @@
                 // Residual of initial solution guess
                 double[] Res = new double[L];
                 Residual(Res, X, B);
-<<<<<<< HEAD
-                          
-                                               
-=======
-
-
-                /*
-                if(this.m_MgOperator.LevelIndex == 0) {
-                    var op = m_MgOperator.CoarserLevel;
-
-                    double[] randCoarse = new double[Lc];
-                    Random rnd = new Random(0);
-                    for(int i = 0; i < Lc; i++)
-                        randCoarse[i] = rnd.NextDouble();
-
-                    double[] randFine = new double[L];
-                    op.Prolongate(1.0, randFine, 0.0, randCoarse);
-
-                    double[] randCoarse_PR = new double[Lc];
-                    op.Restrict(randFine, randCoarse_PR);
-
-                    double PR_factor = randCoarse_PR.MPI_InnerProd(randCoarse) / randCoarse.MPI_L2NormPow2();
-
-                    double[] PR_perEnty = new double[Lc];
-                    for(int i = 0; i < Lc; i++)
-                        PR_perEnty[i] = randCoarse_PR[i] / randCoarse[i];
-
-
-                    double[] randFine_RP = new double[L];
-                    op.Prolongate(1.0, randFine_RP, 0.0, randCoarse_PR);
-
-
-                    double RP_factor = randFine_RP.MPI_InnerProd(randFine) / randFine.MPI_L2NormPow2();
-
-
-                    double[] RP_perEnty = new double[L];
-                    for(int i = 0; i < L; i++)
-                        RP_perEnty[i] = randFine_RP[i] / randFine[i];
-
-
-
-                    Console.WriteLine("oida");
-                }
-                */
-
->>>>>>> ee8dc8ba
+
 
                 // solution loop
                 double iter0_resNorm = Res.MPI_L2Norm();
@@ -1005,9 +955,6 @@
             }
         }
 
-<<<<<<< HEAD
-        */
-=======
         private double[] cloneofX;
 
         /// <summary>
@@ -1034,7 +981,7 @@
             set;
         }
 
->>>>>>> ee8dc8ba
+
 
 
         /// <summary>
