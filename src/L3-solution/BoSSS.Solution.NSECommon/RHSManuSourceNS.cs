﻿/* =======================================================================
Copyright 2017 Technische Universitaet Darmstadt, Fachgebiet fuer Stroemungsdynamik (chair of fluid dynamics)

Licensed under the Apache License, Version 2.0 (the "License");
you may not use this file except in compliance with the License.
You may obtain a copy of the License at

    http://www.apache.org/licenses/LICENSE-2.0

Unless required by applicable law or agreed to in writing, software
distributed under the License is distributed on an "AS IS" BASIS,
WITHOUT WARRANTIES OR CONDITIONS OF ANY KIND, either express or implied.
See the License for the specific language governing permissions and
limitations under the License.
*/

using System;
using System.Collections.Generic;
using System.Linq;
using System.Text;
using BoSSS.Foundation;
using BoSSS.Solution.Utils;

namespace BoSSS.Solution.NSECommon {


    /// <summary>
    /// Auxillary class to compute a source term from a manufactured solution for the Navier-Stokes momentum equations.
    /// Current implementation only supports 2D flows.
    /// Current manufactured solutions used is T = cos(x*y), Y0 = 0.3 cos(x*y), Y1 = 0.6 cos(x*y), Y2 = 0.1 cos(x*y), u = -cos(x), v = -cos(y), p = sin(x*y).
    /// See also ControlManuSol() control function.
    /// </summary>
    //public class RHSManuSourceNS : BoSSS.Solution.Utils.LinearSource {
    public class RHSManuSourceNS : IVolumeForm{
        double[] MolarMasses;
        string direction;
        double Reynolds;
        double Froude;
        PhysicsMode physMode;
        double phystime;
        bool unsteady;
    
        /// <summary>
        /// <param name="Reynolds"></param>
        /// <param name="Froude"></param>
        /// Ctor.
        /// <param name="MolarMasses">Array of the molar masses of the fuel, oxidizer and products.</param>
        /// <param name="direction">Can be "x" or "y".</param>
        /// <param name="physMode"></param>        
        /// </summary>
        public RHSManuSourceNS(double Reynolds, double Froude, double[] MolarMasses, string direction, PhysicsMode physMode, double phystime, bool unsteady) {
            this.MolarMasses = MolarMasses;
            this.direction = direction;
            this.Reynolds = Reynolds;

            this.physMode = physMode;
            this.Froude = Froude;

            this.unsteady = unsteady;
            this.phystime = phystime;
        }


        /// <summary>
        /// None
        /// </summary>
        public IList<string> ArgumentOrdering {
            get { return new string[0]; }
        }

        /// <summary>
        /// None
        /// </summary>
        public IList<string> ParameterOrdering {
            get { return null; }
        }


        /// <summary>
        /// None
        /// </summary>
        public TermActivationFlags VolTerms {
            get {
                return TermActivationFlags.AllOn;
            }
        }



        public double VolumeForm(ref CommonParamsVol cpv, double[] U, double[,] GradU, double V, double[] GradV) {


            ////Manufactured solution for T = cos(x*y), Y0 = 0.3 cos(x*y), Y1 = 0.6 cos(x*y), Y2 = 0.1 cos(x*y), u = cos(x*y), v = cos(x*y), p = sin(x*y).

            double[] x = cpv.Xglobal;

            double p0 = 1.0;
            double M1 = MolarMasses[0]; double M2 = MolarMasses[1]; double M3 = MolarMasses[2]; double M4 = MolarMasses[3];
            double x_ = x[0];
            double y_ = x[1];
            double alpha1 = 0.3;
            double alpha2 = 0.6;
            double alpha3 = 0.1;
            double[] Coefficients = new double[] { alpha1, alpha2, alpha3 };

            double ConvectionTerm;
            double ViscTerm;
            double PressureGradientTerm;
            double BouyancyTerm;
            double unsteadyTerm = 0.0;
            double t_ = cpv.time;






            ///////////////////////////////////////////////////////////////////////////////////////////////////////////////////////////


            if (unsteady) {
                if (direction == "x") {

                    switch (physMode) {
                        case PhysicsMode.LowMach:
                            unsteadyTerm = -p0 * Math.Pow(Math.Cos(x_ * y_ * t_), -0.2e1) * Math.Cos(x_ * t_) * x_ * y_ * Math.Sin(x_ * y_ * t_) + p0 / Math.Cos(x_ * y_ * t_) * x_ * Math.Sin(x_ * t_);
                            ConvectionTerm = p0 * Math.Pow(Math.Cos(x_ * y_ * t_), -0.2e1) * Math.Pow(Math.Cos(x_ * t_), 0.2e1) * y_ * t_ * Math.Sin(x_ * y_ * t_) - 0.2e1 * p0 / Math.Cos(x_ * y_ * t_) * Math.Cos(x_ * t_) * t_ * Math.Sin(x_ * t_) + p0 * Math.Pow(Math.Cos(x_ * y_ * t_), -0.2e1) * Math.Cos(x_ * t_) * Math.Cos(y_ * t_) * x_ * t_ * Math.Sin(x_ * y_ * t_) - p0 / Math.Cos(x_ * y_ * t_) * Math.Cos(x_ * t_) * t_ * Math.Sin(y_ * t_);
                            break;
                        case PhysicsMode.Combustion:
                            throw new NotImplementedException("TODO");
                        default:
                            throw new NotImplementedException("should not happen");
                    }

                    ViscTerm = -0.4e1 / 0.3e1 / Reynolds * t_ * t_ * Math.Cos(x_ * t_);
                    PressureGradientTerm = y_ * t_ * Math.Cos(x_ * y_ * t_);
                    BouyancyTerm = 0.0; //OK



                }
                else if (direction == "y") {
                    switch (physMode) {

                        case PhysicsMode.LowMach:
                            ConvectionTerm = p0 * Math.Pow(Math.Cos(x_ * y_ * t_), -0.2e1) * Math.Cos(y_ * t_) * Math.Cos(x_ * t_) * y_ * t_ * Math.Sin(x_ * y_ * t_) - p0 / Math.Cos(x_ * y_ * t_) * Math.Cos(y_ * t_) * t_ * Math.Sin(x_ * t_) + p0 * Math.Pow(Math.Cos(x_ * y_ * t_), -0.2e1) * Math.Pow(Math.Cos(y_ * t_), 0.2e1) * x_ * t_ * Math.Sin(x_ * y_ * t_) - 0.2e1 * p0 / Math.Cos(x_ * y_ * t_) * Math.Cos(y_ * t_) * t_ * Math.Sin(y_ * t_);

                            unsteadyTerm = -p0 * Math.Pow(Math.Cos(x_ * y_ * t_), -0.2e1) * Math.Cos(y_ * t_) * x_ * y_ * Math.Sin(x_ * y_ * t_) + p0 / Math.Cos(x_ * y_ * t_) * y_ * Math.Sin(y_ * t_);
                            BouyancyTerm = Math.Pow(Froude, -0.2e1) * p0 / Math.Cos(x_ * y_ * t_);
                            break;
                        case PhysicsMode.Combustion:
                            throw new NotImplementedException("TODO");
<<<<<<< HEAD
                            //break;
=======
>>>>>>> 4b01ec84
                        default:
                            throw new NotImplementedException("should not happen");
                    }
                    ViscTerm = -0.4e1 / 0.3e1 / Reynolds * t_ * t_ * Math.Cos(y_ * t_);
                    PressureGradientTerm = x_ * t_ * Math.Cos(x_ * y_ * t_);
                }
                else
                    throw new ArgumentException("Specified direction not supported");
            }
            else {
                if (direction == "x") {
                    switch (physMode) {
                        case PhysicsMode.LowMach:
                            ConvectionTerm = p0 * Math.Pow(Math.Cos(x_ * y_), -0.2e1) * Math.Pow(Math.Cos(x_), 0.2e1) * y_ * Math.Sin(x_ * y_) - 0.2e1 * p0 / Math.Cos(x_ * y_) * Math.Cos(x_) * Math.Sin(x_) + p0 * Math.Pow(Math.Cos(x_ * y_), -0.2e1) * Math.Cos(x_) * Math.Cos(y_) * x_ * Math.Sin(x_ * y_) - p0 / Math.Cos(x_ * y_) * Math.Cos(x_) * Math.Sin(y_); // conti, mom and energy
                            break;
                        case PhysicsMode.Combustion:
                            ConvectionTerm = p0 * Math.Pow(Math.Cos(x_ * y_), -0.2e1) / (alpha1 * Math.Cos(x_ * y_) / M1 + alpha2 * Math.Cos(x_ * y_) / M2 + alpha3 * Math.Cos(x_ * y_) / M3 + (0.10e1 - alpha1 * Math.Cos(x_ * y_) - alpha2 * Math.Cos(x_ * y_) - alpha3 * Math.Cos(x_ * y_)) / M4) * Math.Pow(Math.Cos(x_), 0.2e1) * y_ * Math.Sin(x_ * y_) - p0 / Math.Cos(x_ * y_) * Math.Pow(alpha1 * Math.Cos(x_ * y_) / M1 + alpha2 * Math.Cos(x_ * y_) / M2 + alpha3 * Math.Cos(x_ * y_) / M3 + (0.10e1 - alpha1 * Math.Cos(x_ * y_) - alpha2 * Math.Cos(x_ * y_) - alpha3 * Math.Cos(x_ * y_)) / M4, -0.2e1) * Math.Pow(Math.Cos(x_), 0.2e1) * (-alpha1 * y_ * Math.Sin(x_ * y_) / M1 - alpha2 * y_ * Math.Sin(x_ * y_) / M2 - alpha3 * y_ * Math.Sin(x_ * y_) / M3 + (alpha1 * y_ * Math.Sin(x_ * y_) + alpha2 * y_ * Math.Sin(x_ * y_) + alpha3 * y_ * Math.Sin(x_ * y_)) / M4) - 0.2e1 * p0 / Math.Cos(x_ * y_) / (alpha1 * Math.Cos(x_ * y_) / M1 + alpha2 * Math.Cos(x_ * y_) / M2 + alpha3 * Math.Cos(x_ * y_) / M3 + (0.10e1 - alpha1 * Math.Cos(x_ * y_) - alpha2 * Math.Cos(x_ * y_) - alpha3 * Math.Cos(x_ * y_)) / M4) * Math.Cos(x_) * Math.Sin(x_) + p0 * Math.Pow(Math.Cos(x_ * y_), -0.2e1) / (alpha1 * Math.Cos(x_ * y_) / M1 + alpha2 * Math.Cos(x_ * y_) / M2 + alpha3 * Math.Cos(x_ * y_) / M3 + (0.10e1 - alpha1 * Math.Cos(x_ * y_) - alpha2 * Math.Cos(x_ * y_) - alpha3 * Math.Cos(x_ * y_)) / M4) * Math.Cos(x_) * Math.Cos(y_) * x_ * Math.Sin(x_ * y_) - p0 / Math.Cos(x_ * y_) * Math.Pow(alpha1 * Math.Cos(x_ * y_) / M1 + alpha2 * Math.Cos(x_ * y_) / M2 + alpha3 * Math.Cos(x_ * y_) / M3 + (0.10e1 - alpha1 * Math.Cos(x_ * y_) - alpha2 * Math.Cos(x_ * y_) - alpha3 * Math.Cos(x_ * y_)) / M4, -0.2e1) * Math.Cos(x_) * Math.Cos(y_) * (-alpha1 * x_ * Math.Sin(x_ * y_) / M1 - alpha2 * x_ * Math.Sin(x_ * y_) / M2 - alpha3 * x_ * Math.Sin(x_ * y_) / M3 + (alpha1 * x_ * Math.Sin(x_ * y_) + alpha2 * x_ * Math.Sin(x_ * y_) + alpha3 * x_ * Math.Sin(x_ * y_)) / M4) - p0 / Math.Cos(x_ * y_) / (alpha1 * Math.Cos(x_ * y_) / M1 + alpha2 * Math.Cos(x_ * y_) / M2 + alpha3 * Math.Cos(x_ * y_) / M3 + (0.10e1 - alpha1 * Math.Cos(x_ * y_) - alpha2 * Math.Cos(x_ * y_) - alpha3 * Math.Cos(x_ * y_)) / M4) * Math.Cos(x_) * Math.Sin(y_);
                            break;
                        default:
                            throw new NotImplementedException("should not happen");
                    }

                    ViscTerm = -0.4e1 / 0.3e1 * Math.Cos(x_) / Reynolds; // TODO?
                    PressureGradientTerm = y_ * Math.Cos(x_ * y_); // OK
                    BouyancyTerm = 0.0;



                }
                else if (direction == "y") {
                    switch (physMode) {

                        case PhysicsMode.LowMach:
                            ConvectionTerm = p0 * Math.Pow(Math.Cos(x_ * y_), -0.2e1) * Math.Cos(x_) * Math.Cos(y_) * y_ * Math.Sin(x_ * y_) - p0 / Math.Cos(x_ * y_) * Math.Sin(x_) * Math.Cos(y_) + p0 * Math.Pow(Math.Cos(x_ * y_), -0.2e1) * Math.Pow(Math.Cos(y_), 0.2e1) * x_ * Math.Sin(x_ * y_) - 0.2e1 * p0 / Math.Cos(x_ * y_) * Math.Cos(y_) * Math.Sin(y_); // conti, mom and energy

                            BouyancyTerm = -1 / (Froude * Froude) * p0 / Math.Cos(x_ * y_);  // -1/Fr*p0/T, bouyancy term 
                            break;
                        case PhysicsMode.Combustion:
                            ConvectionTerm = p0 * Math.Pow(Math.Cos(x_ * y_), -0.2e1) / (alpha1 * Math.Cos(x_ * y_) / M1 + alpha2 * Math.Cos(x_ * y_) / M2 + alpha3 * Math.Cos(x_ * y_) / M3 + (0.10e1 - alpha1 * Math.Cos(x_ * y_) - alpha2 * Math.Cos(x_ * y_) - alpha3 * Math.Cos(x_ * y_)) / M4) * Math.Cos(y_) * Math.Cos(x_) * y_ * Math.Sin(x_ * y_) - p0 / Math.Cos(x_ * y_) * Math.Pow(alpha1 * Math.Cos(x_ * y_) / M1 + alpha2 * Math.Cos(x_ * y_) / M2 + alpha3 * Math.Cos(x_ * y_) / M3 + (0.10e1 - alpha1 * Math.Cos(x_ * y_) - alpha2 * Math.Cos(x_ * y_) - alpha3 * Math.Cos(x_ * y_)) / M4, -0.2e1) * Math.Cos(y_) * Math.Cos(x_) * (-alpha1 * y_ * Math.Sin(x_ * y_) / M1 - alpha2 * y_ * Math.Sin(x_ * y_) / M2 - alpha3 * y_ * Math.Sin(x_ * y_) / M3 + (alpha1 * y_ * Math.Sin(x_ * y_) + alpha2 * y_ * Math.Sin(x_ * y_) + alpha3 * y_ * Math.Sin(x_ * y_)) / M4) - p0 / Math.Cos(x_ * y_) / (alpha1 * Math.Cos(x_ * y_) / M1 + alpha2 * Math.Cos(x_ * y_) / M2 + alpha3 * Math.Cos(x_ * y_) / M3 + (0.10e1 - alpha1 * Math.Cos(x_ * y_) - alpha2 * Math.Cos(x_ * y_) - alpha3 * Math.Cos(x_ * y_)) / M4) * Math.Cos(y_) * Math.Sin(x_) + p0 * Math.Pow(Math.Cos(x_ * y_), -0.2e1) / (alpha1 * Math.Cos(x_ * y_) / M1 + alpha2 * Math.Cos(x_ * y_) / M2 + alpha3 * Math.Cos(x_ * y_) / M3 + (0.10e1 - alpha1 * Math.Cos(x_ * y_) - alpha2 * Math.Cos(x_ * y_) - alpha3 * Math.Cos(x_ * y_)) / M4) * Math.Pow(Math.Cos(y_), 0.2e1) * x_ * Math.Sin(x_ * y_) - p0 / Math.Cos(x_ * y_) * Math.Pow(alpha1 * Math.Cos(x_ * y_) / M1 + alpha2 * Math.Cos(x_ * y_) / M2 + alpha3 * Math.Cos(x_ * y_) / M3 + (0.10e1 - alpha1 * Math.Cos(x_ * y_) - alpha2 * Math.Cos(x_ * y_) - alpha3 * Math.Cos(x_ * y_)) / M4, -0.2e1) * Math.Pow(Math.Cos(y_), 0.2e1) * (-alpha1 * x_ * Math.Sin(x_ * y_) / M1 - alpha2 * x_ * Math.Sin(x_ * y_) / M2 - alpha3 * x_ * Math.Sin(x_ * y_) / M3 + (alpha1 * x_ * Math.Sin(x_ * y_) + alpha2 * x_ * Math.Sin(x_ * y_) + alpha3 * x_ * Math.Sin(x_ * y_)) / M4) - 0.2e1 * p0 / Math.Cos(x_ * y_) / (alpha1 * Math.Cos(x_ * y_) / M1 + alpha2 * Math.Cos(x_ * y_) / M2 + alpha3 * Math.Cos(x_ * y_) / M3 + (0.10e1 - alpha1 * Math.Cos(x_ * y_) - alpha2 * Math.Cos(x_ * y_) - alpha3 * Math.Cos(x_ * y_)) / M4) * Math.Cos(y_) * Math.Sin(y_);

                            BouyancyTerm = Math.Pow(Froude, -0.2e1) * p0 / Math.Cos(x_ * y_) / (alpha1 * Math.Cos(x_ * y_) / M1 + alpha2 * Math.Cos(x_ * y_) / M2 + alpha3 * Math.Cos(x_ * y_) / M3 + (0.10e1 - alpha1 * Math.Cos(x_ * y_) - alpha2 * Math.Cos(x_ * y_) - alpha3 * Math.Cos(x_ * y_)) / M4);

                            break;
                        default:
                            throw new NotImplementedException("should not happen");
                    }

                    ViscTerm = -0.4e1 / 0.3e1 * Math.Cos(y_) / Reynolds; // 
                    PressureGradientTerm = x_ * Math.Cos(x_ * y_);



                }
                else
                    throw new ArgumentException("Specified direction not supported");


            }


            return -(unsteadyTerm * 1 + ConvectionTerm + ViscTerm + PressureGradientTerm + BouyancyTerm * -1) * V;
        }
    }
}<|MERGE_RESOLUTION|>--- conflicted
+++ resolved
@@ -150,10 +150,6 @@
                             break;
                         case PhysicsMode.Combustion:
                             throw new NotImplementedException("TODO");
-<<<<<<< HEAD
-                            //break;
-=======
->>>>>>> 4b01ec84
                         default:
                             throw new NotImplementedException("should not happen");
                     }
