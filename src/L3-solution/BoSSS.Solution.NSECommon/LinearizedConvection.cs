﻿/* =======================================================================
Copyright 2017 Technische Universitaet Darmstadt, Fachgebiet fuer Stroemungsdynamik (chair of fluid dynamics)

Licensed under the Apache License, Version 2.0 (the "License");
you may not use this file except in compliance with the License.
You may obtain a copy of the License at

    http://www.apache.org/licenses/LICENSE-2.0

Unless required by applicable law or agreed to in writing, software
distributed under the License is distributed on an "AS IS" BASIS,
WITHOUT WARRANTIES OR CONDITIONS OF ANY KIND, either express or implied.
See the License for the specific language governing permissions and
limitations under the License.
*/

using System;
using System.Collections.Generic;
using System.Linq;
using System.Text;
using BoSSS.Solution.Utils;
using ilPSP.Utils;
using BoSSS.Foundation.Grid;
using BoSSS.Foundation;
using System.Diagnostics;
using BoSSS.Foundation.Grid.Classic;
using ilPSP;

namespace BoSSS.Solution.NSECommon {

    /// <summary>
    /// Linearized convective operator (used e.g. in the SIMPLE-algorithm) according to:
    /// K. Shahbazi, P. F. Fischer, C. R. Ethier,
    /// A high-order discontinuous Galerkin method for the unsteady incompressible Navier-Stokes equations,
    /// J. Comput. Phys. 222 (2007) 391–407.
    /// (see BoSSS\doc\notes\0010-BoSSS-References\ShahbaziEtAl2007)
    /// </summary>
       public class LinearizedConvection : LinearFlux {

        /// <summary>
        /// Spatial dimension;
        /// </summary>
        protected int m_SpatialDimension;
        //BoundaryCondMap<IncompressibleBcType> m_bcmap;
        IncompressibleBoundaryCondMap m_bcmap;

        /// <summary>
        /// Component index of the momentum equation.
        /// </summary>
        protected int m_component;

        /// <summary>
        /// Mapping from edge tags to boundary values.<br/>
        /// 1st index: edge tag;<br/>
        /// 2nd index: spatial direction
        /// </summary>
        protected Func<double[], double, double>[,] velFunction;

        PhysicsMode PhysMode;

        /// <summary>
        /// Ctor for common part of incompressible and low Mach number flows.
        /// </summary>
        /// <param name="SpatDim"></param>
        /// <param name="_bcmap"></param>
        /// <param name="_component"></param>
        private LinearizedConvection(int SpatDim, IncompressibleBoundaryCondMap _bcmap, int _component) {
            m_SpatialDimension = SpatDim;
            m_bcmap = _bcmap;
            m_component = _component;

            velFunction = new Func<double[], double, double>[GridCommons.FIRST_PERIODIC_BC_TAG, SpatDim];
            for (int d = 0; d < SpatDim; d++)
                velFunction.SetColumn(m_bcmap.bndFunction[VariableNames.Velocity_d(d)], d);

            PhysMode = _bcmap.PhysMode;
        }

        bool m_UseBoundaryVelocityParameter = false;

        /// <summary>
        /// set to 0.0 to turn the Lax-Friedrichs scheme into an central difference scheme.
        /// </summary>
        protected double LaxFriedrichsSchemeSwitch = 1.0;

        /// <summary>
        /// Ctor for incompressible flows.
        /// </summary>
        /// <param name="SpatDim">
        /// Spatial dimension (either 2 or 3).
        /// </param>
        /// <param name="_bcmap"></param>
        /// <param name="_component"></param>
        /// <param name="UseBoundaryVelocityParameter">
        /// True, if (an offset to) the boundary velocity is supplied in form of parameter variables.
        /// </param>
        public LinearizedConvection(int SpatDim, IncompressibleBoundaryCondMap _bcmap, int _component, bool UseBoundaryVelocityParameter = false)
            : this(SpatDim, _bcmap, _component) {

            m_UseBoundaryVelocityParameter = UseBoundaryVelocityParameter;

            m_ParameterOrdering = ArrayTools.Cat(VariableNames.Velocity0Vector(SpatDim), VariableNames.Velocity0MeanVector(SpatDim));
            if (m_UseBoundaryVelocityParameter)
                m_ParameterOrdering = ArrayTools.Cat(m_ParameterOrdering, VariableNames.BoundaryVelocityVector(SpatDim));
        }

        //bool m_VariableDensity = false;
        MaterialLaw EoS = null;
        Func<double[], double, double>[] scalarFunction = null;
        int NumberOfReactants;

        /// <summary>
        /// Ctor for variable density flows,
        /// i.e. low Mach number flows and
        /// multiphase flows with smooth interface.
        /// </summary>
        /// <param name="SpatDim">
        /// Spatial dimension (either 2 or 3).
        /// </param>
        /// <param name="_bcmap"></param>
        /// <param name="_component"></param>
        /// <param name="EoS">
        /// Material law for variable density flows.
        /// </param>
        public LinearizedConvection(int SpatDim, IncompressibleBoundaryCondMap _bcmap, int _component, MaterialLaw EoS, int NumberOfReactants = -1)
            : this(SpatDim, _bcmap, _component) {

            //m_VariableDensity = true;
            this.EoS = EoS;
            this.NumberOfReactants = NumberOfReactants;

            switch (_bcmap.PhysMode) {
                case PhysicsMode.LowMach:
                    scalarFunction = m_bcmap.bndFunction[VariableNames.Temperature];
                    m_ParameterOrdering = ArrayTools.Cat(VariableNames.Velocity0Vector(SpatDim),
                        VariableNames.Velocity0MeanVector(SpatDim),
                        VariableNames.Temperature0,
                        VariableNames.Temperature0Mean);
                    break;
                case PhysicsMode.Multiphase:
                    scalarFunction = m_bcmap.bndFunction[VariableNames.LevelSet];
                    m_ParameterOrdering = ArrayTools.Cat(VariableNames.Velocity0Vector(SpatDim),
                        VariableNames.Velocity0MeanVector(SpatDim),
                        VariableNames.Phi0,
                        VariableNames.Phi0Mean);
                    break;
                case PhysicsMode.Combustion:
                    if (NumberOfReactants == -1)
                        throw new ArgumentException("NumberOfReactants needs to be specified!");
                    m_ParameterOrdering = ArrayTools.Cat(
                        VariableNames.Velocity0Vector(SpatDim),
                        VariableNames.Velocity0MeanVector(SpatDim),
                        VariableNames.Temperature0,
                        VariableNames.MassFractions0(NumberOfReactants),
                        VariableNames.Temperature0Mean,
                        VariableNames.MassFractionsMean(NumberOfReactants));
                    break;
                case PhysicsMode.Viscoelastic:
                    throw new ApplicationException("Using of wrong constructor for viscoelastic flows.");
                case PhysicsMode.Incompressible:
                    throw new ApplicationException("Using of wrong constructor for incompressible flows.");
                default:
                    throw new NotImplementedException();
            }
        }

        /// <summary>
        /// flux at the boundary
        /// </summary>
        protected override double BorderEdgeFlux(ref CommonParamsBnd inp, double[] Uin) {

            IncompressibleBcType edgeType = m_bcmap.EdgeTag2Type[inp.EdgeTag];

            switch (edgeType) {
                case IncompressibleBcType.Wall:
                case IncompressibleBcType.NoSlipNeumann:
                case IncompressibleBcType.FreeSlip:
                case IncompressibleBcType.SlipSymmetry:
                case IncompressibleBcType.NavierSlip_Linear:
                case IncompressibleBcType.Velocity_Inlet: {

                        // Fluss am Rand: f(u[d]) = n∙v∙u[d]
                        // wobei n der Normalenvektor, v=(v1,v2) resp. v=(v1,v2,v3) der Linearisierungspunkt.
                        //
                        // Begründung: im Gegensatz zu obigem Code scheint dies besser zu funktionieren,
                        // wenn ein Offset (m_UseBoundaryVelocityParameter == true) addiert wird.
                        // Details: siehe Note 0022;

                        double r = 0.0;
                        double v1, v2, v3 = 0.0, u_d;

                        if (m_UseBoundaryVelocityParameter) {

                            Debug.Assert(m_bcmap.PhysMode == PhysicsMode.LowMach || m_bcmap.PhysMode == PhysicsMode.Combustion || m_bcmap.PhysMode == PhysicsMode.Multiphase, "A boundary velocity is not implemented for variable density!");

                            u_d = Uin[0];

                            v1 = velFunction[inp.EdgeTag, 0](inp.X, inp.time) + inp.Parameters_IN[0 + 2 * m_SpatialDimension];
                            v2 = velFunction[inp.EdgeTag, 1](inp.X, inp.time) + inp.Parameters_IN[1 + 2 * m_SpatialDimension];
                            if (m_SpatialDimension == 3)
                                v3 = velFunction[inp.EdgeTag, 2](inp.X, inp.time) + inp.Parameters_IN[2 + 2 * m_SpatialDimension];

                            r += u_d * (v1 * inp.Normal[0] + v2 * inp.Normal[1]);
                            if (m_SpatialDimension == 3) {
                                r += u_d * v3 * inp.Normal[2];
                            }
                        } else {
                            // Setup params
                            // ============
                            Foundation.CommonParams inp2;
                            inp2.GridDat = inp.GridDat;
                            inp2.Normal = inp.Normal;
                            inp2.iEdge = inp.iEdge;
                            inp2.Parameters_IN = inp.Parameters_IN;
                            inp2.X = inp.X;
                            inp2.time = inp.time;
                            inp2.jCellIn = inp.jCellIn;
                            inp2.jCellOut = int.MinValue;

                            // Dirichlet value for velocity
                            // ============================
                            double Uout = velFunction[inp.EdgeTag, m_component](inp.X, inp.time);
                            
                            // Specify Parameters_OUT
                            // ======================
                            inp2.Parameters_OUT = new double[inp.Parameters_IN.Length];

                            // Outer values for Velocity and VelocityMean
                            for (int j = 0; j < m_SpatialDimension; j++) {

                                inp2.Parameters_OUT[j] = velFunction[inp.EdgeTag, j](inp.X, inp.time);

                                // Velocity0MeanVectorOut is set to zero, i.e. always LambdaIn is used.
                                inp2.Parameters_OUT[m_SpatialDimension + j] = 0.0;
                            }

                            // Outer values for Scalar and ScalarMean
                            switch (m_bcmap.PhysMode) {
                                case PhysicsMode.Viscoelastic:
                                case PhysicsMode.Incompressible:
                                    break;
                                case PhysicsMode.LowMach: 
                                case PhysicsMode.Multiphase: {
                                        // opt1:
                                        switch (edgeType) {
                                            case IncompressibleBcType.Velocity_Inlet:
                                            case IncompressibleBcType.Wall:
                                                inp2.Parameters_OUT[2 * m_SpatialDimension] = scalarFunction[inp.EdgeTag](inp.X, inp.time);
                                                break;
                                            case IncompressibleBcType.NoSlipNeumann:
                                                inp2.Parameters_OUT[2 * m_SpatialDimension] = inp2.Parameters_IN[2 * m_SpatialDimension];
                                                break;
                                            default:
                                                throw new ApplicationException();
                                        }
                                        // opt2:
                                        // Inner values are used for the Scalar variable (even at Dirichlet boundaries of the Scalar variable).                                
                                        // The Dirichlet value for the Scalar variable will be used while solving the Scalar equation, but not in the momentum equation.
                                        //inp2.Parameters_OUT[2 * m_SpatialDimension] = inp2.Parameters_IN[2 * m_SpatialDimension];
                                        // Use inner value for ScalarMean, i.e. LambdaIn is used.
                                        inp2.Parameters_OUT[2 * m_SpatialDimension + 1] = inp.Parameters_IN[2 * m_SpatialDimension + 1];
                                        break;
                                    }
                                case PhysicsMode.Combustion: {
                                        switch (edgeType) {
                                            case IncompressibleBcType.Velocity_Inlet:
                                                // opt1: (using Dirichlet values)
                                                inp2.Parameters_OUT[2 * m_SpatialDimension] = m_bcmap.bndFunction[VariableNames.Temperature][inp.EdgeTag](inp.X, inp.time);
                                                for (int n = 1; n < NumberOfReactants + 1; n++) {
                                                    // opt1: (using Dirichlet values)
                                                    inp2.Parameters_OUT[2 * m_SpatialDimension + n] = m_bcmap.bndFunction[VariableNames.MassFraction_n(n - 1)][inp.EdgeTag](inp.X, inp.time);
                                                }
                                                break;
                                            case IncompressibleBcType.Wall:
                                                // opt1: (using Dirichlet values for the temperature)
                                                inp2.Parameters_OUT[2 * m_SpatialDimension] = m_bcmap.bndFunction[VariableNames.Temperature][inp.EdgeTag](inp.X, inp.time);
                                                for (int n = 1; n < NumberOfReactants + 1; n++) {
                                                    // using inner values for the mass fractions
                                                    inp2.Parameters_OUT[2 * m_SpatialDimension + n] = inp2.Parameters_IN[2 * m_SpatialDimension + n];
                                                }
                                                break;
                                            case IncompressibleBcType.NoSlipNeumann:
                                                for (int n = 0; n < NumberOfReactants + 1; n++) {
                                                    // using inner values for the temperature and the mass fractions
                                                    inp2.Parameters_OUT[2 * m_SpatialDimension + n] = inp2.Parameters_IN[2 * m_SpatialDimension + n];
                                                }
                                                break;
                                            default:
                                                throw new ApplicationException();
                                        }
                                        for (int n = 0; n < NumberOfReactants + 1; n++) {
                                            // Use inner value for mean scalar input parameters, i.e. LambdaIn is used.
                                            inp2.Parameters_OUT[2 * m_SpatialDimension + NumberOfReactants + 1 + n] = inp.Parameters_IN[2 * m_SpatialDimension + NumberOfReactants + 1 + n];
                                        }
                                        break;
                                    }
                                default:
                                    throw new NotImplementedException("PhysicsMode not implemented");
                            }

                            // Calculate BorderEdgeFlux as InnerEdgeFlux
                            // =========================================
                            r = InnerEdgeFlux(ref inp2, Uin, new double[] { Uout }); 
                        }

                        return r;
                    }
                case IncompressibleBcType.Pressure_Dirichlet:
                case IncompressibleBcType.Outflow:
                case IncompressibleBcType.Pressure_Outlet: {
                        double r = 0.0;
                        double u1, u2, u3 = 0, u_d;

                        if (m_UseBoundaryVelocityParameter) {

                            Debug.Assert(m_bcmap.PhysMode == PhysicsMode.LowMach || m_bcmap.PhysMode == PhysicsMode.Combustion || m_bcmap.PhysMode == PhysicsMode.Multiphase, "A boundary velocity is not implemented for variable density!");

                            u_d = Uin[0];
                            u1 = inp.Parameters_IN[0] + inp.Parameters_IN[0 + 2 * m_SpatialDimension];
                            u2 = inp.Parameters_IN[1] + inp.Parameters_IN[1 + 2 * m_SpatialDimension];
                            if (m_SpatialDimension == 3)
                                u3 = inp.Parameters_IN[2] + inp.Parameters_IN[2 + 2 * m_SpatialDimension];
                        }
                        else {
                            u_d = Uin[0];
                            u1 = inp.Parameters_IN[0];
                            u2 = inp.Parameters_IN[1];
                            if (m_SpatialDimension == 3)
                                u3 = inp.Parameters_IN[2];
                        }

                        r += u_d * (u1 * inp.Normal[0] + u2 * inp.Normal[1]);
                        if (m_SpatialDimension == 3) {
                            r += u_d * u3 * inp.Normal[2];
                        }

                        if (m_bcmap.PhysMode == PhysicsMode.LowMach || m_bcmap.PhysMode == PhysicsMode.Multiphase) {
                            double rho = EoS.GetDensity(inp.Parameters_IN[2 * m_SpatialDimension]);
                            r *= rho;
                        }

                        if (m_bcmap.PhysMode == PhysicsMode.Combustion) {
                            double[] args = new double[NumberOfReactants + 1];
                            for (int n = 0; n < NumberOfReactants + 1; n++) {
                                args[n] = inp.Parameters_IN[2 * m_SpatialDimension + n];
                            }
                            double rho = EoS.GetDensity(args);
                            r *= rho;
                        }

                        return r;
                    }
                default:
                    throw new NotImplementedException("Boundary condition not implemented!");
            }
        }

        /// <summary>
        /// bla bla bla
        /// </summary>
        protected override double InnerEdgeFlux(ref CommonParams inp, double[] Uin, double[] Uout) {
            double r = 0.0;

            // Calculate central part
            // ======================

            double rhoIn = 1.0;
            double rhoOut = 1.0;

            switch (m_bcmap.PhysMode) {
                case PhysicsMode.Viscoelastic:
                case PhysicsMode.Incompressible:
                    break;
                case PhysicsMode.LowMach:
                case PhysicsMode.Multiphase:
                    rhoIn = EoS.GetDensity(inp.Parameters_IN[2 * m_SpatialDimension]);
                    rhoOut = EoS.GetDensity(inp.Parameters_OUT[2 * m_SpatialDimension]);
                    break;
                case PhysicsMode.Combustion:
                    double[] args_IN = new double[NumberOfReactants + 1];
                    for (int n = 0; n < NumberOfReactants + 1; n++) {
                        args_IN[n] = inp.Parameters_IN[2 * m_SpatialDimension + n];
                    }
                    double[] args_OUT = new double[NumberOfReactants + 1];
                    for (int n = 0; n < NumberOfReactants + 1; n++) {
                        args_OUT[n] = inp.Parameters_OUT[2 * m_SpatialDimension + n];
                    }
                    rhoIn = EoS.GetDensity(args_IN);
                    rhoOut = EoS.GetDensity(args_OUT);
                    break;
                default:
                    throw new NotImplementedException("PhysicsMode not implemented");
            }

            // 2 * {u_i * u_j} * n_j,
            // resp. 2 * {rho * u_i * u_j} * n_j for variable density
            r += rhoIn * Uin[0] * (inp.Parameters_IN[0] * inp.Normal[0] + inp.Parameters_IN[1] * inp.Normal[1]);
            r += rhoOut * Uout[0] * (inp.Parameters_OUT[0] * inp.Normal[0] + inp.Parameters_OUT[1] * inp.Normal[1]);
            if (m_SpatialDimension == 3) {
                r += rhoIn * Uin[0] * inp.Parameters_IN[2] * inp.Normal[2] + rhoOut * Uout[0] * inp.Parameters_OUT[2] * inp.Normal[2];
            }

            // Calculate dissipative part
            // ==========================

            double[] VelocityMeanIn = new double[m_SpatialDimension];
            double[] VelocityMeanOut = new double[m_SpatialDimension];
            for (int d = 0; d < m_SpatialDimension; d++) {
                VelocityMeanIn[d] = inp.Parameters_IN[m_SpatialDimension + d];
                VelocityMeanOut[d] = inp.Parameters_OUT[m_SpatialDimension + d];
            }

            double LambdaIn;
            double LambdaOut;

            switch (m_bcmap.PhysMode) {
                case PhysicsMode.Viscoelastic:
                case PhysicsMode.Incompressible:
                    LambdaIn = LambdaConvection.GetLambda(VelocityMeanIn, inp.Normal, true);
                    LambdaOut = LambdaConvection.GetLambda(VelocityMeanOut, inp.Normal, true);
                    break;
                case PhysicsMode.LowMach:
                case PhysicsMode.Multiphase:
                    double TemperatureMeanIn = inp.Parameters_IN[2 * m_SpatialDimension + 1];
                    double TemperatureMeanOut = inp.Parameters_OUT[2 * m_SpatialDimension + 1];
                    LambdaIn = LambdaConvection.GetLambda(VelocityMeanIn, inp.Normal, EoS, true, TemperatureMeanIn);
                    LambdaOut = LambdaConvection.GetLambda(VelocityMeanOut, inp.Normal, EoS, true, TemperatureMeanOut);
                    break;
                case PhysicsMode.Combustion:
                    double[] ScalarMeanIn = new double[NumberOfReactants + 1];
                    double[] ScalarMeanOut = new double[NumberOfReactants + 1];
                    for (int n = 0; n < NumberOfReactants + 1; n++) {
                        ScalarMeanIn[n] = inp.Parameters_IN[2 * m_SpatialDimension + NumberOfReactants + 1 + n];
                        ScalarMeanOut[n] = inp.Parameters_OUT[2 * m_SpatialDimension + NumberOfReactants + 1 + n];
                    }
                    LambdaIn = LambdaConvection.GetLambda(VelocityMeanIn, inp.Normal, EoS, true, ScalarMeanIn);
                    LambdaOut = LambdaConvection.GetLambda(VelocityMeanOut, inp.Normal, EoS, true, ScalarMeanOut);
                    break;
                default:
                    throw new NotImplementedException();
            }

            double Lambda = Math.Max(LambdaIn, LambdaOut);
            double uJump = Uin[0] - Uout[0];

            r += Lambda * uJump * LaxFriedrichsSchemeSwitch;

            r *= 0.5;
            return r;
        }

        /// <summary>
        /// returns
        /// \f[ 
        ///   \vec{v} \cdot u_d,
        /// \f]
        /// where \f$ \vec{v}\f$  is the linearization point.
        /// For variable density the result is multiplied by \f$ \rho\f$ .
        /// </summary>
        protected override void Flux(ref CommonParamsVol inp, double[] U, double[] output) {
            output[0] = U[0] * inp.Parameters[0];
            output[1] = U[0] * inp.Parameters[1];
            if (m_SpatialDimension == 3) {
                output[2] = U[0] * inp.Parameters[2];
            }

            if (m_bcmap.PhysMode == PhysicsMode.LowMach || m_bcmap.PhysMode == PhysicsMode.Multiphase) {

                double rho = EoS.GetDensity(inp.Parameters[2 * m_SpatialDimension]);
                for (int d = 0; d < m_SpatialDimension; d++)
                    output[d] *= rho;
            }

            if (m_bcmap.PhysMode == PhysicsMode.Combustion) {
                double[] args = new double[NumberOfReactants + 1];
                for (int n = 0; n < NumberOfReactants + 1; n++) {
                    args[n] = inp.Parameters[2 * m_SpatialDimension + n];
                }
                double rho = EoS.GetDensity(args);
                for (int d = 0; d < m_SpatialDimension; d++)
                    output[d] *= rho;
            }


        }

        /// <summary>
        /// name of the <em>d</em>-th velocity component
        /// </summary>
        public override IList<string> ArgumentOrdering {
            get { return new string[] { VariableNames.Velocity_d(m_component) }; }
        }

        string[] m_ParameterOrdering;

        /// <summary>
        /// Parameters are the velocity vector (see <see cref="VariableNames.VelocityVector"/>),
        /// concatenated with the mean velocity vector (see <see cref="VariableNames.Velocity0MeanVector"/>) and
        /// optionally (controlled by parameter in constructor) concatenated with
        /// scalar (see <see cref="VariableNames.Phi0"/>) and scalar mean (see <see cref="VariableNames.Phi0Mean"/>) for variable density flows and
        /// optionally (controlled by parameter in constructor) concatenated with the 
        /// boundary velocity offset vector (see <see cref="VariableNames.BoundaryVelocityVector"/>);
        /// </summary>
        public override IList<string> ParameterOrdering {
            get {
                return m_ParameterOrdering;
            }
        }
    }
<<<<<<< HEAD

=======
    
    public class LinearizedConvectionJacobi : IVolumeForm, IEdgeForm, ISupportsJacobianComponent {

        /// <summary>
        /// Spatial dimension;
        /// </summary>
        protected int m_SpatialDimension;
        //BoundaryCondMap<IncompressibleBcType> m_bcmap;
        IncompressibleBoundaryCondMap m_bcmap;

        /// <summary>
        /// Component index of the momentum equation.
        /// </summary>
        protected int m_component;

        /// <summary>
        /// Mapping from edge tags to boundary values.<br/>
        /// 1st index: edge tag;<br/>
        /// 2nd index: spatial direction
        /// </summary>
        protected Func<double[], double, double>[,] velFunction;

        PhysicsMode PhysMode;

        int argumentIndex;
        /// <summary>
        /// Ctor for common part of incompressible and low Mach number flows.
        /// </summary>
        /// <param name="SpatDim"></param>
        /// <param name="_bcmap"></param>
        /// <param name="_component"></param>
        private LinearizedConvectionJacobi(int SpatDim, IncompressibleBoundaryCondMap _bcmap, int _component) {
            m_SpatialDimension = SpatDim;
            m_bcmap = _bcmap;
            m_component = _component;


            int idx = 0; // 0 for temperature, 1 for Y0 and so on... TODO
            argumentIndex = _component;


            velFunction = new Func<double[], double, double>[GridCommons.FIRST_PERIODIC_BC_TAG, SpatDim];
            for(int d = 0; d < SpatDim; d++)
                velFunction.SetColumn(m_bcmap.bndFunction[VariableNames.Velocity_d(d)], d);

            PhysMode = _bcmap.PhysMode;
        }

        bool m_UseBoundaryVelocityParameter = false;

        /// <summary>
        /// set to 0.0 to turn the Lax-Friedrichs scheme into an central difference scheme.
        /// </summary>
        protected double LaxFriedrichsSchemeSwitch = 1.0;

        /// <summary>
        /// Ctor for incompressible flows.
        /// </summary>
        /// <param name="SpatDim">
        /// Spatial dimension (either 2 or 3).
        /// </param>
        /// <param name="_bcmap"></param>
        /// <param name="_component"></param>
        /// <param name="UseBoundaryVelocityParameter">
        /// True, if (an offset to) the boundary velocity is supplied in form of parameter variables.
        /// </param>
        public LinearizedConvectionJacobi(int SpatDim, IncompressibleBoundaryCondMap _bcmap, int _component, bool UseBoundaryVelocityParameter = false)
            : this(SpatDim, _bcmap, _component) {

            m_UseBoundaryVelocityParameter = UseBoundaryVelocityParameter;
            m_ParameterOrdering = ArrayTools.Cat(VariableNames.Velocity0Vector(SpatDim), VariableNames.Velocity0MeanVector(SpatDim));
            if(m_UseBoundaryVelocityParameter)
                m_ParameterOrdering = ArrayTools.Cat(m_ParameterOrdering, VariableNames.BoundaryVelocityVector(SpatDim));

            m_ArgumentOrdering = ArrayTools.Cat(VariableNames.VelocityVector(SpatDim)); // VelocityX,VelocityY,(VelocityZ) as variables. 
        }

        //bool m_VariableDensity = false;
        MaterialLaw EoS = null;
        Func<double[], double, double>[] scalarFunction = null;
        int NumberOfReactants;
        int idx;
        /// <summary>
        /// Ctor for variable density flows,
        /// i.e. low Mach number flows and
        /// multiphase flows with smooth interface.
        /// </summary>
        /// <param name="SpatDim">
        /// Spatial dimension (either 2 or 3).
        /// </param>
        /// <param name="_bcmap"></param>
        /// <param name="_component"></param>
        /// <param name="EoS">
        /// Material law for variable density flows.
        /// </param>
        public LinearizedConvectionJacobi(int SpatDim, IncompressibleBoundaryCondMap _bcmap, int _component, MaterialLaw EoS, int NumberOfReactants = -1)
            : this(SpatDim, _bcmap, _component) {

            //m_VariableDensity = true;
            this.EoS = EoS;
            this.NumberOfReactants = NumberOfReactants;

            switch(_bcmap.PhysMode) {
                case PhysicsMode.LowMach:
                    scalarFunction = m_bcmap.bndFunction[VariableNames.Temperature];
                    m_ParameterOrdering = ArrayTools.Cat(VariableNames.Velocity0Vector(SpatDim),
                        VariableNames.Velocity0MeanVector(SpatDim),
                        VariableNames.Temperature0,
                        VariableNames.Temperature0Mean);
                    m_ArgumentOrdering  = ArrayTools.Cat(VariableNames.VelocityVector(SpatDim), VariableNames.Temperature); // VelocityX,VelocityY,(VelocityZ), Temperature as variables. 

                     idx = _component; // Velocity-i as argument...
                    break;
                case PhysicsMode.Multiphase:
                    scalarFunction = m_bcmap.bndFunction[VariableNames.LevelSet];
                    m_ParameterOrdering = ArrayTools.Cat(VariableNames.Velocity0Vector(SpatDim),
                        VariableNames.Velocity0MeanVector(SpatDim),
                        VariableNames.Phi0,
                        VariableNames.Phi0Mean);
                    break;
                case PhysicsMode.Combustion:
                    if(NumberOfReactants == -1)
                        throw new ArgumentException("NumberOfReactants needs to be specified!");
                    m_ParameterOrdering = ArrayTools.Cat(
                        VariableNames.Velocity0Vector(SpatDim),
                        VariableNames.Velocity0MeanVector(SpatDim),
                        VariableNames.Temperature0,
                        VariableNames.MassFractions0(NumberOfReactants),
                        VariableNames.Temperature0Mean,
                        VariableNames.MassFractionsMean(NumberOfReactants));
                    break;
                case PhysicsMode.Viscoelastic:
                    throw new ApplicationException("Using of wrong constructor for viscoelastic flows.");
                case PhysicsMode.Incompressible:
                    throw new ApplicationException("Using of wrong constructor for incompressible flows.");
                default:
                    throw new NotImplementedException();
            }
        }

        /// <summary>
        /// flux at the boundary
        /// </summary>
        protected  double BorderEdgeFlux(ref CommonParamsBnd inp, double[] Uin) {

            IncompressibleBcType edgeType = m_bcmap.EdgeTag2Type[inp.EdgeTag];

            switch(edgeType) {
                case IncompressibleBcType.Wall:
                case IncompressibleBcType.NoSlipNeumann:
                case IncompressibleBcType.FreeSlip:
                case IncompressibleBcType.SlipSymmetry:
                case IncompressibleBcType.NavierSlip_Linear:
                case IncompressibleBcType.Velocity_Inlet: {

                        // Fluss am Rand: f(u[d]) = n∙v∙u[d]
                        // wobei n der Normalenvektor, v=(v1,v2) resp. v=(v1,v2,v3) der Linearisierungspunkt.
                        //
                        // Begründung: im Gegensatz zu obigem Code scheint dies besser zu funktionieren,
                        // wenn ein Offset (m_UseBoundaryVelocityParameter == true) addiert wird.
                        // Details: siehe Note 0022;

                        double r = 0.0;
                        double v1, v2, v3 = 0.0, u_d;

                        if(m_UseBoundaryVelocityParameter) {

                            Debug.Assert(m_bcmap.PhysMode == PhysicsMode.LowMach || m_bcmap.PhysMode == PhysicsMode.Combustion || m_bcmap.PhysMode == PhysicsMode.Multiphase, "A boundary velocity is not implemented for variable density!");

                            u_d = Uin[0];

                            v1 = velFunction[inp.EdgeTag, 0](inp.X, inp.time) + inp.Parameters_IN[0 + 2 * m_SpatialDimension];
                            v2 = velFunction[inp.EdgeTag, 1](inp.X, inp.time) + inp.Parameters_IN[1 + 2 * m_SpatialDimension];
                            if(m_SpatialDimension == 3)
                                v3 = velFunction[inp.EdgeTag, 2](inp.X, inp.time) + inp.Parameters_IN[2 + 2 * m_SpatialDimension];

                            r += u_d * (v1 * inp.Normal[0] + v2 * inp.Normal[1]);
                            if(m_SpatialDimension == 3) {
                                r += u_d * v3 * inp.Normal[2];
                            }
                        } else {
                            // Setup params
                            // ============
                            Foundation.CommonParams inp2;
                            inp2.GridDat = inp.GridDat;
                            inp2.Normal = inp.Normal;
                            inp2.iEdge = inp.iEdge;
                            inp2.Parameters_IN = inp.Parameters_IN;
                            inp2.X = inp.X;
                            inp2.time = inp.time;
                            inp2.jCellIn = inp.jCellIn;
                            inp2.jCellOut = int.MinValue;

                            // Dirichlet value for velocity
                            // ============================
                            double Uout = velFunction[inp.EdgeTag, m_component](inp.X, inp.time);

                            // Specify Parameters_OUT
                            // ======================
                            inp2.Parameters_OUT = new double[inp.Parameters_IN.Length];

                            // Outer values for Velocity and VelocityMean
                            for(int j = 0; j < m_SpatialDimension; j++) {

                                inp2.Parameters_OUT[j] = velFunction[inp.EdgeTag, j](inp.X, inp.time);

                                // Velocity0MeanVectorOut is set to zero, i.e. always LambdaIn is used.
                                inp2.Parameters_OUT[m_SpatialDimension + j] = 0.0;
                            }

                            // Outer values for Scalar and ScalarMean
                            switch(m_bcmap.PhysMode) {
                                case PhysicsMode.Viscoelastic:
                                case PhysicsMode.Incompressible:
                                    break;
                                case PhysicsMode.LowMach:
                                case PhysicsMode.Multiphase: {
                                        // opt1:
                                        switch(edgeType) {
                                            case IncompressibleBcType.Velocity_Inlet:
                                            case IncompressibleBcType.Wall:
                                                inp2.Parameters_OUT[2 * m_SpatialDimension] = scalarFunction[inp.EdgeTag](inp.X, inp.time);
                                                break;
                                            case IncompressibleBcType.NoSlipNeumann:
                                                inp2.Parameters_OUT[2 * m_SpatialDimension] = inp2.Parameters_IN[2 * m_SpatialDimension];
                                                break;
                                            default:
                                                throw new ApplicationException();
                                        }
                                        // opt2:
                                        // Inner values are used for the Scalar variable (even at Dirichlet boundaries of the Scalar variable).                                
                                        // The Dirichlet value for the Scalar variable will be used while solving the Scalar equation, but not in the momentum equation.
                                        //inp2.Parameters_OUT[2 * m_SpatialDimension] = inp2.Parameters_IN[2 * m_SpatialDimension];
                                        // Use inner value for ScalarMean, i.e. LambdaIn is used.
                                        inp2.Parameters_OUT[2 * m_SpatialDimension + 1] = inp.Parameters_IN[2 * m_SpatialDimension + 1];
                                        break;
                                    }
                                case PhysicsMode.Combustion: {
                                        switch(edgeType) {
                                            case IncompressibleBcType.Velocity_Inlet:
                                                // opt1: (using Dirichlet values)
                                                inp2.Parameters_OUT[2 * m_SpatialDimension] = m_bcmap.bndFunction[VariableNames.Temperature][inp.EdgeTag](inp.X, inp.time);
                                                for(int n = 1; n < NumberOfReactants + 1; n++) {
                                                    // opt1: (using Dirichlet values)
                                                    inp2.Parameters_OUT[2 * m_SpatialDimension + n] = m_bcmap.bndFunction[VariableNames.MassFraction_n(n - 1)][inp.EdgeTag](inp.X, inp.time);
                                                }
                                                break;
                                            case IncompressibleBcType.Wall:
                                                // opt1: (using Dirichlet values for the temperature)
                                                inp2.Parameters_OUT[2 * m_SpatialDimension] = m_bcmap.bndFunction[VariableNames.Temperature][inp.EdgeTag](inp.X, inp.time);
                                                for(int n = 1; n < NumberOfReactants + 1; n++) {
                                                    // using inner values for the mass fractions
                                                    inp2.Parameters_OUT[2 * m_SpatialDimension + n] = inp2.Parameters_IN[2 * m_SpatialDimension + n];
                                                }
                                                break;
                                            case IncompressibleBcType.NoSlipNeumann:
                                                for(int n = 0; n < NumberOfReactants + 1; n++) {
                                                    // using inner values for the temperature and the mass fractions
                                                    inp2.Parameters_OUT[2 * m_SpatialDimension + n] = inp2.Parameters_IN[2 * m_SpatialDimension + n];
                                                }
                                                break;
                                            default:
                                                throw new ApplicationException();
                                        }
                                        for(int n = 0; n < NumberOfReactants + 1; n++) {
                                            // Use inner value for mean scalar input parameters, i.e. LambdaIn is used.
                                            inp2.Parameters_OUT[2 * m_SpatialDimension + NumberOfReactants + 1 + n] = inp.Parameters_IN[2 * m_SpatialDimension + NumberOfReactants + 1 + n];
                                        }
                                        break;
                                    }
                                default:
                                    throw new NotImplementedException("PhysicsMode not implemented");
                            }

                            // Calculate BorderEdgeFlux as InnerEdgeFlux
                            // =========================================
                            r = InnerEdgeFlux(ref inp2, Uin, new double[] { Uout });
                        }

                        return r;
                    }
                case IncompressibleBcType.Pressure_Dirichlet:
                case IncompressibleBcType.Outflow:
                case IncompressibleBcType.Pressure_Outlet: {
                        double r = 0.0;
                        double u1, u2, u3 = 0, u_d;

                        if(m_UseBoundaryVelocityParameter) {

                            Debug.Assert(m_bcmap.PhysMode == PhysicsMode.LowMach || m_bcmap.PhysMode == PhysicsMode.Combustion || m_bcmap.PhysMode == PhysicsMode.Multiphase, "A boundary velocity is not implemented for variable density!");

                            u_d = Uin[0];
                            u1 = inp.Parameters_IN[0] + inp.Parameters_IN[0 + 2 * m_SpatialDimension];
                            u2 = inp.Parameters_IN[1] + inp.Parameters_IN[1 + 2 * m_SpatialDimension];
                            if(m_SpatialDimension == 3)
                                u3 = inp.Parameters_IN[2] + inp.Parameters_IN[2 + 2 * m_SpatialDimension];
                        } else {
                            u_d = Uin[0];
                            u1 = inp.Parameters_IN[0];
                            u2 = inp.Parameters_IN[1];
                            if(m_SpatialDimension == 3)
                                u3 = inp.Parameters_IN[2];
                        }

                        r += u_d * (u1 * inp.Normal[0] + u2 * inp.Normal[1]);
                        if(m_SpatialDimension == 3) {
                            r += u_d * u3 * inp.Normal[2];
                        }

                        if(m_bcmap.PhysMode == PhysicsMode.LowMach || m_bcmap.PhysMode == PhysicsMode.Multiphase) {
                            double rho = EoS.GetDensity(inp.Parameters_IN[2 * m_SpatialDimension]);
                            r *= rho;
                        }

                        if(m_bcmap.PhysMode == PhysicsMode.Combustion) {
                            double[] args = new double[NumberOfReactants + 1];
                            for(int n = 0; n < NumberOfReactants + 1; n++) {
                                args[n] = inp.Parameters_IN[2 * m_SpatialDimension + n];
                            }
                            double rho = EoS.GetDensity(args);
                            r *= rho;
                        }

                        return r;
                    }
                default:
                    throw new NotImplementedException("Boundary condition not implemented!");
            }
        }

        /// <summary>
        /// bla bla bla
        /// </summary>
        protected  double InnerEdgeFlux(ref CommonParams inp, double[] Uin, double[] Uout) {
            double r = 0.0;

            // Calculate central part
            // ======================

            double rhoIn = 1.0;
            double rhoOut = 1.0;

            switch(m_bcmap.PhysMode) {
                case PhysicsMode.Viscoelastic:
                case PhysicsMode.Incompressible:
                    break;
                case PhysicsMode.LowMach:
                case PhysicsMode.Multiphase:
                    double[] DensityArgumentsIn = Uin.GetSubVector(1 * m_SpatialDimension, 1);
                    double[] DensityArgumentsOut = Uout.GetSubVector(1 * m_SpatialDimension, 1);
                    rhoIn = EoS.GetDensity(DensityArgumentsIn);
                    rhoOut = EoS.GetDensity(DensityArgumentsOut);
                    break;
                case PhysicsMode.Combustion: // TODOOOOOOO 
                    double[] args_IN = new double[NumberOfReactants + 1];
                    for(int n = 0; n < NumberOfReactants + 1; n++) {
                        args_IN[n] = inp.Parameters_IN[2 * m_SpatialDimension + n];
                    }
                    double[] args_OUT = new double[NumberOfReactants + 1];
                    for(int n = 0; n < NumberOfReactants + 1; n++) {
                        args_OUT[n] = inp.Parameters_OUT[2 * m_SpatialDimension + n];
                    }
                    rhoIn = EoS.GetDensity(args_IN);
                    rhoOut = EoS.GetDensity(args_OUT);
                    break;
                default:
                    throw new NotImplementedException("PhysicsMode not implemented");
            }

            // 2 * {u_i * u_j} * n_j,
            // resp. 2 * {rho * u_i * u_j} * n_j for variable density
            int idx = argumentIndex;  

            r += rhoIn * Uin[idx] * (Uin[0] * inp.Normal[0] + Uin[1] * inp.Normal[1]);
            r += rhoOut * Uout[idx] * (Uout[0] * inp.Normal[0] + Uout[1] * inp.Normal[1]);
            if(m_SpatialDimension == 3) {
                r += rhoIn * Uin[idx] * (Uin[2] * inp.Normal[2] + Uout[2] * inp.Normal[2]);
            }

            // Calculate dissipative part
            // ==========================

            double[] VelocityMeanIn = new double[m_SpatialDimension];
            double[] VelocityMeanOut = new double[m_SpatialDimension];
            for(int d = 0; d < m_SpatialDimension; d++) {
                VelocityMeanIn[d] = inp.Parameters_IN[m_SpatialDimension + d];
                VelocityMeanOut[d] = inp.Parameters_OUT[m_SpatialDimension + d];
            }

            double LambdaIn;
            double LambdaOut;

            switch(m_bcmap.PhysMode) {
                case PhysicsMode.Viscoelastic:
                case PhysicsMode.Incompressible:
                    LambdaIn = LambdaConvection.GetLambda(VelocityMeanIn, inp.Normal, true);
                    LambdaOut = LambdaConvection.GetLambda(VelocityMeanOut, inp.Normal, true);
                    break;
                case PhysicsMode.LowMach:
                case PhysicsMode.Multiphase:
                    double TemperatureMeanIn = inp.Parameters_IN[2 * m_SpatialDimension + 1];
                    double TemperatureMeanOut = inp.Parameters_OUT[2 * m_SpatialDimension + 1];
                    LambdaIn = LambdaConvection.GetLambda(VelocityMeanIn, inp.Normal, EoS, true, TemperatureMeanIn);
                    LambdaOut = LambdaConvection.GetLambda(VelocityMeanOut, inp.Normal, EoS, true, TemperatureMeanOut);
                    break;
                case PhysicsMode.Combustion:
                    double[] ScalarMeanIn = new double[NumberOfReactants + 1];
                    double[] ScalarMeanOut = new double[NumberOfReactants + 1];
                    for(int n = 0; n < NumberOfReactants + 1; n++) {
                        ScalarMeanIn[n] = inp.Parameters_IN[2 * m_SpatialDimension + NumberOfReactants + 1 + n];
                        ScalarMeanOut[n] = inp.Parameters_OUT[2 * m_SpatialDimension + NumberOfReactants + 1 + n];
                    }
                    LambdaIn = LambdaConvection.GetLambda(VelocityMeanIn, inp.Normal, EoS, true, ScalarMeanIn);
                    LambdaOut = LambdaConvection.GetLambda(VelocityMeanOut, inp.Normal, EoS, true, ScalarMeanOut);
                    break;
                default:
                    throw new NotImplementedException();
            }

            double Lambda = Math.Max(LambdaIn, LambdaOut);
            double uJump = Uin[idx] - Uout[idx];

            r += Lambda * uJump * LaxFriedrichsSchemeSwitch;

            r *= 0.5;
            return r;
        }

        /// <summary>
        /// returns
        /// \f[ 
        ///   \vec{v} \cdot u_d,
        /// \f]
        /// where \f$ \vec{v}\f$  is the linearization point.
        /// For variable density the result is multiplied by \f$ \rho\f$ .
        /// </summary>
        protected  void Flux(ref CommonParamsVol inp, double[] U, double[] output) {
      
            output[0] = U[idx] * U[0];
            output[1] = U[idx] * U[1];
            if(m_SpatialDimension == 3) {
                output[2] = U[idx] * U[2];
            }

            if(m_bcmap.PhysMode == PhysicsMode.LowMach || m_bcmap.PhysMode == PhysicsMode.Multiphase) {
               double[] DensityArguments_In = U.GetSubVector(m_SpatialDimension, 1); // JUST TEMPERATURE
             
                double rho = EoS.GetDensity(DensityArguments_In);
                for(int d = 0; d < m_SpatialDimension; d++)
                    output[d] *= rho;
            }

            if(m_bcmap.PhysMode == PhysicsMode.Combustion) { //TODO
                double[] args = new double[NumberOfReactants + 1];
                for(int n = 0; n < NumberOfReactants + 1; n++) {
                    args[n] = inp.Parameters[2 * m_SpatialDimension + n];
                }
                double rho = EoS.GetDensity(args);
                for(int d = 0; d < m_SpatialDimension; d++)
                    output[d] *= rho;
            }


        }
        string[] m_ArgumentOrdering;

        /// <summary>
        /// name of the <em>d</em>-th velocity component
        /// </summary>
        public virtual IList<string> ArgumentOrdering {
            get {
                return m_ArgumentOrdering;
            }
        }

        string[] m_ParameterOrdering;

        /// <summary>
        ///
        /// </summary>
        public virtual IList<string> ParameterOrdering {
            get {
                return m_ParameterOrdering;
            }
        }

        public double InnerEdgeForm(ref CommonParams inp, double[] _uIN, double[] _uOUT, double[,] _Grad_uIN, double[,] _Grad_uOUT, double _vIN, double _vOUT, double[] _Grad_vIN, double[] _Grad_vOUT) {
            return this.InnerEdgeFlux(ref inp, _uIN, _uOUT) * (_vIN - _vOUT);
        }

        public double BoundaryEdgeForm(ref CommonParamsBnd inp, double[] _uA, double[,] _Grad_uA, double _vA, double[] _Grad_vA) {
            return this.BorderEdgeFlux(ref inp, _uA) * _vA;
        }

        double[] buf = null;
        public double VolumeForm(ref CommonParamsVol cpv, double[] U, double[,] GradU, double V, double[] GradV) {
            int D = GradV.Length;
            double acc = 0;
            if(buf == null)
                buf = new double[D];
            this.Flux(ref cpv, U, buf);
            for(int d = 0; d < D; d++)
                acc += buf[d] * GradV[d];
            return -acc;
        }

        virtual public IEquationComponent[] GetJacobianComponents(int SpatialDimension) {
            var DivergenceDerivEdg = new EdgeFormDifferentiator(this, SpatialDimension);
            var DivergenceDerivVol = new VolumeFormDifferentiator(this, SpatialDimension);
            return new IEquationComponent[] { DivergenceDerivEdg, DivergenceDerivVol };
        }



        /// <summary>
        /// <see cref="IEdgeForm.BoundaryEdgeTerms"/>
        /// </summary>
        virtual public TermActivationFlags BoundaryEdgeTerms {
            get {
                return TermActivationFlags.UxV | TermActivationFlags.V;
            }
        }

        /// <summary>
        /// <see cref="IEdgeForm.InnerEdgeTerms"/>
        /// </summary>
        virtual public TermActivationFlags InnerEdgeTerms {
            get {
                return TermActivationFlags.UxV | TermActivationFlags.V;
            }
        }

        /// <summary>
        /// <see cref="IVolumeForm.VolTerms"/>
        /// </summary>
        virtual public TermActivationFlags VolTerms {
            get {
                return TermActivationFlags.UxGradV | TermActivationFlags.GradV;
            }
        }






    }
>>>>>>> 8dbeee54

}<|MERGE_RESOLUTION|>--- conflicted
+++ resolved
@@ -507,9 +507,7 @@
             }
         }
     }
-<<<<<<< HEAD
-
-=======
+
     
     public class LinearizedConvectionJacobi : IVolumeForm, IEdgeForm, ISupportsJacobianComponent {
 
@@ -1057,6 +1055,4 @@
 
 
     }
->>>>>>> 8dbeee54
-
 }