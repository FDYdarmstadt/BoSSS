﻿/* =======================================================================
Copyright 2017 Technische Universitaet Darmstadt, Fachgebiet fuer Stroemungsdynamik (chair of fluid dynamics)

Licensed under the Apache License, Version 2.0 (the "License");
you may not use this file except in compliance with the License.
You may obtain a copy of the License at

    http://www.apache.org/licenses/LICENSE-2.0

Unless required by applicable law or agreed to in writing, software
distributed under the License is distributed on an "AS IS" BASIS,
WITHOUT WARRANTIES OR CONDITIONS OF ANY KIND, either express or implied.
See the License for the specific language governing permissions and
limitations under the License.
*/

using System;
using System.Collections.Generic;
using System.Linq;
using System.Text;
using BoSSS.Solution.Utils;
using BoSSS.Solution.NSECommon;
using BoSSS.Platform;
using ilPSP.Utils;
using System.Diagnostics;
using BoSSS.Foundation;
using ilPSP;
using BoSSS.Platform.LinAlg;
using BoSSS.Foundation.Grid;

namespace BoSSS.Solution.NSECommon {

    /// <summary>
    /// A configuration switch to <see cref="swipViscosityBase"/> and decendants, to
    /// switch constant / variable viscosity
    /// and non-dimensionless / dimensionless formulation.
    /// </summary>
    public enum ViscosityOption {

        /// <summary>
        /// Constant viscosity for non-dimesionless formulation.
        /// </summary>
        ConstantViscosity,

        /// <summary>
        /// Constant viscosity for dimesionless formulation.
        /// Reynolds number has to be given.
        /// </summary>
        ConstantViscosityDimensionless,

        /// <summary>
        /// Variable viscosity for non-dimesionless formulation.
        /// </summary>
        VariableViscosity,

        /// <summary>
        /// Variable viscosity for dimesionless formulation.
        /// Reynolds number has to be given.
        /// </summary>
        VariableViscosityDimensionless
    }


    /// <summary>
    /// base class for viscosity terms
    /// </summary>
    public abstract class swipViscosityBase : BoSSS.Foundation.IEdgeForm, BoSSS.Foundation.IVolumeForm, IEquationComponentCoefficient, IEquationComponentChecking, ISupportsJacobianComponent {

        /// <summary>
        /// ctor.
        /// </summary>
        /// <param name="_penaltyBase"></param>
        /// <param name="iComp">
        /// component index
        /// </param>
        /// <param name="D">
        /// spatial dimension.
        /// </param>        
        /// <param name="bcmap"></param>
        /// <param name="_ViscosityMode">
        /// see <see cref="ViscosityOption"/>
        /// </param>
        /// <param name="constantViscosityValue">
        /// Constant value for viscosity. 
        /// Needs to be given for <see cref="ViscosityOption.ConstantViscosity"/>.
        /// </param>
        /// <param name="reynolds">
        /// Reynolds number for dimensionless formulation.
        /// Needs to be given for <see cref="ViscosityOption.ConstantViscosityDimensionless"/> and <see cref="ViscosityOption.VariableViscosityDimensionless"/>.
        /// </param>
        /// <param name="EoS">
        /// Optional material law for calculating the viscosity
        /// as a function of the level-set.
        /// Only available for <see cref="ViscosityOption.VariableViscosity"/> and <see cref="ViscosityOption.VariableViscosityDimensionless"/>.
        /// </param>
        protected swipViscosityBase(
                                    double _penaltyBase,
                                    int iComp, int D, IncompressibleBoundaryCondMap bcmap,
                                    ViscosityOption _ViscosityMode, double constantViscosityValue = double.NaN, double reynolds = double.NaN, MaterialLaw EoS = null, bool ignoreVectorized = false) {
            //Func<double, int, int, MultidimensionalArray, double> ComputePenalty = null) {
            this.m_penalty_base = _penaltyBase;
            //this.m_ComputePenalty = ComputePenalty;
            this.m_iComp = iComp;
            this.m_D = D;
            //this.cj = PenaltyLengthScales;
            velFunction = D.ForLoop(d => bcmap.bndFunction[VariableNames.Velocity_d(d)]);
            EdgeTag2Type = bcmap.EdgeTag2Type;
            this.m_PhysicsMode = bcmap.PhysMode;
            this.m_ignoreVectorized = ignoreVectorized;
            this.m_ViscosityMode = _ViscosityMode;
            switch(_ViscosityMode) {
                case ViscosityOption.ConstantViscosity:
                    if(double.IsNaN(constantViscosityValue))
                        throw new ArgumentException("constantViscosityValue is missing!");
                    this.m_constantViscosityValue = constantViscosityValue;
                    break;
                case ViscosityOption.ConstantViscosityDimensionless:
                    if(double.IsNaN(reynolds))
                        throw new ArgumentException("Reynolds number is missing!");
                    this.m_reynolds = reynolds;
                    break;
                case ViscosityOption.VariableViscosity:
                    this.m_EoS = EoS;
                    break;
                case ViscosityOption.VariableViscosityDimensionless:
                    if(double.IsNaN(reynolds))
                        throw new ArgumentException("Reynolds number is missing!");
                    this.m_reynolds = reynolds;
                    this.m_EoS = EoS;
                    break;
                default:
                    throw new NotImplementedException();
            }

        }

        /// <summary>
        /// a multiplier which is applied to everything but the penalty terms
        /// </summary>
        protected double m_alpha = 1.0;

        /// <summary>
        /// see <see cref="BoundaryCondMap{BCType}.EdgeTag2Type"/>;
        /// </summary>
        protected IncompressibleBcType[] EdgeTag2Type;

        /// <summary>
        /// component index
        /// </summary>
        protected int m_iComp;

        /// <summary>
        /// spatial dimension
        /// </summary>
        protected int m_D;

        /// <summary>
        /// Dirichlet boundary values; 
        ///  - 1st index: spatial dimension 
        ///  - 2nd index: edge tag
        /// </summary>
        protected Func<double[], double, double>[][] velFunction;

        /// <summary>
        /// dissipation coefficient for the effective wall force
        /// </summary>
        protected double m_beta = 0.0;

        /// <summary>
        /// slip-length for the navier-slip BC
        /// </summary>
        protected MultidimensionalArray Lslip;


        //Func<double, int, int, MultidimensionalArray, double> m_ComputePenalty;

        /// <summary>
        /// see <see cref="ViscosityOption"/>
        /// </summary>
        ViscosityOption m_ViscosityMode;

        /// <summary>
        /// in the case of constant viscosity, the value of the viscosity
        /// </summary>
        double m_constantViscosityValue = double.NaN;

        /// <summary>
        /// Reynolds number for dimensionless formulation.
        /// </summary>
        protected double m_reynolds = double.NaN;

        /// <summary>
        /// Optional material law for calculating the viscosity
        /// as a function of temperature / level-set.
        /// </summary>
        MaterialLaw m_EoS = null;
        
        /// <summary>
        /// Optional switch for ignoring the vectorized versions of fluxes. May be used for testing 
        /// </summary>
        bool m_ignoreVectorized = false;

        /// <summary>
        /// PhysicsMode needed for ParamterOrdering.
        /// </summary>
        PhysicsMode m_PhysicsMode;

        /// <summary>
        /// the molecular viscosity
        /// </summary>
        virtual protected double Viscosity(double[] Parameters) {
            switch(m_ViscosityMode) {
                case ViscosityOption.ConstantViscosity:
                    return m_constantViscosityValue;
                case ViscosityOption.ConstantViscosityDimensionless:
                    return (1.0 / m_reynolds);
                case ViscosityOption.VariableViscosity:
                    if(m_EoS == null) {
                        return Parameters[0];
                    } else {
                        if (Parameters.Length > 1) {
                            return m_EoS.GetViscosity(Parameters);
                        } else {
                            return m_EoS.GetViscosity(Parameters[0]);
                        }
                    }
                case ViscosityOption.VariableViscosityDimensionless:
                    if(m_EoS == null) {
                        return (Parameters[0] / m_reynolds);
                    } else {
                        return (m_EoS.GetViscosity(Parameters[0]) / m_reynolds);
                    }
                default:
                    throw new NotImplementedException();
            }
        }

        /// <summary>
        /// Linear component - returns this object itself.
        /// </summary>
        virtual public IEquationComponent[] GetJacobianComponents(int SpatialDimension) {
            switch (m_ViscosityMode) {
                case ViscosityOption.ConstantViscosity:
                case ViscosityOption.ConstantViscosityDimensionless:
                    return new IEquationComponent[] { this };

                case ViscosityOption.VariableViscosity:
                case ViscosityOption.VariableViscosityDimensionless:
                    throw new NotImplementedException("Nonlinear dependence - todo.");


                default:
                    throw new NotImplementedException();
            }
        }


        /// <summary>
        /// Cell-wise length scales for the penalty computation.
        /// </summary>
        MultidimensionalArray cj;

        /// <summary>
        /// base multiplier for the penalty computation
        /// </summary>
        protected double m_penalty_base;


        /// <summary>
        /// Update of penalty length scales.
        /// </summary>
        /// <param name="cs"></param>
        /// <param name="DomainDGdeg"></param>
        /// <param name="TestDGdeg"></param>
        public void CoefficientUpdate(CoefficientSet cs, int[] DomainDGdeg, int TestDGdeg) {
            m_D = cs.GrdDat.SpatialDimension;
            double _D = m_D;
            double _p = DomainDGdeg.Max();

            double penalty_deg_tri = (_p + 1) * (_p + _D) / _D; // formula for triangles/tetras
            double penalty_deg_sqr = (_p + 1.0) * (_p + 1.0); // formula for squares/cubes

            m_penalty = Math.Max(penalty_deg_tri, penalty_deg_sqr); // the conservative choice

            cj = cs.CellLengthScales;

            if(cs.UserDefinedValues.Keys.Contains("SlipLengths"))
                Lslip = (MultidimensionalArray)cs.UserDefinedValues["SlipLengths"];
            // Set the Reynolds number to a user defined value contained in the CoefficientSet cs
            // Useful in case that the Reynolds number changes during a simulation...
            if(cs.UserDefinedValues.Keys.Contains("Reynolds"))
                m_reynolds = (double)cs.UserDefinedValues["Reynolds"];
        }

        /// <summary>
        /// penalty adapted for spatial dimension and DG-degree
        /// </summary>
        double m_penalty;

        /// <summary>
        /// computation of penalty parameter according to:
        /// An explicit expression for the penalty parameter of the
        /// interior penalty method, K. Shahbazi, J. of Comp. Phys. 205 (2004) 401-407,
        /// look at formula (7) in cited paper
        /// </summary>
        protected double penalty(IGridData g, int jCellIn, int jCellOut, int iEdge) {
            /*
            double eAr = g.iGeomEdges.GetEdgeArea(iEdge);
            double cVA = g.iGeomCells.GetCellVolume(jCellIn);
            double penaltySizeFactor_A = eAr / cVA;

            double penaltySizeFactor_B = 0;
            if(jCellOut >= 0) {
                double cVB = g.iGeomCells.GetCellVolume(jCellOut);
                penaltySizeFactor_B = eAr / cVB;
            }
            */
            double penaltySizeFactor_A = 1.0 / cj[jCellIn];
            double penaltySizeFactor_B = jCellOut >= 0 ? 1.0 / cj[jCellOut] : 0;

            double penaltySizeFactor = Math.Max(penaltySizeFactor_A, penaltySizeFactor_B);

            Debug.Assert(!double.IsNaN(penaltySizeFactor_A));
            Debug.Assert(!double.IsNaN(penaltySizeFactor_B));
            Debug.Assert(!double.IsInfinity(penaltySizeFactor_A));
            Debug.Assert(!double.IsInfinity(penaltySizeFactor_B));
            Debug.Assert(!double.IsInfinity(m_penalty));
            Debug.Assert(!double.IsInfinity(m_penalty));

            return penaltySizeFactor * m_penalty * m_penalty_base;
        }


        /// <summary>
        /// returns the velocity vector;
        /// </summary>
        public virtual IList<string> ArgumentOrdering {
            get {
                return VariableNames.VelocityVector(m_D);
            }
        }

        /// <summary>
        /// 
        /// </summary>
        public virtual IList<string> ParameterOrdering {
            get {
                switch(m_ViscosityMode) {
                    case ViscosityOption.ConstantViscosity:
                    case ViscosityOption.ConstantViscosityDimensionless:
                        return new string[0];
                    case ViscosityOption.VariableViscosity:
                    case ViscosityOption.VariableViscosityDimensionless:
                        if(m_EoS == null) {
                            return new string[] { VariableNames.ViscosityMolecular };
                        } else {
                            switch(m_PhysicsMode) {
                                case PhysicsMode.LowMach:
                                case PhysicsMode.Combustion:
                                    return new string[] { VariableNames.Temperature0 };
                                case PhysicsMode.Multiphase:
                                    return new string[] { VariableNames.LevelSet };
                                case PhysicsMode.RANS:
                                    return new string[] {"k0", "omega0"}; // TODO generalize this for other turbulence models
                                case PhysicsMode.Viscoelastic:
                                case PhysicsMode.Incompressible:
                                    throw new ApplicationException("Should not happen.");
                                default:
                                    throw new NotImplementedException();
                            }
                        }
                    default:
                        throw new NotImplementedException();
                }
            }
        }

        /// <summary>
        /// very dirty hack to 'inject' an alternate boundary condition value for unit testing,
        /// designed to match <see cref="BoSSS.Application.ipViscosity.TestSolution.U"/>
        /// </summary>
        public Func<int, double[], double> g_Diri_Override;

        /// <summary>
        /// very dirty hack to 'inject' an alternate boundary condition value for unit testing,
        /// designed to match <see cref="BoSSS.Application.ipViscosityTestSolution.dU"/>
        /// </summary>
        public Func<int, double[], int, double> g_Neu_Override;


        /// <summary>
        /// Dirichlet boundary value: the given velocity at the boundary.
        /// </summary>
<<<<<<< HEAD
        protected virtual double g_Diri(double[] X, double time, int EdgeTag, int d) {
            if (this.g_Diri_Override == null) {
=======
        protected double g_Diri(double[] X, double time, int EdgeTag, int d) {
            if(this.g_Diri_Override == null) {
>>>>>>> 06884774
                Func<double[], double, double> boundVel = this.velFunction[d][EdgeTag];
                double ret = boundVel(X, time);

                //if (m_UseBoundaryVelocityParameter)
                //    ret += inp.ParameterValuesIn[0];

                return ret;
            } else {
                return g_Diri_Override(d, X);
            }
        }

        public TermActivationFlags BoundaryEdgeTerms {
            get {
                return (TermActivationFlags.UxV | TermActivationFlags.UxGradV | TermActivationFlags.GradUxV | TermActivationFlags.V | TermActivationFlags.GradV);
            }
        }

        public TermActivationFlags InnerEdgeTerms {
            get {
                return (TermActivationFlags.UxV | TermActivationFlags.UxGradV | TermActivationFlags.GradUxV);
            }
        }

        public TermActivationFlags VolTerms {
            get {
                return TermActivationFlags.GradUxGradV;
            }
        }

        bool IEquationComponentChecking.IgnoreVectorizedImplementation {
            get {
                return m_ignoreVectorized;
            }
        }

        abstract public double VolumeForm(ref Foundation.CommonParamsVol cpv, double[] U, double[,] GradU, double V, double[] GradV);

        abstract public double InnerEdgeForm(ref Foundation.CommonParams inp, double[] _uA, double[] _uB, double[,] _Grad_uA, double[,] _Grad_uB, double _vA, double _vB, double[] _Grad_vA, double[] _Grad_vB);

        abstract public double BoundaryEdgeForm(ref Foundation.CommonParamsBnd inp, double[] _uA, double[,] _Grad_uA, double _vA, double[] _Grad_vA);


    }

    /// <summary>
    /// \f[ 
    ///   -\operatorname{div} \left( \mu \nabla \vec{u} \right)
    /// \f]
    /// </summary>
    public class swipViscosity_Term1 : swipViscosityBase, INonlinVolumeForm_GradV,
        INonlinEdgeForm_GradV,
        INonlinEdgeForm_V {

        /// <summary>
        /// ctor; parameter documentation see <see cref="swipViscosityBase.swipViscosityBase"/>.
        /// </summary>
        public swipViscosity_Term1(double _penalty, int iComp, int D, IncompressibleBoundaryCondMap bcmap,
                                   ViscosityOption _ViscosityMode, double constantViscosityValue = double.NaN, double reynolds = double.NaN, MaterialLaw EoS = null, bool ignoreVectorized = false)
            //Func<double, int, int, MultidimensionalArray, double> ComputePenalty = null)
            : base(_penalty, iComp, D, bcmap, _ViscosityMode, constantViscosityValue, reynolds, EoS, ignoreVectorized) {
            
        }

        //public override IList<string> ArgumentOrdering
        //{
        //    get
        //    {
        //        return new string[] { VariableNames.Velocity_d(m_iComp) };
        //    }
        //}

        public override double VolumeForm(ref Foundation.CommonParamsVol cpv, double[] U, double[,] GradU, double V, double[] GradV) {
            double acc = 0;
            for(int d = 0; d < cpv.D; d++)
                //acc -= GradU[0, d] * GradV[d] * Viscosity(cpv.Parameters) * base.m_alpha;
                acc -= GradU[m_iComp, d] * GradV[d];

            if(acc != 0.0)
                acc *= Viscosity(cpv.Parameters) * base.m_alpha;
            return -acc;
        }



        public override double InnerEdgeForm(ref Foundation.CommonParams inp, double[] _uA, double[] _uB, double[,] _Grad_uA, double[,] _Grad_uB, double _vA, double _vB, double[] _Grad_vA, double[] _Grad_vB) {
            double Acc = 0.0;

            double pnlty = this.penalty(inp.GridDat, inp.jCellIn, inp.jCellOut, inp.iEdge);//, inp.GridDat.Cells.cj);
            double muA = this.Viscosity(inp.Parameters_IN);
            double muB = this.Viscosity(inp.Parameters_OUT);


            for(int d = 0; d < inp.D; d++) {
                //Acc += 0.5 * (muA * _Grad_uA[0, d] + muB * _Grad_uB[0, d]) * (_vA - _vB) * inp.Normale[d];  // consistency term
                //Acc += 0.5 * (muA * _Grad_vA[d] + muB * _Grad_vB[d]) * (_uA[0] - _uB[0]) * inp.Normale[d];  // symmetry term
                Acc += 0.5 * (muA * _Grad_uA[m_iComp, d] + muB * _Grad_uB[m_iComp, d]) * (_vA - _vB) * inp.Normal[d];  // consistency term  
                Acc += 0.5 * (muA * _Grad_vA[d] + muB * _Grad_vB[d]) * (_uA[m_iComp] - _uB[m_iComp]) * inp.Normal[d];  // symmetry term
            }
            Acc *= base.m_alpha;

            double muMax = (Math.Abs(muA) > Math.Abs(muB)) ? muA : muB;
            //Acc -= (_uA[0] - _uB[0]) * (_vA - _vB) * pnlty * muMax; // penalty term
            Acc -= (_uA[m_iComp] - _uB[m_iComp]) * (_vA - _vB) * pnlty * muMax; // penalty term 

            return -Acc;
        }


        /// <summary>
        /// Neumann boundary value;
        /// </summary>
        double g_Neu(double[] X, double[] N, int EdgeTag) {
            if(base.g_Neu_Override == null) {
                return 0.0;
            } else {
                double Acc = 0;
                for(int i = 0; i < base.m_D; i++) {
                    Acc += N[i] * g_Neu_Override(base.m_iComp, X, i);
                }
                return Acc;
            }
        }


        public override double BoundaryEdgeForm(ref Foundation.CommonParamsBnd inp, double[] _uA, double[,] _Grad_uA, double _vA, double[] _Grad_vA) {
            double Acc = 0.0;
            double pnlty = 2 * this.penalty(inp.GridDat, inp.jCellIn, -1, inp.iEdge);//, inp.GridDat.Cells.cj);
            double muA = this.Viscosity(inp.Parameters_IN);
            IncompressibleBcType edgType = base.EdgeTag2Type[inp.EdgeTag];

            switch(edgType) {
                case IncompressibleBcType.Velocity_Inlet:
                case IncompressibleBcType.Wall:
                case IncompressibleBcType.NoSlipNeumann: {
                    // inhom. Dirichlet b.c.
                    // +++++++++++++++++++++

                    double g_D = this.g_Diri(inp.X, inp.time, inp.EdgeTag, m_iComp);

                    for(int d = 0; d < inp.D; d++) {
                        double nd = inp.Normal[d];
                        //Acc += (muA * _Grad_uA[0, d]) * (_vA) * nd;
                        //Acc += (muA * _Grad_vA[d]) * (_uA[0] - g_D) * nd;
                        Acc += (muA * _Grad_uA[m_iComp, d]) * (_vA) * nd;
                        Acc += (muA * _Grad_vA[d]) * (_uA[m_iComp] - g_D) * nd;
                    }
                    Acc *= base.m_alpha;

                    //Acc -= muA * (_uA[0] - g_D) * (_vA - 0) * pnlty;
                    Acc -= muA * (_uA[m_iComp] - g_D) * (_vA - 0) * pnlty;
                    break;
                }
                case IncompressibleBcType.FreeSlip:
                case IncompressibleBcType.SlipSymmetry: {

                    int D = inp.D;
                    double g_D;

<<<<<<< HEAD
                        for(int dN = 0; dN < D; dN++) {
                            g_D = this.g_Diri(inp.X, inp.time, inp.EdgeTag, dN);
=======
                    for(int dN = 0; dN < D; dN++) {
                        g_D = base.g_Diri(inp.X, inp.time, inp.EdgeTag, dN);
>>>>>>> 06884774

                        for(int dD = 0; dD < D; dD++) {
                            // consistency
                            Acc += muA * (inp.Normal[dN] * _Grad_uA[dN, dD] * inp.Normal[dD]) * (_vA * inp.Normal[m_iComp]) * base.m_alpha;
                            // symmetry
                            Acc += muA * (inp.Normal[m_iComp] * _Grad_vA[dD] * inp.Normal[dD]) * (_uA[dN] - g_D) * inp.Normal[dN] * base.m_alpha;
                        }

                        // penalty
                        Acc -= muA * ((_uA[dN] - g_D) * inp.Normal[dN]) * ((_vA - 0) * inp.Normal[m_iComp]) * pnlty;
                        //Acc = 0;
                    }
                    break;
                }
                case IncompressibleBcType.NavierSlip_Linear: {

                    double ls = Lslip[inp.jCellIn];
                    if(ls == 0.0)
                        goto case IncompressibleBcType.Velocity_Inlet;

                    if(ls > 0)
                        m_beta = muA / ls;

<<<<<<< HEAD
                        for(int dN = 0; dN < D; dN++) {
                            g_D = this.g_Diri(inp.X, inp.time, inp.EdgeTag, dN);
=======
                    int D = inp.D;
                    double g_D;
>>>>>>> 06884774

                    for(int dN = 0; dN < D; dN++) {
                        g_D = base.g_Diri(inp.X, inp.time, inp.EdgeTag, dN);

                        for(int dD = 0; dD < D; dD++) {
                            // consistency
                            Acc += muA * (inp.Normal[dN] * _Grad_uA[dN, dD] * inp.Normal[dD]) * (_vA * inp.Normal[m_iComp]) * base.m_alpha;
                            // symmetry
                            Acc += muA * (inp.Normal[m_iComp] * _Grad_vA[dD] * inp.Normal[dD]) * (_uA[dN] - g_D) * inp.Normal[dN] * base.m_alpha;
                        }

                        // penalty
                        Acc -= muA * ((_uA[dN] - g_D) * inp.Normal[dN]) * ((_vA - 0) * inp.Normal[m_iComp]) * pnlty;
                    }


<<<<<<< HEAD
                        // tangential dissipation force term
                        for(int d1 = 0; d1 < D; d1++) {
                            for(int d2 = 0; d2 < D; d2++) {
                                g_D = this.g_Diri(inp.X, inp.time, inp.EdgeTag, d2);
                                Acc -= (m_beta * P[d1, d2] * (_uA[d2] - g_D)) * (P[d1, m_iComp] * _vA) * base.m_alpha;
=======
                    double[,] P = new double[D, D];
                    for(int d1 = 0; d1 < D; d1++) {
                        for(int d2 = 0; d2 < D; d2++) {
                            double nn = inp.Normal[d1] * inp.Normal[d2];
                            if(d1 == d2) {
                                P[d1, d2] = 1 - nn;
                            } else {
                                P[d1, d2] = -nn;
>>>>>>> 06884774
                            }
                        }
                    }

                    // tangential dissipation force term
                    for(int d1 = 0; d1 < D; d1++) {
                        for(int d2 = 0; d2 < D; d2++) {
                            g_D = base.g_Diri(inp.X, inp.time, inp.EdgeTag, d2);
                            Acc -= (m_beta * P[d1, d2] * (_uA[d2] - g_D)) * (P[d1, m_iComp] * _vA) * base.m_alpha;
                        }
                    }

                    break;
                }
                    //case IncompressibleBcType.NavierSlip_localized: {

                    //    double ls = Lslip[inp.jCellIn];
                    //    if(ls > 0.0) {
                    //        m_beta = muA / ls;
                    //        goto case IncompressibleBcType.NavierSlip_Linear;
                    //    } else {
                    //        goto case IncompressibleBcType.Velocity_Inlet;
                    //    }
                    //}
                case IncompressibleBcType.Outflow:
                case IncompressibleBcType.Pressure_Outlet: {
                    // Atmospheric outlet/pressure outflow: hom. Neumann
                    // +++++++++++++++++++++++++++++++++++++++++++++++++
                    double g_N = g_Neu(inp.X, inp.Normal, inp.EdgeTag);

                    Acc += muA * g_N * _vA * base.m_alpha;

                    break;
                }
                case IncompressibleBcType.Pressure_Dirichlet: {
                    // Dirichlet boundary condition for pressure.
                    // Inner values of velocity gradient are taken, i.e.
                    // no boundary condition for the velocity (resp. velocity gradient) is imposed.                        

                    for(int d = 0; d < inp.D; d++) {
                        //Acc += (muA * _Grad_uA[0, d]) * (_vA) * inp.Normale[d];
                        Acc += (muA * _Grad_uA[m_iComp, d]) * (_vA) * inp.Normal[d];
                    }
                    Acc *= base.m_alpha;

                    break;
                }
                default:
                    throw new NotImplementedException();
            }

            return -Acc;
        }

        void INonlinVolumeForm_GradV.Form(ref VolumFormParams prm, MultidimensionalArray[] U, MultidimensionalArray[] GradU, MultidimensionalArray f) {

            int NumofCells = prm.Len;
            int NumOfNodes = f.GetLength(1); // no of nodes per cell
            Debug.Assert(f.GetLength(0) == NumofCells);
            int _NOParams = this.ParameterOrdering == null ? 0 : this.ParameterOrdering.Count;
            double[] Parameters = new double[_NOParams];


            for(int cell = 0; cell < NumofCells; cell++) { // loop over cells...
                for(int node = 0; node < NumOfNodes; node++) { // loop over nodes... 

                    for(int np = 0; np < _NOParams; np++) {
                        Parameters[np] = prm.ParameterVars[np][cell, node];
                    }
                    double viscosity = Viscosity(Parameters) * base.m_alpha;
                    Debug.Assert(!double.IsNaN(viscosity));
                    Debug.Assert(!double.IsInfinity(viscosity));

                    for(int d = 0; d < prm.GridDat.SpatialDimension; d++) {
                        f[cell, node, d] += viscosity * GradU[m_iComp][cell, node, d];
                    }
                }
            }
        }

        void INonlinEdgeForm_GradV.InternalEdge(ref EdgeFormParams efp, MultidimensionalArray[] Uin, MultidimensionalArray[] Uout, MultidimensionalArray[] GradUin, MultidimensionalArray[] GradUout, MultidimensionalArray fIN, MultidimensionalArray fOT) { // OK :)
            int NumOfEdges = efp.Len;
            Debug.Assert(fIN.GetLength(0) == NumOfEdges);
            Debug.Assert(fOT.GetLength(0) == NumOfEdges);
            int NumOfNodes = fIN.GetLength(1); // no of nodes per cell
            int _NOParams = this.ParameterOrdering == null ? 0 : this.ParameterOrdering.Count;
            double[] ParametersIN = new double[_NOParams];
            double[] ParametersOT = new double[_NOParams];

            //int NumOfArguments = 1;
            //Debug.Assert(NumOfArguments == Uin.Length);
            //Debug.Assert(NumOfArguments == Uout.Length);
            //Debug.Assert(NumOfArguments == GradUin.Length);
            //Debug.Assert(NumOfArguments == GradUout.Length);


            for(int edges = 0; edges < NumOfEdges; edges++) { // loop over edges...
                for(int node = 0; node < NumOfNodes; node++) { // loop over nodes...
                    double uJump = 0.5 * (Uin[m_iComp][edges, node] - Uout[m_iComp][edges, node]);

                    for(int np = 0; np < _NOParams; np++) {
                        ParametersIN[np] = efp.ParameterVars_IN[np][edges, node];
                        ParametersOT[np] = efp.ParameterVars_OUT[np][edges, node];

                    }
                    double viscosityIN = Viscosity(ParametersIN);
                    double viscosityOT = Viscosity(ParametersOT);
                    Debug.Assert(!double.IsNaN(viscosityIN));
                    Debug.Assert(!double.IsNaN(viscosityOT));
                    Debug.Assert(!double.IsInfinity(viscosityIN));
                    Debug.Assert(!double.IsInfinity(viscosityOT));



                    double fluxIn = viscosityIN * uJump;
                    double fluxOut = viscosityOT * uJump;
                    for(int d = 0; d < efp.GridDat.SpatialDimension; d++) {
                        double n = efp.Normals[edges, node, d];
                        fIN[edges, node, d] -= fluxIn * n;
                        fOT[edges, node, d] -= fluxOut * n;
                        fIN[edges, node, d] *= base.m_alpha;
                        fOT[edges, node, d] *= base.m_alpha;
                    }
                }
            }
        }

        void INonlinEdgeForm_GradV.BoundaryEdge(ref EdgeFormParams efp, MultidimensionalArray[] Uin, MultidimensionalArray[] GradUin, MultidimensionalArray f) {
            int L = efp.Len;
            Debug.Assert(f.GetLength(0) == L);
            int K = f.GetLength(1); // no of nodes per cell
            int D = efp.GridDat.SpatialDimension;
            int _NOParams = this.ParameterOrdering == null ? 0 : this.ParameterOrdering.Count;
            Debug.Assert(_NOParams == efp.ParameterVars_IN.Length);
            int _NOargs = this.ArgumentOrdering.Count;
            Debug.Assert(_NOargs == Uin.Length);
            Debug.Assert(_NOargs == GradUin.Length);

            CommonParamsBnd cpv;
            cpv.GridDat = efp.GridDat;
            cpv.Parameters_IN = new double[_NOParams];
            cpv.Normal = new Vector(D);;
            cpv.X = new Vector(D);
            cpv.time = efp.time;

            double[] _GradV_in = new double[D];
            double[,] _GradU_in = new double[_NOargs, D];
            double[] _U_in = new double[_NOargs];
            double _V_in = 0.0;
            byte[] EdgeTags = efp.GridDat.iGeomEdges.EdgeTags;

            for(int l = 0; l < L; l++) { // loop over edges ...
                cpv.iEdge = efp.e0 + l;
                cpv.EdgeTag = EdgeTags[cpv.iEdge];

                for(int k = 0; k < K; k++) { // loop over nodes...

                    for(int np = 0; np < _NOParams; np++) {
                        cpv.Parameters_IN[np] = efp.ParameterVars_IN[np][l, k];
                        Debug.Assert(!double.IsNaN(cpv.Parameters_IN[np]));
                        Debug.Assert(!double.IsInfinity(cpv.Parameters_IN[np]));
                    }

                    for(int d = 0; d < D; d++) {
                        cpv.Normal[d] = efp.Normals[l, k, d];
                        cpv.X[d] = efp.Nodes[l, k, d];
                    }

                    for(int na = 0; na < _NOargs; na++) {
                        if(Uin[na] != null) {
                            _U_in[na] = Uin[na][l, k];
                        } else {
                            _U_in[na] = 0;
                        }
                        if(GradUin[na] != null) {
                            for(int d = 0; d < D; d++) {
                                _GradU_in[na, d] = GradUin[na][l, k, d];
                            }
                        } else {
                            for(int d = 0; d < D; d++) {
                                _GradU_in[na, d] = 0;
                            }
                        }
                    }

                    for(int d = 0; d < D; d++) {
                        _GradV_in[d] = 1;
                        f[l, k, d] += this.BoundaryEdgeForm(ref cpv, _U_in, _GradU_in, _V_in, _GradV_in);
                        _GradV_in[d] = 0;
                    }
                }
            } 
        }

        void INonlinEdgeForm_V.InternalEdge(ref EdgeFormParams efp, MultidimensionalArray[] Uin, MultidimensionalArray[] Uout, MultidimensionalArray[] GradUin, MultidimensionalArray[] GradUout, MultidimensionalArray fin, MultidimensionalArray fot) {

            int NumOfCells = efp.Len;
            Debug.Assert(fin.GetLength(0) == NumOfCells);
            Debug.Assert(fot.GetLength(0) == NumOfCells);
            int NumOfNodes = fin.GetLength(1); // no of nodes per cell

            for(int cell = 0; cell < NumOfCells; cell++) { // loop over cells...
                int iEdge = efp.e0 + cell;

                int jCellIn = efp.GridDat.iGeomEdges.CellIndices[iEdge, 0];
                int jCellOut = efp.GridDat.iGeomEdges.CellIndices[iEdge, 1];
                double pnlty = penalty(efp.GridDat, jCellIn, jCellOut, iEdge);

                int _NOParams = this.ParameterOrdering == null ? 0 : this.ParameterOrdering.Count;
                double[] ParametersIN = new double[_NOParams];
                double[] ParametersOT = new double[_NOParams];
                for(int node = 0; node < NumOfNodes; node++) {
                    // SIPG Flux Loops
                    for(int np = 0; np < _NOParams; np++) {
                        ParametersIN[np] = efp.ParameterVars_IN[np][cell, node];
                        ParametersOT[np] = efp.ParameterVars_OUT[np][cell, node];

                    }
                    double viscosityIN = Viscosity(ParametersIN);
                    double viscosityOT = Viscosity(ParametersOT);
                    Debug.Assert(!double.IsNaN(viscosityIN));
                    Debug.Assert(!double.IsNaN(viscosityOT));
                    Debug.Assert(!double.IsInfinity(viscosityIN));
                    Debug.Assert(!double.IsInfinity(viscosityOT));

                    double flux = 0.0;
                    for(int d = 0; d < efp.GridDat.SpatialDimension; d++) {
                        double n = efp.Normals[cell, node, d];
                        flux -= 0.5 * (viscosityIN * GradUin[m_iComp][cell, node, d] + viscosityOT * GradUout[m_iComp][cell, node, d]) * n * base.m_alpha;
                    }
                    flux += Math.Max(viscosityIN, viscosityOT) * (Uin[m_iComp][cell, node] - Uout[m_iComp][cell, node]) * pnlty;
                
                    fin[cell, node] += flux;
                    fot[cell, node] -= flux;
                }
            }
        }

        void INonlinEdgeForm_V.BoundaryEdge(ref EdgeFormParams efp, MultidimensionalArray[] Uin, MultidimensionalArray[] GradUin, MultidimensionalArray f) {
            int L = efp.Len;
            Debug.Assert(f.GetLength(0) == L);
            int K = f.GetLength(1); // no of nodes per cell
            int D = efp.GridDat.SpatialDimension;
            int _NOParams = this.ParameterOrdering == null ? 0 : this.ParameterOrdering.Count;
            Debug.Assert(_NOParams == efp.ParameterVars_IN.Length);
            int _NOargs = this.ArgumentOrdering.Count;
            Debug.Assert(_NOargs == Uin.Length);
            Debug.Assert(_NOargs == GradUin.Length);

            CommonParamsBnd cpv;
            cpv.GridDat = efp.GridDat;
            cpv.Parameters_IN = new double[_NOParams];
            cpv.Normal = new double[D];
            cpv.X = new double[D];
            cpv.time = efp.time;

            double[] _GradV_in = new double[D];
            double[,] _GradU_in = new double[_NOargs, D];
            double[] _U_in = new double[_NOargs];
            double _V_in = 0.0;
            byte[] EdgeTags = efp.GridDat.iGeomEdges.EdgeTags;

 

            for(int l = 0; l < L; l++) { // loop over edges...
                cpv.iEdge = efp.e0 + l;
                cpv.EdgeTag = EdgeTags[cpv.iEdge];

                for(int k = 0; k < K; k++) { // loop over nodes...

                    for(int np = 0; np < _NOParams; np++) {
                        cpv.Parameters_IN[np] = efp.ParameterVars_IN[np][l, k];
                        Debug.Assert(!double.IsNaN(cpv.Parameters_IN[np]));
                        Debug.Assert(!double.IsInfinity(cpv.Parameters_IN[np]));
                    }

                    for(int d = 0; d < D; d++) {
                        cpv.Normal[d] = efp.Normals[l, k, d];
                        cpv.X[d] = efp.Nodes[l, k, d];
                    }

                    for(int na = 0; na < _NOargs; na++) {
                        if(Uin[na] != null) {
                            _U_in[na] = Uin[na][l, k];
                        } else {
                            _U_in[na] = 0;
                        }
                        if(GradUin[na] != null) {
                            for(int d = 0; d < D; d++) {
                                _GradU_in[na, d] = GradUin[na][l, k, d];
                            }
                        } else {
                            for(int d = 0; d < D; d++) {
                                _GradU_in[na, d] = 0;
                            }
                        }
                    }

                    _V_in = 1;
                    f[l, k] += this.BoundaryEdgeForm(ref cpv, _U_in, _GradU_in, _V_in, _GradV_in);
                }
            }

 



        }
    }

    /// <summary>
    /// Solver mode for Swip2 and Swip3 terms.
    /// </summary>
    public enum ViscositySolverMode {
        /// <summary>
        /// Coupled solving for all velocity components.
        /// </summary>
        FullyCoupled,

        /// <summary>
        /// Segregated solving of single velocity components.
        /// </summary>
        Segregated
    }

    /// <summary>
    /// \f[ 
    ///   - \operatorname{div} \left( \mu (\partial_d \vec{u}) \right)
    /// \f]
    /// </summary>
    public class swipViscosity_Term2 : swipViscosityBase, INonlinVolumeForm_GradV,
        INonlinEdgeForm_GradV,
        INonlinEdgeForm_V {

        private ViscositySolverMode ViscSolverMode;

        /// <summary>
        /// ctor; parameter documentation see <see cref="swipViscosityBase.swipViscosityBase"/>.
        /// </summary>
        public swipViscosity_Term2(double _penalty, int iComp, int D, IncompressibleBoundaryCondMap bcmap,
                                   ViscosityOption _ViscosityMode, ViscositySolverMode ViscSolverMode = ViscositySolverMode.FullyCoupled,
                                   double constantViscosityValue = double.NaN, double reynolds = double.NaN, MaterialLaw EoS = null, bool ignoreVectorized =false)
            : base(_penalty, iComp, D, bcmap, _ViscosityMode, constantViscosityValue, reynolds, EoS, ignoreVectorized) {

            this.ViscSolverMode = ViscSolverMode;
        }

        public override double VolumeForm(ref Foundation.CommonParamsVol cpv, double[] U, double[,] GradU, double V, double[] GradV) {
            double acc = 0;
            double visc = Viscosity(cpv.Parameters);
            for(int d = 0; d < cpv.D; d++)
                // we want to:
                //    sum(  \partial_{m_iComp} u_d  * \partial_{d} v, d=0..D-1)
                acc += GradU[d, base.m_iComp] * GradV[d] * visc * base.m_alpha;
            return acc;
        }


        public override double InnerEdgeForm(ref Foundation.CommonParams inp, double[] _uA, double[] _uB, double[,] _Grad_uA, double[,] _Grad_uB, double _vA, double _vB, double[] _Grad_vA, double[] _Grad_vB) {
            double Acc = 0.0;

            double pnlty = this.penalty(inp.GridDat, inp.jCellIn, inp.jCellOut, inp.iEdge);//, inp.GridDat.Cells.cj);
            double muA = this.Viscosity(inp.Parameters_IN);
            double muB = this.Viscosity(inp.Parameters_OUT);


            for(int i = 0; i < inp.D; i++) {
                // consistency term
                Acc += 0.5 * (muA * _Grad_uA[i, m_iComp] + muB * _Grad_uB[i, m_iComp]) * (_vA - _vB) * inp.Normal[i];
                // symmetry term
                switch(ViscSolverMode) {
                    case ViscositySolverMode.FullyCoupled:
                        Acc += 0.5 * (muA * _Grad_vA[i] + muB * _Grad_vB[i]) * (_uA[i] - _uB[i]) * inp.Normal[m_iComp];
                        break;
                    case ViscositySolverMode.Segregated:
                        if(i == m_iComp)
                            Acc += 0.5 * (muA * _Grad_vA[i] + muB * _Grad_vB[i]) * (_uA[i] - _uB[i]) * inp.Normal[m_iComp];
                        break;
                    default:
                        throw new NotImplementedException();
                }
            }
            Acc *= base.m_alpha;

            // penalty term
            double muMax = (Math.Abs(muA) > Math.Abs(muB)) ? muA : muB;
            Acc -= (_uA[m_iComp] - _uB[m_iComp]) * (_vA - _vB) * pnlty * muMax;

            return -Acc;
        }


        /// <summary>
        /// Neumann boundary value;
        /// </summary>
        double g_Neu(double[] X, double[] N, int EdgeTag) {
            if(base.g_Neu_Override == null) {
                //return 0.0;

                throw new NotSupportedException("Neumann BC. for the \\/U^T -- term is problematic!");

            } else {
                double Acc = 0;
                for(int i = 0; i < base.m_D; i++) {
                    Acc += N[i] * g_Neu_Override(i, X, base.m_iComp);
                }
                return Acc;
            }
        }


        public override double BoundaryEdgeForm(ref Foundation.CommonParamsBnd inp, double[] _uA, double[,] _Grad_uA, double _vA, double[] _Grad_vA) {
            double Acc = 0.0;

            double pnlty = 2 * this.penalty(inp.GridDat, inp.jCellIn, -1, inp.iEdge);//, inp.GridDat.Cells.cj);
            double muA = this.Viscosity(inp.Parameters_IN);
            IncompressibleBcType edgType = base.EdgeTag2Type[inp.EdgeTag];

            switch(edgType) {
                case IncompressibleBcType.Velocity_Inlet:
                case IncompressibleBcType.Wall:
                case IncompressibleBcType.NoSlipNeumann: {
                    // inhom. Dirichlet b.c.
                    // +++++++++++++++++++++
                     

                    for(int i = 0; i < inp.D; i++) {
                        // consistency
                        Acc += (muA * _Grad_uA[i, m_iComp]) * (_vA) * inp.Normal[i];
                        // symmetry
                        switch(ViscSolverMode) {
                            case ViscositySolverMode.FullyCoupled:
                                Acc += (muA * _Grad_vA[i]) * (_uA[i] - this.g_Diri(inp.X, inp.time, inp.EdgeTag, i)) * inp.Normal[m_iComp];
                                break;
                            case ViscositySolverMode.Segregated:
                                if(i == m_iComp)
                                    Acc += (muA * _Grad_vA[i]) * (_uA[i] - this.g_Diri(inp.X, inp.time, inp.EdgeTag, i)) * inp.Normal[m_iComp];
                                break;
                            default:
                                throw new NotImplementedException();
                        }
                    }
                    Acc *= base.m_alpha;

                    // penalty
                    Acc -= muA * (_uA[m_iComp] - this.g_Diri(inp.X, inp.time, inp.EdgeTag, base.m_iComp)) * (_vA - 0) * pnlty;

                    break;
                }
                case IncompressibleBcType.FreeSlip:
                case IncompressibleBcType.SlipSymmetry: {

                    int D = inp.D;
                    double g_D;

                    for(int dN = 0; dN < D; dN++) {
                        for(int dD = 0; dD < D; dD++) {
                            // consistency
                            Acc += muA * (inp.Normal[dN] * _Grad_uA[dD, dN] * inp.Normal[dD]) * (_vA * inp.Normal[m_iComp]) * base.m_alpha;
                            // symmetry
                            switch(ViscSolverMode) {
                                case ViscositySolverMode.FullyCoupled:
                                    g_D = this.g_Diri(inp.X, inp.time, inp.EdgeTag, dD);
                                    Acc += muA * (inp.Normal[dN] * _Grad_vA[dN] * inp.Normal[m_iComp]) * (_uA[dD] - g_D) * inp.Normal[dD] * base.m_alpha;
                                    break;
                                case ViscositySolverMode.Segregated:
                                default:
                                    throw new NotImplementedException();
                            }
                        }
                        g_D = this.g_Diri(inp.X, inp.time, inp.EdgeTag, dN);
                        // penalty
                        Acc -= muA * ((_uA[dN] - g_D) * inp.Normal[dN]) * ((_vA - 0) * inp.Normal[m_iComp]) * pnlty;
                    }

                    break;
                }
                case IncompressibleBcType.NavierSlip_Linear: {

                    double ls = Lslip[inp.jCellIn];
                    if(ls == 0.0)
                        goto case IncompressibleBcType.Velocity_Inlet;
                    else
                        goto case IncompressibleBcType.FreeSlip;


                }
                    //case IncompressibleBcType.NavierSlip_localized: {

                    //        double ls = Lslip[inp.jCellIn];
                    //        if(ls > 0.0) {
                    //            m_beta = muA / ls;
                    //            goto case IncompressibleBcType.NavierSlip_Linear;
                    //        } else {
                    //            goto case IncompressibleBcType.Velocity_Inlet;
                    //        }
                    //    }
                case IncompressibleBcType.Pressure_Dirichlet:
                case IncompressibleBcType.Outflow:
                case IncompressibleBcType.Pressure_Outlet: {

                    if(base.g_Neu_Override == null) {
                        // Inner values of velocity gradient are taken, i.e.
                        // no boundary condition for the velocity (resp. velocity gradient) is imposed.
                        for(int i = 0; i < inp.D; i++) {
                            Acc += (muA * _Grad_uA[i, m_iComp]) * (_vA) * inp.Normal[i];
                        }
                    } else {
                        double g_N = g_Neu(inp.X, inp.Normal, inp.EdgeTag);
                        Acc += muA * g_N * _vA;
                    }
                    Acc *= base.m_alpha;

                    break;
                }
                default:
                    throw new NotSupportedException();
            }

            return -Acc;
        }

        void INonlinVolumeForm_GradV.Form(ref VolumFormParams prm, MultidimensionalArray[] U, MultidimensionalArray[] GradU, MultidimensionalArray f) { //OK:)

            int NumofCells = prm.Len;
            int NumOfNodes = f.GetLength(1); // no of nodes per cell
            Debug.Assert(f.GetLength(0) == NumofCells);
            int _NOParams = this.ParameterOrdering == null ? 0 : this.ParameterOrdering.Count;
            double[] Parameters = new double[_NOParams];


            for(int cell = 0; cell < NumofCells; cell++) { // loop over cells...
                for(int node = 0; node < NumOfNodes; node++) { // loop over nodes... 

                    for(int np = 0; np < _NOParams; np++) {
                        Parameters[np] = prm.ParameterVars[np][cell, node];
                    }
                    double viscosity = Viscosity(Parameters) *base.m_alpha;

                    for(int d = 0; d < prm.GridDat.SpatialDimension; d++) {
                        f[cell, node, d] += viscosity * GradU[d][cell, node, m_iComp];
                    }
                }
            }
        }

        void INonlinEdgeForm_GradV.InternalEdge(ref EdgeFormParams efp, MultidimensionalArray[] Uin, MultidimensionalArray[] Uout, MultidimensionalArray[] GradUin, MultidimensionalArray[] GradUout, MultidimensionalArray fIN, MultidimensionalArray fOT) { // OK :)
            int NumOfEdges = efp.Len;
            Debug.Assert(fIN.GetLength(0) == NumOfEdges);
            Debug.Assert(fOT.GetLength(0) == NumOfEdges);
            int NumOfNodes = fIN.GetLength(1); // no of nodes per cell
            int _NOParams = this.ParameterOrdering == null ? 0 : this.ParameterOrdering.Count;
            double[] ParametersIN = new double[_NOParams];
            double[] ParametersOT = new double[_NOParams];

            for(int edges = 0; edges < NumOfEdges; edges++) { // loop over edges...
                for(int node = 0; node < NumOfNodes; node++) { // loop over nodes...

                    for(int np = 0; np < _NOParams; np++) {
                        ParametersIN[np] = efp.ParameterVars_IN[np][edges, node];
                        ParametersOT[np] = efp.ParameterVars_OUT[np][edges, node];
                    }

                    double viscosityIN = Viscosity(ParametersIN);
                    double viscosityOT = Viscosity(ParametersOT);
                    double n = efp.Normals[edges, node, m_iComp];
                    switch(ViscSolverMode) {
                        case ViscositySolverMode.FullyCoupled:
                            for(int d = 0; d < efp.GridDat.SpatialDimension; d++) {
                                fIN[edges, node, d] -= 0.5 * viscosityIN * (Uin[d][edges, node] - Uout[d][edges, node]) * n * base.m_alpha;
                                fOT[edges, node, d] -= 0.5 * viscosityOT * (Uin[d][edges, node] - Uout[d][edges, node]) * n * base.m_alpha;
                            }
                            break;
                        case ViscositySolverMode.Segregated:
                            fIN[edges, node, m_iComp] -= 0.5 * viscosityIN * (Uin[m_iComp][edges, node] - Uout[m_iComp][edges, node]) * n * base.m_alpha;
                            fOT[edges, node, m_iComp] -= 0.5 * viscosityOT * (Uin[m_iComp][edges, node] - Uout[m_iComp][edges, node]) * n * base.m_alpha;
                            break;
                        default:
                            throw new NotImplementedException();

                    }
                }
            }
        }

        void INonlinEdgeForm_GradV.BoundaryEdge(ref EdgeFormParams efp, MultidimensionalArray[] Uin, MultidimensionalArray[] GradUin, MultidimensionalArray f) {
            int L = efp.Len;
            Debug.Assert(f.GetLength(0) == L);
            int K = f.GetLength(1); // no of nodes per cell
            int D = efp.GridDat.SpatialDimension;
            int _NOParams = this.ParameterOrdering == null ? 0 : this.ParameterOrdering.Count;
            Debug.Assert(_NOParams == efp.ParameterVars_IN.Length);
            int _NOargs = this.ArgumentOrdering.Count;
            Debug.Assert(_NOargs == Uin.Length);
            Debug.Assert(_NOargs == GradUin.Length);

            CommonParamsBnd cpv;
            cpv.GridDat = efp.GridDat;
            cpv.Parameters_IN = new double[_NOParams];
            cpv.Normal = new double[D];
            cpv.X = new double[D];
            cpv.time = efp.time;

            double[] _GradV_in = new double[D];
            double[,] _GradU_in = new double[_NOargs, D];
            double[] _U_in = new double[_NOargs];
            double _V_in = 0.0;
            byte[] EdgeTags = efp.GridDat.iGeomEdges.EdgeTags;

            for(int l = 0; l < L; l++) { // loop over edges ...
                cpv.iEdge = efp.e0 + l;
                cpv.EdgeTag = EdgeTags[cpv.iEdge];

                for(int k = 0; k < K; k++) { // loop over nodes...

                    for(int np = 0; np < _NOParams; np++) {
                        cpv.Parameters_IN[np] = efp.ParameterVars_IN[np][l, k];
                    }

                    for(int d = 0; d < D; d++) {
                        cpv.Normal[d] = efp.Normals[l, k, d];
                        cpv.X[d] = efp.Nodes[l, k, d];
                    }

                    for(int na = 0; na < _NOargs; na++) {
                        if(Uin[na] != null) {
                            _U_in[na] = Uin[na][l, k];
                        } else {
                            _U_in[na] = 0;
                        }
                        if(GradUin[na] != null) {
                            for(int d = 0; d < D; d++) {
                                _GradU_in[na, d] = GradUin[na][l, k, d];
                            }
                        } else {
                            for(int d = 0; d < D; d++) {
                                _GradU_in[na, d] = 0;
                            }
                        }
                    }

                    for(int d = 0; d < D; d++) {
                        _GradV_in[d] = 1;
                        f[l, k, d] += this.BoundaryEdgeForm(ref cpv, _U_in, _GradU_in, _V_in, _GradV_in);
                        _GradV_in[d] = 0;
                    }
                }
            }
        }

        void INonlinEdgeForm_V.InternalEdge(ref EdgeFormParams efp, MultidimensionalArray[] Uin, MultidimensionalArray[] Uout, MultidimensionalArray[] GradUin, MultidimensionalArray[] GradUout, MultidimensionalArray fin, MultidimensionalArray fot) {

            int NumOfCells = efp.Len;
            Debug.Assert(fin.GetLength(0) == NumOfCells);
            Debug.Assert(fot.GetLength(0) == NumOfCells);
            int NumOfNodes = fin.GetLength(1); // no of nodes per cell

            for(int cell = 0; cell < NumOfCells; cell++) { // loop over cells...
                int iEdge = efp.e0 + cell;

                int jCellIn = efp.GridDat.iGeomEdges.CellIndices[iEdge, 0];
                int jCellOut = efp.GridDat.iGeomEdges.CellIndices[iEdge, 1];
                double pnlty = penalty(efp.GridDat, jCellIn, jCellOut, iEdge);

                int _NOParams = this.ParameterOrdering == null ? 0 : this.ParameterOrdering.Count;
                double[] ParametersIN = new double[_NOParams];
                double[] ParametersOT = new double[_NOParams];
                for(int node = 0; node < NumOfNodes; node++) {
                    // SIPG Flux Loops
                    for(int np = 0; np < _NOParams; np++) {
                        ParametersIN[np] = efp.ParameterVars_IN[np][cell, node];
                        ParametersOT[np] = efp.ParameterVars_OUT[np][cell, node];

                    }
                    double viscosityIN = Viscosity(ParametersIN);
                    double viscosityOT = Viscosity(ParametersOT);


                    double flux = 0.0;
                    for(int d = 0; d < efp.GridDat.SpatialDimension; d++) {
                        double n = efp.Normals[cell, node, d];
                        flux -= 0.5 * (viscosityIN * GradUin[d][cell, node, m_iComp] + viscosityOT * GradUout[d][cell, node, m_iComp]) * n * base.m_alpha;
                    }
                    flux += Math.Max(viscosityIN, viscosityOT) * (Uin[m_iComp][cell, node] - Uout[m_iComp][cell, node]) * pnlty;

                    fin[cell, node] += flux ;
                    fot[cell, node] -= flux ;
                }
            }
        }

        void INonlinEdgeForm_V.BoundaryEdge(ref EdgeFormParams efp, MultidimensionalArray[] Uin, MultidimensionalArray[] GradUin, MultidimensionalArray f) {
            int L = efp.Len;
            Debug.Assert(f.GetLength(0) == L);
            int K = f.GetLength(1); // no of nodes per cell
            int D = efp.GridDat.SpatialDimension;
            int _NOParams = this.ParameterOrdering == null ? 0 : this.ParameterOrdering.Count;
            Debug.Assert(_NOParams == efp.ParameterVars_IN.Length);
            int _NOargs = this.ArgumentOrdering.Count;
            Debug.Assert(_NOargs == Uin.Length);
            Debug.Assert(_NOargs == GradUin.Length);

            CommonParamsBnd cpv;
            cpv.GridDat = efp.GridDat;
            cpv.Parameters_IN = new double[_NOParams];
            cpv.Normal = new double[D];
            cpv.X = new double[D];
            cpv.time = efp.time;

            double[] _GradV_in = new double[D];
            double[,] _GradU_in = new double[_NOargs, D];
            double[] _U_in = new double[_NOargs];
            double _V_in = 0.0;
            byte[] EdgeTags = efp.GridDat.iGeomEdges.EdgeTags;



            for(int l = 0; l < L; l++) { // loop over edges...
                cpv.iEdge = efp.e0 + l;
                cpv.EdgeTag = EdgeTags[cpv.iEdge];

                for(int k = 0; k < K; k++) { // loop over nodes...

                    for(int np = 0; np < _NOParams; np++) {
                        cpv.Parameters_IN[np] = efp.ParameterVars_IN[np][l, k];
                    }

                    for(int d = 0; d < D; d++) {
                        cpv.Normal[d] = efp.Normals[l, k, d];
                        cpv.X[d] = efp.Nodes[l, k, d];
                    }

                    for(int na = 0; na < _NOargs; na++) {
                        if(Uin[na] != null) {
                            _U_in[na] = Uin[na][l, k];
                        } else {
                            _U_in[na] = 0;
                        }
                        if(GradUin[na] != null) {
                            for(int d = 0; d < D; d++) {
                                _GradU_in[na, d] = GradUin[na][l, k, d];
                            }
                        } else {
                            for(int d = 0; d < D; d++) {
                                _GradU_in[na, d] = 0;
                            }
                        }
                    }

                    _V_in = 1;
                    f[l, k] += this.BoundaryEdgeForm(ref cpv, _U_in, _GradU_in, _V_in, _GradV_in);
                }
            }





        }

    }


    /// <summary>
    /// \f[ 
    ///   \frac{2}{3} \operatorname{div} \left( \mu \myMatrix{I} \operatorname{div} ( \vec{u} )  \right)
    /// \f]
    /// </summary>
    public class swipViscosity_Term3 : swipViscosityBase, INonlinVolumeForm_GradV,
        INonlinEdgeForm_GradV,
        INonlinEdgeForm_V {

        private ViscositySolverMode ViscSolverMode;

        /// <summary>
        /// ctor; parameter documentation see <see cref="swipViscosityBase.swipViscosityBase"/>.
        /// </summary>
        public swipViscosity_Term3(double _penalty, int iComp, int D, IncompressibleBoundaryCondMap bcmap,
                                   ViscosityOption _ViscosityMode, ViscositySolverMode ViscSolverMode = ViscositySolverMode.FullyCoupled,
                                   double constantViscosityValue = double.NaN, double reynolds = double.NaN, MaterialLaw EoS = null, bool ignoreVectorized = false)
            : base(_penalty, iComp, D, bcmap, _ViscosityMode, constantViscosityValue, reynolds, EoS, ignoreVectorized) {

            this.ViscSolverMode = ViscSolverMode;
        }

        public override double VolumeForm(ref Foundation.CommonParamsVol cpv, double[] U, double[,] GradU, double V, double[] GradV) {
            double visc = Viscosity(cpv.Parameters);
            double acc = 0;
            for(int d = 0; d < cpv.D; d++)
                acc -= GradU[d, d] * GradV[base.m_iComp] * visc * base.m_alpha;
            return acc * (2.0 / 3.0);
        }


        public override double InnerEdgeForm(ref Foundation.CommonParams inp, double[] _uA, double[] _uB, double[,] _Grad_uA, double[,] _Grad_uB, double _vA, double _vB, double[] _Grad_vA, double[] _Grad_vB) {
            double Acc = 0.0;

            double pnlty = this.penalty(inp.GridDat, inp.jCellIn, inp.jCellOut, inp.iEdge);//, inp.GridDat.Cells.cj);
            double muA = this.Viscosity(inp.Parameters_IN);
            double muB = this.Viscosity(inp.Parameters_OUT);


            for(int i = 0; i < inp.D; i++) {
                // consistency term
                Acc += 0.5 * (muA * _Grad_uA[i, i] + muB * _Grad_uB[i, i]) * (_vA - _vB) * inp.Normal[m_iComp];
                // symmetry term
                switch(ViscSolverMode) {
                    case ViscositySolverMode.FullyCoupled:
                        Acc += 0.5 * (muA * _Grad_vA[m_iComp] + muB * _Grad_vB[m_iComp]) * (_uA[i] - _uB[i]) * inp.Normal[i];
                        break;
                    case ViscositySolverMode.Segregated:
                        if(i == m_iComp)
                            Acc += 0.5 * (muA * _Grad_vA[m_iComp] + muB * _Grad_vB[m_iComp]) * (_uA[i] - _uB[i]) * inp.Normal[i];
                        break;
                    default:
                        throw new NotImplementedException();
                }
            }
            Acc *= base.m_alpha;

            // penalty term
            double muMax = (Math.Abs(muA) > Math.Abs(muB)) ? muA : muB;
            Acc -= (_uA[m_iComp] - _uB[m_iComp]) * (_vA - _vB) * pnlty * muMax;

            return Acc * (2.0 / 3.0);
        }



        /// <summary>
        /// Neumann boundary value;
        /// </summary>
        double g_Neu(double[] X, double[] N, int EdgeTag) {
            if(base.g_Neu_Override == null) {
                //return 0.0;

                throw new NotSupportedException("Neumann BC. for the \\/U^T -- term is problematic!");

            } else {
                double Acc = 0;
                for(int i = 0; i < base.m_D; i++) {
                    Acc += N[m_iComp] * g_Neu_Override(i, X, i);
                }
                return Acc;
            }
        }


        public override double BoundaryEdgeForm(ref Foundation.CommonParamsBnd inp, double[] _uA, double[,] _Grad_uA, double _vA, double[] _Grad_vA) {
            double Acc = 0.0;
            double pnlty = 2 * this.penalty(inp.GridDat, inp.jCellIn, -1, inp.iEdge);//, inp.GridDat.Cells.cj);
            double muA = this.Viscosity(inp.Parameters_IN);
            IncompressibleBcType edgType = base.EdgeTag2Type[inp.EdgeTag];

            switch(edgType) {
                case IncompressibleBcType.Velocity_Inlet:
                case IncompressibleBcType.Wall:
                case IncompressibleBcType.NoSlipNeumann: {
                    // inhom. Dirichlet b.c.
                    // +++++++++++++++++++++                      

                    for(int i = 0; i < inp.D; i++) {
                        // consistency
                        Acc += (muA * _Grad_uA[i, i]) * (_vA) * inp.Normal[m_iComp];
                        // symmetry
                        switch(ViscSolverMode) {
                            case ViscositySolverMode.FullyCoupled:
                                Acc += (muA * _Grad_vA[m_iComp]) * (_uA[i] - this.g_Diri(inp.X, inp.time, inp.EdgeTag, i)) * inp.Normal[i];
                                break;
                            case ViscositySolverMode.Segregated:
                                if(i == m_iComp)
                                    Acc += (muA * _Grad_vA[m_iComp]) * (_uA[i] - this.g_Diri(inp.X, inp.time, inp.EdgeTag, i)) * inp.Normal[i];
                                break;
                            default:
                                throw new NotImplementedException();
                        }
                    }
                    Acc *= base.m_alpha;

                    // penalty
                    Acc -= muA * (_uA[m_iComp] - this.g_Diri(inp.X, inp.time, inp.EdgeTag, base.m_iComp)) * (_vA - 0) * pnlty;

                    break;
                }
                case IncompressibleBcType.Pressure_Dirichlet:
                case IncompressibleBcType.Outflow:
                case IncompressibleBcType.Pressure_Outlet: {

                    if(base.g_Neu_Override == null) {
                        // Inner values of velocity gradient are taken, i.e.
                        // no boundary condition for the velocity (resp. velocity gradient) is imposed.
                        for(int i = 0; i < inp.D; i++) {
                            Acc += (muA * _Grad_uA[i, i]) * (_vA) * inp.Normal[m_iComp];
                        }
                    } else {
                        double g_N = g_Neu(inp.X, inp.Normal, inp.EdgeTag);
                        Acc += muA * g_N * _vA;
                    }
                    Acc *= base.m_alpha;

                    break;
                }
                default:
                    throw new NotSupportedException();
            }

            return Acc * (2.0 / 3.0);
        }

        void INonlinVolumeForm_GradV.Form(ref VolumFormParams prm, MultidimensionalArray[] U, MultidimensionalArray[] GradU, MultidimensionalArray f) {

            int NumofCells = prm.Len;
            int NumOfNodes = f.GetLength(1); // no of nodes per cell
            Debug.Assert(f.GetLength(0) == NumofCells);
            int _NOParams = this.ParameterOrdering == null ? 0 : this.ParameterOrdering.Count;
            double[] Parameters = new double[_NOParams];


            for(int cell = 0; cell < NumofCells; cell++) { // loop over cells...
                for(int node = 0; node < NumOfNodes; node++) { // loop over nodes... 

                    for(int np = 0; np < _NOParams; np++) {
                        Parameters[np] = prm.ParameterVars[np][cell, node];
                    }
                    double viscosity = Viscosity(Parameters);
                    for(int d = 0; d < prm.GridDat.SpatialDimension; d++) {
                        f[cell, node, m_iComp] -= viscosity * GradU[d][cell, node, d] * (2.0 / 3.0) * base.m_alpha;
                    }
                }
            }
        }

        void INonlinEdgeForm_GradV.InternalEdge(ref EdgeFormParams efp, MultidimensionalArray[] Uin, MultidimensionalArray[] Uout, MultidimensionalArray[] GradUin, MultidimensionalArray[] GradUout, MultidimensionalArray fIN, MultidimensionalArray fOT) { // OK :)

            int NumOfEdges = efp.Len;
            Debug.Assert(fIN.GetLength(0) == NumOfEdges);
            Debug.Assert(fOT.GetLength(0) == NumOfEdges);
            int NumOfNodes = fIN.GetLength(1); // no of nodes per cell
            int _NOParams = this.ParameterOrdering == null ? 0 : this.ParameterOrdering.Count;
            double[] ParametersIN = new double[_NOParams];
            double[] ParametersOT = new double[_NOParams];

            for(int edges = 0; edges < NumOfEdges; edges++) { // loop over edges...
                for(int node = 0; node < NumOfNodes; node++) { // loop over nodes...

                    for(int np = 0; np < _NOParams; np++) {
                        ParametersIN[np] = efp.ParameterVars_IN[np][edges, node];
                        ParametersOT[np] = efp.ParameterVars_OUT[np][edges, node];
                    }

                    double viscosityIN = Viscosity(ParametersIN);
                    double viscosityOT = Viscosity(ParametersOT);
                    double n;
                    switch(ViscSolverMode) {
                        case ViscositySolverMode.FullyCoupled:
                            for(int d = 0; d < efp.GridDat.SpatialDimension; d++) {
                                n = efp.Normals[edges, node, d];
                                fIN[edges, node, m_iComp] -= 0.5 * viscosityIN * (Uin[d][edges, node] - Uout[d][edges, node]) * n * base.m_alpha * (-2.0 / 3.0);
                                fOT[edges, node, m_iComp] -= 0.5 * viscosityOT * (Uin[d][edges, node] - Uout[d][edges, node]) * n * base.m_alpha * (-2.0 / 3.0);
                            }
                            break;
                        case ViscositySolverMode.Segregated:
                            n = efp.Normals[edges, node, m_iComp];
                            fIN[edges, node, m_iComp] -= 0.5 * viscosityIN * (Uin[m_iComp][edges, node] - Uout[m_iComp][edges, node]) * n * base.m_alpha * (-2.0 / 3.0);
                            fOT[edges, node, m_iComp] -= 0.5 * viscosityOT * (Uin[m_iComp][edges, node] - Uout[m_iComp][edges, node]) * n * base.m_alpha * (-2.0 / 3.0);
                            break;
                        default:
                            throw new NotImplementedException();

                    }
                }
            }
        }

        void INonlinEdgeForm_GradV.BoundaryEdge(ref EdgeFormParams efp, MultidimensionalArray[] Uin, MultidimensionalArray[] GradUin, MultidimensionalArray f) {
            int L = efp.Len;
            Debug.Assert(f.GetLength(0) == L);
            int K = f.GetLength(1); // no of nodes per cell
            int D = efp.GridDat.SpatialDimension;
            int _NOParams = this.ParameterOrdering == null ? 0 : this.ParameterOrdering.Count;
            Debug.Assert(_NOParams == efp.ParameterVars_IN.Length);
            int _NOargs = this.ArgumentOrdering.Count;
            Debug.Assert(_NOargs == Uin.Length);
            Debug.Assert(_NOargs == GradUin.Length);

            CommonParamsBnd cpv;
            cpv.GridDat = efp.GridDat;
            cpv.Parameters_IN = new double[_NOParams];
            cpv.Normal = new double[D];
            cpv.X = new double[D];
            cpv.time = efp.time;

            double[] _GradV_in = new double[D];
            double[,] _GradU_in = new double[_NOargs, D];
            double[] _U_in = new double[_NOargs];
            double _V_in = 0.0;
            byte[] EdgeTags = efp.GridDat.iGeomEdges.EdgeTags;

            for(int l = 0; l < L; l++) { // loop over edges ...
                cpv.iEdge = efp.e0 + l;
                cpv.EdgeTag = EdgeTags[cpv.iEdge];

                for(int k = 0; k < K; k++) { // loop over nodes...

                    for(int np = 0; np < _NOParams; np++) {
                        cpv.Parameters_IN[np] = efp.ParameterVars_IN[np][l, k];
                    }

                    for(int d = 0; d < D; d++) {
                        cpv.Normal[d] = efp.Normals[l, k, d];
                        cpv.X[d] = efp.Nodes[l, k, d];
                    }

                    for(int na = 0; na < _NOargs; na++) {
                        if(Uin[na] != null) {
                            _U_in[na] = Uin[na][l, k];
                        } else {
                            _U_in[na] = 0;
                        }
                        if(GradUin[na] != null) {
                            for(int d = 0; d < D; d++) {
                                _GradU_in[na, d] = GradUin[na][l, k, d];
                            }
                        } else {
                            for(int d = 0; d < D; d++) {
                                _GradU_in[na, d] = 0;
                            }
                        }
                    }

                    for(int d = 0; d < D; d++) {
                        _GradV_in[d] = 1;
                        f[l, k, d] += this.BoundaryEdgeForm(ref cpv, _U_in, _GradU_in, _V_in, _GradV_in);
                        _GradV_in[d] = 0;
                    }
                }
            }
        }


        void INonlinEdgeForm_V.InternalEdge(ref EdgeFormParams efp, MultidimensionalArray[] Uin, MultidimensionalArray[] Uout, MultidimensionalArray[] GradUin, MultidimensionalArray[] GradUout, MultidimensionalArray fin, MultidimensionalArray fot) {
            int NumOfCells = efp.Len;
            Debug.Assert(fin.GetLength(0) == NumOfCells);
            Debug.Assert(fot.GetLength(0) == NumOfCells);
            int NumOfNodes = fin.GetLength(1); // no of nodes per cell

            for(int cell = 0; cell < NumOfCells; cell++) { // loop over cells...
                int iEdge = efp.e0 + cell;

                int jCellIn = efp.GridDat.iGeomEdges.CellIndices[iEdge, 0];
                int jCellOut = efp.GridDat.iGeomEdges.CellIndices[iEdge, 1];
                double pnlty = penalty(efp.GridDat, jCellIn, jCellOut, iEdge);

                int _NOParams = this.ParameterOrdering == null ? 0 : this.ParameterOrdering.Count;
                double[] ParametersIN = new double[_NOParams];
                double[] ParametersOT = new double[_NOParams];
                for(int node = 0; node < NumOfNodes; node++) {
                    // SIPG Flux Loops
                    for(int np = 0; np < _NOParams; np++) {
                        ParametersIN[np] = efp.ParameterVars_IN[np][cell, node];
                        ParametersOT[np] = efp.ParameterVars_OUT[np][cell, node];

                    }
                    double viscosityIN = Viscosity(ParametersIN);
                    double viscosityOT = Viscosity(ParametersOT);


                    double flux = 0.0;
                    for(int d = 0; d < efp.GridDat.SpatialDimension; d++) {
                        double n = efp.Normals[cell, node, m_iComp];
                        flux -= 0.5 * (viscosityIN * GradUin[d][cell, node, d] + viscosityOT * GradUout[d][cell, node, d]) * n * base.m_alpha;
                    }
                    flux += Math.Max(viscosityIN, viscosityOT) * (Uin[m_iComp][cell, node] - Uout[m_iComp][cell, node]) * pnlty;

                    fin[cell, node] += flux * (-2.0 / 3.0);
                    fot[cell, node] -= flux * (-2.0 / 3.0);
                }
            }
        }

        void INonlinEdgeForm_V.BoundaryEdge(ref EdgeFormParams efp, MultidimensionalArray[] Uin, MultidimensionalArray[] GradUin, MultidimensionalArray f) {
            int L = efp.Len;
            Debug.Assert(f.GetLength(0) == L);
            int K = f.GetLength(1); // no of nodes per cell
            int D = efp.GridDat.SpatialDimension;
            int _NOParams = this.ParameterOrdering == null ? 0 : this.ParameterOrdering.Count;
            Debug.Assert(_NOParams == efp.ParameterVars_IN.Length);
            int _NOargs = this.ArgumentOrdering.Count;
            Debug.Assert(_NOargs == Uin.Length);
            Debug.Assert(_NOargs == GradUin.Length);

            CommonParamsBnd cpv;
            cpv.GridDat = efp.GridDat;
            cpv.Parameters_IN = new double[_NOParams];
            cpv.Normal = new double[D];
            cpv.X = new double[D];
            cpv.time = efp.time;

            double[] _GradV_in = new double[D];
            double[,] _GradU_in = new double[_NOargs, D];
            double[] _U_in = new double[_NOargs];
            double _V_in = 0.0;
            byte[] EdgeTags = efp.GridDat.iGeomEdges.EdgeTags;



            for(int l = 0; l < L; l++) { // loop over edges...
                cpv.iEdge = efp.e0 + l;
                cpv.EdgeTag = EdgeTags[cpv.iEdge];

                for(int k = 0; k < K; k++) { // loop over nodes...

                    for(int np = 0; np < _NOParams; np++) {
                        cpv.Parameters_IN[np] = efp.ParameterVars_IN[np][l, k];
                    }

                    for(int d = 0; d < D; d++) {
                        cpv.Normal[d] = efp.Normals[l, k, d];
                        cpv.X[d] = efp.Nodes[l, k, d];
                    }

                    for(int na = 0; na < _NOargs; na++) {
                        if(Uin[na] != null) {
                            _U_in[na] = Uin[na][l, k];
                        } else {
                            _U_in[na] = 0;
                        }
                        if(GradUin[na] != null) {
                            for(int d = 0; d < D; d++) {
                                _GradU_in[na, d] = GradUin[na][l, k, d];
                            }
                        } else {
                            for(int d = 0; d < D; d++) {
                                _GradU_in[na, d] = 0;
                            }
                        }
                    }

                    _V_in = 1;
                    f[l, k] += this.BoundaryEdgeForm(ref cpv, _U_in, _GradU_in, _V_in, _GradV_in);
                }
            }





        }
    }
}<|MERGE_RESOLUTION|>--- conflicted
+++ resolved
@@ -391,13 +391,9 @@
         /// <summary>
         /// Dirichlet boundary value: the given velocity at the boundary.
         /// </summary>
-<<<<<<< HEAD
         protected virtual double g_Diri(double[] X, double time, int EdgeTag, int d) {
             if (this.g_Diri_Override == null) {
-=======
-        protected double g_Diri(double[] X, double time, int EdgeTag, int d) {
-            if(this.g_Diri_Override == null) {
->>>>>>> 06884774
+
                 Func<double[], double, double> boundVel = this.velFunction[d][EdgeTag];
                 double ret = boundVel(X, time);
 
@@ -557,13 +553,9 @@
                     int D = inp.D;
                     double g_D;
 
-<<<<<<< HEAD
-                        for(int dN = 0; dN < D; dN++) {
-                            g_D = this.g_Diri(inp.X, inp.time, inp.EdgeTag, dN);
-=======
                     for(int dN = 0; dN < D; dN++) {
-                        g_D = base.g_Diri(inp.X, inp.time, inp.EdgeTag, dN);
->>>>>>> 06884774
+
+                        g_D = this.g_Diri(inp.X, inp.time, inp.EdgeTag, dN);
 
                         for(int dD = 0; dD < D; dD++) {
                             // consistency
@@ -587,16 +579,12 @@
                     if(ls > 0)
                         m_beta = muA / ls;
 
-<<<<<<< HEAD
-                        for(int dN = 0; dN < D; dN++) {
-                            g_D = this.g_Diri(inp.X, inp.time, inp.EdgeTag, dN);
-=======
+
                     int D = inp.D;
                     double g_D;
->>>>>>> 06884774
 
                     for(int dN = 0; dN < D; dN++) {
-                        g_D = base.g_Diri(inp.X, inp.time, inp.EdgeTag, dN);
+                        g_D = this.g_Diri(inp.X, inp.time, inp.EdgeTag, dN);
 
                         for(int dD = 0; dD < D; dD++) {
                             // consistency
@@ -610,13 +598,6 @@
                     }
 
 
-<<<<<<< HEAD
-                        // tangential dissipation force term
-                        for(int d1 = 0; d1 < D; d1++) {
-                            for(int d2 = 0; d2 < D; d2++) {
-                                g_D = this.g_Diri(inp.X, inp.time, inp.EdgeTag, d2);
-                                Acc -= (m_beta * P[d1, d2] * (_uA[d2] - g_D)) * (P[d1, m_iComp] * _vA) * base.m_alpha;
-=======
                     double[,] P = new double[D, D];
                     for(int d1 = 0; d1 < D; d1++) {
                         for(int d2 = 0; d2 < D; d2++) {
@@ -625,7 +606,6 @@
                                 P[d1, d2] = 1 - nn;
                             } else {
                                 P[d1, d2] = -nn;
->>>>>>> 06884774
                             }
                         }
                     }
@@ -633,7 +613,7 @@
                     // tangential dissipation force term
                     for(int d1 = 0; d1 < D; d1++) {
                         for(int d2 = 0; d2 < D; d2++) {
-                            g_D = base.g_Diri(inp.X, inp.time, inp.EdgeTag, d2);
+                            g_D = this.g_Diri(inp.X, inp.time, inp.EdgeTag, d2);
                             Acc -= (m_beta * P[d1, d2] * (_uA[d2] - g_D)) * (P[d1, m_iComp] * _vA) * base.m_alpha;
                         }
                     }
