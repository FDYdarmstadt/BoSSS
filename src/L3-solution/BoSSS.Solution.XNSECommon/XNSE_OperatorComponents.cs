--- conflicted
+++ resolved
@@ -243,11 +243,7 @@
 
             // pressure gradient
             // =================
-<<<<<<< HEAD
             if (config.isPressureGradient) {
-=======
-            if(config.isPressureGradient) { // && !config.isPInterfaceSet) {
->>>>>>> 511e6e82
                 var presLs = new Operator.Pressure.PressureFormAtLevelSet(d, D, LsTrk);
                 comps.Add(presLs);
             }
