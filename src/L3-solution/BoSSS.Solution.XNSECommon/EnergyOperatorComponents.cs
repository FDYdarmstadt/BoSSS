--- conflicted
+++ resolved
@@ -159,7 +159,6 @@
     //        double rhoIn = 1.0;
     //        double rhoOut = 1.0;
 
-<<<<<<< HEAD
     //        // 2 * {u_i * u_j} * n_j,
     //        // resp. 2 * {rho * u_i * u_j} * n_j for variable density
     //        r += rhoIn * Uin[0] * (inp.Parameters_IN[0] * inp.Normale[0] + inp.Parameters_IN[1] * inp.Normale[1]);
@@ -167,15 +166,7 @@
     //        if(m_SpatialDimension == 3) {
     //            r += rhoIn * Uin[0] * inp.Parameters_IN[2] * inp.Normale[2] + rhoOut * Uout[0] * inp.Parameters_OUT[2] * inp.Normale[2];
     //        }
-=======
-            // 2 * {u_i * u_j} * n_j,
-            // resp. 2 * {rho * u_i * u_j} * n_j for variable density
-            r += rhoIn * Uin[0] * (inp.Parameters_IN[0] * inp.Normal[0] + inp.Parameters_IN[1] * inp.Normal[1]);
-            r += rhoOut * Uout[0] * (inp.Parameters_OUT[0] * inp.Normal[0] + inp.Parameters_OUT[1] * inp.Normal[1]);
-            if(m_SpatialDimension == 3) {
-                r += rhoIn * Uin[0] * inp.Parameters_IN[2] * inp.Normal[2] + rhoOut * Uout[0] * inp.Parameters_OUT[2] * inp.Normal[2];
-            }
->>>>>>> 06884774
+
 
     //        // Calculate dissipative part
     //        // ==========================
@@ -190,13 +181,9 @@
     //        double LambdaIn;
     //        double LambdaOut;
 
-<<<<<<< HEAD
     //        LambdaIn = LambdaConvection.GetLambda(VelocityMeanIn, inp.Normale, true);
     //        LambdaOut = LambdaConvection.GetLambda(VelocityMeanOut, inp.Normale, true);
-=======
-            LambdaIn = LambdaConvection.GetLambda(VelocityMeanIn, inp.Normal, true);
-            LambdaOut = LambdaConvection.GetLambda(VelocityMeanOut, inp.Normal, true);
->>>>>>> 06884774
+
 
     //        double Lambda = Math.Max(LambdaIn, LambdaOut);
     //        double uJump = Uin[0] - Uout[0];
@@ -218,7 +205,6 @@
 
     //                    double r = 0.0;
 
-<<<<<<< HEAD
     //                    // Setup params
     //                    // ============
     //                    Foundation.CommonParams inp2;
@@ -228,19 +214,7 @@
     //                    inp2.Parameters_IN = inp.Parameters_IN;
     //                    inp2.X = inp.X;
     //                    inp2.time = inp.time;
-=======
-                        // Setup params
-                        // ============
-                        Foundation.CommonParams inp2;
-                        inp2.GridDat = inp.GridDat;
-                        inp2.Normal = inp.Normal;
-                        inp2.iEdge = inp.iEdge;
-                        inp2.Parameters_IN = inp.Parameters_IN;
-                        inp2.X = inp.X;
-                        inp2.time = inp.time;
-                        inp2.jCellIn = inp.jCellIn;
-                        inp2.jCellOut = int.MinValue;
->>>>>>> 06884774
+
 
     //                    // Specify Parameters_OUT
     //                    // ======================
@@ -278,17 +252,11 @@
     //                    if(m_SpatialDimension == 3)
     //                        u3 = inp.Parameters_IN[2];
 
-<<<<<<< HEAD
     //                    r += u_d * (u1 * inp.Normale[0] + u2 * inp.Normale[1]);
     //                    if(m_SpatialDimension == 3) {
     //                        r += u_d * u3 * inp.Normale[2];
     //                    }
-=======
-                        r += u_d * (u1 * inp.Normal[0] + u2 * inp.Normal[1]);
-                        if(m_SpatialDimension == 3) {
-                            r += u_d * u3 * inp.Normal[2];
-                        }
->>>>>>> 06884774
+
 
     //                    return r;
     //                }
@@ -582,7 +550,6 @@
     //    /// </summary>
     //    protected IncompressibleBcType[] EdgeTag2Type;
 
-<<<<<<< HEAD
     //    /// <summary>
     //    /// spatial dimension
     //    /// </summary>
@@ -594,40 +561,19 @@
     //    ///  - 2nd index: edge tag
     //    /// </summary>
     //    protected Func<double[], double, double>[][] kinFunction;
-=======
-        public double LevelSetForm(ref CommonParams cp, double[] U_Neg, double[] U_Pos, double[,] Grad_uA, double[,] Grad_uB, double v_Neg, double v_Pos, double[] Grad_vA, double[] Grad_vB) {
-            double[] U_NegFict, U_PosFict;
->>>>>>> 06884774
-
-
-<<<<<<< HEAD
+
+
+
     //    public swipViscosity(double _penaltyBase, int D, EnergyBoundaryCondMap bcmap) {
 
     //        this.m_penalty_base = _penaltyBase;
     //        this.m_D = D;
-=======
-            double[] ParamsNeg = cp.Parameters_IN;
-            double[] ParamsPos = cp.Parameters_OUT;
-            double[] ParamsPosFict, ParamsNegFict;
-            this.TransformU(ref ParamsNeg, ref ParamsPos, out ParamsNegFict, out ParamsPosFict);
-            //Flux for negativ side
-            double FlxNeg;
-            {
-
-                CommonParams inp = cp; // = default(BoSSS.Foundation.InParams);
-                inp.Parameters_OUT = ParamsNegFict;
->>>>>>> 06884774
+
 
     //        kinFunction = D.ForLoop(d => bcmap.bndFunction["KineticEnergy"]);
     //        EdgeTag2Type = bcmap.EdgeTag2Type;
     //    }
 
-<<<<<<< HEAD
-=======
-                BoSSS.Foundation.CommonParams inp = cp; // = default(BoSSS.Foundation.InParams);
-                inp.Parameters_IN = ParamsPosFict;
-                inp.time = cp.time;
->>>>>>> 06884774
 
     //    /// <summary>
     //    /// in the case of constant conductivity, the value of the conductivity
@@ -824,34 +770,14 @@
     //        double penaltySizeFactor_B = jCellOut >= 0 ? 1.0 / cj[jCellOut] : 0;
     //        double penaltySizeFactor = Math.Max(penaltySizeFactor_A, penaltySizeFactor_B);
 
-<<<<<<< HEAD
+
     //        Debug.Assert(!double.IsNaN(penaltySizeFactor_A));
     //        Debug.Assert(!double.IsNaN(penaltySizeFactor_B));
     //        Debug.Assert(!double.IsInfinity(penaltySizeFactor_A));
     //        Debug.Assert(!double.IsInfinity(penaltySizeFactor_B));
     //        Debug.Assert(!double.IsInfinity(m_penalty));
     //        Debug.Assert(!double.IsInfinity(m_penalty));
-=======
-
-        public int LevelSetIndex {
-            get { return 0; }
-        }
-
-        public SpeciesId PositiveSpecies {
-            get { return this.m_LsTrk.GetSpeciesId("B"); }
-        }
-
-        public SpeciesId NegativeSpecies {
-            get { return this.m_LsTrk.GetSpeciesId("A"); }
-        }
-
-        public TermActivationFlags LevelSetTerms {
-            get {
-                return TermActivationFlags.UxV;
-            }
-        }
-    }
->>>>>>> 06884774
+
 
     //        return penaltySizeFactor * m_penalty * m_penalty_base;
     //    }
@@ -909,7 +835,6 @@
     //    /// </summary>
     //    double m_penalty;
 
-<<<<<<< HEAD
 
     //    public void SetParameter(String speciesName, SpeciesId SpcId) {
     //        switch(speciesName) {
@@ -917,165 +842,7 @@
     //            case "B": currentmu = muB; complementmu = muA; SetBndfunction("B"); break;
     //            default: throw new ArgumentException("Unknown species.");
     //        }
-=======
-
-        public double VolumeForm(ref Foundation.CommonParamsVol cpv, double[] U, double[,] GradU, double V, double[] GradV) {
-            double acc = 0;
-            for(int d = 0; d < cpv.D; d++)
-                acc -= GradU[0, d] * GradV[d];
-
-            if(acc != 0.0)
-                acc *= Viscosity(cpv.Parameters) * this.m_alpha;
-            return -acc;
-        }
-
-
-        public double InnerEdgeForm(ref Foundation.CommonParams inp, double[] _uA, double[] _uB, double[,] _Grad_uA, double[,] _Grad_uB, double _vA, double _vB, double[] _Grad_vA, double[] _Grad_vB) {
-            double Acc = 0.0;
-
-            double pnlty = this.penalty(inp.jCellIn, inp.jCellOut);//, inp.GridDat.Cells.cj);
-            double muA = this.Viscosity(inp.Parameters_IN);
-            double muB = this.Viscosity(inp.Parameters_OUT);
-
-
-            for(int d = 0; d < inp.D; d++) {
-                Acc += 0.5 * (muA * _Grad_uA[0, d] + muB * _Grad_uB[0, d]) * (_vA - _vB) * inp.Normal[d];  // consistency term
-                Acc += 0.5 * (muA * _Grad_vA[d] + muB * _Grad_vB[d]) * (_uA[0] - _uB[0]) * inp.Normal[d];  // symmetry term
-            }
-            Acc *= this.m_alpha;
-
-            double muMax = (Math.Abs(muA) > Math.Abs(muB)) ? muA : muB;
-            Acc -= (_uA[0] - _uB[0]) * (_vA - _vB) * pnlty * muMax; // penalty term
-
-            return -Acc;
-        }
-
-        public double BoundaryEdgeForm(ref Foundation.CommonParamsBnd inp, double[] _uA, double[,] _Grad_uA, double _vA, double[] _Grad_vA) {
-            double Acc = 0.0;
-
-            double pnlty = 2 * this.penalty(inp.jCellIn, -1);//, inp.GridDat.Cells.cj);
-            double muA = this.Viscosity(inp.Parameters_IN);
-            IncompressibleBcType edgType = this.EdgeTag2Type[inp.EdgeTag];
-
-            switch(edgType) {
-                case IncompressibleBcType.Wall:
-                case IncompressibleBcType.Velocity_Inlet: {
-                        // inhom. Dirichlet b.c.
-                        // +++++++++++++++++++++
-
-                        double g_D = this.g_Diri(inp.X, inp.time, inp.EdgeTag, 0);
-
-                        for(int d = 0; d < inp.D; d++) {
-                            double nd = inp.Normal[d];
-                            Acc += (muA * _Grad_uA[0, d]) * (_vA) * nd;
-                            Acc += (muA * _Grad_vA[d]) * (_uA[0] - g_D) * nd;
-                        }
-                        Acc *= this.m_alpha;
-
-                        Acc -= muA * (_uA[0] - g_D) * (_vA - 0) * pnlty;
-                        break;
-                    }
-                case IncompressibleBcType.Pressure_Outlet:
-                case IncompressibleBcType.Pressure_Dirichlet: {
-
-                        for(int d = 0; d < inp.D; d++) {
-                            double nd = inp.Normal[d];
-                            Acc += (muA * _Grad_uA[0, d]) * (_vA) * nd;
-                            //Acc += (muA * _Grad_vA[d]) * (_uA[0] - g_D) * nd;
-                        }
-                        Acc *= this.m_alpha;
-
-                        //Acc -= muA * (_uA[0] - g_D) * (_vA - 0) * pnlty;
-                        break;
-                    }
-                default:
-                    throw new NotImplementedException("ToDo");
-            }
-
-            return -Acc;
-        }
-
-
-        /// <summary>
-        /// very dirty hack to 'inject' an alternate boundary condition value for unit testing,
-        /// designed to match <see cref="BoSSS.Application.ipViscosity.TestSolution.U"/>
-        /// </summary>
-        public Func<int, double[], double> g_Diri_Override;
-
-        /// <summary>
-        /// very dirty hack to 'inject' an alternate boundary condition value for unit testing,
-        /// designed to match <see cref="BoSSS.Application.ipViscosityTestSolution.dU"/>
-        /// </summary>
-        public Func<int, double[], int, double> g_Neu_Override;
-
-
-        /// <summary>
-        /// Dirichlet boundary value: the given temperature at the boundary.
-        /// </summary>
-        protected double g_Diri(double[] X, double time, int EdgeTag, int d) {
-            if(this.g_Diri_Override == null) {
-                Func<double[], double, double> boundVel = this.kinFunction[d][EdgeTag];
-                double ret = boundVel(X, time);
-
-                return ret;
-            } else {
-                return g_Diri_Override(d, X);
-            }
-        }
-
-        /// <summary>
-        /// Neumann boundary value;
-        /// </summary>
-        double g_Neu(double[] X, double[] N, int EdgeTag, int d) {
-            if(this.g_Neu_Override == null) {
-                return 0.0;
-            } else {
-                double Acc = 0;
-                for(int i = 0; i < this.m_D; i++) {
-                    Acc += N[i] * g_Neu_Override(d, X, i);
-                }
-                return Acc;
-            }
-        }
-
-
-
-        /// <summary>
-        /// Update of penalty length scales.
-        /// </summary>
-        /// <param name="cs"></param>
-        /// <param name="DomainDGdeg"></param>
-        /// <param name="TestDGdeg"></param>
-        public void CoefficientUpdate(CoefficientSet cs, int[] DomainDGdeg, int TestDGdeg) {
-            m_D = cs.GrdDat.SpatialDimension;
-            double _D = m_D;
-            double _p = DomainDGdeg.Max();
-
-            double penalty_deg_tri = (_p + 1) * (_p + _D) / _D; // formula for triangles/tetras
-            double penalty_deg_sqr = (_p + 1.0) * (_p + 1.0); // formula for squares/cubes
-
-            m_penalty = Math.Max(penalty_deg_tri, penalty_deg_sqr); // the conservative choice
-
-            cj = cs.CellLengthScales;
-
-            //Lslip = (MultidimensionalArray)cs.UserDefinedValues["SlipLengths"];
-        }
-
-        /// <summary>
-        /// Cell-wise length scales for the penalty computation.
-        /// </summary>
-        MultidimensionalArray cj;
-
-        /// <summary>
-        /// base multiplier for the penalty computation
-        /// </summary>
-        protected double m_penalty_base;
-
-        /// <summary>
-        /// penalty adapted for spatial dimension and DG-degree
-        /// </summary>
-        double m_penalty;
->>>>>>> 06884774
+
 
     //        double muFactor = Math.Max(currentmu, complementmu) / currentmu;
     //        base.m_penalty_base = this.m_penalty * muFactor;
@@ -1215,7 +982,6 @@
     //    EnergyBoundaryCondMap bcmap;
 
 
-<<<<<<< HEAD
     //    public StressDivergence(int SpatDim, EnergyMultiphaseBoundaryCondMap _bcmap, double _muA, double _muB) {
     //        m_D = SpatDim;
     //        bcmap = _bcmap;
@@ -1225,18 +991,7 @@
 
     //    double muA;
     //    double muB;
-=======
-        /// <summary>
-        /// default-implementation
-        /// </summary>
-        public double LevelSetForm(ref CommonParams inp,
-        //public override double EdgeForm(ref Linear2ndDerivativeCouplingFlux.CommonParams inp,
-            double[] uA, double[] uB, double[,] Grad_uA, double[,] Grad_uB,
-            double vA, double vB, double[] Grad_vA, double[] Grad_vB) {
-
-            double[] N = inp.Normal;
-            double hCellMin = this.m_LsTrk.GridDat.Cells.h_min[inp.jCellIn];
->>>>>>> 06884774
+
 
     //    double mu;
 
@@ -1248,11 +1003,6 @@
     //        }
     //    }
 
-<<<<<<< HEAD
-=======
-            double PosCellLengthScale = PosLengthScaleS[inp.jCellOut];
-            double NegCellLengthScale = NegLengthScaleS[inp.jCellIn];
->>>>>>> 06884774
 
     //    public override IList<String> ArgumentOrdering {
     //        get {
@@ -1308,17 +1058,8 @@
 
     //        double acc = 0;
 
-<<<<<<< HEAD
     //        IncompressibleBcType edgType = bcmap.EdgeTag2Type[inp.EdgeTag];
-=======
-        public IList<string> ParameterOrdering {
-            get {
-                return null;
-            }
-        }
-
-    }
->>>>>>> 06884774
+
 
     //        switch(edgType) {
     //            case IncompressibleBcType.Wall: {
@@ -1361,135 +1102,8 @@
 
     //    }
 
-<<<<<<< HEAD
     //    protected override double InnerEdgeFlux(ref CommonParams inp, Double[] Uin, Double[] Uout) {
-=======
-        /// <summary>
-        /// Spatial dimension;
-        /// </summary>
-        int m_D;
-
-        EnergyBoundaryCondMap bcmap;
-
-
-        public StressDivergence(int SpatDim, EnergyMultiphaseBoundaryCondMap _bcmap, double _muA, double _muB) {
-            m_D = SpatDim;
-            bcmap = _bcmap;
-            muA = _muA;
-            muB = _muB;
-        }
-
-        double muA;
-        double muB;
-
-        double mu;
-
-        public void SetParameter(String speciesName, SpeciesId SpcId) {
-            switch(speciesName) {
-                case "A": this.mu = this.muA; break;
-                case "B": this.mu = this.muB; break;
-                default: throw new ArgumentException("Unknown species.");
-            }
-        }
-
-
-        public override IList<String> ArgumentOrdering {
-            get {
-                return new string[] { };
-            }
-        }
-
-        public override IList<string> ParameterOrdering {
-            get {
-                return ArrayTools.Cat(VariableNames.VelocityVector(m_D), VariableNames.VelocityX_GradientVector(), VariableNames.VelocityY_GradientVector()); //, VariableNames.Pressure);
-            }
-        }
-
-        static double[,] VelociytGradient(double[] GradVelX, double[] GradVelY) {
-            Debug.Assert(GradVelX.Length == 2);
-            Debug.Assert(GradVelY.Length == 2);
-
-            int D = GradVelX.Length;
-            double[,] GradVel = new double[D, D];
-
-            GradVel[0, 0] = GradVelX[0];
-            GradVel[0, 1] = GradVelX[1];
-            GradVel[1, 0] = GradVelY[0];
-            GradVel[1, 1] = GradVelY[1];
-
-            return GradVel;
-
-        }
-
-
-        protected override void Flux(ref CommonParamsVol inp, Double[] U, Double[] output) {
-
-            double[] Vel = inp.Parameters.GetSubVector(0, m_D);
-            double[,] GradVel = VelociytGradient(inp.Parameters.GetSubVector(m_D, m_D), inp.Parameters.GetSubVector(2 * m_D, m_D));
-            //double Press = inp.Parameters[3 * m_D];
-
-            for(int d = 0; d < m_D; d++) {
-                output[d] = 0; // -Press * Vel[d];        // pressure term
-                for(int dd = 0; dd < m_D; dd++) {       
-                    output[d] += mu * GradVel[d, dd] * Vel[dd];      // velocity grad
-                    //output[d] += mu * GradVel[dd, d] * Vel[dd];      // velocity grad transposed term
-                }
-            }
-            output.ScaleV(-1.0);
-        }
-
-
-        protected override double BorderEdgeFlux(ref CommonParamsBnd inp, Double[] Uin) {
-
-            double[] Vel_IN = inp.Parameters_IN.GetSubVector(0, m_D);
-            double[,] GradVel_IN = VelociytGradient(inp.Parameters_IN.GetSubVector(m_D, m_D), inp.Parameters_IN.GetSubVector(2 * m_D, m_D));
-            //double Press_IN = inp.Parameters_IN[3 * m_D];
-
-            double acc = 0;
-
-            IncompressibleBcType edgType = bcmap.EdgeTag2Type[inp.EdgeTag];
-
-            switch(edgType) {
-                case IncompressibleBcType.Wall: {
-                        for(int d = 0; d < m_D; d++) {
-                            //acc -= Press_IN * Vel_IN[d] * inp.Normale[d];
-                            for(int dd = 0; dd < m_D; dd++) {
-                                acc += mu * (GradVel_IN[d, dd] * Vel_IN[dd]) * inp.Normal[d];
-                                //acc += mu * (GradVel_IN[dd, d] * Vel_IN[dd]) * inp.Normale[d];  // transposed term
-                            }
-                        }
-                        break;
-                    }
-                case IncompressibleBcType.Velocity_Inlet: {
-                        for(int d = 0; d < m_D; d++) {
-                            //acc -= Press_IN * Vel_IN[d] * inp.Normale[d];
-                            for(int dd = 0; dd < m_D; dd++) {
-                                acc += mu * (GradVel_IN[d, dd] * Vel_IN[dd]) * inp.Normal[d];
-                                //acc += mu * (GradVel_IN[dd, d] * Vel_IN[dd]) * inp.Normale[d];  // transposed term
-                            }
-                        }
-                        break;
-                    }
-                case IncompressibleBcType.Pressure_Outlet:
-                case IncompressibleBcType.Pressure_Dirichlet: {
-                        for(int d = 0; d < m_D; d++) {
-                            //acc -= Press_IN * Vel_IN[d] * inp.Normale[d];
-                            for(int dd = 0; dd < m_D; dd++) {
-                                acc += mu * (GradVel_IN[d, dd] * Vel_IN[dd]) * inp.Normal[d];
-                                //acc += mu * (GradVel_IN[dd, d] * Vel_IN[dd]) * inp.Normale[d];  // transposed term
-                            }
-                        }
-                        break;
-                    }
-                default: {
-                        throw new NotImplementedException("ToDo");
-                    }
-            }
-
-            return -acc;
-
-        }
->>>>>>> 06884774
+
 
     //        double[] Vel_IN = inp.Parameters_IN.GetSubVector(0, m_D);
     //        double[] Vel_OUT = inp.Parameters_OUT.GetSubVector(0, m_D);
@@ -1508,18 +1122,9 @@
     //            }
     //        }
 
-<<<<<<< HEAD
     //        return -acc;
     //    }
-=======
-            for(int d = 0; d < m_D; d++) {
-                //acc -= 0.5 * (Press_IN * Vel_IN[d] + Press_OUT * Vel_OUT[d]) * inp.Normale[d];
-                for(int dd = 0; dd < m_D; dd++) {
-                    acc += 0.5 * mu * (GradVel_IN[d, dd] * Vel_IN[dd] + GradVel_OUT[d, dd] * Vel_OUT[dd]) * inp.Normal[d];
-                    //acc += 0.5 * mu * (GradVel_IN[dd, d] * Vel_IN[dd] + GradVel_OUT[dd, d] * Vel_OUT[dd]) * inp.Normale[d];  // transposed term
-                }
-            }
->>>>>>> 06884774
+
 
 
     //    override public TermActivationFlags VolTerms {
@@ -1578,7 +1183,6 @@
     //    }
 
 
-<<<<<<< HEAD
     //    public Double LevelSetForm(ref CommonParamsLs inp, Double[] uA, Double[] uB, Double[,] Grad_uA, Double[,] Grad_uB, Double vA, Double vB, Double[] Grad_vA, Double[] Grad_vB) {
 
     //        double[] Vel_A = inp.ParamsNeg.GetSubVector(0, m_D);
@@ -1587,20 +1191,10 @@
     //        double[,] GradVel_B = VelociytGradient(inp.ParamsPos.GetSubVector(m_D, m_D), inp.ParamsPos.GetSubVector(2 * m_D, m_D));
     //        //double p_A = inp.ParamsNeg[3 * m_D];
     //        //double p_B = inp.ParamsPos[3 * m_D];
-=======
-        public Double LevelSetForm(ref CommonParams inp, Double[] uA, Double[] uB, Double[,] Grad_uA, Double[,] Grad_uB, Double vA, Double vB, Double[] Grad_vA, Double[] Grad_vB) {
-
-            double[] Vel_A = inp.Parameters_IN.GetSubVector(0, m_D);
-            double[] Vel_B = inp.Parameters_OUT.GetSubVector(0, m_D);
-            double[,] GradVel_A = VelociytGradient(inp.Parameters_IN.GetSubVector(m_D, m_D), inp.Parameters_IN.GetSubVector(2 * m_D, m_D));
-            double[,] GradVel_B = VelociytGradient(inp.Parameters_OUT.GetSubVector(m_D, m_D), inp.Parameters_OUT.GetSubVector(2 * m_D, m_D));
-            //double p_A = inp.ParamsNeg[3 * m_D];
-            //double p_B = inp.ParamsPos[3 * m_D];
->>>>>>> 06884774
+
 
     //        double ret = 0.0;
 
-<<<<<<< HEAD
     //        for(int d = 0; d < m_D; d++) {
     //            //ret += 0.5 * (p_A * Vel_A[d] + p_B * Vel_B[d]) * inp.n[d];  // pressure
     //            for(int dd = 0; dd < m_D; dd++) {
@@ -1608,15 +1202,7 @@
     //                //ret -= 0.5 * (muA * GradVel_A[dd, d] * Vel_A[dd] + muB * GradVel_B[dd, d] * Vel_B[dd]) * inp.n[d];  // gradU transposed
     //            }
     //        }
-=======
-            for(int d = 0; d < m_D; d++) {
-                //ret += 0.5 * (p_A * Vel_A[d] + p_B * Vel_B[d]) * inp.n[d];  // pressure
-                for(int dd = 0; dd < m_D; dd++) {
-                    ret -= 0.5 * (muA * GradVel_A[d, dd] * Vel_A[dd] + muB * GradVel_B[d, dd] * Vel_B[dd]) * inp.Normal[d];  // gradU
-                    //ret -= 0.5 * (muA * GradVel_A[dd, d] * Vel_A[dd] + muB * GradVel_B[dd, d] * Vel_B[dd]) * inp.n[d];  // gradU transposed
-                }
-            }
->>>>>>> 06884774
+
 
     //        ret *= (vA - vB);
 
@@ -1652,12 +1238,8 @@
     //        }
     //    }
 
-<<<<<<< HEAD
-
     //}
-=======
-    }
->>>>>>> 06884774
+
 
 
     //public class SurfaceEnergy : ILevelSetForm {
@@ -1675,7 +1257,6 @@
     //    double sigma;
 
 
-<<<<<<< HEAD
     //    public double LevelSetForm(ref CommonParamsLs cp, double[] uA, double[] uB, double[,] Grad_uA, double[,] Grad_uB, double vA, double vB, double[] Grad_vA, double[] Grad_vB) {
     //        Debug.Assert(cp.ParamsPos[0] == cp.ParamsNeg[0], "interface velocityX must be continuous across interface");
     //        Debug.Assert(cp.ParamsPos[1] == cp.ParamsNeg[1], "interface velocityY must be continuous across interface");
@@ -1684,16 +1265,6 @@
     //        double curvature = cp.ParamsPos[m_D];
     //        double[] Vel = cp.ParamsPos.GetSubVector(0, m_D);
     //        double[] Normal = cp.n;
-=======
-        public double LevelSetForm(ref CommonParams cp, double[] uA, double[] uB, double[,] Grad_uA, double[,] Grad_uB, double vA, double vB, double[] Grad_vA, double[] Grad_vB) {
-            Debug.Assert(cp.Parameters_OUT[0] == cp.Parameters_IN[0], "interface velocityX must be continuous across interface");
-            Debug.Assert(cp.Parameters_OUT[1] == cp.Parameters_IN[1], "interface velocityY must be continuous across interface");
-            Debug.Assert(cp.Parameters_OUT[2] == cp.Parameters_IN[2], "curvature must be continuous across interface");
-
-            double curvature = cp.Parameters_OUT[m_D];
-            double[] Vel = cp.Parameters_OUT.GetSubVector(0, m_D);
-            double[] Normal = cp.Normal;
->>>>>>> 06884774
 
     //        double surfE = 0;
     //        for(int d = 0; d < m_D; d++) {
@@ -1716,20 +1287,12 @@
     //    }
 
 
-<<<<<<< HEAD
     //    public IList<string> ParameterOrdering {
     //        get {
     //            return ArrayTools.Cat((new string[] { "VelocityX_Mean", "VelocityY_Mean", "VelocityZ_Mean" }).GetSubVector(0, m_D), "Curvature");
     //        }
     //    }
-=======
-        public IList<string> ParameterOrdering {
-            get {
-                return ArrayTools.Cat((new string[] { "VelocityX_Mean", "VelocityY_Mean", "VelocityZ_Mean" }).GetSubVector(0, m_D), "Curvature");
-            }
-        }
-        
->>>>>>> 06884774
+
 
     //    public int LevelSetIndex {
     //        get { return 0; }
@@ -1779,13 +1342,8 @@
     //    }
 
 
-<<<<<<< HEAD
     //    protected override void Flux(ref CommonParamsVol inp, Double[] U, Double[] output) {
-=======
-
-
-        protected override void Flux(ref CommonParamsVol inp, Double[] U, Double[] output) {
->>>>>>> 06884774
+
 
     //        double[] Vel = inp.Parameters.GetSubVector(0, m_D);
     //        double Press = inp.Parameters[m_D];
@@ -1806,7 +1364,6 @@
 
     //        IncompressibleBcType edgType = bcmap.EdgeTag2Type[inp.EdgeTag];
 
-<<<<<<< HEAD
     //        switch(edgType) {
     //            case IncompressibleBcType.Wall:
     //            case IncompressibleBcType.Velocity_Inlet: {
@@ -1825,26 +1382,6 @@
     //                    throw new NotImplementedException("ToDo");
     //                }
     //        }
-=======
-            switch(edgType) {
-                case IncompressibleBcType.Wall:
-                case IncompressibleBcType.Velocity_Inlet: {
-                        for(int d = 0; d < m_D; d++) {
-                            acc -= Press_IN * Vel_IN[d] * inp.Normal[d];
-                        }
-                        break;
-                    }
-                case IncompressibleBcType.Pressure_Outlet: {
-                        for(int d = 0; d < m_D; d++) {
-                            acc -= Press_IN * Vel_IN[d] * inp.Normal[d];
-                        }
-                        break;
-                    }
-                default: {
-                        throw new NotImplementedException("ToDo");
-                    }
-            }
->>>>>>> 06884774
 
     //        return -acc;
 
@@ -1859,15 +1396,9 @@
 
     //        double acc = 0;
 
-<<<<<<< HEAD
     //        for(int d = 0; d < m_D; d++) {
     //            acc -= 0.5 * (Press_IN * Vel_IN[d] + Press_OUT * Vel_OUT[d]) * inp.Normale[d];
     //        }
-=======
-            for(int d = 0; d < m_D; d++) {
-                acc -= 0.5 * (Press_IN * Vel_IN[d] + Press_OUT * Vel_OUT[d]) * inp.Normal[d];
-            }
->>>>>>> 06884774
 
     //        return -acc;
     //    }
@@ -1905,33 +1436,18 @@
     //    int m_D;
 
 
-<<<<<<< HEAD
     //    public Double LevelSetForm(ref CommonParamsLs inp, Double[] uA, Double[] uB, Double[,] Grad_uA, Double[,] Grad_uB, Double vA, Double vB, Double[] Grad_vA, Double[] Grad_vB) {
 
     //        double[] Vel_A = inp.ParamsNeg.GetSubVector(0, m_D);
     //        double[] Vel_B = inp.ParamsPos.GetSubVector(0, m_D);
     //        double p_A = inp.ParamsNeg[m_D];
     //        double p_B = inp.ParamsPos[m_D];
-=======
-        public Double LevelSetForm(ref CommonParams inp, Double[] uA, Double[] uB, Double[,] Grad_uA, Double[,] Grad_uB, Double vA, Double vB, Double[] Grad_vA, Double[] Grad_vB) {
-
-            double[] Vel_A = inp.Parameters_IN.GetSubVector(0, m_D);
-            double[] Vel_B = inp.Parameters_OUT.GetSubVector(0, m_D);
-            double p_A = inp.Parameters_IN[m_D];
-            double p_B = inp.Parameters_OUT[m_D];
->>>>>>> 06884774
 
     //        double ret = 0.0;
 
-<<<<<<< HEAD
     //        for(int d = 0; d < m_D; d++) {
     //            ret += 0.5 * (p_A * Vel_A[d] + p_B * Vel_B[d]) * inp.n[d];  // pressure
     //        }
-=======
-            for(int d = 0; d < m_D; d++) {
-                ret += 0.5 * (p_A * Vel_A[d] + p_B * Vel_B[d]) * inp.Normal[d];  // pressure
-            }
->>>>>>> 06884774
 
     //        ret *= (vA - vB);
 
@@ -1961,22 +1477,12 @@
     //        }
     //    }
 
-<<<<<<< HEAD
     //    public IList<string> ParameterOrdering {
     //        get {
     //            return ArrayTools.Cat(VariableNames.VelocityVector(m_D), VariableNames.Pressure);
     //        }
     //    }
     //}
-=======
-        public IList<string> ParameterOrdering {
-            get {
-                return ArrayTools.Cat(VariableNames.VelocityVector(m_D), VariableNames.Pressure);
-            }
-        }
-
-    }
->>>>>>> 06884774
 
 
     //public class PressureGradientConvection : IVolumeForm {
@@ -2158,12 +1664,8 @@
     //        }
     //    }
 
-<<<<<<< HEAD
 
     //    public double VolumeForm(ref CommonParamsVol cpv, Double[] U, Double[,] GradU, Double V, Double[] GradV) {
-=======
-        public double VolumeForm(ref CommonParamsVol cpv, Double[] U, Double[,] GradU, Double V, Double[] GradV) {
->>>>>>> 06884774
 
     //        double[] Vel = cpv.Parameters.GetSubVector(0, m_D);
     //        double[] Grav = cpv.Parameters.GetSubVector(m_D, m_D);
