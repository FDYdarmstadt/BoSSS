﻿/* =======================================================================
Copyright 2017 Technische Universitaet Darmstadt, Fachgebiet fuer Stroemungsdynamik (chair of fluid dynamics)

Licensed under the Apache License, Version 2.0 (the "License");
you may not use this file except in compliance with the License.
You may obtain a copy of the License at

    http://www.apache.org/licenses/LICENSE-2.0

Unless required by applicable law or agreed to in writing, software
distributed under the License is distributed on an "AS IS" BASIS,
WITHOUT WARRANTIES OR CONDITIONS OF ANY KIND, either express or implied.
See the License for the specific language governing permissions and
limitations under the License.
*/

using System;
using System.Collections.Generic;
using System.Linq;
using System.Text;
using BoSSS.Foundation.XDG;
using System.Diagnostics;
using BoSSS.Solution.NSECommon;
using ilPSP.Utils;
using BoSSS.Platform;
using ilPSP;
using BoSSS.Foundation;
using System.Collections;
using BoSSS.Foundation.Grid;

namespace BoSSS.Solution.XNSECommon.Operator.Viscosity {

    /// <summary>
    /// 
    /// </summary>
    public class ViscosityAtLevelSet_FullySymmetric : BoSSS.Foundation.XDG.ILevelSetForm, ILevelSetEquationComponentCoefficient {

        LevelSetTracker m_LsTrk;

        public ViscosityAtLevelSet_FullySymmetric(LevelSetTracker lstrk, double _muA, double _muB, double _penalty, int _component, 
            bool _freeSurface = false, bool _weighted = false) {
            this.m_LsTrk = lstrk;
            this.muA = _muA;
            this.muB = _muB;
            this.m_penalty_base = _penalty;
            this.component = _component;
            this.m_D = lstrk.GridDat.SpatialDimension;
            this.freeSurface = _freeSurface;
            this.weighted = _weighted;
        }

        double muA;
        double muB;

        int component;
        int m_D;

        bool freeSurface;
        bool weighted;


        /// <summary>
        /// default-implementation
        /// </summary>
        public double InnerEdgeForm(ref CommonParams inp,
            double[] uA, double[] uB, double[,] Grad_uA, double[,] Grad_uB,
            double vA, double vB, double[] Grad_vA, double[] Grad_vB) {
            double[] N = inp.Normal;
            //double hCellMin = this.m_LsTrk.GridDat.Cells.h_min[inp.jCellIn];

            int D = N.Length;
            Debug.Assert(this.ArgumentOrdering.Count == D);
            Debug.Assert(Grad_uA.GetLength(0) == this.ArgumentOrdering.Count);
            Debug.Assert(Grad_uB.GetLength(0) == this.ArgumentOrdering.Count);
            Debug.Assert(Grad_uA.GetLength(1) == D);
            Debug.Assert(Grad_uB.GetLength(1) == D);

            double[] Grad_uA_xN = new double[D], Grad_uB_xN = new double[D];
            double Grad_vA_xN = 0, Grad_vB_xN = 0;
            for (int d = 0; d < D; d++) {
                for(int dd = 0; dd < D; dd++) {
                    Grad_uA_xN[dd] += Grad_uA[dd, d] * N[d];
                    Grad_uB_xN[dd] += Grad_uB[dd, d] * N[d];
                }
                Grad_vA_xN += Grad_vA[d] * N[d];
                Grad_vB_xN += Grad_vB[d] * N[d];
            }
            double Ret = 0.0;

            //double PosCellLengthScale = PosLengthScaleS[inp.jCellOut];
            //double NegCellLengthScale = NegLengthScaleS[inp.jCellIn];

            //double hCutCellMin = Math.Min(NegCellLengthScale, PosCellLengthScale);
            //if (hCutCellMin <= 1.0e-10 * hCellMin)
            //    // very small cell -- clippling
            //    hCutCellMin = hCellMin;

<<<<<<< HEAD
            double hCutCellMin = Math.Min(NegCellLengthScale, PosCellLengthScale);
            if (hCutCellMin <= 1.0e-10 * hCellMin)
                // very small cell -- clippling
                hCutCellMin = hCellMin;
            double scaledPenalty = (penalty / hCutCellMin);
            if(scaledPenalty.IsNaNorInf())
                throw new ArithmeticException("NaN/Inf detected for penalty parameter.");

=======
            double pnlty = this.Penalty(inp.jCellIn, inp.jCellOut);
>>>>>>> f912df20

            Debug.Assert(uA.Length == this.ArgumentOrdering.Count);
            Debug.Assert(uB.Length == this.ArgumentOrdering.Count);
            //switch (m_ViscosityImplementation) {
            //    // old Form (H-Implementation)
            //    case ViscosityImplementation.H: {

            double wA;
            double wB;
            double wPenalty;
            if (!weighted) {
                wA = 0.5;
                wB = 0.5;
                wPenalty = (Math.Abs(muA) > Math.Abs(muB)) ? muA : muB;
            } else {
                wA = muB / (muA + muB);
                wB = muA / (muA + muB);
                wPenalty = muA * muB / (muA + muB);
            }


            if (!freeSurface) {
                Ret -= (wA * muA * Grad_uA_xN[component] + wB * muB * Grad_uB_xN[component]) * (vA - vB);                           // consistency term
                Ret -= (wA * muA * Grad_vA_xN + wB * muB * Grad_vB_xN) * (uA[component] - uB[component]);     // symmetry term
<<<<<<< HEAD
                Ret += scaledPenalty * (uA[component] - uB[component]) * (vA - vB) * wPenalty; // penalty term
=======
                //Ret += (penalty / hCutCellMin) * (uA[component] - uB[component]) * (vA - vB) * wPenalty; // penalty term
                Ret += (uA[component] - uB[component]) * (vA - vB) * pnlty * wPenalty; // penalty term
>>>>>>> f912df20
                // Transpose Term
                for (int i = 0; i < D; i++) {
                    Ret -= (wA * muA * Grad_uA[i, component] + wB * muB * Grad_uB[i, component]) * (vA - vB) * N[i];  // consistency term
                    Ret -= (wA * muA * Grad_vA[i] + wB * muB * Grad_vB[i]) * (uA[i] - uB[i]) * N[component];  // symmetry term
                }

            } else {
                //free slip
                for (int d = 0; d < D; d++) {
                    Ret -= N[d] * (wA * muA * Grad_uA_xN[d] + wB * muB * Grad_uB_xN[d]) * (vA - vB) * N[component];                           // consistency term
                    Ret -= N[component] * (wA * muA * Grad_vA_xN + wB * muB * Grad_vB_xN) * (uA[d] - uB[d]) * N[d];     // symmetry term
                    //Ret += (penalty / hCutCellMin) * (uA[d] - uB[d]) * N[d] * (vA - vB) * N[component] * wPenalty; // penalty term
                    Ret += (uA[d] - uB[d]) * N[d] * (vA - vB) * N[component] * pnlty * wPenalty; // penalty term
                }
                // Transpose Term
                for (int dN = 0; dN < D; dN++) {
                    for (int dD = 0; dD < D; dD++) {
                        Ret -= N[dN] * (wA * muA * Grad_uA[dD, dN] + wB * muB * Grad_uB[dD, dN]) * N[dD] * (vA - vB) * N[component];  // consistency term
                        Ret -= N[dN] * (wA * muA * Grad_vA[dN] + wB * muB * Grad_vB[dN]) * N[component] * (uA[dD] - uB[dD]) * N[dD];  // symmetry term
                    }
                }

                //Ret -= (muA * Grad_uA_xN[component]) * (vA);                           // consistency term
                //Ret -= (muA * Grad_vA_xN) * (uA[component]);     // symmetry term
                //Ret += (penalty / hCutCellMin) * (uA[component]) * (vA) * muA; // penalty term
                //// Transpose Term
                //for (int i = 0; i < D; i++) {
                //    Ret -= (muA * Grad_uA[i, component]) * (vA) * N[i];  // consistency term
                //    Ret -= (muA * Grad_vA[i]) * (uA[i]) * N[component];  // symmetry term
                //}
                //Ret += (wB * muB * Grad_uB_xN[component]) * (vB);

                //for (int d = 0; d < D; d++) {
                //    Ret -= N[d] * (wA * muA * Grad_uA_xN[d]) * (vA) * N[component];                           // consistency term
                //    Ret -= N[component] * (wA * muA * Grad_vA_xN) * (uA[d]) * N[d];     // symmetry term
                //    Ret += (penalty / hCutCellMin) * (uA[d] - 0) * N[d] * (vA) * N[component] * muA; // penalty term

                //    Ret += N[d] * (wB * muB * Grad_uB_xN[d]) * (vB) * N[component];                           // consistency term
                //    Ret += N[component] * (wB * muB * Grad_vB_xN) * (uB[d]) * N[d];     // symmetry term
                //    Ret += (penalty / hCutCellMin) * (0 - uB[d]) * N[d] * (0 - vB) * N[component] * muB; // penalty term
                //}
                //// Transpose Term
                //for (int dN = 0; dN < D; dN++) {
                //    for (int dD = 0; dD < D; dD++) {
                //        Ret -= N[dN] * (wA * muA * Grad_uA[dD, dN]) * N[dD] * (vA) * N[component];  // consistency term
                //        Ret -= N[dN] * (wA * muA * Grad_vA[dN]) * N[component] * (uA[dD]) * N[dD];  // symmetry term
                //        Ret += N[dN] * (wB * muB * Grad_uB[dD, dN]) * N[dD] * (vB) * N[component];  // consistency term
                //        Ret += N[dN] * (wB * muB * Grad_vB[dN]) * N[component] * (uB[dD]) * N[dD];  // symmetry term
                //    }
                //}

<<<<<<< HEAD
                //wall
                Ret -= (wA * muA * Grad_uA_xN[component]) * (vA);                           // consistency term
                Ret -= (wA * muA * Grad_vA_xN) * (uA[component]);     // symmetry term
                Ret += (penalty / hCutCellMin) * (uA[component] - 0) * (vA) * muA; // penalty term

                Ret += (wB * muB * Grad_uB_xN[component]) * (vB);                           // consistency term
                Ret += (wB * muB * Grad_vB_xN) * (uB[component]);     // symmetry term
                Ret += scaledPenalty * (0 - uB[component]) * (0 - vB) * muB; // penalty term
                // Transpose Term
                for(int d = 0; d < D; d++) {
                    Ret -= (wA * muA * Grad_uA[d, component]) * (vA) * N[d];  // consistency term
                    Ret -= (wA * muA * Grad_vA[d]) * (uA[d]) * N[component];  // symmetry term
                    Ret += (wB * muB * Grad_uB[d, component]) * (vB) * N[d];  // consistency term
                    Ret += (wB * muB * Grad_vB[d]) * (uB[d]) * N[component];  // symmetry term
                }
=======
>>>>>>> f912df20
            }
                        


            //break;^^
            //    }
            //    // SWIP-form nach DiPietro/Ern:
            //    case ViscosityImplementation.SWIP:{
            //        Ret -= ( muB * muA * Grad_uA_xN + muA* muB* Grad_uB_xN) / (muA+muB) * (vA - vB);
            //        Ret -= (muB * muA * Grad_vA_xN + muA* muB* Grad_vB_xN)  / (muA + muB) * (uA[component] - uB[component]);
            //        Ret += (penalty / hCutCellMin) * (uA[component] - uB[component]) * (vA - vB) *(2.0*muA*muB/(muA + muB));
            //        // Transpose-Term
            //        for (int i = 0; i < D; i++) {
            //            Ret -= (muB * muA * Grad_uA[i, component] + muA * muB * Grad_uB[i, component]) / (muA + muB) * (vA - vB) * N[i];  // consistency term
            //            Ret -= (muB * muA * Grad_vA[i] + muA * muB * Grad_vB[i]) / (muA + muB) * (uA[i] - uB[i]) * N[component];  // symmetry term
            //        }
            //        break;
            //    }
            //    default: { throw new ArgumentException(); }
            //}
            /*
            {
                double Acc = 0.0;
                for (int i = 0; i < D; i++) {
                    Acc += 0.5 * (muA*Grad_uA[i, i] + muB*Grad_uB[i, i]) * (vA - vB) * N[component];  // consistency term
                    Acc += 0.5 * (muA*Grad_vA[component] + muB*Grad_vB[component]) * (uA[i] - uB[i]) * N[i];  // symmetry term
                }
                
                //double muMax = (Math.Abs(muA) > Math.Abs(muB)) ? muA : muB;
                //Acc -= (_uA[m_iComp] - _uB[m_iComp]) * (_vA - _vB) * pnlty * muMax; // penalty term

                Ret += Acc*(2.0/3.0);

            } // */


            return Ret;
        }



<<<<<<< HEAD
=======
        //public static Stopwatch Optimized = new Stopwatch();
        //public static Stopwatch Classic = new Stopwatch();



        // public override void EdgeForm(LevSetIntParams inp, MultidimensionalArray Koeff_UxV, MultidimensionalArray Koeff_NablaUxV, MultidimensionalArray Koeff_UxNablaV, MultidimensionalArray Koeff_NablaUxNablaV) {
        //Optimized.Start();
        //this.EdgeForm_Perf(inp, Koeff_UxV, Koeff_NablaUxV, Koeff_UxNablaV, Koeff_NablaUxNablaV);
        //base.EdgeForm(inp, Koeff_UxV, Koeff_NablaUxV, Koeff_UxNablaV, Koeff_NablaUxNablaV);
        //Optimized.Stop();

        /*
        {
            var chk_Koeff_UxV = Koeff_UxV.CloneAs();
            var chk_Koeff_NablaUxV = Koeff_NablaUxV.CloneAs();
            var chk_Koeff_UxNablaV = Koeff_UxNablaV.CloneAs();
            var chk_Koeff_NablaUxNablaV = Koeff_NablaUxNablaV.CloneAs();
            chk_Koeff_UxV.Clear();
            chk_Koeff_UxNablaV.Clear();
            chk_Koeff_NablaUxV.Clear();
            chk_Koeff_NablaUxNablaV.Clear();

            Classic.Start();
            base.EdgeForm(inp, chk_Koeff_UxV, chk_Koeff_NablaUxV, chk_Koeff_UxNablaV, chk_Koeff_NablaUxNablaV);
            Classic.Stop();

            chk_Koeff_NablaUxNablaV.Acc(-1.0, Koeff_NablaUxNablaV);
            chk_Koeff_UxNablaV.Acc(-1.0, Koeff_UxNablaV);
            chk_Koeff_NablaUxV.Acc(-1.0, Koeff_NablaUxV);
            chk_Koeff_UxV.Acc(-1.0, Koeff_UxV);

            if (chk_Koeff_NablaUxNablaV.L2Norm() > 1.0e-10)
                throw new ApplicationException();
            if (chk_Koeff_UxNablaV.L2Norm() > 1.0e-10)
                throw new ApplicationException();
            if (chk_Koeff_NablaUxV.L2Norm() > 1.0e-10)
                throw new ApplicationException();
            if (chk_Koeff_UxV.L2Norm() > 1.0e-10)
                throw new ApplicationException();
        } // */
        //}

>>>>>>> f912df20

        /// <summary>
        /// base multiplier for the penalty computation
        /// </summary>
        protected double m_penalty_base;

        /// <summary>
        /// penalty adapted for spatial dimension and DG-degree
        /// </summary>
        double m_penalty;

        /// <summary>
        /// computation of penalty parameter according to:
        /// An explicit expression for the penalty parameter of the
        /// interior penalty method, K. Shahbazi, J. of Comp. Phys. 205 (2004) 401-407,
        /// look at formula (7) in cited paper
        /// </summary>
        protected double Penalty(int jCellIn, int jCellOut) {

            double penaltySizeFactor_A = 1.0 / NegLengthScaleS[jCellIn];
            double penaltySizeFactor_B = 1.0 / PosLengthScaleS[jCellOut];

            double penaltySizeFactor = Math.Max(penaltySizeFactor_A, penaltySizeFactor_B);

            Debug.Assert(!double.IsNaN(penaltySizeFactor_A));
            Debug.Assert(!double.IsNaN(penaltySizeFactor_B));
            Debug.Assert(!double.IsInfinity(penaltySizeFactor_A));
            Debug.Assert(!double.IsInfinity(penaltySizeFactor_B));
            Debug.Assert(!double.IsInfinity(m_penalty));
            Debug.Assert(!double.IsInfinity(m_penalty));

            return penaltySizeFactor * m_penalty * m_penalty_base;
        }


        MultidimensionalArray PosLengthScaleS;
        MultidimensionalArray NegLengthScaleS;

        /// <summary>
        /// Update of penalty length scales.
        /// </summary>
        /// <param name="csA"></param>
        /// <param name="csB"></param>
        /// <param name="DomainDGdeg"></param>
        /// <param name="TestDGdeg"></param>
        public void CoefficientUpdate(CoefficientSet csA, CoefficientSet csB, int[] DomainDGdeg, int TestDGdeg) {       

            double _D = m_D;
            double _p = DomainDGdeg.Max();

            double penalty_deg_tri = (_p + 1) * (_p + _D) / _D; // formula for triangles/tetras
            double penalty_deg_sqr = (_p + 1.0) * (_p + 1.0); // formula for squares/cubes

            m_penalty = Math.Max(penalty_deg_tri, penalty_deg_sqr); // the conservative choice

            NegLengthScaleS = csA.CellLengthScales;
            PosLengthScaleS = csB.CellLengthScales;
        }

        //private static bool rem = true;

        public int LevelSetIndex {
            get { return 0; }
        }

        public IList<string> ArgumentOrdering {
            get { return VariableNames.VelocityVector(this.m_D); }
        }


        public SpeciesId PositiveSpecies {
            get { return m_LsTrk.GetSpeciesId("B"); }
        }

        public SpeciesId NegativeSpecies {
            get { return m_LsTrk.GetSpeciesId("A"); }
        }

        public TermActivationFlags LevelSetTerms {
            get {
                return TermActivationFlags.UxV | TermActivationFlags.UxGradV | TermActivationFlags.GradUxV;
            }
        }

        public IList<string> ParameterOrdering {
            get { return null;  }
        }

      
        /*
        /// <summary>
        /// Performance implementation
        /// </summary>
        public void EdgeForm_Perf(LevSetIntParams inp, MultidimensionalArray Koeff_UxV, MultidimensionalArray Koeff_NablaUxV, MultidimensionalArray Koeff_UxNablaV, MultidimensionalArray Koeff_NablaUxNablaV) {
            int j0 = inp.i0;
            int Len = inp.Len;
            int N = inp.X.GetLength(1); // nodes per cell
            int D = inp.X.GetLength(2); // spatial dim.
            int NoOfVars = this.ArgumentOrdering.Count;
            LevelSetTracker lsTrk = m_LsTrk;

            // check dimension of input array
            Koeff_UxV.CheckLengths(Len, N, NoOfVars, 2, 2);
            Koeff_NablaUxV.CheckLengths(Len, N, NoOfVars, 2, 2, D);
            Koeff_UxNablaV.CheckLengths(Len, N, NoOfVars, 2, 2, D);
            Koeff_NablaUxNablaV.CheckLengths(Len, N, NoOfVars, 2, 2, D, D);

            var h_max = this.m_LsTrk.GridDat.Cells.h_max;
            var h_min = this.m_LsTrk.GridDat.Cells.h_min;

            SpeciesId posSpc = this.PositiveSpecies;
            SpeciesId negSpc = this.NegativeSpecies;

            
            if (D == 2) {
                switch (this.component) {
                    case 0: EdgeForm_Perf_21(inp, Koeff_UxV, Koeff_NablaUxV, Koeff_UxNablaV, Len, N, lsTrk, h_min, ref posSpc, ref negSpc); break;
                    case 1: EdgeForm_Perf_22(inp, Koeff_UxV, Koeff_NablaUxV, Koeff_UxNablaV, Len, N, lsTrk, h_min, ref posSpc, ref negSpc); break;
                }
            } else if (D == 3) {
                throw new NotImplementedException("todo");
            } else {
                throw new NotSupportedException("unknown spatial dimension");
            }
            Koeff_NablaUxNablaV.Clear();

            throw new ApplicationException("untested code");
        }

        private void EdgeForm_Perf_21(LevSetIntParams inp, MultidimensionalArray Koeff_UxV, MultidimensionalArray Koeff_NablaUxV, MultidimensionalArray Koeff_UxNablaV, int Len, int N, LevelSetTracker lsTrk, double[] h_min, ref SpeciesId posSpc, ref SpeciesId negSpc) {
            double N_mu = this.muA;
            double P_mu = this.muB;
            for (int j = 0; j < Len; j++) { // loop over items...

                ReducedRegionCode rrc;
                int NoOf = lsTrk.GetNoOfSpecies(j + inp.i0, out rrc);
                Debug.Assert(NoOf == 2);
                int iSpcPos = lsTrk.GetSpeciesIndex(rrc, posSpc);
                int iSpcNeg = lsTrk.GetSpeciesIndex(rrc, negSpc);
                int jCell = j + inp.i0;
                double eta = (penalty/h_min[jCell])*(Math.Abs(muA) > Math.Abs(muB) ? muA : muB);

                for (int n = 0; n < N; n++) { // loop over nodes...
                    double N1 = inp.Normal[j, n, 0];
                    double N2 = inp.Normal[j, n, 1];

                    Koeff_UxV[j, n, 0, iSpcNeg, iSpcNeg] = -1.0*eta;
                    Koeff_UxV[j, n, 0, iSpcPos, iSpcNeg] = eta;
                    Koeff_UxV[j, n, 0, iSpcNeg, iSpcPos] = eta;
                    Koeff_UxV[j, n, 0, iSpcPos, iSpcPos] = -1.0*eta;
                    Koeff_NablaUxV[j, n, 0, iSpcNeg, iSpcNeg, 0] = -1.50*N_mu*N1;
                    Koeff_NablaUxV[j, n, 0, iSpcPos, iSpcNeg, 0] = 1.50*N_mu*N1;
                    Koeff_NablaUxV[j, n, 0, iSpcNeg, iSpcPos, 0] = .500*P_mu*N1;
                    Koeff_NablaUxV[j, n, 0, iSpcPos, iSpcPos, 0] = -.500*P_mu*N1;
                    Koeff_NablaUxV[j, n, 0, iSpcNeg, iSpcNeg, 1] = -.500*N_mu*N2;
                    Koeff_NablaUxV[j, n, 0, iSpcPos, iSpcNeg, 1] = .500*N_mu*N2;
                    Koeff_NablaUxV[j, n, 0, iSpcNeg, iSpcPos, 1] = -.500*P_mu*N2;
                    Koeff_NablaUxV[j, n, 0, iSpcPos, iSpcPos, 1] = .500*P_mu*N2;
                    Koeff_UxNablaV[j, n, 0, iSpcNeg, iSpcNeg, 0] = -1.50*N_mu*N1;
                    Koeff_UxNablaV[j, n, 0, iSpcPos, iSpcNeg, 0] = .500*P_mu*N1;
                    Koeff_UxNablaV[j, n, 0, iSpcNeg, iSpcPos, 0] = 1.50*N_mu*N1;
                    Koeff_UxNablaV[j, n, 0, iSpcPos, iSpcPos, 0] = -.500*P_mu*N1;
                    Koeff_UxNablaV[j, n, 0, iSpcNeg, iSpcNeg, 1] = -.500*N_mu*N2;
                    Koeff_UxNablaV[j, n, 0, iSpcPos, iSpcNeg, 1] = -.500*P_mu*N2;
                    Koeff_UxNablaV[j, n, 0, iSpcNeg, iSpcPos, 1] = .500*N_mu*N2;
                    Koeff_UxNablaV[j, n, 0, iSpcPos, iSpcPos, 1] = .500*P_mu*N2;
                    Koeff_UxV[j, n, 1, iSpcNeg, iSpcNeg] = 0.0;
                    Koeff_UxV[j, n, 1, iSpcPos, iSpcNeg] = 0.0;
                    Koeff_UxV[j, n, 1, iSpcNeg, iSpcPos] = 0.0;
                    Koeff_UxV[j, n, 1, iSpcPos, iSpcPos] = 0.0;
                    Koeff_NablaUxV[j, n, 1, iSpcNeg, iSpcNeg, 0] = -1.0*N_mu*N2;
                    Koeff_NablaUxV[j, n, 1, iSpcPos, iSpcNeg, 0] = N_mu*N2;
                    Koeff_NablaUxV[j, n, 1, iSpcNeg, iSpcPos, 0] = P_mu*N2;
                    Koeff_NablaUxV[j, n, 1, iSpcPos, iSpcPos, 0] = -1.0*P_mu*N2;
                    Koeff_NablaUxV[j, n, 1, iSpcNeg, iSpcNeg, 1] = 0.0;
                    Koeff_NablaUxV[j, n, 1, iSpcPos, iSpcNeg, 1] = 0.0;
                    Koeff_NablaUxV[j, n, 1, iSpcNeg, iSpcPos, 1] = 0.0;
                    Koeff_NablaUxV[j, n, 1, iSpcPos, iSpcPos, 1] = 0.0;
                    Koeff_UxNablaV[j, n, 1, iSpcNeg, iSpcNeg, 0] = 0.0;
                    Koeff_UxNablaV[j, n, 1, iSpcPos, iSpcNeg, 0] = 0.0;
                    Koeff_UxNablaV[j, n, 1, iSpcNeg, iSpcPos, 0] = 0.0;
                    Koeff_UxNablaV[j, n, 1, iSpcPos, iSpcPos, 0] = 0.0;
                    Koeff_UxNablaV[j, n, 1, iSpcNeg, iSpcNeg, 1] = -1.0*N_mu*N1;
                    Koeff_UxNablaV[j, n, 1, iSpcPos, iSpcNeg, 1] = P_mu*N1;
                    Koeff_UxNablaV[j, n, 1, iSpcNeg, iSpcPos, 1] = N_mu*N1;
                    Koeff_UxNablaV[j, n, 1, iSpcPos, iSpcPos, 1] = -1.0*P_mu*N1;
                }
            }
        }

        private void EdgeForm_Perf_22(LevSetIntParams inp, MultidimensionalArray Koeff_UxV, MultidimensionalArray Koeff_NablaUxV, MultidimensionalArray Koeff_UxNablaV, int Len, int N, LevelSetTracker lsTrk, double[] h_min, ref SpeciesId posSpc, ref SpeciesId negSpc) {
            double N_mu = this.muA;
            double P_mu = this.muB;
            for (int j = 0; j < Len; j++) { // loop over items...

                ReducedRegionCode rrc;
                int NoOf = lsTrk.GetNoOfSpecies(j + inp.i0, out rrc);
                Debug.Assert(NoOf == 2);
                int iSpcPos = lsTrk.GetSpeciesIndex(rrc, posSpc);
                int iSpcNeg = lsTrk.GetSpeciesIndex(rrc, negSpc);
                int jCell = j + inp.i0;
                double eta = (penalty/h_min[jCell])*(Math.Abs(muA) > Math.Abs(muB) ? muA : muB);

                for (int n = 0; n < N; n++) { // loop over nodes...
                    double N1 = inp.Normal[j, n, 0];
                    double N2 = inp.Normal[j, n, 1];


                    Koeff_UxV[j, n, 0, iSpcNeg, iSpcNeg] = 0.0;
                    Koeff_UxV[j, n, 0, iSpcPos, iSpcNeg] = 0.0;
                    Koeff_UxV[j, n, 0, iSpcNeg, iSpcPos] = 0.0;
                    Koeff_UxV[j, n, 0, iSpcPos, iSpcPos] = 0.0;
                    Koeff_NablaUxV[j, n, 0, iSpcNeg, iSpcNeg, 0] = 0.0;
                    Koeff_NablaUxV[j, n, 0, iSpcPos, iSpcNeg, 0] = 0.0;
                    Koeff_NablaUxV[j, n, 0, iSpcNeg, iSpcPos, 0] = 0.0;
                    Koeff_NablaUxV[j, n, 0, iSpcPos, iSpcPos, 0] = 0.0;
                    Koeff_NablaUxV[j, n, 0, iSpcNeg, iSpcNeg, 1] = -1.0*N_mu*N1;
                    Koeff_NablaUxV[j, n, 0, iSpcPos, iSpcNeg, 1] = N_mu*N1;
                    Koeff_NablaUxV[j, n, 0, iSpcNeg, iSpcPos, 1] = P_mu*N1;
                    Koeff_NablaUxV[j, n, 0, iSpcPos, iSpcPos, 1] = -1.0*P_mu*N1;
                    Koeff_UxNablaV[j, n, 0, iSpcNeg, iSpcNeg, 0] = -1.0*N_mu*N2;
                    Koeff_UxNablaV[j, n, 0, iSpcPos, iSpcNeg, 0] = P_mu*N2;
                    Koeff_UxNablaV[j, n, 0, iSpcNeg, iSpcPos, 0] = N_mu*N2;
                    Koeff_UxNablaV[j, n, 0, iSpcPos, iSpcPos, 0] = -1.0*P_mu*N2;
                    Koeff_UxNablaV[j, n, 0, iSpcNeg, iSpcNeg, 1] = 0.0;
                    Koeff_UxNablaV[j, n, 0, iSpcPos, iSpcNeg, 1] = 0.0;
                    Koeff_UxNablaV[j, n, 0, iSpcNeg, iSpcPos, 1] = 0.0;
                    Koeff_UxNablaV[j, n, 0, iSpcPos, iSpcPos, 1] = 0.0;
                    Koeff_UxV[j, n, 1, iSpcNeg, iSpcNeg] = -1.0*eta;
                    Koeff_UxV[j, n, 1, iSpcPos, iSpcNeg] = eta;
                    Koeff_UxV[j, n, 1, iSpcNeg, iSpcPos] = eta;
                    Koeff_UxV[j, n, 1, iSpcPos, iSpcPos] = -1.0*eta;
                    Koeff_NablaUxV[j, n, 1, iSpcNeg, iSpcNeg, 0] = -.500*N_mu*N1;
                    Koeff_NablaUxV[j, n, 1, iSpcPos, iSpcNeg, 0] = .500*N_mu*N1;
                    Koeff_NablaUxV[j, n, 1, iSpcNeg, iSpcPos, 0] = -.500*P_mu*N1;
                    Koeff_NablaUxV[j, n, 1, iSpcPos, iSpcPos, 0] = .500*P_mu*N1;
                    Koeff_NablaUxV[j, n, 1, iSpcNeg, iSpcNeg, 1] = -1.50*N_mu*N2;
                    Koeff_NablaUxV[j, n, 1, iSpcPos, iSpcNeg, 1] = 1.50*N_mu*N2;
                    Koeff_NablaUxV[j, n, 1, iSpcNeg, iSpcPos, 1] = .500*P_mu*N2;
                    Koeff_NablaUxV[j, n, 1, iSpcPos, iSpcPos, 1] = -.500*P_mu*N2;
                    Koeff_UxNablaV[j, n, 1, iSpcNeg, iSpcNeg, 0] = -.500*N_mu*N1;
                    Koeff_UxNablaV[j, n, 1, iSpcPos, iSpcNeg, 0] = -.500*P_mu*N1;
                    Koeff_UxNablaV[j, n, 1, iSpcNeg, iSpcPos, 0] = .500*N_mu*N1;
                    Koeff_UxNablaV[j, n, 1, iSpcPos, iSpcPos, 0] = .500*P_mu*N1;
                    Koeff_UxNablaV[j, n, 1, iSpcNeg, iSpcNeg, 1] = -1.50*N_mu*N2;
                    Koeff_UxNablaV[j, n, 1, iSpcPos, iSpcNeg, 1] = .500*P_mu*N2;
                    Koeff_UxNablaV[j, n, 1, iSpcNeg, iSpcPos, 1] = 1.50*N_mu*N2;
                    Koeff_UxNablaV[j, n, 1, iSpcPos, iSpcPos, 1] = -.500*P_mu*N2;
                }
            }
        }

        */
    }


    //public class ViscosityAtLevelSet_Slip : BoSSS.Foundation.XDG.ILevelSetForm, ILevelSetEquationComponentCoefficient {

    //    LevelSetTracker m_LsTrk;

    //    public ViscosityAtLevelSet_Slip(LevelSetTracker lstrk, double _muA, double _muB, double _penalty, int _component) {
    //        this.m_LsTrk = lstrk;
    //        this.muA = _muA;
    //        this.muB = _muB;
    //        this.penalty = _penalty;
    //        this.component = _component;
    //        this.m_D = lstrk.GridDat.SpatialDimension;
    //    }

    //    double muA;
    //    double muB;
    //    double penalty;
    //    int component;
    //    int m_D;


    //    /// <summary>
    //    /// 
    //    /// </summary>
    //    public double InnerEdgeForm(ref CommonParams inp,
    //        double[] uA, double[] uB, double[,] Grad_uA, double[,] Grad_uB,
    //        double vA, double vB, double[] Grad_vA, double[] Grad_vB) {
    //        double[] N = inp.n;
    //        double hCellMin = this.m_LsTrk.GridDat.Cells.h_min[inp.jCell];

    //        int D = N.Length;
    //        Debug.Assert(this.ArgumentOrdering.Count == D);
    //        Debug.Assert(Grad_uA.GetLength(0) == this.ArgumentOrdering.Count);
    //        Debug.Assert(Grad_uB.GetLength(0) == this.ArgumentOrdering.Count);
    //        Debug.Assert(Grad_uA.GetLength(1) == D);
    //        Debug.Assert(Grad_uB.GetLength(1) == D);


    //        double Ret = 0.0;

    //        double PosCellLengthScale = PosLengthScaleS[inp.jCell];
    //        double NegCellLengthScale = NegLengthScaleS[inp.jCell];

    //        double hCutCellMin = Math.Min(NegCellLengthScale, PosCellLengthScale);
    //        if(hCutCellMin <= 1.0e-10 * hCellMin)
    //            // very small cell -- clippling
    //            hCutCellMin = hCellMin;

    //        Debug.Assert(uA.Length == this.ArgumentOrdering.Count);
    //        Debug.Assert(uB.Length == this.ArgumentOrdering.Count);

    //        double muMax = (Math.Abs(muA) > Math.Abs(muB)) ? muA : muB;

    //        if(NegSlipLengths[inp.jCell] == 0.0 && NegSlipLengths[inp.jCell] == 0.0) {

    //            double Grad_uA_xN = 0, Grad_uB_xN = 0, Grad_vA_xN = 0, Grad_vB_xN = 0;
    //            for(int d = 0; d < D; d++) {
    //                Grad_uA_xN += Grad_uA[component, d] * N[d];
    //                Grad_uB_xN += Grad_uB[component, d] * N[d];
    //                Grad_vA_xN += Grad_vA[d] * N[d];
    //                Grad_vB_xN += Grad_vB[d] * N[d];
    //            }

    //            Ret -= 0.5 * (muA * Grad_uA_xN + muB * Grad_uB_xN) * (vA - vB);                           // consistency term
    //            Ret -= 0.5 * (muA * Grad_vA_xN + muB * Grad_vB_xN) * (uA[component] - uB[component]);     // symmetry term
    //            Ret += (penalty / hCutCellMin) * (uA[component] - uB[component]) * (vA - vB) * muMax; // penalty term
    //                                                                                                  // Transpose Term
    //            for(int i = 0; i < D; i++) {
    //                Ret -= 0.5 * (muA * Grad_uA[i, component] + muB * Grad_uB[i, component]) * (vA - vB) * N[i];  // consistency term
    //                Ret -= 0.5 * (muA * Grad_vA[i] + muB * Grad_vB[i]) * (uA[i] - uB[i]) * N[component];  // symmetry term
    //            }

    //        } else {

    //            for(int dN = 0; dN < m_D; dN++) {
    //                for(int dD = 0; dD < m_D; dD++) {
    //                    Ret -= 0.5 * N[dN] * (muA * Grad_uA[dD, dN] + muB * Grad_uB[dN, dD]) * N[dD] * (vA - vB) * N[component];     // consistency term
    //                    Ret -= 0.5 * N[dN] * (muA * Grad_vA[dN] + muB * Grad_vB[dD]) * N[component] * (uA[dD] - uB[dN]) * N[dD];    // symmetry term
    //                                                                                                                                // transposed term
    //                    Ret -= 0.5 * N[dN] * (muA * Grad_uA[dN, dD] + muB * Grad_uB[dN, dD]) * N[dD] * (vA - vB) * N[component];    // consistency term
    //                    Ret -= 0.5 * N[component] * (muA * Grad_vA[dD] + muB * Grad_vB[dD]) * N[dD] * (uA[dN] - uB[dN]) * N[dN];    // symmetry term
    //                }
    //                Ret += (penalty / hCutCellMin) * (uA[dN] - uB[dN]) * (vA - vB) * N[dN] * muMax;     // penalty term
    //            }
    //        }

    //        return Ret;
    //    }


    //    MultidimensionalArray PosLengthScaleS;
    //    MultidimensionalArray NegLengthScaleS;

    //    MultidimensionalArray PosSlipLengths;
    //    MultidimensionalArray NegSlipLengths;

    //    public void CoefficientUpdate(CoefficientSet csA, CoefficientSet csB, int[] DomainDGdeg, int TestDGdeg) {
    //        NegLengthScaleS = csA.CellLengthScales;
    //        PosLengthScaleS = csB.CellLengthScales;

    //        NegSlipLengths = (MultidimensionalArray)csA.UserDefinedValues["SlipLengths"];
    //        PosSlipLengths = (MultidimensionalArray)csB.UserDefinedValues["SlipLengths"];
    //    }


    //    public int LevelSetIndex {
    //        get { return 0; }
    //    }

    //    public IList<string> ArgumentOrdering {
    //        get { return VariableNames.VelocityVector(this.m_D); }
    //    }

    //    public SpeciesId PositiveSpecies {
    //        get { return m_LsTrk.GetSpeciesId("B"); }
    //    }

    //    public SpeciesId NegativeSpecies {
    //        get { return m_LsTrk.GetSpeciesId("A"); }
    //    }

    //    public TermActivationFlags LevelSetTerms {
    //        get {
    //            return TermActivationFlags.UxV | TermActivationFlags.UxGradV | TermActivationFlags.GradUxV;
    //        }
    //    }

    //    public IList<string> ParameterOrdering {
    //        get { return null; }
    //    }


    //}

}<|MERGE_RESOLUTION|>--- conflicted
+++ resolved
@@ -94,19 +94,8 @@
             //if (hCutCellMin <= 1.0e-10 * hCellMin)
             //    // very small cell -- clippling
             //    hCutCellMin = hCellMin;
-
-<<<<<<< HEAD
-            double hCutCellMin = Math.Min(NegCellLengthScale, PosCellLengthScale);
-            if (hCutCellMin <= 1.0e-10 * hCellMin)
-                // very small cell -- clippling
-                hCutCellMin = hCellMin;
-            double scaledPenalty = (penalty / hCutCellMin);
-            if(scaledPenalty.IsNaNorInf())
-                throw new ArithmeticException("NaN/Inf detected for penalty parameter.");
-
-=======
             double pnlty = this.Penalty(inp.jCellIn, inp.jCellOut);
->>>>>>> f912df20
+
 
             Debug.Assert(uA.Length == this.ArgumentOrdering.Count);
             Debug.Assert(uB.Length == this.ArgumentOrdering.Count);
@@ -131,12 +120,8 @@
             if (!freeSurface) {
                 Ret -= (wA * muA * Grad_uA_xN[component] + wB * muB * Grad_uB_xN[component]) * (vA - vB);                           // consistency term
                 Ret -= (wA * muA * Grad_vA_xN + wB * muB * Grad_vB_xN) * (uA[component] - uB[component]);     // symmetry term
-<<<<<<< HEAD
-                Ret += scaledPenalty * (uA[component] - uB[component]) * (vA - vB) * wPenalty; // penalty term
-=======
                 //Ret += (penalty / hCutCellMin) * (uA[component] - uB[component]) * (vA - vB) * wPenalty; // penalty term
                 Ret += (uA[component] - uB[component]) * (vA - vB) * pnlty * wPenalty; // penalty term
->>>>>>> f912df20
                 // Transpose Term
                 for (int i = 0; i < D; i++) {
                     Ret -= (wA * muA * Grad_uA[i, component] + wB * muB * Grad_uB[i, component]) * (vA - vB) * N[i];  // consistency term
@@ -158,140 +143,11 @@
                         Ret -= N[dN] * (wA * muA * Grad_vA[dN] + wB * muB * Grad_vB[dN]) * N[component] * (uA[dD] - uB[dD]) * N[dD];  // symmetry term
                     }
                 }
-
-                //Ret -= (muA * Grad_uA_xN[component]) * (vA);                           // consistency term
-                //Ret -= (muA * Grad_vA_xN) * (uA[component]);     // symmetry term
-                //Ret += (penalty / hCutCellMin) * (uA[component]) * (vA) * muA; // penalty term
-                //// Transpose Term
-                //for (int i = 0; i < D; i++) {
-                //    Ret -= (muA * Grad_uA[i, component]) * (vA) * N[i];  // consistency term
-                //    Ret -= (muA * Grad_vA[i]) * (uA[i]) * N[component];  // symmetry term
-                //}
-                //Ret += (wB * muB * Grad_uB_xN[component]) * (vB);
-
-                //for (int d = 0; d < D; d++) {
-                //    Ret -= N[d] * (wA * muA * Grad_uA_xN[d]) * (vA) * N[component];                           // consistency term
-                //    Ret -= N[component] * (wA * muA * Grad_vA_xN) * (uA[d]) * N[d];     // symmetry term
-                //    Ret += (penalty / hCutCellMin) * (uA[d] - 0) * N[d] * (vA) * N[component] * muA; // penalty term
-
-                //    Ret += N[d] * (wB * muB * Grad_uB_xN[d]) * (vB) * N[component];                           // consistency term
-                //    Ret += N[component] * (wB * muB * Grad_vB_xN) * (uB[d]) * N[d];     // symmetry term
-                //    Ret += (penalty / hCutCellMin) * (0 - uB[d]) * N[d] * (0 - vB) * N[component] * muB; // penalty term
-                //}
-                //// Transpose Term
-                //for (int dN = 0; dN < D; dN++) {
-                //    for (int dD = 0; dD < D; dD++) {
-                //        Ret -= N[dN] * (wA * muA * Grad_uA[dD, dN]) * N[dD] * (vA) * N[component];  // consistency term
-                //        Ret -= N[dN] * (wA * muA * Grad_vA[dN]) * N[component] * (uA[dD]) * N[dD];  // symmetry term
-                //        Ret += N[dN] * (wB * muB * Grad_uB[dD, dN]) * N[dD] * (vB) * N[component];  // consistency term
-                //        Ret += N[dN] * (wB * muB * Grad_vB[dN]) * N[component] * (uB[dD]) * N[dD];  // symmetry term
-                //    }
-                //}
-
-<<<<<<< HEAD
-                //wall
-                Ret -= (wA * muA * Grad_uA_xN[component]) * (vA);                           // consistency term
-                Ret -= (wA * muA * Grad_vA_xN) * (uA[component]);     // symmetry term
-                Ret += (penalty / hCutCellMin) * (uA[component] - 0) * (vA) * muA; // penalty term
-
-                Ret += (wB * muB * Grad_uB_xN[component]) * (vB);                           // consistency term
-                Ret += (wB * muB * Grad_vB_xN) * (uB[component]);     // symmetry term
-                Ret += scaledPenalty * (0 - uB[component]) * (0 - vB) * muB; // penalty term
-                // Transpose Term
-                for(int d = 0; d < D; d++) {
-                    Ret -= (wA * muA * Grad_uA[d, component]) * (vA) * N[d];  // consistency term
-                    Ret -= (wA * muA * Grad_vA[d]) * (uA[d]) * N[component];  // symmetry term
-                    Ret += (wB * muB * Grad_uB[d, component]) * (vB) * N[d];  // consistency term
-                    Ret += (wB * muB * Grad_vB[d]) * (uB[d]) * N[component];  // symmetry term
-                }
-=======
->>>>>>> f912df20
-            }
-                        
-
-
-            //break;^^
-            //    }
-            //    // SWIP-form nach DiPietro/Ern:
-            //    case ViscosityImplementation.SWIP:{
-            //        Ret -= ( muB * muA * Grad_uA_xN + muA* muB* Grad_uB_xN) / (muA+muB) * (vA - vB);
-            //        Ret -= (muB * muA * Grad_vA_xN + muA* muB* Grad_vB_xN)  / (muA + muB) * (uA[component] - uB[component]);
-            //        Ret += (penalty / hCutCellMin) * (uA[component] - uB[component]) * (vA - vB) *(2.0*muA*muB/(muA + muB));
-            //        // Transpose-Term
-            //        for (int i = 0; i < D; i++) {
-            //            Ret -= (muB * muA * Grad_uA[i, component] + muA * muB * Grad_uB[i, component]) / (muA + muB) * (vA - vB) * N[i];  // consistency term
-            //            Ret -= (muB * muA * Grad_vA[i] + muA * muB * Grad_vB[i]) / (muA + muB) * (uA[i] - uB[i]) * N[component];  // symmetry term
-            //        }
-            //        break;
-            //    }
-            //    default: { throw new ArgumentException(); }
-            //}
-            /*
-            {
-                double Acc = 0.0;
-                for (int i = 0; i < D; i++) {
-                    Acc += 0.5 * (muA*Grad_uA[i, i] + muB*Grad_uB[i, i]) * (vA - vB) * N[component];  // consistency term
-                    Acc += 0.5 * (muA*Grad_vA[component] + muB*Grad_vB[component]) * (uA[i] - uB[i]) * N[i];  // symmetry term
-                }
-                
-                //double muMax = (Math.Abs(muA) > Math.Abs(muB)) ? muA : muB;
-                //Acc -= (_uA[m_iComp] - _uB[m_iComp]) * (_vA - _vB) * pnlty * muMax; // penalty term
-
-                Ret += Acc*(2.0/3.0);
-
-            } // */
-
-
+            }
             return Ret;
         }
 
 
-
-<<<<<<< HEAD
-=======
-        //public static Stopwatch Optimized = new Stopwatch();
-        //public static Stopwatch Classic = new Stopwatch();
-
-
-
-        // public override void EdgeForm(LevSetIntParams inp, MultidimensionalArray Koeff_UxV, MultidimensionalArray Koeff_NablaUxV, MultidimensionalArray Koeff_UxNablaV, MultidimensionalArray Koeff_NablaUxNablaV) {
-        //Optimized.Start();
-        //this.EdgeForm_Perf(inp, Koeff_UxV, Koeff_NablaUxV, Koeff_UxNablaV, Koeff_NablaUxNablaV);
-        //base.EdgeForm(inp, Koeff_UxV, Koeff_NablaUxV, Koeff_UxNablaV, Koeff_NablaUxNablaV);
-        //Optimized.Stop();
-
-        /*
-        {
-            var chk_Koeff_UxV = Koeff_UxV.CloneAs();
-            var chk_Koeff_NablaUxV = Koeff_NablaUxV.CloneAs();
-            var chk_Koeff_UxNablaV = Koeff_UxNablaV.CloneAs();
-            var chk_Koeff_NablaUxNablaV = Koeff_NablaUxNablaV.CloneAs();
-            chk_Koeff_UxV.Clear();
-            chk_Koeff_UxNablaV.Clear();
-            chk_Koeff_NablaUxV.Clear();
-            chk_Koeff_NablaUxNablaV.Clear();
-
-            Classic.Start();
-            base.EdgeForm(inp, chk_Koeff_UxV, chk_Koeff_NablaUxV, chk_Koeff_UxNablaV, chk_Koeff_NablaUxNablaV);
-            Classic.Stop();
-
-            chk_Koeff_NablaUxNablaV.Acc(-1.0, Koeff_NablaUxNablaV);
-            chk_Koeff_UxNablaV.Acc(-1.0, Koeff_UxNablaV);
-            chk_Koeff_NablaUxV.Acc(-1.0, Koeff_NablaUxV);
-            chk_Koeff_UxV.Acc(-1.0, Koeff_UxV);
-
-            if (chk_Koeff_NablaUxNablaV.L2Norm() > 1.0e-10)
-                throw new ApplicationException();
-            if (chk_Koeff_UxNablaV.L2Norm() > 1.0e-10)
-                throw new ApplicationException();
-            if (chk_Koeff_NablaUxV.L2Norm() > 1.0e-10)
-                throw new ApplicationException();
-            if (chk_Koeff_UxV.L2Norm() > 1.0e-10)
-                throw new ApplicationException();
-        } // */
-        //}
-
->>>>>>> f912df20
 
         /// <summary>
         /// base multiplier for the penalty computation
@@ -323,7 +179,11 @@
             Debug.Assert(!double.IsInfinity(m_penalty));
             Debug.Assert(!double.IsInfinity(m_penalty));
 
-            return penaltySizeFactor * m_penalty * m_penalty_base;
+            double scaledPenalty = penaltySizeFactor * m_penalty * m_penalty_base;
+            if(scaledPenalty.IsNaNorInf())
+                throw new ArithmeticException("NaN/Inf detected for penalty parameter.");
+            return scaledPenalty;
+
         }
 
 
