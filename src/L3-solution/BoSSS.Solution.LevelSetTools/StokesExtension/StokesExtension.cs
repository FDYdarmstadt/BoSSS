--- conflicted
+++ resolved
@@ -249,11 +249,6 @@
             var Residual = RHS.CloneAs();
             OpMtx.Solve_Direct(ExtenstionSolVec, RHS);
 
-<<<<<<< HEAD
-            // plotting for debug reasons
-            //Tecplot.Tecplot.PlotFields(ExtenstionSolVec.Fields, this.GetType().ToString().Split('.').Last() + "-" + timestepNo, (double)timestepNo, 2);
-            //timestepNo++;
-=======
             /*
             {
                 double RhsNorm = Residual.L2NormPow2().MPISum().Sqrt();
@@ -297,7 +292,10 @@
                 }
             }*/
 
->>>>>>> 1e92d5ce
+
+            // plotting for debug reasons
+            //Tecplot.Tecplot.PlotFields(ExtenstionSolVec.Fields, this.GetType().ToString().Split('.').Last() + "-" + timestepNo, (double)timestepNo, 2);
+            //timestepNo++;
         }
     }
 }