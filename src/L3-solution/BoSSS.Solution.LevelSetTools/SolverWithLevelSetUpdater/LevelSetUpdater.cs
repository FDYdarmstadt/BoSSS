--- conflicted
+++ resolved
@@ -178,7 +178,6 @@
 
         Dictionary<string, DGField> lsParameterFields;
 
-<<<<<<< HEAD
         public LevelSetUpdater(GridData backgroundGrid, XQuadFactoryHelper.MomentFittingVariants cutCellquadType,
             int __NearRegionWidth, string[] _SpeciesTable, LevelSet dgLevelSet) {
             ContinuityProjectionOption continuityMode = ContinuityProjectionOption.ConstrainedDG;
@@ -272,31 +271,6 @@
                 grid,
                 continuityMode);
             lsUpdaters.Add(dGLevelSet.Identification, new SingleLevelSetUpdater(currentInterface1, enforcer1));
-=======
-        public LevelSetUpdater(GridData BackgroundGrid, XQuadFactoryHelper.MomentFittingVariants cutCellquadType,
-            int __NearRegionWidth, string[] _SpeciesTable, LevelSet dgLevelSet, string LevelSetName,
-            ContinuityProjectionOption continuityMode = ContinuityProjectionOption.ConstrainedDG) {
-
-            LevelSet cgLevelSet = ContinuityProjection.CreateField(
-                    dgLevelSet, BackgroundGrid, continuityMode);
-            cgLevelSet.AccLaidBack(1.0, dgLevelSet);
-
-            ContinuityProjection enforcer = new ContinuityProjection(
-                cgLevelSet.Basis,
-                dgLevelSet.Basis,
-                BackgroundGrid,
-                continuityMode);
-            Tracker = new LevelSetTracker(BackgroundGrid, cutCellquadType, __NearRegionWidth, _SpeciesTable, cgLevelSet);
-            DualLevelSet currentInterface = new DualLevelSet {
-                LevelSetIndex = 0,
-                CGLevelSet = cgLevelSet,
-                DGLevelSet = dgLevelSet,
-                Tracker = Tracker,
-            };
-            lsUpdaters = new Dictionary<string, SingleLevelSetUpdater>(4);
-            lsUpdaters.Add(LevelSetName, new SingleLevelSetUpdater(currentInterface, enforcer));
-            Tracker.UpdateTracker(0.0);
->>>>>>> a4a44cde
         }
 
         public IReadOnlyDictionary<string, DGField> Parameters {
