--- conflicted
+++ resolved
@@ -139,10 +139,7 @@
         /// </summary>
         [DataMember]
         public ContinuityProjectionOption LSContiProjectionMethod = ContinuityProjectionOption.ConstrainedDG;
-<<<<<<< HEAD
-=======
 
->>>>>>> ee5f4fa7
     }
 
 
