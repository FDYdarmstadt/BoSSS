﻿using BoSSS.Foundation;
using BoSSS.Foundation.Grid;
using BoSSS.Foundation.Grid.Aggregation;
using BoSSS.Foundation.Grid.Classic;
using BoSSS.Foundation.XDG;
using BoSSS.Solution.AdvancedSolvers;
using BoSSS.Solution.Control;
using BoSSS.Solution.Timestepping;
using ilPSP;
using ilPSP.LinSolvers;
using ilPSP.Utils;
using NUnit.Framework;
using System;
using System.Collections.Generic;
using System.ComponentModel;
using System.Diagnostics;
using System.Linq;
using System.Runtime.Serialization;
using System.Text;
using System.Threading.Tasks;

namespace BoSSS.Solution.XdgTimestepping {

    /// <summary>
    /// Codes for various time integration schemes of <see cref="XdgBDFTimestepping"/> and <see cref="XdgRKTimestepping"/>
    /// </summary>
    public enum TimeSteppingScheme {

        /// <summary>
        /// Explicit Euler using the <see cref="XdgBDFTimestepping"/> implementation, <see cref="BDFSchemeCoeffs.ExplicitEuler"/>
        /// </summary>
        ExplicitEuler = 0,

        /// <summary>
        /// equivalent of BDF1, using the BDF-implementation, <see cref="BDFSchemeCoeffs.BDF(int)"/>
        /// </summary>
        ImplicitEuler = 1,

        /// <summary>
        /// (Implicit) Crank-Nicholson using the BDF-implementation (<see cref="XdgBDFTimestepping"/>), <see cref="BDFSchemeCoeffs.CrankNicolson"/>
        /// </summary>
        CrankNicolson = 2000,

        /// <summary>
        /// backward differentiation formula of order 2, <see cref="BDFSchemeCoeffs.BDF(int)"/>
        /// </summary>
        BDF2 = 2,

        /// <summary>
        /// backward differentiation formula of order 3, <see cref="BDFSchemeCoeffs.BDF(int)"/>
        /// </summary>
        BDF3 = 3,

        /// <summary>
        /// backward differentiation formula of order 4, <see cref="BDFSchemeCoeffs.BDF(int)"/>
        /// </summary>
        BDF4 = 4,

        /// <summary>
        /// backward differentiation formula of order 5, <see cref="BDFSchemeCoeffs.BDF(int)"/>
        /// </summary>
        BDF5 = 5,

        /// <summary>
        /// backward differentiation formula of order 6, <see cref="BDFSchemeCoeffs.BDF(int)"/>
        /// </summary>
        BDF6 = 6,

        /// <summary>
        /// explicit Runge-Kutta, <see cref="RungeKuttaScheme.RungeKutta1901"/>
        /// </summary>
        RK4 = 104,

        /// <summary>
        /// explicit Runge-Kutta, <see cref="RungeKuttaScheme.TVD3"/>
        /// </summary>
        RK3 = 103,

        /// <summary>
        /// explicit Runge-Kutta, <see cref="RungeKuttaScheme.Heun2"/> 
        /// </summary>
        RK2 = 102,

        /// <summary>
        /// explicit Runge-Kutta, <see cref="RungeKuttaScheme.ExplicitEuler"/>
        /// </summary>
        RK1 = 101,

        /// <summary>
        /// explicit Runge-Kutta, <see cref="RungeKuttaScheme.ExplicitEuler2"/>
        /// </summary>
        RK1u1 = 110,

        /// <summary>
        /// Implicit Euler using the implicit Runge-Kutta implementation, <see cref="RungeKuttaScheme.ImplicitEuler"/> 
        /// </summary>
        RK_ImplicitEuler = 201,

        /// <summary>
        /// (Implicit) Crank-Nicholson using the implicit Runge-Kutta (<see cref="XdgRKTimestepping"/>) implementation, <see cref="RungeKuttaScheme.CrankNicolson"/>
        /// </summary>
        RK_CrankNic = 202,

        /// <summary>
        /// Implicit, <see cref="RungeKuttaScheme.IMEX3"/>
        /// </summary>
        RK_IMEX3 = 203
    }


    /// <summary>
    /// Driver class which provides a simplified interface to <see cref="XdgBDFTimestepping"/> and <see cref="XdgRKTimestepping"/>
    /// </summary>
    public class XdgTimestepping {

        public TimeSteppingScheme Scheme {
            get;
            private set;
        }

        public XSpatialOperatorMk2 XdgOperator {
            get;
            private set;
        }

        XSpatialOperatorMk2 m_JacobiXdgOperator;

        XSpatialOperatorMk2 GetJacobiXdgOperator() {
            if(m_JacobiXdgOperator == null) {
                m_JacobiXdgOperator = XdgOperator.GetJacobiOperator(GridDat.SpatialDimension) as XSpatialOperatorMk2;
            }
            return m_JacobiXdgOperator;
        }

        
        public SpatialOperator DgOperator {
            get;
            private set;
        }

        SpatialOperator m_JacobiDgOperator;

        SpatialOperator GetJacobiDgOperator() {
            if(m_JacobiDgOperator == null) {
                m_JacobiDgOperator = DgOperator.GetJacobiOperator(GridDat.SpatialDimension) as SpatialOperator;
            }
            return m_JacobiDgOperator;
        }



        public ISpatialOperator Operator {
            get {
                
                if(XdgOperator != null)
                    return XdgOperator;
                if(DgOperator != null)
                    return DgOperator;

                throw new NotImplementedException();
            }
        }


        /// <summary>
        /// <see cref="XSpatialOperatorMk2.Species"/>
        /// </summary>
        public SpeciesId[] UsedSpecies {
            get {
                if(XdgOperator != null)
                    return XdgOperator.Species.Select(spcName => LsTrk.GetSpeciesId(spcName)).ToArray();
                else
                    return null;
            }
        }

        /// <summary>
        /// Initial Value
        /// </summary>
        public CoordinateMapping CurrentState {
            get {
                return TimesteppingBase.CurrentStateMapping;
            }
            
        }

        /// <summary>
        /// Residual vector during/after linear/nonlinear solver iterations
        /// </summary>
        public CoordinateMapping IterationResiduals {
            get {
                return TimesteppingBase.Residuals.Mapping;
            }
        }

        /// <summary>
        /// 
        /// </summary>
        public IList<DGField> Parameters {
            get;
            private set;
        }


        public LevelSetTracker LsTrk {
            get;
            private set;
        }
             
        public IGridData GridDat {
            get {
                return LsTrk.GridDat;
            }
        }

        /// <summary>
        /// Constructor for an XDG operator
        /// </summary>
        public XdgTimestepping(
            XSpatialOperatorMk2 op,
            IEnumerable<DGField> Fields,
            IEnumerable<DGField> IterationResiduals,
            TimeSteppingScheme __Scheme,
            DelUpdateLevelset _UpdateLevelset = null,
            LevelSetHandling _LevelSetHandling = LevelSetHandling.None,
            MultigridOperator.ChangeOfBasisConfig[][] _MultigridOperatorConfig = null,
            AggregationGridData[] _MultigridSequence = null,
            double _AgglomerationThreshold = 0.1,
            LinearSolverConfig LinearSolver = null, NonLinearSolverConfig NonLinearSolver = null) //
        {
            this.Scheme = __Scheme;
            this.XdgOperator = op;

            this.Parameters = op.InvokeParameterFactory(Fields);
            

            foreach(var f in Fields.Cat(IterationResiduals).Cat(Parameters)) {
                if(f != null && f is XDGField xf) {
                    if(LsTrk == null) {
                        LsTrk = xf.Basis.Tracker;
                    } else {
                        if(!object.ReferenceEquals(LsTrk, xf.Basis.Tracker))
                            throw new ArgumentException();
                    }
                }
            }
            if(LsTrk == null)
                throw new ArgumentException("unable to get Level Set Tracker reference");

            bool UseX = Fields.Any(f => f is XDGField) || IterationResiduals.Any(f => f is XDGField);

            SpeciesId[] spcToCompute = op.Species.Select(spcName => LsTrk.GetSpeciesId(spcName)).ToArray();

            ConstructorCommon(op, UseX,
                Fields, this.Parameters, IterationResiduals, 
                spcToCompute,
                _UpdateLevelset, 
                _LevelSetHandling,
                _MultigridOperatorConfig, 
                _MultigridSequence, 
                _AgglomerationThreshold,
                LinearSolver, NonLinearSolver);

        }

        private void ConstructorCommon(
            ISpatialOperator op, bool UseX, 
            IEnumerable<DGField> Fields, IEnumerable<DGField> __Parameters, IEnumerable<DGField> IterationResiduals, 
            SpeciesId[] spcToCompute,
            DelUpdateLevelset _UpdateLevelset, LevelSetHandling _LevelSetHandling, 
            MultigridOperator.ChangeOfBasisConfig[][] _MultigridOperatorConfig, AggregationGridData[] _MultigridSequence, 
            double _AgglomerationThreshold,
            LinearSolverConfig LinearSolver, NonLinearSolverConfig NonLinearSolver) //
        {
            RungeKuttaScheme rksch;
            int bdfOrder;
            DecodeScheme(this.Scheme, out rksch, out bdfOrder);

            SpatialOperatorType _SpatialOperatorType = SpatialOperatorType.Nonlinear;


            int quadOrder = op.QuadOrderFunction(
                Fields.Select(f => f.Basis.Degree).ToArray(),
                Parameters.Select(f => f != null ? f.Basis.Degree : 0).ToArray(),
                IterationResiduals.Select(f => f.Basis.Degree).ToArray());

            // default solvers
            // ===============
            if(LinearSolver == null) {
                LinearSolver = new LinearSolverConfig() {
                    SolverCode = LinearSolverCode.automatic
                };
            }
            if (NonLinearSolver == null) {
                NonLinearSolver = new NonLinearSolverConfig() {
                    SolverCode = NonLinearSolverCode.Newton
                };
            }

            // default Multi-Grid
            // ==================

            if (_MultigridSequence == null) {
                _MultigridSequence = new[] { CoarseningAlgorithms.ZeroAggregation(this.GridDat) };
            }

            // default level-set treatment
            // ===========================

            if (_UpdateLevelset == null) {
                _UpdateLevelset = this.UpdateLevelsetWithNothing;
                if (_LevelSetHandling != LevelSetHandling.None)
                    throw new ArgumentException($"If level-set handling is set to {_LevelSetHandling} (anything but {LevelSetHandling.None}) an updating routine must be specified.");
            }

            // default multigrid operator config
            // =================================
            if(_MultigridOperatorConfig == null) {
                int NoOfVar = Fields.Count();
                _MultigridOperatorConfig = new MultigridOperator.ChangeOfBasisConfig[0][];
                _MultigridOperatorConfig[0] = new MultigridOperator.ChangeOfBasisConfig[NoOfVar];
                for(int iVar = 0; iVar < NoOfVar; iVar++) {
                    _MultigridOperatorConfig[0][iVar] = new MultigridOperator.ChangeOfBasisConfig() {
                        DegreeS = new int[] { Fields.ElementAt(iVar).Basis.Degree },
                        mode = MultigridOperator.Mode.Eye,
                        VarIndex = new int[] { iVar }
                    };
                }

            }

            // finally, create timestepper
            // ===========================

            if(bdfOrder > -1000) {
                m_BDF_Timestepper = new XdgBDFTimestepping(Fields, __Parameters, IterationResiduals,
                    LsTrk, true,
                    this.ComputeOperatorMatrix, op, _UpdateLevelset,
                    bdfOrder,
                    _LevelSetHandling,
                    MassMatrixShapeandDependence.IsTimeDependent,
                    _SpatialOperatorType,
                    _MultigridOperatorConfig, _MultigridSequence,
                    spcToCompute, quadOrder,
                    _AgglomerationThreshold, UseX,
                    NonLinearSolver,
                    LinearSolver);

                m_BDF_Timestepper.Config_AgglomerationThreshold = _AgglomerationThreshold;
            } else {
                m_RK_Timestepper = new XdgRKTimestepping(Fields.ToArray(), __Parameters, IterationResiduals.ToArray(),
                    LsTrk,
                    this.ComputeOperatorMatrix, op, _UpdateLevelset,
                    rksch,
                    _LevelSetHandling,
                    MassMatrixShapeandDependence.IsTimeDependent,
                    _SpatialOperatorType,
                    _MultigridOperatorConfig, _MultigridSequence,
                    spcToCompute, quadOrder,
                    _AgglomerationThreshold, UseX,
                    NonLinearSolver,
                    LinearSolver);

                m_RK_Timestepper.Config_AgglomerationThreshold = _AgglomerationThreshold;
            }
        }

        /// <summary>
        /// translates a time-stepping scheme code
        /// </summary>
        /// <param name="Scheme"></param>
        /// <param name="rksch">if <paramref name="Scheme"/> denotes a Runge-Kutta scheme, well, the Runge-Kutta scheme</param>
        /// <param name="bdfOrder">if <paramref name="Scheme"/> denotes a BDF-scheme, its order</param>
        static public void DecodeScheme(TimeSteppingScheme Scheme, out RungeKuttaScheme rksch, out int bdfOrder) {
            rksch = null;
            bdfOrder = -1000;
            if(Scheme == TimeSteppingScheme.CrankNicolson)
                bdfOrder = -1;
            else if(Scheme == TimeSteppingScheme.ExplicitEuler)
                bdfOrder = 0;
            else if(Scheme == TimeSteppingScheme.ImplicitEuler)
                bdfOrder = 1;
            else if(Scheme.ToString().StartsWith("BDF"))
                bdfOrder = Convert.ToInt32(Scheme.ToString().Substring(3));
            else if(Scheme == TimeSteppingScheme.RK1)
                rksch = RungeKuttaScheme.ExplicitEuler;
            else if(Scheme == TimeSteppingScheme.RK1u1)
                rksch = RungeKuttaScheme.ExplicitEuler2;
            else if(Scheme == TimeSteppingScheme.RK2)
                rksch = RungeKuttaScheme.Heun2;
            else if(Scheme == TimeSteppingScheme.RK3)
                rksch = RungeKuttaScheme.TVD3;
            else if(Scheme == TimeSteppingScheme.RK4)
                rksch = RungeKuttaScheme.RungeKutta1901;
            else if(Scheme == TimeSteppingScheme.RK_ImplicitEuler)
                rksch = RungeKuttaScheme.ImplicitEuler;
            else if(Scheme == TimeSteppingScheme.RK_CrankNic)
                rksch = RungeKuttaScheme.CrankNicolson;
            else if(Scheme == TimeSteppingScheme.RK_IMEX3)
                rksch = RungeKuttaScheme.IMEX3;
            else
                throw new NotImplementedException();
        }

        /// <summary>
        /// Constructor for conventional (single-phase, non-X) DG
        /// </summary>
        public XdgTimestepping(
            SpatialOperator op,
            IEnumerable<DGField> Fields,
            IEnumerable<DGField> IterationResiduals,
            TimeSteppingScheme __Scheme,
            MultigridOperator.ChangeOfBasisConfig[][] _MultigridOperatorConfig = null,
            AggregationGridData[] _MultigridSequence = null,
            LinearSolverConfig LinearSolver = null, NonLinearSolverConfig NonLinearSolver = null) //
        {
            this.Scheme = __Scheme;
            this.DgOperator = op;

            this.Parameters = op.InvokeParameterFactory(Fields);

            var spc = CreateDummyTracker(Fields.First().GridDat);
                       
            ConstructorCommon(op, false,
                Fields, this.Parameters, IterationResiduals,
                new[] { spc },
                UpdateLevelsetWithNothing,
                LevelSetHandling.None,
                _MultigridOperatorConfig,
                _MultigridSequence,
                0.0,
                LinearSolver, NonLinearSolver);
        }

        /// <summary>
        /// some hack to help with load balancing
        /// </summary>
        internal void RecreateDummyTracker(IGridData newMesh) {
            CreateDummyTracker(newMesh);
        }

        private SpeciesId CreateDummyTracker(IGridData _gDat) {
            var gDat = (GridData) _gDat;
            var DummyLevSet = new LevelSet(new Basis(gDat, 1), "DummyPhi");
            DummyLevSet.AccConstant(-1.0);
            LsTrk = new LevelSetTracker(gDat, XQuadFactoryHelper.MomentFittingVariants.Saye, 1, new[] { "A", "B" }, DummyLevSet);
            LsTrk.UpdateTracker(0.0, __NearRegionWith: 0);

            var spcA = LsTrk.GetSpeciesId("A");

            Debug.Assert(LsTrk.Regions.GetSpeciesMask(spcA).NoOfItemsLocally == gDat.Cells.NoOfLocalUpdatedCells);

            return spcA;
        }

        double UpdateLevelsetWithNothing(DGField[] CurrentState, double time, double dt, double UnderRelax, bool incremental) {
            this.LsTrk.UpdateTracker(time + dt, incremental: true);
            return 0.0;
        }

        DGField[] JacobiParameterVars = null;


        public void ComputeOperatorMatrix(BlockMsrMatrix OpMtx, double[] OpAffine, UnsetteledCoordinateMapping Mapping, DGField[] __CurrentState, Dictionary<SpeciesId, MultidimensionalArray> AgglomeratedCellLengthScales, double time) {
            // compute operator
            Debug.Assert(OpAffine.L2Norm() == 0.0);

            // all kinds of checks
            if(!this.CurrentState.EqualsPartition(Mapping))
                throw new ApplicationException("something is weired");
            if(OpMtx != null) {
                if(!OpMtx.RowPartitioning.EqualsPartition(Mapping))
                    throw new ArgumentException("Codomain/Matrix Row mapping mismatch.");
                if(!OpMtx.ColPartition.EqualsPartition(Mapping))
                    throw new ArgumentException("Domain/Matrix column mapping mismatch.");
            }


            if(XdgOperator != null) {
                if(OpMtx != null) {
                    // +++++++++++++++++++++++++++++
                    // Solver requires linearization
                    // +++++++++++++++++++++++++++++

                    Debug.Assert(OpMtx.InfNorm() == 0.0);
                    switch(XdgOperator.LinearizationHint) {

                        case LinearizationHint.AdHoc: {
                            this.XdgOperator.InvokeParameterUpdate(__CurrentState, this.Parameters.ToArray());

                            var mtxBuilder = XdgOperator.GetMatrixBuilder(LsTrk, Mapping, this.Parameters, Mapping);
                            mtxBuilder.time = time;
                            mtxBuilder.MPITtransceive = true;
                            mtxBuilder.ComputeMatrix(OpMtx, OpAffine);
                            return;
                        }

                        case LinearizationHint.FDJacobi: {
                            var mtxBuilder = XdgOperator.GetFDJacobianBuilder(LsTrk, __CurrentState, this.Parameters, Mapping);
                            mtxBuilder.time = time;
                            mtxBuilder.MPITtransceive = true;
                            mtxBuilder.ComputeMatrix(OpMtx, OpAffine);
                            return;
                        }

                        case LinearizationHint.GetJacobiOperator: {
                            var op = GetJacobiXdgOperator();

                            if(JacobiParameterVars == null)
                                JacobiParameterVars = op.InvokeParameterFactory(this.CurrentState);

                            op.InvokeParameterUpdate(__CurrentState, JacobiParameterVars);

                            var mtxBuilder = op.GetMatrixBuilder(LsTrk, Mapping, this.JacobiParameterVars, Mapping);
                            mtxBuilder.time = time;
                            mtxBuilder.MPITtransceive = true;
                            mtxBuilder.ComputeMatrix(OpMtx, OpAffine);
                            return;
                        }
                    }
                } else {
                    // ++++++++++++++++++++++++
                    // only operator evaluation
                    // ++++++++++++++++++++++++

                    this.XdgOperator.InvokeParameterUpdate(__CurrentState, this.Parameters.ToArray());

                    var eval = XdgOperator.GetEvaluatorEx(__CurrentState, this.Parameters, Mapping);
                    eval.time = time;
                    eval.MPITtransceive = true;
                    eval.Evaluate(1.0, 0.0, OpAffine);
                }



            } else if(DgOperator != null) {
                if(OpMtx != null) {
                    // +++++++++++++++++++++++++++++
                    // Solver requires linearization
                    // +++++++++++++++++++++++++++++

                    Debug.Assert(OpMtx.InfNorm() == 0.0);
                    switch(DgOperator.LinearizationHint) {

                        case LinearizationHint.AdHoc: {
                            this.DgOperator.InvokeParameterUpdate(__CurrentState, this.Parameters.ToArray());

                            var mtxBuilder = DgOperator.GetMatrixBuilder(Mapping, this.Parameters, Mapping);
                            mtxBuilder.time = time;
                            mtxBuilder.MPITtransceive = true;
                            mtxBuilder.ComputeMatrix(OpMtx, OpAffine);
                            return;
                        }

                        case LinearizationHint.FDJacobi: {
                            var mtxBuilder = DgOperator.GetFDJacobianBuilder(__CurrentState, this.Parameters, Mapping);
                            mtxBuilder.time = time;
                            mtxBuilder.MPITtransceive = true;
                            mtxBuilder.ComputeMatrix(OpMtx, OpAffine);
                            return;
                        }

                        case LinearizationHint.GetJacobiOperator: {
                            var op = GetJacobiDgOperator();

                            if(JacobiParameterVars == null)
                                JacobiParameterVars = op.InvokeParameterFactory(__CurrentState);
                            op.InvokeParameterUpdate(__CurrentState, JacobiParameterVars);

                            var mtxBuilder = op.GetMatrixBuilder(Mapping, this.JacobiParameterVars, Mapping);
                            mtxBuilder.time = time;
                            mtxBuilder.MPITtransceive = true;
                            mtxBuilder.ComputeMatrix(OpMtx, OpAffine);
                            return;
                        }
                    }
                } else {
                    // ++++++++++++++++++++++++
                    // only operator evaluation
                    // ++++++++++++++++++++++++

                    this.DgOperator.InvokeParameterUpdate(__CurrentState, this.Parameters.ToArray());

                    var eval = DgOperator.GetEvaluatorEx(__CurrentState, this.Parameters, Mapping);
                    eval.time = time;
                    eval.MPITtransceive = true;
                    eval.Evaluate(1.0, 0.0, OpAffine);
                }
            } else {
                throw new NotImplementedException();
            }
        }

        /// <summary>
        /// the internal object
        /// </summary>
        public XdgTimesteppingBase TimesteppingBase {
            get {
                Debug.Assert((m_BDF_Timestepper == null) != (m_RK_Timestepper == null));
                if(m_BDF_Timestepper != null)
                    return m_BDF_Timestepper;
                if(m_RK_Timestepper != null)
                    return m_RK_Timestepper;
                throw new ApplicationException("internal error");
            }
        }

        /// <summary>
        /// Returns a collection of local and global condition numbers in order to assess the operators stability
        /// </summary>
        public IDictionary<string, double> OperatorAnalysis(IEnumerable<int[]> VarGroups = null) {
            return TimesteppingBase.OperatorAnalysis(VarGroups);
        }

        public XdgBDFTimestepping m_BDF_Timestepper;

        public XdgRKTimestepping m_RK_Timestepper;
      

        /// <summary>
        /// Add logging of iteration residuals.
        /// </summary>
        public void RegisterResidualLogger(ResidualLogger _ResLogger) {
            TimesteppingBase.m_ResidualNames = this.Operator.CodomainVar.ToArray();
            TimesteppingBase.m_ResLogger = _ResLogger;
        }


        /// <summary>
        /// driver for solver calls
        /// </summary>
        public void Solve(double phystime, double dt, bool SkipSolveAndEvaluateResidual = false) {
            if((m_BDF_Timestepper == null) == (m_RK_Timestepper == null))
                throw new ApplicationException();

            double[] AvailTimesBefore;
            if(TimesteppingBase.Config_LevelSetHandling != LevelSetHandling.None) {
                AvailTimesBefore = LsTrk.TimeLevelsInStack;
                Assert.IsTrue((AvailTimesBefore[0] - phystime).Abs() < dt*1e-7, "Error in Level-Set tracker time");
            }

            if(m_BDF_Timestepper != null) {
                m_BDF_Timestepper.Solve(phystime, dt, SkipSolveAndEvaluateResidual);
            } else {
                if (SkipSolveAndEvaluateResidual == true)
                    throw new NotSupportedException("SkipSolveAndEvaluateResidual == true is not supported for Runge-Kutta");

                m_RK_Timestepper.Solve(phystime, dt);
            }

            double[] AvailTimesAfter;
            if(TimesteppingBase.Config_LevelSetHandling != LevelSetHandling.None) {
                AvailTimesAfter = LsTrk.RegionsHistory.AvailabelIndices.Select((int iHist) => LsTrk.RegionsHistory[iHist].Time).ToArray();
                Assert.IsTrue((AvailTimesAfter[0] - (phystime + dt)).Abs() < dt*1e-7, "Error in Level-Set tracker time");
            }

            JacobiParameterVars = null; 
        }

        /// <summary>
        /// Step 2 of 2 for dynamic load balancing: restore this objects 
        /// status after the grid has been re-distributed.
        /// </summary>
        public void DataRestoreAfterBalancing(GridUpdateDataVaultBase L,
            IEnumerable<DGField> Fields,
            IEnumerable<DGField> IterationResiduals,
            LevelSetTracker LsTrk,
            AggregationGridData[] _MultigridSequence) //
        {
            var gDat = Fields.First().GridDat;
            if(!object.ReferenceEquals(LsTrk.GridDat, gDat))
                throw new ApplicationException();
<<<<<<< HEAD
            if(LsTrk != null)
                this.LsTrk = LsTrk;
=======
>>>>>>> aa6076c3
            
            Parameters = this.Operator.InvokeParameterFactory(Fields);
            
            if(m_BDF_Timestepper != null) {
                m_BDF_Timestepper.DataRestoreAfterBalancing(L, Fields, IterationResiduals, LsTrk, _MultigridSequence);
            } else if(m_RK_Timestepper != null) {
                throw new NotImplementedException("Load balancing and adaptive mesh refinement are not supported for Runge-Kutta XDG timestepping.");
            } else {
                throw new NotImplementedException();
            }


        }

        /// <summary>
        /// Step 1 of 2 for dynamic load balancing: creating a backup of this objects 
        /// status in the load-balancing thing <paramref name="L"/>
        /// </summary>
        public void DataBackupBeforeBalancing(GridUpdateDataVaultBase L) {
            
            if(m_BDF_Timestepper != null) {
                m_BDF_Timestepper.DataBackupBeforeBalancing(L);
            } else if(m_RK_Timestepper != null) {
                throw new NotImplementedException("Load balancing and adaptive mesh refinement are not supported for Runge-Kutta XDG timestepping.");
            } else {
                throw new NotImplementedException();
            }
                        
            this.LsTrk = null;
            this.Parameters = null;
        }

        
        // <summary>
        /// Number of timesteps required for restart, e.g. 1 for Runge-Kutta and implicit/explicit Euler, 2 for BDF2, etc.
        /// </summary>
        public int BurstSave {
            get {
                if(m_RK_Timestepper != null) {
                    Debug.Assert(m_BDF_Timestepper == null);
                    return 1;
                } else if(m_BDF_Timestepper != null) {
                    return m_BDF_Timestepper.GetNumberOfStages;
                } else {
                    throw new NotImplementedException();
                }

            }
        }
    }
}<|MERGE_RESOLUTION|>--- conflicted
+++ resolved
@@ -77,7 +77,7 @@
         RK3 = 103,
 
         /// <summary>
-        /// explicit Runge-Kutta, <see cref="RungeKuttaScheme.Heun2"/> 
+        /// explicit Runge-Kutta, <see cref="RungeKuttaScheme.Heun2"/>
         /// </summary>
         RK2 = 102,
 
@@ -92,7 +92,7 @@
         RK1u1 = 110,
 
         /// <summary>
-        /// Implicit Euler using the implicit Runge-Kutta implementation, <see cref="RungeKuttaScheme.ImplicitEuler"/> 
+        /// Implicit Euler using the implicit Runge-Kutta implementation, <see cref="RungeKuttaScheme.ImplicitEuler"/>
         /// </summary>
         RK_ImplicitEuler = 201,
 
@@ -126,13 +126,13 @@
         XSpatialOperatorMk2 m_JacobiXdgOperator;
 
         XSpatialOperatorMk2 GetJacobiXdgOperator() {
-            if(m_JacobiXdgOperator == null) {
+            if (m_JacobiXdgOperator == null) {
                 m_JacobiXdgOperator = XdgOperator.GetJacobiOperator(GridDat.SpatialDimension) as XSpatialOperatorMk2;
             }
             return m_JacobiXdgOperator;
         }
 
-        
+
         public SpatialOperator DgOperator {
             get;
             private set;
@@ -141,7 +141,7 @@
         SpatialOperator m_JacobiDgOperator;
 
         SpatialOperator GetJacobiDgOperator() {
-            if(m_JacobiDgOperator == null) {
+            if (m_JacobiDgOperator == null) {
                 m_JacobiDgOperator = DgOperator.GetJacobiOperator(GridDat.SpatialDimension) as SpatialOperator;
             }
             return m_JacobiDgOperator;
@@ -151,10 +151,10 @@
 
         public ISpatialOperator Operator {
             get {
-                
-                if(XdgOperator != null)
+
+                if (XdgOperator != null)
                     return XdgOperator;
-                if(DgOperator != null)
+                if (DgOperator != null)
                     return DgOperator;
 
                 throw new NotImplementedException();
@@ -167,7 +167,7 @@
         /// </summary>
         public SpeciesId[] UsedSpecies {
             get {
-                if(XdgOperator != null)
+                if (XdgOperator != null)
                     return XdgOperator.Species.Select(spcName => LsTrk.GetSpeciesId(spcName)).ToArray();
                 else
                     return null;
@@ -181,7 +181,7 @@
             get {
                 return TimesteppingBase.CurrentStateMapping;
             }
-            
+
         }
 
         /// <summary>
@@ -194,7 +194,7 @@
         }
 
         /// <summary>
-        /// 
+        ///
         /// </summary>
         public IList<DGField> Parameters {
             get;
@@ -206,7 +206,7 @@
             get;
             private set;
         }
-             
+
         public IGridData GridDat {
             get {
                 return LsTrk.GridDat;
@@ -232,19 +232,19 @@
             this.XdgOperator = op;
 
             this.Parameters = op.InvokeParameterFactory(Fields);
-            
-
-            foreach(var f in Fields.Cat(IterationResiduals).Cat(Parameters)) {
-                if(f != null && f is XDGField xf) {
-                    if(LsTrk == null) {
+
+
+            foreach (var f in Fields.Cat(IterationResiduals).Cat(Parameters)) {
+                if (f != null && f is XDGField xf) {
+                    if (LsTrk == null) {
                         LsTrk = xf.Basis.Tracker;
                     } else {
-                        if(!object.ReferenceEquals(LsTrk, xf.Basis.Tracker))
+                        if (!object.ReferenceEquals(LsTrk, xf.Basis.Tracker))
                             throw new ArgumentException();
                     }
                 }
             }
-            if(LsTrk == null)
+            if (LsTrk == null)
                 throw new ArgumentException("unable to get Level Set Tracker reference");
 
             bool UseX = Fields.Any(f => f is XDGField) || IterationResiduals.Any(f => f is XDGField);
@@ -252,23 +252,23 @@
             SpeciesId[] spcToCompute = op.Species.Select(spcName => LsTrk.GetSpeciesId(spcName)).ToArray();
 
             ConstructorCommon(op, UseX,
-                Fields, this.Parameters, IterationResiduals, 
+                Fields, this.Parameters, IterationResiduals,
                 spcToCompute,
-                _UpdateLevelset, 
+                _UpdateLevelset,
                 _LevelSetHandling,
-                _MultigridOperatorConfig, 
-                _MultigridSequence, 
+                _MultigridOperatorConfig,
+                _MultigridSequence,
                 _AgglomerationThreshold,
                 LinearSolver, NonLinearSolver);
 
         }
 
         private void ConstructorCommon(
-            ISpatialOperator op, bool UseX, 
-            IEnumerable<DGField> Fields, IEnumerable<DGField> __Parameters, IEnumerable<DGField> IterationResiduals, 
+            ISpatialOperator op, bool UseX,
+            IEnumerable<DGField> Fields, IEnumerable<DGField> __Parameters, IEnumerable<DGField> IterationResiduals,
             SpeciesId[] spcToCompute,
-            DelUpdateLevelset _UpdateLevelset, LevelSetHandling _LevelSetHandling, 
-            MultigridOperator.ChangeOfBasisConfig[][] _MultigridOperatorConfig, AggregationGridData[] _MultigridSequence, 
+            DelUpdateLevelset _UpdateLevelset, LevelSetHandling _LevelSetHandling,
+            MultigridOperator.ChangeOfBasisConfig[][] _MultigridOperatorConfig, AggregationGridData[] _MultigridSequence,
             double _AgglomerationThreshold,
             LinearSolverConfig LinearSolver, NonLinearSolverConfig NonLinearSolver) //
         {
@@ -286,7 +286,7 @@
 
             // default solvers
             // ===============
-            if(LinearSolver == null) {
+            if (LinearSolver == null) {
                 LinearSolver = new LinearSolverConfig() {
                     SolverCode = LinearSolverCode.automatic
                 };
@@ -315,11 +315,11 @@
 
             // default multigrid operator config
             // =================================
-            if(_MultigridOperatorConfig == null) {
+            if (_MultigridOperatorConfig == null) {
                 int NoOfVar = Fields.Count();
                 _MultigridOperatorConfig = new MultigridOperator.ChangeOfBasisConfig[0][];
                 _MultigridOperatorConfig[0] = new MultigridOperator.ChangeOfBasisConfig[NoOfVar];
-                for(int iVar = 0; iVar < NoOfVar; iVar++) {
+                for (int iVar = 0; iVar < NoOfVar; iVar++) {
                     _MultigridOperatorConfig[0][iVar] = new MultigridOperator.ChangeOfBasisConfig() {
                         DegreeS = new int[] { Fields.ElementAt(iVar).Basis.Degree },
                         mode = MultigridOperator.Mode.Eye,
@@ -332,7 +332,7 @@
             // finally, create timestepper
             // ===========================
 
-            if(bdfOrder > -1000) {
+            if (bdfOrder > -1000) {
                 m_BDF_Timestepper = new XdgBDFTimestepping(Fields, __Parameters, IterationResiduals,
                     LsTrk, true,
                     this.ComputeOperatorMatrix, op, _UpdateLevelset,
@@ -374,29 +374,29 @@
         static public void DecodeScheme(TimeSteppingScheme Scheme, out RungeKuttaScheme rksch, out int bdfOrder) {
             rksch = null;
             bdfOrder = -1000;
-            if(Scheme == TimeSteppingScheme.CrankNicolson)
+            if (Scheme == TimeSteppingScheme.CrankNicolson)
                 bdfOrder = -1;
-            else if(Scheme == TimeSteppingScheme.ExplicitEuler)
+            else if (Scheme == TimeSteppingScheme.ExplicitEuler)
                 bdfOrder = 0;
-            else if(Scheme == TimeSteppingScheme.ImplicitEuler)
+            else if (Scheme == TimeSteppingScheme.ImplicitEuler)
                 bdfOrder = 1;
-            else if(Scheme.ToString().StartsWith("BDF"))
+            else if (Scheme.ToString().StartsWith("BDF"))
                 bdfOrder = Convert.ToInt32(Scheme.ToString().Substring(3));
-            else if(Scheme == TimeSteppingScheme.RK1)
+            else if (Scheme == TimeSteppingScheme.RK1)
                 rksch = RungeKuttaScheme.ExplicitEuler;
-            else if(Scheme == TimeSteppingScheme.RK1u1)
+            else if (Scheme == TimeSteppingScheme.RK1u1)
                 rksch = RungeKuttaScheme.ExplicitEuler2;
-            else if(Scheme == TimeSteppingScheme.RK2)
+            else if (Scheme == TimeSteppingScheme.RK2)
                 rksch = RungeKuttaScheme.Heun2;
-            else if(Scheme == TimeSteppingScheme.RK3)
+            else if (Scheme == TimeSteppingScheme.RK3)
                 rksch = RungeKuttaScheme.TVD3;
-            else if(Scheme == TimeSteppingScheme.RK4)
+            else if (Scheme == TimeSteppingScheme.RK4)
                 rksch = RungeKuttaScheme.RungeKutta1901;
-            else if(Scheme == TimeSteppingScheme.RK_ImplicitEuler)
+            else if (Scheme == TimeSteppingScheme.RK_ImplicitEuler)
                 rksch = RungeKuttaScheme.ImplicitEuler;
-            else if(Scheme == TimeSteppingScheme.RK_CrankNic)
+            else if (Scheme == TimeSteppingScheme.RK_CrankNic)
                 rksch = RungeKuttaScheme.CrankNicolson;
-            else if(Scheme == TimeSteppingScheme.RK_IMEX3)
+            else if (Scheme == TimeSteppingScheme.RK_IMEX3)
                 rksch = RungeKuttaScheme.IMEX3;
             else
                 throw new NotImplementedException();
@@ -420,7 +420,7 @@
             this.Parameters = op.InvokeParameterFactory(Fields);
 
             var spc = CreateDummyTracker(Fields.First().GridDat);
-                       
+
             ConstructorCommon(op, false,
                 Fields, this.Parameters, IterationResiduals,
                 new[] { spc },
@@ -440,7 +440,7 @@
         }
 
         private SpeciesId CreateDummyTracker(IGridData _gDat) {
-            var gDat = (GridData) _gDat;
+            var gDat = (GridData)_gDat;
             var DummyLevSet = new LevelSet(new Basis(gDat, 1), "DummyPhi");
             DummyLevSet.AccConstant(-1.0);
             LsTrk = new LevelSetTracker(gDat, XQuadFactoryHelper.MomentFittingVariants.Saye, 1, new[] { "A", "B" }, DummyLevSet);
@@ -466,57 +466,57 @@
             Debug.Assert(OpAffine.L2Norm() == 0.0);
 
             // all kinds of checks
-            if(!this.CurrentState.EqualsPartition(Mapping))
+            if (!this.CurrentState.EqualsPartition(Mapping))
                 throw new ApplicationException("something is weired");
-            if(OpMtx != null) {
-                if(!OpMtx.RowPartitioning.EqualsPartition(Mapping))
+            if (OpMtx != null) {
+                if (!OpMtx.RowPartitioning.EqualsPartition(Mapping))
                     throw new ArgumentException("Codomain/Matrix Row mapping mismatch.");
-                if(!OpMtx.ColPartition.EqualsPartition(Mapping))
+                if (!OpMtx.ColPartition.EqualsPartition(Mapping))
                     throw new ArgumentException("Domain/Matrix column mapping mismatch.");
             }
 
 
-            if(XdgOperator != null) {
-                if(OpMtx != null) {
+            if (XdgOperator != null) {
+                if (OpMtx != null) {
                     // +++++++++++++++++++++++++++++
                     // Solver requires linearization
                     // +++++++++++++++++++++++++++++
 
                     Debug.Assert(OpMtx.InfNorm() == 0.0);
-                    switch(XdgOperator.LinearizationHint) {
+                    switch (XdgOperator.LinearizationHint) {
 
                         case LinearizationHint.AdHoc: {
-                            this.XdgOperator.InvokeParameterUpdate(__CurrentState, this.Parameters.ToArray());
-
-                            var mtxBuilder = XdgOperator.GetMatrixBuilder(LsTrk, Mapping, this.Parameters, Mapping);
-                            mtxBuilder.time = time;
-                            mtxBuilder.MPITtransceive = true;
-                            mtxBuilder.ComputeMatrix(OpMtx, OpAffine);
-                            return;
-                        }
+                                this.XdgOperator.InvokeParameterUpdate(__CurrentState, this.Parameters.ToArray());
+
+                                var mtxBuilder = XdgOperator.GetMatrixBuilder(LsTrk, Mapping, this.Parameters, Mapping);
+                                mtxBuilder.time = time;
+                                mtxBuilder.MPITtransceive = true;
+                                mtxBuilder.ComputeMatrix(OpMtx, OpAffine);
+                                return;
+                            }
 
                         case LinearizationHint.FDJacobi: {
-                            var mtxBuilder = XdgOperator.GetFDJacobianBuilder(LsTrk, __CurrentState, this.Parameters, Mapping);
-                            mtxBuilder.time = time;
-                            mtxBuilder.MPITtransceive = true;
-                            mtxBuilder.ComputeMatrix(OpMtx, OpAffine);
-                            return;
-                        }
+                                var mtxBuilder = XdgOperator.GetFDJacobianBuilder(LsTrk, __CurrentState, this.Parameters, Mapping);
+                                mtxBuilder.time = time;
+                                mtxBuilder.MPITtransceive = true;
+                                mtxBuilder.ComputeMatrix(OpMtx, OpAffine);
+                                return;
+                            }
 
                         case LinearizationHint.GetJacobiOperator: {
-                            var op = GetJacobiXdgOperator();
-
-                            if(JacobiParameterVars == null)
-                                JacobiParameterVars = op.InvokeParameterFactory(this.CurrentState);
-
-                            op.InvokeParameterUpdate(__CurrentState, JacobiParameterVars);
-
-                            var mtxBuilder = op.GetMatrixBuilder(LsTrk, Mapping, this.JacobiParameterVars, Mapping);
-                            mtxBuilder.time = time;
-                            mtxBuilder.MPITtransceive = true;
-                            mtxBuilder.ComputeMatrix(OpMtx, OpAffine);
-                            return;
-                        }
+                                var op = GetJacobiXdgOperator();
+
+                                if (JacobiParameterVars == null)
+                                    JacobiParameterVars = op.InvokeParameterFactory(this.CurrentState);
+
+                                op.InvokeParameterUpdate(__CurrentState, JacobiParameterVars);
+
+                                var mtxBuilder = op.GetMatrixBuilder(LsTrk, Mapping, this.JacobiParameterVars, Mapping);
+                                mtxBuilder.time = time;
+                                mtxBuilder.MPITtransceive = true;
+                                mtxBuilder.ComputeMatrix(OpMtx, OpAffine);
+                                return;
+                            }
                     }
                 } else {
                     // ++++++++++++++++++++++++
@@ -533,46 +533,46 @@
 
 
 
-            } else if(DgOperator != null) {
-                if(OpMtx != null) {
+            } else if (DgOperator != null) {
+                if (OpMtx != null) {
                     // +++++++++++++++++++++++++++++
                     // Solver requires linearization
                     // +++++++++++++++++++++++++++++
 
                     Debug.Assert(OpMtx.InfNorm() == 0.0);
-                    switch(DgOperator.LinearizationHint) {
+                    switch (DgOperator.LinearizationHint) {
 
                         case LinearizationHint.AdHoc: {
-                            this.DgOperator.InvokeParameterUpdate(__CurrentState, this.Parameters.ToArray());
-
-                            var mtxBuilder = DgOperator.GetMatrixBuilder(Mapping, this.Parameters, Mapping);
-                            mtxBuilder.time = time;
-                            mtxBuilder.MPITtransceive = true;
-                            mtxBuilder.ComputeMatrix(OpMtx, OpAffine);
-                            return;
-                        }
+                                this.DgOperator.InvokeParameterUpdate(__CurrentState, this.Parameters.ToArray());
+
+                                var mtxBuilder = DgOperator.GetMatrixBuilder(Mapping, this.Parameters, Mapping);
+                                mtxBuilder.time = time;
+                                mtxBuilder.MPITtransceive = true;
+                                mtxBuilder.ComputeMatrix(OpMtx, OpAffine);
+                                return;
+                            }
 
                         case LinearizationHint.FDJacobi: {
-                            var mtxBuilder = DgOperator.GetFDJacobianBuilder(__CurrentState, this.Parameters, Mapping);
-                            mtxBuilder.time = time;
-                            mtxBuilder.MPITtransceive = true;
-                            mtxBuilder.ComputeMatrix(OpMtx, OpAffine);
-                            return;
-                        }
+                                var mtxBuilder = DgOperator.GetFDJacobianBuilder(__CurrentState, this.Parameters, Mapping);
+                                mtxBuilder.time = time;
+                                mtxBuilder.MPITtransceive = true;
+                                mtxBuilder.ComputeMatrix(OpMtx, OpAffine);
+                                return;
+                            }
 
                         case LinearizationHint.GetJacobiOperator: {
-                            var op = GetJacobiDgOperator();
-
-                            if(JacobiParameterVars == null)
-                                JacobiParameterVars = op.InvokeParameterFactory(__CurrentState);
-                            op.InvokeParameterUpdate(__CurrentState, JacobiParameterVars);
-
-                            var mtxBuilder = op.GetMatrixBuilder(Mapping, this.JacobiParameterVars, Mapping);
-                            mtxBuilder.time = time;
-                            mtxBuilder.MPITtransceive = true;
-                            mtxBuilder.ComputeMatrix(OpMtx, OpAffine);
-                            return;
-                        }
+                                var op = GetJacobiDgOperator();
+
+                                if (JacobiParameterVars == null)
+                                    JacobiParameterVars = op.InvokeParameterFactory(__CurrentState);
+                                op.InvokeParameterUpdate(__CurrentState, JacobiParameterVars);
+
+                                var mtxBuilder = op.GetMatrixBuilder(Mapping, this.JacobiParameterVars, Mapping);
+                                mtxBuilder.time = time;
+                                mtxBuilder.MPITtransceive = true;
+                                mtxBuilder.ComputeMatrix(OpMtx, OpAffine);
+                                return;
+                            }
                     }
                 } else {
                     // ++++++++++++++++++++++++
@@ -597,9 +597,9 @@
         public XdgTimesteppingBase TimesteppingBase {
             get {
                 Debug.Assert((m_BDF_Timestepper == null) != (m_RK_Timestepper == null));
-                if(m_BDF_Timestepper != null)
+                if (m_BDF_Timestepper != null)
                     return m_BDF_Timestepper;
-                if(m_RK_Timestepper != null)
+                if (m_RK_Timestepper != null)
                     return m_RK_Timestepper;
                 throw new ApplicationException("internal error");
             }
@@ -615,7 +615,7 @@
         public XdgBDFTimestepping m_BDF_Timestepper;
 
         public XdgRKTimestepping m_RK_Timestepper;
-      
+
 
         /// <summary>
         /// Add logging of iteration residuals.
@@ -630,16 +630,16 @@
         /// driver for solver calls
         /// </summary>
         public void Solve(double phystime, double dt, bool SkipSolveAndEvaluateResidual = false) {
-            if((m_BDF_Timestepper == null) == (m_RK_Timestepper == null))
+            if ((m_BDF_Timestepper == null) == (m_RK_Timestepper == null))
                 throw new ApplicationException();
 
             double[] AvailTimesBefore;
-            if(TimesteppingBase.Config_LevelSetHandling != LevelSetHandling.None) {
+            if (TimesteppingBase.Config_LevelSetHandling != LevelSetHandling.None) {
                 AvailTimesBefore = LsTrk.TimeLevelsInStack;
-                Assert.IsTrue((AvailTimesBefore[0] - phystime).Abs() < dt*1e-7, "Error in Level-Set tracker time");
-            }
-
-            if(m_BDF_Timestepper != null) {
+                Assert.IsTrue((AvailTimesBefore[0] - phystime).Abs() < dt * 1e-7, "Error in Level-Set tracker time");
+            }
+
+            if (m_BDF_Timestepper != null) {
                 m_BDF_Timestepper.Solve(phystime, dt, SkipSolveAndEvaluateResidual);
             } else {
                 if (SkipSolveAndEvaluateResidual == true)
@@ -649,16 +649,16 @@
             }
 
             double[] AvailTimesAfter;
-            if(TimesteppingBase.Config_LevelSetHandling != LevelSetHandling.None) {
+            if (TimesteppingBase.Config_LevelSetHandling != LevelSetHandling.None) {
                 AvailTimesAfter = LsTrk.RegionsHistory.AvailabelIndices.Select((int iHist) => LsTrk.RegionsHistory[iHist].Time).ToArray();
-                Assert.IsTrue((AvailTimesAfter[0] - (phystime + dt)).Abs() < dt*1e-7, "Error in Level-Set tracker time");
-            }
-
-            JacobiParameterVars = null; 
-        }
-
-        /// <summary>
-        /// Step 2 of 2 for dynamic load balancing: restore this objects 
+                Assert.IsTrue((AvailTimesAfter[0] - (phystime + dt)).Abs() < dt * 1e-7, "Error in Level-Set tracker time");
+            }
+
+            JacobiParameterVars = null;
+        }
+
+        /// <summary>
+        /// Step 2 of 2 for dynamic load balancing: restore this objects
         /// status after the grid has been re-distributed.
         /// </summary>
         public void DataRestoreAfterBalancing(GridUpdateDataVaultBase L,
@@ -668,19 +668,14 @@
             AggregationGridData[] _MultigridSequence) //
         {
             var gDat = Fields.First().GridDat;
-            if(!object.ReferenceEquals(LsTrk.GridDat, gDat))
+            if (!object.ReferenceEquals(LsTrk.GridDat, gDat))
                 throw new ApplicationException();
-<<<<<<< HEAD
-            if(LsTrk != null)
-                this.LsTrk = LsTrk;
-=======
->>>>>>> aa6076c3
-            
+
             Parameters = this.Operator.InvokeParameterFactory(Fields);
-            
-            if(m_BDF_Timestepper != null) {
+
+            if (m_BDF_Timestepper != null) {
                 m_BDF_Timestepper.DataRestoreAfterBalancing(L, Fields, IterationResiduals, LsTrk, _MultigridSequence);
-            } else if(m_RK_Timestepper != null) {
+            } else if (m_RK_Timestepper != null) {
                 throw new NotImplementedException("Load balancing and adaptive mesh refinement are not supported for Runge-Kutta XDG timestepping.");
             } else {
                 throw new NotImplementedException();
@@ -690,33 +685,33 @@
         }
 
         /// <summary>
-        /// Step 1 of 2 for dynamic load balancing: creating a backup of this objects 
+        /// Step 1 of 2 for dynamic load balancing: creating a backup of this objects
         /// status in the load-balancing thing <paramref name="L"/>
         /// </summary>
         public void DataBackupBeforeBalancing(GridUpdateDataVaultBase L) {
-            
-            if(m_BDF_Timestepper != null) {
+
+            if (m_BDF_Timestepper != null) {
                 m_BDF_Timestepper.DataBackupBeforeBalancing(L);
-            } else if(m_RK_Timestepper != null) {
+            } else if (m_RK_Timestepper != null) {
                 throw new NotImplementedException("Load balancing and adaptive mesh refinement are not supported for Runge-Kutta XDG timestepping.");
             } else {
                 throw new NotImplementedException();
             }
-                        
+
             this.LsTrk = null;
             this.Parameters = null;
         }
 
-        
+
         // <summary>
         /// Number of timesteps required for restart, e.g. 1 for Runge-Kutta and implicit/explicit Euler, 2 for BDF2, etc.
         /// </summary>
         public int BurstSave {
             get {
-                if(m_RK_Timestepper != null) {
+                if (m_RK_Timestepper != null) {
                     Debug.Assert(m_BDF_Timestepper == null);
                     return 1;
-                } else if(m_BDF_Timestepper != null) {
+                } else if (m_BDF_Timestepper != null) {
                     return m_BDF_Timestepper.GetNumberOfStages;
                 } else {
                     throw new NotImplementedException();
