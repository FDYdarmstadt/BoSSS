﻿/* =======================================================================
Copyright 2017 Technische Universitaet Darmstadt, Fachgebiet fuer Stroemungsdynamik (chair of fluid dynamics)

Licensed under the Apache License, Version 2.0 (the "License");
you may not use this file except in compliance with the License.
You may obtain a copy of the License at

    http://www.apache.org/licenses/LICENSE-2.0

Unless required by applicable law or agreed to in writing, software
distributed under the License is distributed on an "AS IS" BASIS,
WITHOUT WARRANTIES OR CONDITIONS OF ANY KIND, either express or implied.
See the License for the specific language governing permissions and
limitations under the License.
*/

using BoSSS.Foundation;
using BoSSS.Foundation.XDG;
using ilPSP.LinSolvers;
using ilPSP.Utils;
using System;
using System.Collections.Generic;
using System.Diagnostics;
using System.Linq;
using System.Text;
using System.Threading.Tasks;
using BoSSS.Platform;
using BoSSS.Solution.AdvancedSolvers;
using BoSSS.Solution.Timestepping;
using ilPSP;
using BoSSS.Foundation.Grid.Aggregation;
using ilPSP.Tracing;
using MPI.Wrappers;
using NUnit.Framework;
using BoSSS.Solution.Gnuplot;

namespace BoSSS.Solution.XdgTimestepping {

    /// <summary>
    /// Implicit time-stepping using Backward-Differentiation-Formulas (BDF),
    /// specialized for XDG applications.
    /// </summary>
    public class XdgBDFTimestepping : XdgTimesteppingBase {
        /// <summary>
        /// Constructor;
        /// </summary>
        /// <param name="Fields"></param>
        /// <param name="IterationResiduals"></param>
        /// <param name="LsTrk"></param>
        /// <param name="_ComputeOperatorMatrix">See <see cref="ComputeOperatorMatrix"/>.</param>
        /// <param name="_UpdateLevelset">See <see cref="UpdateLevelset"/>.</param>
        /// <param name="BDForder">
        /// The order of the BDF scheme from 1 to 6; in addition, 0 encodes Explicit Euler and -1 encodes Crank-Nicolson.
        /// </param>
        /// <param name="_LevelSetHandling"></param>
        /// <param name="_MassMatrixShapeandDependence"></param>
        /// <param name="_SpatialOperatorType"></param>
        /// <param name="_AgglomerationThreshold"></param>
        /// <param name="DelayInit">
        /// Triggers a delayed initialization of the BDF scheme.
        /// If true, it is the users responsibility to call either <see cref="SingleInit"/> or <see cref="MultiInit(double, double, Action{int, double, DGField[]})"/>.
        /// </param>
        /// <param name="_useX">
        /// Use XDG-Fields because of Level Set. -> DIRTY HACK
        /// </param>
        /// <param name="_MultigridOperatorConfig">
        /// Configuration of block-preconditioner, if null a default value is chosen.
        /// </param>
        /// <param name="_CutCellQuadOrder">Order of quadrature in cut cells, required e.g. for <see cref="LevelSetTracker.GetXDGSpaceMetrics(SpeciesId[], int, int)"/></param>
        /// <param name="_SpId">Species to compute, actually a subset of <see cref="LevelSetTracker.SpeciesIdS"/></param>
        /// <param name="_MultigridSequence"></param>
        /// <param name="linearconfig"></param>
        /// <param name="nonlinconfig"></param>
        /// <param name="abstractOperator"></param>
        /// <param name="__Parameters"></param>
        public XdgBDFTimestepping(
            IEnumerable<DGField> Fields,
            IEnumerable<DGField> __Parameters,
            IEnumerable<DGField> IterationResiduals,
            LevelSetTracker LsTrk,
            bool DelayInit,
            DelComputeOperatorMatrix _ComputeOperatorMatrix,
            ISpatialOperator abstractOperator,
            DelUpdateLevelset _UpdateLevelset,
            int BDForder,
            LevelSetHandling _LevelSetHandling,
            MassMatrixShapeandDependence _MassMatrixShapeandDependence,
            SpatialOperatorType _SpatialOperatorType,
            MultigridOperator.ChangeOfBasisConfig[][] _MultigridOperatorConfig,
            AggregationGridData[] _MultigridSequence,
            SpeciesId[] _SpId,
            int _CutCellQuadOrder,
            double _AgglomerationThreshold, bool _useX, Control.NonLinearSolverConfig nonlinconfig,
            Control.LinearSolverConfig linearconfig) : base(nonlinconfig,
            linearconfig) {

            m_nonlinconfig = nonlinconfig;

            if (Fields.Count() != IterationResiduals.Count())
                throw new ArgumentException("Expecting the same number of fields and residuals.");
            for (int iFld = 0; iFld < Fields.Count(); iFld++) {
                if (!Fields.ElementAt(iFld).Basis.Equals(IterationResiduals.ElementAt(iFld).Basis))
                    throw new ArgumentException(string.Format("Mismatch between {0}-th basis of fields and residuals.", iFld));
            }

            this.Config_LevelSetHandling = _LevelSetHandling;
            this.Config_MassMatrixShapeandDependence = _MassMatrixShapeandDependence;
            this.Config_SpatialOperatorType = _SpatialOperatorType;
            this.ComputeOperatorMatrix = _ComputeOperatorMatrix;
            this.UpdateLevelset = _UpdateLevelset;
            this.AbstractOperator = AbstractOperator;
            this.Config_AgglomerationThreshold = _AgglomerationThreshold;
            this.useX = _useX;
            base.MultigridSequence = _MultigridSequence;
            base.Config_SpeciesToCompute = _SpId;
            base.Config_CutCellQuadratureOrder = _CutCellQuadOrder;
            base.CurrentParameters = __Parameters.ToArray();
            base.AbstractOperator = abstractOperator;

            if (_MultigridSequence == null || _MultigridSequence.Length < 1)
                throw new ArgumentException("At least one grid level is required.");

            base.Residuals = new CoordinateVector(IterationResiduals.ToArray());

            if (_MultigridOperatorConfig != null) {
                base.Config_MultigridOperator = _MultigridOperatorConfig;
            } else {
                SetConfig_MultigridOperator_Default(Fields);
            }

            base.CommonConfigurationChecks();

            m_TSCchain = BDFCommon.GetChain(BDForder);

            base.m_LsTrk = LsTrk;

            int S = m_TSCchain[0].S;
            Debug.Assert(S == m_TSCchain.Length);

            // cut-cell-metrics stack
            // ----------------------

            if (Config_LevelSetHandling == LevelSetHandling.None) {
                m_LsTrk.IncreaseHistoryLength(0);
            } else if (Config_LevelSetHandling == LevelSetHandling.LieSplitting
                  || Config_LevelSetHandling == LevelSetHandling.StrangSplitting
                  || Config_LevelSetHandling == LevelSetHandling.FSI_LieSplittingFullyCoupled) {
                m_LsTrk.IncreaseHistoryLength(1);
            } else {
                m_LsTrk.IncreaseHistoryLength(S + 1);
            }

            // mass-matrix stack
            // -----------------

            if (Config_MassMatrixShapeandDependence == MassMatrixShapeandDependence.IsIdentity) {
                m_Stack_MassMatrix = new BlockMsrMatrix[1];
            } else if (Config_MassMatrixShapeandDependence == MassMatrixShapeandDependence.IsNonIdentity) {
                m_Stack_MassMatrix = new BlockMsrMatrix[1];
            } else {
                if (Config_LevelSetHandling == LevelSetHandling.LieSplitting
                    || Config_LevelSetHandling == LevelSetHandling.StrangSplitting
                    || Config_LevelSetHandling == LevelSetHandling.FSI_LieSplittingFullyCoupled) {
                    m_Stack_MassMatrix = new BlockMsrMatrix[1];
                } else {
                    m_Stack_MassMatrix = new BlockMsrMatrix[S + 1];
                }
            }

            /*
            // operator matrix - stack
            // -----------------------

            m_Stack_OpMatrix = new BlockMsrMatrix[m_TSCchain[0].theta0 != 0.0 ? 2 : 1]; // only required for Crank.Nic. and Expl. Euler,
            m_Stack_OpAffine = new double[m_Stack_OpMatrix.Length][]; //      in this case 'theta0' is unequal 0.0.
            */

            // m_Stack_u
            // ---------

            m_Stack_u = new CoordinateVector[S + 1];

            m_Stack_u[0] = new CoordinateVector(Fields.ToArray());
            for (int s = 1; s <= S; s++) {
                m_Stack_u[s] = new CoordinateVector(Fields.Select(dgf => dgf.CloneAs()).ToArray());
            }
            for (int s = 0; s <= S; s++) {
                DGField[] DgFs = m_Stack_u[s].Mapping.Fields.ToArray();
                foreach (var Dgf in DgFs) {
                    if (Dgf is XDGField) {
                        ((XDGField)Dgf).UpdateBehaviour = BehaveUnder_LevSetMoovement.AutoExtrapolate;
                    } else {
                        // should not really matter, 
                        // the agglomeration of newborn cells should take care of it!
                    }
                }
            }


            // multigrid - init
            // ----------------

            InitMultigrid(Fields.ToArray(), useX);


            // other stuff
            // -----------

            if (!DelayInit)
                InitTimestepping(true);
        }

        BDFSchemeCoeffs[] m_TSCchain;

        /// <summary>
        /// 1 for implicit/explicit Euler, Crank-Nicholson; 2 for BDF2, 3 for BDF3, etc. 
        /// </summary>
        public int GetNumberOfStages {
            get {
                return m_TSCchain[0].S;
            }
        }

        /// <summary>
        /// DG coefficient mapping for the test- and trial-space.
        /// </summary>
        public override CoordinateMapping CurrentStateMapping {
            get {
                return m_Stack_u[0].Mapping;
            }
        }


        /// <summary>
        /// Switch for using XDG-Fields
        /// </summary>
        bool useX;

        //
        // stack of mass matrices (matrices _without_ agglomeration)
        //
        BlockMsrMatrix[] m_Stack_MassMatrix;

        /*
        //
        // stack of operator matrices and affine vectors (matrices _without_ agglomeration)
        // (since we also do Crank-Nicolson, we may need one previous operator matrix)
        //
        BlockMsrMatrix[] m_Stack_OpMatrix;
        double[][] m_Stack_OpAffine;
        */

        //
        // stack of solution vectors
        //
        CoordinateVector[] m_Stack_u;


        int m_PopulatedStackDepth = 0;




        /// <summary>
        /// returns the solution fields (and level-set if necessary) for older stages in case of S > 1
        /// </summary>
        /// <returns></returns>
        public ICollection<DGField>[] GetRestartInfos() {

            if(m_PopulatedStackDepth < m_TSCchain[0].S)
                return null;

            Debug.Assert(m_PopulatedStackDepth == m_TSCchain[0].S);

            ICollection<DGField>[] restartInfo = new List<DGField>[m_PopulatedStackDepth - 1];

            for(int i = 1; i < m_TSCchain[0].S; i++) {
                restartInfo[i - 1] = new List<DGField>();

                if(this.Config_LevelSetHandling == LevelSetHandling.Coupled_Once
                    || this.Config_LevelSetHandling == LevelSetHandling.Coupled_Iterative) {

                    DGField phiField = (DGField)m_LsTrk.LevelSetHistories[0][1 - i];
                    restartInfo[i - 1].Add(phiField);
                }

                DGField[] solFields = m_Stack_u[i].Mapping.Fields.ToArray();
                foreach(DGField f in solFields) {
                    restartInfo[i - 1].Add(f);
                }

            }

            return restartInfo;
        }     


        /// <summary>
        /// 
        /// </summary>
        void PushStack(int increment) {

            m_PopulatedStackDepth++;
            if (m_PopulatedStackDepth > m_TSCchain[0].S)
                m_PopulatedStackDepth = m_TSCchain[0].S;

            // Level-Set tracker
            // -----------------

            switch (Config_LevelSetHandling) {
                case LevelSetHandling.None:
                    // noop
                    break;

                case LevelSetHandling.LieSplitting:
                case LevelSetHandling.StrangSplitting:
                case LevelSetHandling.FSI_LieSplittingFullyCoupled:
                    // noop.
                    break;

                case LevelSetHandling.Coupled_Iterative:
                case LevelSetHandling.Coupled_Once:
                    m_LsTrk.IncreaseHistoryLength(m_TSCchain[0].S);
                    m_LsTrk.PushStacks();
                    break;

                default:
                    throw new NotImplementedException();
            }

            /*
            // operator stack
            // --------------

            Debug.Assert(m_Stack_OpMatrix.Length <= 2);
            Debug.Assert(m_Stack_OpAffine.Length == m_Stack_OpMatrix.Length);
            if (m_Stack_OpMatrix.Length == 2) {
                var Mtmp = m_Stack_OpMatrix[0];
                var Atmp = m_Stack_OpAffine[0];
                m_Stack_OpMatrix[0] = m_Stack_OpMatrix[1];
                m_Stack_OpAffine[0] = m_Stack_OpAffine[1];
                m_Stack_OpMatrix[1] = Mtmp;
                m_Stack_OpAffine[1] = Atmp;
            }
            if (m_Stack_OpMatrix[0] != null)
                m_Stack_OpMatrix[0] = null;
            if (m_Stack_OpAffine[0] != null)
                m_Stack_OpAffine[0].ClearEntries();
<<<<<<< HEAD
            */

=======
            
>>>>>>> f912df20
            // Solution-Stack
            // --------------
            if(m_CurrentPhystime != fsiOldPhystime || Config_LevelSetHandling != LevelSetHandling.FSI_LieSplittingFullyCoupled) { // only true in case of fsi_splitting fully coupled
                // entry 0 should remain the same object all the time
                var Cvtmp = m_Stack_u[m_Stack_u.Length - 1];
                for (int i = m_Stack_u.Length - 1; i >= 2; i--) {
                    m_Stack_u[i] = m_Stack_u[i - 1];
                }
                m_Stack_u[1] = Cvtmp;
                m_Stack_u[1].Clear();
                m_Stack_u[1].Acc(1.0, m_Stack_u[0]);
            }

            // mass-matrix stack
            // -----------------


            if (this.Config_MassMatrixShapeandDependence != MassMatrixShapeandDependence.IsNonIdentity) {
                for (int i = m_Stack_MassMatrix.Length - 1; i >= 1; i--) {
                    m_Stack_MassMatrix[i] = m_Stack_MassMatrix[i - 1];
                }
                m_Stack_MassMatrix[0] = null;
                m_PrecondMassMatrix = null;
            } else {
                // should already be initialized - see 'InitTimestepping'
                Debug.Assert(m_Stack_MassMatrix.Length == 1);
                Debug.Assert(m_Stack_MassMatrix[0] != null);
                Debug.Assert(m_PrecondMassMatrix != null);
            }



            // special hack: increment init
            // ----------------------------

            // saves first timesteps (actual timerstpe size dt) in  case of incrementInit
            if (incrementTimesteps > 1 && increment == 1 && m_CurrentPhystime > 0.0)
                PushIncrementStack();
        }

        /// <summary>
        /// saves the first necessary timesteps at the actual time level for a incremental initialization for higher BDF schemes 
        /// </summary>
        void PushIncrementStack() {

            incrementHist++;
            if (incrementHist == m_TSCchain[0].S - 1) {

                // Copy increment history to the actual stack with timestepsize dt
                // ---------------------------------------------------------------
                for (int i = m_TSCchain[0].S; i > 1; i--) {
                    // Solution-Stack
                    m_Stack_u[i].Clear();
                    m_Stack_u[i].Acc(1.0, m_Stack_u_incHist[m_TSCchain[0].S - i]);

                    // mass-matrix stack
                    if (m_Stack_MassMatrix_incHist != null)
                        m_Stack_MassMatrix[i] = m_Stack_MassMatrix_incHist[m_TSCchain[0].S - i];

                    //// cut-cell metrics
                    //if (m_Stack_CutCellMetrics_incHist != null)
                    //    m_Stack_CutCellMetrics[i] = m_Stack_CutCellMetrics_incHist[m_TSCchain[0].S - i];

                    // get rid off the incrementHistory
                    m_Stack_u_incHist = null;
                    if (m_Stack_MassMatrix_incHist != null)
                        m_Stack_MassMatrix_incHist = null;
                    if (m_Stack_CutCellMetrics_incHist != null)
                        m_Stack_CutCellMetrics_incHist = null;

                }

                // restore the actual timestepsize
                m_CurrentDt *= incrementTimesteps;
                incrementTimesteps = 1;

                return;
            }

            // save history for the actual timestep size

            // Solution-Stack
            m_Stack_u_incHist[incrementHist].Clear();
            m_Stack_u_incHist[incrementHist].Acc(1.0, m_Stack_u[0]);

            // mass-matrix stack
            if (m_Stack_MassMatrix_incHist != null)
                m_Stack_MassMatrix_incHist[incrementHist] = m_Stack_MassMatrix[1];

            //// cut-cell metrics
            //if (m_Stack_CutCellMetrics_incHist != null)
            //    m_Stack_CutCellMetrics_incHist[incrementHist] = m_Stack_CutCellMetrics[1];

        }


        int m_IterationCounter = 0;

        bool initialized = false;

        /// <summary>
        /// Initialization from a single timestep, i.e. if this time-stepper should use BDF4,
        /// it starts with BDF1, BDF2, BDF3 in the first, second and third time-step.
        /// </summary>
        /// <remarks>
        /// This approach in general does not provide the desired convergence order, but is applicable 
        /// is the simulation does not depend on the initial value.
        /// </remarks>
        public void SingleInit() {
            using (new FuncTrace()) {
                InitTimestepping(true);

                if (Timestepper_Init == TimeStepperInit.IncrementInit) {
                    if (incrementTimesteps <= 1)
                        throw new ArgumentOutOfRangeException("incrementInit needs a number of increment timesteps larger than 1");

                    InitIncrementStack();
                }
                initialized = true;
            }
        }

        /// <summary>
        /// Initialization for a multi-step method, e.g. BDF4 requires 4 timesteps.
        /// </summary>
        /// <param name="physTime"></param>
        /// <param name="dt"></param>
        /// <param name="SetTimestep"></param>
        public void MultiInit(double physTime, int TimestepNo, double dt, Action<int, double, DGField[]> SetTimestep) {
            using (new FuncTrace()) {
                if (dt <= 0)
                    throw new ArgumentOutOfRangeException();
                if (m_CurrentDt > 0 && Math.Abs(dt / m_CurrentDt - 1.0) > 1.0e-14)
                    throw new ArgumentOutOfRangeException();

                int S = m_TSCchain[0].S;
                Debug.Assert(S == m_TSCchain.Length);

                for (int iStage = 0; iStage < S; iStage++) {
                    int TimeIndex = -S + iStage + 1;
                    double time = physTime + TimeIndex * dt;

                    {
                        int oldVersion = m_LsTrk.VersionCnt;
                        SetTimestep(TimeIndex + TimestepNo, time, m_Stack_u[0].Mapping.Fields.ToArray()); // the push-operation will init the other steps.
                        int newVersion = m_LsTrk.VersionCnt;

                        if ((newVersion - oldVersion) != 1)
                            throw new ApplicationException("Expecting exactly one call to 'UpdateTracker(...)' in 'UpdateLevelset(...)'.");
                    }

                    // re-sort mass matrices
                    {
                        var Mtx2Update = m_Stack_MassMatrix.GetSubVector(1, m_Stack_MassMatrix.Length - 1);
                        TimeSteppingUtils.OperatorLevelSetUpdate(m_LsTrk, Mtx2Update, CurrentStateMapping, CurrentStateMapping);
                        Array.Copy(Mtx2Update, 0, m_Stack_MassMatrix, 1, Mtx2Update.Length);
                    }

                    // all the other stuff (cut-cell-metrics, ...)
                    InitTimestepping(iStage == (S - 1));

                    if (iStage < (S - 1)) // push, but not the last time in the loop
                        PushStack(TimestepNo);
                }

                initialized = true;
            }
        }


        /// <summary>
        /// final initialization for the BDF timestepper scheme, all necessary timesteps have to be initialized
        /// </summary>
        /// <param name="OpInit"></param>
        private void InitTimestepping(bool OpInit) {

            {
                int[] Jtot =
                    (new int[] { base.m_LsTrk.Regions.GetCutCellMask().NoOfItemsLocally, base.m_LsTrk.GridDat.Cells.NoOfLocalUpdatedCells })
                    .MPISum();
                //Console.WriteLine("No of cells {0}, No of cut cells {1}.", Jtot[1], Jtot[0]);
                if (Jtot[0] == Jtot[1])
                    throw new ArithmeticException("All cells are cut cells - check your settings!");
            }


            // update multigrid basis _once_ in object lifetime for steady level set:
            // ----------------------
            if (this.Config_LevelSetHandling == LevelSetHandling.None && OneTimeMgInit == false) {
                m_CurrentAgglomeration = m_LsTrk.GetAgglomerator(Config_SpeciesToCompute, Config_CutCellQuadratureOrder, Config_AgglomerationThreshold,
                    AgglomerateNewborn: false, AgglomerateDecased: false, ExceptionOnFailedAgglomeration: true);

                Debug.Assert(object.ReferenceEquals(m_CurrentAgglomeration.Tracker, m_LsTrk));
                Debug.Assert(object.ReferenceEquals(base.MultigridBasis[0][0].DGBasis.GridDat, m_CurrentAgglomeration.Tracker.GridDat));
                base.MultigridBasis.UpdateXdgAggregationBasis(m_CurrentAgglomeration);
                OneTimeMgInit = true;


                // matrix used for precond (must be agglomerated)
                if (this.Config_MassMatrixShapeandDependence != MassMatrixShapeandDependence.IsIdentity) {
                    MassMatrixFactory MassFact = m_LsTrk.GetXDGSpaceMetrics(base.Config_SpeciesToCompute, base.Config_CutCellQuadratureOrder).MassMatrixFactory;
                    m_PrecondMassMatrix = MassFact.GetMassMatrix(CurrentStateMapping, false);
                    m_CurrentAgglomeration.ManipulateMatrixAndRHS(m_PrecondMassMatrix, default(double[]), CurrentStateMapping, CurrentStateMapping);
                }
            }

            // update Multigrid-XDG basis
            //Debug.Assert(object.ReferenceEquals(base.MultigridBasis[0][0].DGBasis.GridDat, m_CurrentAgglomeration.Tracker.GridDat));
            //base.MultigridBasis.UpdateXdgAggregationBasis(m_CurrentAgglomeration);

            // mass matrix update
            // ------------------

            if (this.Config_MassMatrixShapeandDependence == MassMatrixShapeandDependence.IsIdentity) {
                // may occur e.g. if one runs the FSI solver as a pure single-phase solver,
                // i.e. if the Level-Set is outside the domain.


            } else {
                // checks:
                Debug.Assert(this.Config_MassMatrixShapeandDependence == MassMatrixShapeandDependence.IsNonIdentity
                    || this.Config_MassMatrixShapeandDependence == MassMatrixShapeandDependence.IsTimeDependent
                    || this.Config_MassMatrixShapeandDependence == MassMatrixShapeandDependence.IsTimeAndSolutionDependent,
                    "Something is not implemented here.");
                if (this.Config_MassMatrixShapeandDependence == MassMatrixShapeandDependence.IsNonIdentity
                    && Config_LevelSetHandling != LevelSetHandling.None)
                    throw new NotSupportedException("Illegal configuration;");


                // compute mass matrix (only once in application lifetime)
                //Debug.Assert((m_PrecondMassMatrix == null) == (m_Stack_MassMatrix[0] == null));
                if ((this.Config_MassMatrixShapeandDependence == MassMatrixShapeandDependence.IsNonIdentity)// && m_PrecondMassMatrix == null)
                    || (this.Config_MassMatrixShapeandDependence == MassMatrixShapeandDependence.IsTimeDependent && m_IterationCounter == 0)
                    || (this.Config_MassMatrixShapeandDependence == MassMatrixShapeandDependence.IsTimeAndSolutionDependent)
                    ) {
                    int NF = CurrentStateMapping.Fields.Count;
                    //MassMatrixFactory MassFact = new MassMatrixFactory(CurrentStateMapping.BasisS.ElementAtMax(b => b.Degree), m_CurrentAgglomeration);

                    // matrix for time derivative
                    //MassMatrixFactory MassFact = m_LsTrk.GetXDGSpaceMetrics(base.Config_SpeciesToCompute, base.Config_CutCellQuadratureOrder).MassMatrixFactory;
                    m_Stack_MassMatrix[0] = new BlockMsrMatrix(CurrentStateMapping);
                    //MassFact.AccMassMatrix(m_Stack_MassMatrix[0], CurrentStateMapping, _alpha: Config_MassScale);
                    base.ComputeMassMatrixImpl(m_Stack_MassMatrix[0], m_LsTrk.RegionsHistory.Current.Time);

                }
            }


            // operator matrix update
            // ----------------------

            if (OpInit && m_TSCchain[0].theta0 != 0.0) {
                // we perform the extrapolation to have valid parameters if
                // - the operator matrix depends on these values
                //if(this.m_CurrentAgglomeration != null) {
                //} else {
                //    Debug.Assert(m_IterationCounter == 0 || Config_MassMatrixShapeandDependence == MassMatrixShapeandDependence.IsIdentity);
                //}

                //    Debug.Assert(object.ReferenceEquals(this.m_CurrentAgglomeration.Tracker, this.m_LsTrk));
                //    this.m_CurrentAgglomeration.Extrapolate(CurrentStateMapping);
                Debug.Assert(m_CurrentAgglomeration == null);

                /*
                if (m_Stack_OpMatrix[0] == null) {
                    m_Stack_OpMatrix[0] = new BlockMsrMatrix(CurrentStateMapping);
                }
                if (m_Stack_OpAffine[0] == null) {
                    m_Stack_OpAffine[0] = new double[CurrentStateMapping.LocalLength];
                }

                Debug.Assert(m_Stack_OpMatrix[0].InfNorm() == 0);
                Debug.Assert(m_Stack_OpAffine[0].L2Norm() == 0);
                this.ComputeOperatorMatrix(m_Stack_OpMatrix[0], m_Stack_OpAffine[0], CurrentStateMapping, CurrentStateMapping.Fields.ToArray(), base.GetAgglomeratedLengthScales(), m_CurrentPhystime + m_CurrentDt);
                */
            }
        }


        private string GetName__Stack_u(int i, int iF) {
            if(!coupledOperator)
                return this.GetType().FullName + "::Stack_u[" + i + "," + iF + "]";
            else
                return this.GetType().FullName + "::CoupledStack_u[" + i + "," + iF + "]";
        }



        private string GetName__Stack_OpAffine(int i) {
            if(!coupledOperator)
                return this.GetType().FullName + "::Stack_OpAffine[" + i + "]";
            else
                return this.GetType().FullName + "::CoupledStack_OpAffine[" + i + "]";
        }

        private string GetName__Stack_OpMatrix(int i) {
            if(!coupledOperator)
                return this.GetType().FullName + "::Stack_OpMatrix[" + i + "]";
            else
                return this.GetType().FullName + "::CoupledStack_OpMatrix[" + i + "]";
        }

        /// <summary>
        /// Step 1 of 2 for dynamic load balancing: creating a backup of this objects 
        /// status in the load-balancing thing <paramref name="L"/>
        /// </summary>
        public void DataBackupBeforeBalancing(GridUpdateDataVaultBase L) {
            using (new FuncTrace()) {
                if (m_PrivateBalancingInfo != null)
                    throw new NotSupportedException();


                m_PrivateBalancingInfo = new PrivateBalancingInfo();
                m_PrivateBalancingInfo.NoOfFields = m_Stack_u[0].Mapping.Fields.Count;

                // backup solution stack
                m_PrivateBalancingInfo.m_Stack_u = new bool[m_Stack_u.Length];
                for (int i = 0; i < m_Stack_u.Length; i++) {
                    CoordinateVector U_i = m_Stack_u[i];
                    if (U_i != null) {
                        m_PrivateBalancingInfo.m_Stack_u[i] = true;

                        DGField[] Fields = U_i.Mapping.Fields.ToArray();
                        for (int iF = 0; iF < Fields.Length; iF++) {
                            L.BackupField(Fields[iF], GetName__Stack_u(i, iF));
                        }
                    }
                }
                var map = CurrentStateMapping;
                m_Stack_u = null;

                // backup mass matrices
                m_PrivateBalancingInfo.m_Stack_MassMatrix = new bool[m_Stack_MassMatrix.Length];
                for (int i = 0; i < m_Stack_MassMatrix.Length; i++) {
                    if (m_Stack_MassMatrix[i] != null) {
                        m_PrivateBalancingInfo.m_Stack_MassMatrix[i] = true;
                    }
                }
                m_Stack_MassMatrix = null;

                // agglomeration
                if (m_CurrentAgglomeration != null) {
                    m_PrivateBalancingInfo.m_Agglomeration = true;
                    m_PrivateBalancingInfo.m_Agglomeration_oldTrsh = m_CurrentAgglomeration.AgglomerationThreshold_Oldtimesteps;
                }

                /*
                // backup operator
                Debug.Assert(m_Stack_OpMatrix.Length == m_Stack_OpAffine.Length);
                m_PrivateBalancingInfo.m_Stack_Operator = new bool[m_Stack_OpMatrix.Length];
                for (int i = 0; i < m_Stack_OpMatrix.Length; i++) {
                    Debug.Assert((m_Stack_OpMatrix[i] != null) == (m_Stack_OpAffine[i] != null));
                    if ((m_Stack_OpMatrix[i] != null) || (m_Stack_OpAffine[i] != null)) {
                        m_PrivateBalancingInfo.m_Stack_Operator[i] = true;
                    }
                }
                m_Stack_OpMatrix = null;
                m_Stack_OpAffine = null;
                */

                // Delete agglomeration
                m_CurrentAgglomeration = null;
                base.MultigridBasis = null;
                base.MultigridSequence = null;
                OneTimeMgInit = false;
            }
        }

        PrivateBalancingInfo m_PrivateBalancingInfo;

        class PrivateBalancingInfo {
            public int NoOfFields;
            public bool[] m_Stack_u;
            public bool[] m_Stack_MassMatrix;
            //public bool[] m_Stack_Operator;
            public bool m_Agglomeration;
            public double[] m_Agglomeration_oldTrsh;
        }



        /// <summary>
        /// Step 2 of 2 for dynamic load balancing: restore this objects 
        /// status after the grid has been re-distributed.
        /// </summary>
        public void DataRestoreAfterBalancing(GridUpdateDataVaultBase L,
            IEnumerable<DGField> Fields,
            IEnumerable<DGField> IterationResiduals,
            LevelSetTracker LsTrk,
            AggregationGridData[] _MultigridSequence) //
        {
            using (new FuncTrace()) {

                if (m_PrivateBalancingInfo == null)
                    throw new NotSupportedException();

                base.m_LsTrk = LsTrk;

                if (Fields.Count() != m_PrivateBalancingInfo.NoOfFields)
                    throw new ArgumentException();
                if (IterationResiduals.Count() != m_PrivateBalancingInfo.NoOfFields)
                    throw new ArgumentException();

                // restore solution stack
                m_Stack_u = new CoordinateVector[m_PrivateBalancingInfo.m_Stack_u.Length];
                m_Stack_u[0] = new CoordinateVector(Fields.ToArray());
                for (int s = 1; s < m_Stack_u.Length; s++) {
                    m_Stack_u[s] = new CoordinateVector(Fields.Select(dgf => dgf.CloneAs()).ToArray());
                }

                base.Residuals = new CoordinateVector(IterationResiduals.ToArray());

                for (int i = 0; i < m_Stack_u.Length; i++) {
                    if (m_PrivateBalancingInfo.m_Stack_u[i]) {
                        DGField[] _Fields = m_Stack_u[i].Mapping.Fields.ToArray();
                        for (int iF = 0; iF < _Fields.Length; iF++) {
                            _Fields[iF].Clear();
                            L.RestoreDGField(_Fields[iF], GetName__Stack_u(i, iF));
                        }
                    }
                }

                // restore mass matrix
                m_Stack_MassMatrix = new BlockMsrMatrix[m_PrivateBalancingInfo.m_Stack_MassMatrix.Length];
                for (int i = 0; i < m_Stack_MassMatrix.Length; i++) {
                    if (m_PrivateBalancingInfo.m_Stack_MassMatrix[i]) {
                        m_Stack_MassMatrix[i] = new BlockMsrMatrix(this.CurrentStateMapping);

                        base.ComputeMassMatrixImpl(m_Stack_MassMatrix[i], LsTrk.RegionsHistory[1 - i].Time);

                        /*
                        m_LsTrk.GetXDGSpaceMetrics(base.Config_SpeciesToCompute, base.Config_CutCellQuadratureOrder, 1 - i)
                            .MassMatrixFactory
                            .AccMassMatrix(m_Stack_MassMatrix[i], CurrentStateMapping, _alpha: Config_MassScale);
                        */
                    }
                }


                // Agglomerator
                if (m_PrivateBalancingInfo.m_Agglomeration) {
                    double[] oldAggTrsh = m_PrivateBalancingInfo.m_Agglomeration_oldTrsh;
                    if (oldAggTrsh != null && oldAggTrsh.Length <= 0) {
                        oldAggTrsh = null;
                    }

                    m_CurrentAgglomeration = m_LsTrk.GetAgglomerator(base.Config_SpeciesToCompute, base.Config_CutCellQuadratureOrder,
                        __AgglomerationTreshold: base.Config_AgglomerationThreshold,
                        AgglomerateNewborn: (oldAggTrsh != null), AgglomerateDecased: (oldAggTrsh != null),
                        ExceptionOnFailedAgglomeration: true,
                        oldTs__AgglomerationTreshold: oldAggTrsh);

                }

                /*
                // restore operator matrix
                m_Stack_OpMatrix = new BlockMsrMatrix[m_PrivateBalancingInfo.m_Stack_Operator.Length];
                m_Stack_OpAffine = new double[m_PrivateBalancingInfo.m_Stack_Operator.Length][];
                for (int i = 0; i < m_Stack_OpMatrix.Length; i++) {
                    //if (m_PrivateBalancingInfo.m_Stack_OpMatrix[i]) {
                    //    m_Stack_OpMatrix[i] = new BlockMsrMatrix(this.CurrentStateMapping);
                    //    L.RestoreMatrix(m_Stack_OpMatrix[i], GetName__Stack_OpMatrix(i), CurrentStateMapping, CurrentStateMapping);
                    //}

                    //if (m_PrivateBalancingInfo.m_Stack_OpAffine[i]) {
                    //    m_Stack_OpAffine[i] = new double[CurrentStateMapping.LocalLength];
                    //    L.RestoreVector(m_Stack_OpAffine[i], GetName__Stack_OpAffine(i));
                    //}

                    if (!m_PrivateBalancingInfo.m_Stack_Operator[i])
                        continue;

                    m_Stack_OpMatrix[i] = new BlockMsrMatrix(CurrentStateMapping);
                    m_Stack_OpAffine[i] = new double[CurrentStateMapping.LocalLength];
                    this.ComputeOperatorMatrix(m_Stack_OpMatrix[i], m_Stack_OpAffine[i],
                        m_Stack_u[i].Mapping, m_Stack_u[i].Mapping.Fields.ToArray(), base.GetAgglomeratedLengthScales(), m_CurrentPhystime + m_CurrentDt);
                }
                */

                // finished
                m_PrivateBalancingInfo = null;
                base.MultigridSequence = _MultigridSequence;
                InitMultigrid(Fields.ToArray(), this.useX);

                // in case of steady level set the xdgAggBasis need to be updated
                if (this.Config_LevelSetHandling == LevelSetHandling.None && OneTimeMgInit == false) {
                    Debug.Assert(object.ReferenceEquals(m_CurrentAgglomeration.Tracker, m_LsTrk));
                    Debug.Assert(object.ReferenceEquals(base.MultigridBasis[0][0].DGBasis.GridDat, m_CurrentAgglomeration.Tracker.GridDat));
                    base.MultigridBasis.UpdateXdgAggregationBasis(m_CurrentAgglomeration);

                    // matrix used for precond (must be agglomerated)
                    if (this.Config_MassMatrixShapeandDependence != MassMatrixShapeandDependence.IsIdentity) {
                        MassMatrixFactory MassFact = m_LsTrk.GetXDGSpaceMetrics(base.Config_SpeciesToCompute, base.Config_CutCellQuadratureOrder).MassMatrixFactory;
                        m_PrecondMassMatrix = MassFact.GetMassMatrix(CurrentStateMapping, false);
                        m_CurrentAgglomeration.ManipulateMatrixAndRHS(m_PrecondMassMatrix, default(double[]), CurrentStateMapping, CurrentStateMapping);
                    }
                }

            }
        }



        public void ResetDataAfterBalancing(IEnumerable<DGField> Fields)
            //IEnumerable<DGField> IterationResiduals
            //LevelSetTracker LsTrk,
            //AggregationGridData[] _MultigridSequence) //
        {
            using (new FuncTrace()) {

                //if (m_PrivateBalancingInfo == null)
                //    throw new NotSupportedException();

                //base.m_LsTrk = LsTrk;

                //if (Fields.Count() != m_PrivateBalancingInfo.NoOfFields)
                //    throw new ArgumentException();
                //if (IterationResiduals.Count() != m_PrivateBalancingInfo.NoOfFields)
                //    throw new ArgumentException();

                // restore solution stack
                //m_Stack_u = new CoordinateVector[m_PrivateBalancingInfo.m_Stack_u.Length];
                m_Stack_u[0] = new CoordinateVector(Fields.ToArray());
                //for (int s = 1; s < m_Stack_u.Length; s++) {
                //    m_Stack_u[s] = new CoordinateVector(Fields.Select(dgf => dgf.CloneAs()).ToArray());
                //}

                //base.Residuals = new CoordinateVector(IterationResiduals.ToArray());

                //for (int i = 0; i < m_Stack_u.Length; i++) {
                //    if (m_PrivateBalancingInfo.m_Stack_u[i]) {
                //        DGField[] _Fields = m_Stack_u[i].Mapping.Fields.ToArray();
                //        for (int iF = 0; iF < _Fields.Length; iF++) {
                //            _Fields[iF].Clear();
                //            //L.RestoreDGField(_Fields[iF], GetName__Stack_u(i, iF));
                //        }
                //    }
                //}

                // restore mass matrix
                //m_Stack_MassMatrix = new BlockMsrMatrix[m_PrivateBalancingInfo.m_Stack_MassMatrix.Length];
                //for (int i = 0; i < m_Stack_MassMatrix.Length; i++) {
                //    if (m_PrivateBalancingInfo.m_Stack_MassMatrix[i]) {
                //        m_Stack_MassMatrix[i] = new BlockMsrMatrix(this.CurrentStateMapping);
                //        //L.RestoreMatrix(m_Stack_MassMatrix[i], GetName__Stack_MassMatrix(i), CurrentStateMapping, CurrentStateMapping);
                //        m_LsTrk.GetXDGSpaceMetrics(base.Config_SpeciesToCompute, base.Config_CutCellQuadratureOrder, 1 - i)
                //            .MassMatrixFactory
                //            .AccMassMatrix(m_Stack_MassMatrix[i], CurrentStateMapping, _alpha: Config_MassScale);
                //    }
                //}


                // Agglomerator
                //if (m_PrivateBalancingInfo.m_Agglomeration) {
                //    double[] oldAggTrsh = m_PrivateBalancingInfo.m_Agglomeration_oldTrsh;
                //    if (oldAggTrsh != null && oldAggTrsh.Length <= 0) {
                //        oldAggTrsh = null;
                //    }

                //    m_CurrentAgglomeration = m_LsTrk.GetAgglomerator(base.Config_SpeciesToCompute, base.Config_CutCellQuadratureOrder,
                //        __AgglomerationTreshold: base.Config_AgglomerationThreshold,
                //        AgglomerateNewborn: (oldAggTrsh != null), AgglomerateDecased: (oldAggTrsh != null),
                //        ExceptionOnFailedAgglomeration: true,
                //        oldTs__AgglomerationTreshold: oldAggTrsh);

                //}

                // restore operator matrix
                //m_Stack_OpMatrix = new BlockMsrMatrix[m_PrivateBalancingInfo.m_Stack_Operator.Length];
                //m_Stack_OpAffine = new double[m_PrivateBalancingInfo.m_Stack_Operator.Length][];
                //for (int i = 0; i < m_Stack_OpMatrix.Length; i++) {

                //    if (!m_PrivateBalancingInfo.m_Stack_Operator[i])
                //        continue;

                //    m_Stack_OpMatrix[i] = new BlockMsrMatrix(CurrentStateMapping);
                //    m_Stack_OpAffine[i] = new double[CurrentStateMapping.LocalLength];
                //    this.ComputeOperatorMatrix(m_Stack_OpMatrix[i], m_Stack_OpAffine[i],
                //        m_Stack_u[i].Mapping, m_Stack_u[i].Mapping.Fields.ToArray(), base.GetAgglomeratedLengthScales(), m_CurrentPhystime + m_CurrentDt);
                //}

                // finished
                //m_PrivateBalancingInfo = null;
                //base.MultigridSequence = _MultigridSequence;
                InitMultigrid(Fields.ToArray(), this.useX);

                // in case of steady level set the xdgAggBasis need to be updated
                //if (this.Config_LevelSetHandling == LevelSetHandling.None && OneTimeMgInit == false) {
                //    Debug.Assert(object.ReferenceEquals(m_CurrentAgglomeration.Tracker, m_LsTrk));
                //    Debug.Assert(object.ReferenceEquals(base.MultigridBasis[0][0].DGBasis.GridDat, m_CurrentAgglomeration.Tracker.GridDat));
                //    base.MultigridBasis.UpdateXdgAggregationBasis(m_CurrentAgglomeration);

                //    // matrix used for precond (must be agglomerated)
                //    if (this.Config_MassMatrixShapeandDependence != MassMatrixShapeandDependence.IsIdentity) {
                //        MassMatrixFactory MassFact = m_LsTrk.GetXDGSpaceMetrics(base.Config_SpeciesToCompute, base.Config_CutCellQuadratureOrder).MassMatrixFactory;
                //        m_PrecondMassMatrix = MassFact.GetMassMatrix(CurrentStateMapping, false);
                //        m_CurrentAgglomeration.ManipulateMatrixAndRHS(m_PrecondMassMatrix, default(double[]), CurrentStateMapping, CurrentStateMapping);
                //    }
                //}

            }
        }


        public TimeStepperInit Timestepper_Init;

        /// <summary>
        /// In case of a delayed initialization of <see cref="XdgBDFTimestepping"/>  
        /// is calling either <see cref="SingleInit"/> or <see cref="MultiInit(double, double, Action{int, double, DGField[]})"/>
        /// </summary>
        /// <param name="phystime"></param>
        /// <param name="TimestepNo"></param>
        /// <param name="dt"></param>
        /// <param name="SetTimestep">application specific action to set the previous timesteps for MultiInit, different actions for SetInitial and LoadRestart</param>
        public void DelayedTimestepperInit(double phystime, int TimestepNo, double dt, Action<int, double, DGField[]> SetTimestep) {

            if (Timestepper_Init == TimeStepperInit.MultiInit) {
                MultiInit(phystime, TimestepNo, dt, SetTimestep);
            } else {
                SingleInit();
            }

            // no increment solve for SinlgeInit and MultiInit!!!
            if (Timestepper_Init != TimeStepperInit.IncrementInit)
                incrementTimesteps = 1;

        }


        public int incrementTimesteps = 1;

        int incrementHist = 0;

        CutCellMetrics[] m_Stack_CutCellMetrics_incHist;

        BlockMsrMatrix[] m_Stack_MassMatrix_incHist;

        CoordinateVector[] m_Stack_u_incHist;

        /// <summary>
        /// 
        /// </summary>
        private void InitIncrementStack() {

            int S = m_TSCchain[0].S;
            Debug.Assert(S >= 2);

            // cut-cell-metrics stack
            // ----------------------
            if (Config_LevelSetHandling == LevelSetHandling.None
                || Config_LevelSetHandling == LevelSetHandling.LieSplitting
                || Config_LevelSetHandling == LevelSetHandling.StrangSplitting
                || Config_LevelSetHandling == LevelSetHandling.FSI_LieSplittingFullyCoupled)
                m_Stack_CutCellMetrics_incHist = null;
            else {
                m_Stack_CutCellMetrics_incHist = new CutCellMetrics[S - 1];
                //m_Stack_CutCellMetrics_incHist[0] = m_Stack_CutCellMetrics[0];
            }

            // mass-matrix stack
            // -----------------
            if (Config_MassMatrixShapeandDependence == MassMatrixShapeandDependence.IsIdentity) {
                m_Stack_MassMatrix_incHist = null;
            } else if (Config_MassMatrixShapeandDependence == MassMatrixShapeandDependence.IsNonIdentity) {
                m_Stack_MassMatrix_incHist = null;
            } else {
                if (Config_LevelSetHandling == LevelSetHandling.LieSplitting
                    || Config_LevelSetHandling == LevelSetHandling.StrangSplitting
                    || Config_LevelSetHandling == LevelSetHandling.FSI_LieSplittingFullyCoupled) {
                    m_Stack_MassMatrix_incHist = null;
                } else {
                    m_Stack_MassMatrix_incHist = new BlockMsrMatrix[S - 1];
                    m_Stack_MassMatrix_incHist[0] = m_Stack_MassMatrix[0];
                }
            }

            // m_Stack_u
            // ---------
            m_Stack_u_incHist = new CoordinateVector[S - 1];
            for (int s = 0; s < S - 1; s++) {
                m_Stack_u_incHist[s] = new CoordinateVector(m_Stack_u[s].Mapping);
            }

        }


        /// <summary>
        /// Callback-routine  to update the linear resp. linearized system, 
        /// see <see cref="OperatorEvalOrLin"/> resp. <see cref="NonlinearSolver.m_AssembleMatrix"/>.
        /// </summary>
        /// <param name="argCurSt">Input, current state of solution.</param>
        /// <param name="System">Output.</param>
        /// <param name="Affine">Output.</param>
        /// <param name="PrecondMassMatrix">
        /// Mass matrix including agglomeration, without any scaling,
        /// required for block-precond.
        /// </param>
        /// <param name="Linearization">
        /// - true: assemble matrix and affine vector
        /// - false: evaluate operator (<paramref name="System"/> will be null)
        /// </param>
        /// <param name="abstractOperator">
        ///  the original operator that somehow produced the matrix; yes, this API is convoluted piece-of-shit
        /// </param>
        protected override void AssembleMatrixCallback(out BlockMsrMatrix System, out double[] Affine, out BlockMsrMatrix PrecondMassMatrix, DGField[] argCurSt, bool Linearization, out ISpatialOperator abstractOperator) {
            using (new FuncTrace()) {

                // copy data from 'argCurSt' to 'CurrentStateMapping', if necessary 
                // -----------------------------------------------------------
                DGField[] locCurSt = CurrentStateMapping.Fields.ToArray();
                if (locCurSt.Length != argCurSt.Length) {
                    throw new ApplicationException();
                }
                int NF = locCurSt.Length;
                for (int iF = 0; iF < NF; iF++) {
                    if (object.ReferenceEquals(locCurSt[iF], argCurSt[iF])) {
                        // nothing to do
                    } else {
                        locCurSt[iF].Clear();
                        locCurSt[iF].Acc(1.0, argCurSt[iF]);
                    }

                }


                // update of level-set
                // ----------------------

                bool updateAgglom = false;
                if ((this.Config_LevelSetHandling == LevelSetHandling.Coupled_Once && m_IterationCounter == 0)
                    || (this.Config_LevelSetHandling == LevelSetHandling.Coupled_Iterative && m_IterationCounter == 0)
                    || (this.Config_LevelSetHandling == LevelSetHandling.Coupled_Iterative && CoupledIteration)) {

                    m_CoupledIterations++;
                    if(this.Config_LevelSetHandling == LevelSetHandling.Coupled_Iterative)
                        Console.WriteLine("Coupled Iteration {0}:", m_CoupledIterations);

                    MoveLevelSetAndRelatedStuff(locCurSt, m_CurrentPhystime, m_CurrentDt, IterUnderrelax);

                    // note that we need to update the agglomeration
                    updateAgglom = true;
                }

                if (this.Config_LevelSetHandling == LevelSetHandling.LieSplitting || this.Config_LevelSetHandling == LevelSetHandling.StrangSplitting
                    || Config_LevelSetHandling == LevelSetHandling.FSI_LieSplittingFullyCoupled) {
                    if (m_IterationCounter == 0) {
                        if(m_CurrentAgglomeration != null)
                            throw new ApplicationException();
                        updateAgglom = true;
                    } else {
                        if (m_CurrentAgglomeration == null)
                            throw new ApplicationException();
                    }
                    // ensure, that, when splitting is used we update the agglomerator in the very first iteration.
                }


                // update agglomeration
                // --------------------

                if (updateAgglom || m_CurrentAgglomeration == null) {

                    if (this.Config_LevelSetHandling == LevelSetHandling.LieSplitting || this.Config_LevelSetHandling == LevelSetHandling.StrangSplitting
                        || Config_LevelSetHandling == LevelSetHandling.FSI_LieSplittingFullyCoupled) {
                        // Agglomeration update in the case of splitting - agglomeration does **NOT** depend on previous time-steps

                        Debug.Assert(m_IterationCounter == 0);
                        m_CurrentAgglomeration = m_LsTrk.GetAgglomerator(base.Config_SpeciesToCompute, base.Config_CutCellQuadratureOrder, this.Config_AgglomerationThreshold,
                            AgglomerateNewborn: false, AgglomerateDecased: false, ExceptionOnFailedAgglomeration: true);

                    } else {
                        // Agglomeration update in the case of a moving interface - consider previous time-steps
                        double[] oldAggTrsh;
                        if (m_PopulatedStackDepth > 0) {
                            oldAggTrsh = new double[m_PopulatedStackDepth];
                            ArrayTools.SetAll(oldAggTrsh, this.Config_AgglomerationThreshold);
                        } else {
                            oldAggTrsh = null;
                        }
                        if (this.Config_LevelSetHandling != LevelSetHandling.Coupled_Iterative) {
                            Debug.Assert(m_Stack_MassMatrix.Where(mm => mm != null).Count() == m_PopulatedStackDepth);
                        }

                        m_CurrentAgglomeration = m_LsTrk.GetAgglomerator(base.Config_SpeciesToCompute, base.Config_CutCellQuadratureOrder,
                            __AgglomerationTreshold: base.Config_AgglomerationThreshold,
                            AgglomerateNewborn: (oldAggTrsh != null), AgglomerateDecased: (oldAggTrsh != null),
                            ExceptionOnFailedAgglomeration: true,
                            oldTs__AgglomerationTreshold: oldAggTrsh);
                    }


                    // update Multigrid-XDG basis
                    Debug.Assert(object.ReferenceEquals(base.MultigridBasis[0][0].DGBasis.GridDat, m_CurrentAgglomeration.Tracker.GridDat));
                    base.MultigridBasis.UpdateXdgAggregationBasis(m_CurrentAgglomeration);
                }

                // mass matrix update
                // ------------------

                if (this.Config_MassMatrixShapeandDependence == MassMatrixShapeandDependence.IsIdentity) {
                    // may occur e.g. if one runs the FSI solver as a pure single-phase solver,
                    // i.e. if the Level-Set is outside the domain.

                    PrecondMassMatrix = null;
                } else {
                    // checks:
                    Debug.Assert(this.Config_MassMatrixShapeandDependence == MassMatrixShapeandDependence.IsNonIdentity
                        || this.Config_MassMatrixShapeandDependence == MassMatrixShapeandDependence.IsTimeDependent
                        || this.Config_MassMatrixShapeandDependence == MassMatrixShapeandDependence.IsTimeAndSolutionDependent,
                        "Something is not implemented here.");
                    if (this.Config_MassMatrixShapeandDependence == MassMatrixShapeandDependence.IsNonIdentity
                        && Config_LevelSetHandling != LevelSetHandling.None)
                        throw new NotSupportedException("Illegal configuration;");

                    Debug.Assert((m_PrecondMassMatrix == null) == (m_Stack_MassMatrix[0] == null));
                    if ((this.Config_MassMatrixShapeandDependence == MassMatrixShapeandDependence.IsNonIdentity && m_PrecondMassMatrix == null) // compute mass matrix (only once in application lifetime)
                        || (this.Config_MassMatrixShapeandDependence == MassMatrixShapeandDependence.IsTimeDependent && m_IterationCounter == 0) // compute mass matrix once per timestep
                        || (this.Config_MassMatrixShapeandDependence == MassMatrixShapeandDependence.IsTimeAndSolutionDependent && CoupledIteration) // re-compute mass matrix in every iteration
                        ) {
                        Debug.Assert(object.ReferenceEquals(m_CurrentAgglomeration.Tracker, m_LsTrk));

                        //MassMatrixFactory MassFact = new MassMatrixFactory(CurrentStateMapping.BasisS.ElementAtMax(b => b.Degree), m_CurrentAgglomeration);
                        MassMatrixFactory MassFact = m_LsTrk.GetXDGSpaceMetrics(Config_SpeciesToCompute, Config_CutCellQuadratureOrder, 1).MassMatrixFactory;

                        // matrix for preconditioner (Agglom required)
                        m_PrecondMassMatrix = MassFact.GetMassMatrix(CurrentStateMapping, false);
                        m_CurrentAgglomeration.ManipulateMatrixAndRHS(m_PrecondMassMatrix, default(double[]), CurrentStateMapping, CurrentStateMapping);

                        // mass matrix for time derivative
                        m_Stack_MassMatrix[0] = new BlockMsrMatrix(CurrentStateMapping);
                        //MassFact.AccMassMatrix(m_Stack_MassMatrix[0], CurrentStateMapping, _alpha: Config_MassScale);
                        base.ComputeMassMatrixImpl(m_Stack_MassMatrix[0], m_LsTrk.RegionsHistory.Current.Time);
                    }

                    PrecondMassMatrix = m_PrecondMassMatrix;

                    CoupledIteration = true;
                }


                // operator matrix update
                // ----------------------

                // we perform the extrapolation to have valid parameters if
                // - the operator matrix depends on these values
                Debug.Assert(object.ReferenceEquals(this.m_CurrentAgglomeration.Tracker, this.m_LsTrk));
                this.m_CurrentAgglomeration.Extrapolate(CurrentStateMapping);

                // clear operator matrix (clearing and re-alloc are pretty equal, i.e. 'BlockMsrMatrix.Clear()' just releases all internal memory)
                BlockMsrMatrix OpMatrix;
                if(Linearization)
                    OpMatrix = new BlockMsrMatrix(CurrentStateMapping);
                else
                    OpMatrix = null;

                // clear affine part
                double[] OpAffine = new double[CurrentStateMapping.LocalLength];
                /*
                if (m_Stack_OpAffine[0] == null) {
                    m_Stack_OpAffine[0] = new double[CurrentStateMapping.LocalLength];
                } else {
                    m_Stack_OpAffine[0].ClearEntries();
                }
                */

                // assemble matrix & affine part
                Debug.Assert(OpMatrix == null || OpMatrix.InfNorm() == 0);
                Debug.Assert(OpAffine.L2Norm() == 0);
                Debug.Assert(object.ReferenceEquals(this.m_CurrentAgglomeration.Tracker, this.m_LsTrk));
                this.ComputeOperatorMatrix(OpMatrix, OpAffine, CurrentStateMapping, locCurSt, base.GetAgglomeratedLengthScales(), m_CurrentPhystime + m_CurrentDt, 1);


                // assemble system
                // ---------------

                double dt = m_CurrentDt;

                double[] CurrentAffine = OpAffine;
                BlockMsrMatrix CurrentOpMatrix = OpMatrix;
                BlockMsrMatrix CurrentMassMatrix = m_Stack_MassMatrix[0];

                // choose BDF scheme 
                BDFSchemeCoeffs Tsc;
                int Smax = m_TSCchain[0].S;
                Debug.Assert(Smax == m_TSCchain.Length);
                Tsc = m_TSCchain[Smax - m_PopulatedStackDepth];

                // right-hand-side, resp. affine vector
                double[] RHS = new double[CurrentAffine.Length];
                if (this.Config_LevelSetHandling == LevelSetHandling.Coupled_Once
                    || this.Config_LevelSetHandling == LevelSetHandling.Coupled_Iterative) {
                    // +++++++++++++++++++++++++++++++++++++++++++++++++++++++++++++++++++++
                    // MovingMesh:
                    // (1/dt)*(M1*u1 - M0*u0) + theta1*(Op1*u1 + b1) + theta0*(Op0*u0 + b0);
                    // RHS = (1/dt)*M0*u0 - theta1*b1 - theta0*Op0*u0 - theta0*b0
                    // +++++++++++++++++++++++++++++++++++++++++++++++++++++++++++++++++++++

                    for (int s = 1; s <= Tsc.S; s++) { // loop over BDF stages
                        if (m_Stack_MassMatrix[s] != null) {
                            m_Stack_MassMatrix[s].SpMV(Tsc.beta[s - 1] / dt, this.m_Stack_u[s], 1.0, RHS); //   (1/dt)*M0*u0
                        } else {
                            // mass matrix is identity
                            Debug.Assert(Config_MassMatrixShapeandDependence == MassMatrixShapeandDependence.IsIdentity);
                            RHS.AccV(Tsc.beta[s - 1] / dt, this.m_Stack_u[s]);
                        }
                    }

                    RHS.AccV(-Tsc.theta1, CurrentAffine); //                                     -theta1*b1
                    if (Tsc.theta0 != 0.0) {
                        double[] evalBuffer = new double[RHS.Length];
                        this.ComputeOperatorMatrix(null, evalBuffer, m_Stack_u[1].Mapping, m_Stack_u[1].Fields.ToArray(), base.GetAgglomeratedLengthScales(), m_CurrentPhystime, 0);
                        RHS.AccV(-Tsc.theta0, evalBuffer); // RHS -= -theta0*Op0(u0)
                    }

                } else if (this.Config_LevelSetHandling == LevelSetHandling.LieSplitting
                    || this.Config_LevelSetHandling == LevelSetHandling.StrangSplitting
                    || Config_LevelSetHandling == LevelSetHandling.FSI_LieSplittingFullyCoupled
                    || this.Config_LevelSetHandling == LevelSetHandling.None) {
                    // +++++++++++++++++++++++++++++++++++++++++++++++++++++++++++++++++++++
                    // Splitting:
                    // (1/dt)M1*(u1 - u0) + theta1*(Op1*u1 + b1) + theta0*(Op1*u0 + b1);
                    // Note: only the new operator is used!!!!!!!
                    // RHS = (1/dt)*M1*u0 - theta1*b1 - theta0*Op1*u0 - theta0*b1
                    // +++++++++++++++++++++++++++++++++++++++++++++++++++++++++++++++++++++

                    for (int s = 1; s <= Tsc.S; s++) { // loop over BDF stages
                        if (CurrentAffine != null) {
                            if (CurrentMassMatrix != null) {
                                CurrentMassMatrix.SpMV(Tsc.beta[s - 1] / dt, this.m_Stack_u[s], 1.0, RHS); //   (1/dt)*M0*u0 
                            } else {
                                Debug.Assert(Config_MassMatrixShapeandDependence == MassMatrixShapeandDependence.IsIdentity);
                                RHS.AccV(Tsc.beta[s - 1] / dt, this.m_Stack_u[s]);
                            }
                        } else {
                            Debug.Assert(Config_MassMatrixShapeandDependence == MassMatrixShapeandDependence.IsIdentity);
                            RHS.AccV(Tsc.beta[s - 1] / dt, this.m_Stack_u[s]);
                        }
                    }

                    RHS.AccV(-Tsc.theta1, CurrentAffine); //                                     -theta1*b1
                    if (Tsc.theta0 != 0.0) {
                        // For XDG & splitting, we have to evaluate the operator with 
                        // the _actual_ level set position, but 
                        // everything else (field state, etc.) from at the _old_ timestep.

                        /*
                        if(Linearization == false)
                            throw new NotImplementedException();
                        m_Stack_OpMatrix[0].SpMV(-Tsc.theta0, m_Stack_u[1], 1.0, RHS); //  
                        RHS.AccV(-Tsc.theta0, m_Stack_OpAffine[0]); //                     -theta0*b1 
                        */

                        double[] evalBuffer = new double[RHS.Length];
                        this.ComputeOperatorMatrix(null, evalBuffer, m_Stack_u[1].Mapping, m_Stack_u[1].Fields.ToArray(), base.GetAgglomeratedLengthScales(), m_CurrentPhystime, 1);
                        RHS.AccV(-Tsc.theta0, evalBuffer); // RHS -= -theta0*Op(u0) at current level-set
                    }

                } else {
                    throw new NotImplementedException();
                }
                Affine = RHS;
                Affine.ScaleV(-1.0);

                // left-hand-side
                if(Linearization) {
                    System = CurrentOpMatrix.CloneAs();
                    if(Tsc.theta1 != 1.0)
                        System.Scale(Tsc.theta1);
                } else {
                    System = null;
                }
                if (CurrentMassMatrix != null) {
                    if(Linearization) {
                        System.Acc(1.0 / dt, CurrentMassMatrix);
                    } else {
                        CurrentMassMatrix.SpMV(1.0 / dt, new CoordinateVector(CurrentStateMapping), 1.0, Affine);
                    }
                } else {
                    Debug.Assert(Config_MassMatrixShapeandDependence == MassMatrixShapeandDependence.IsIdentity);
                    if(Linearization) {
                        System.AccEyeSp(1.0 / dt);
                    } else {
                        Affine.AccV(1.0 / dt, new CoordinateVector(CurrentStateMapping));
                    }
                }

                // perform agglomeration
                // ---------------------
                Debug.Assert(object.ReferenceEquals(m_CurrentAgglomeration.Tracker, m_LsTrk));
                m_CurrentAgglomeration.ManipulateMatrixAndRHS(System, Affine, CurrentStateMapping, CurrentStateMapping);
                
                if(Linearization) {
                    m_LsTrk.CheckVectorZeroInEmptyCutCells(Affine, CurrentStateMapping, this.Config_SpeciesToCompute, m_CurrentAgglomeration, this.Config_CutCellQuadratureOrder);
                    m_LsTrk.CheckMatrixZeroInEmptyCutCells(System, CurrentStateMapping, this.Config_SpeciesToCompute, m_CurrentAgglomeration, this.Config_CutCellQuadratureOrder);
                } else {
                    m_LsTrk.CheckVectorZeroInEmptyCutCells(Affine, CurrentStateMapping, this.Config_SpeciesToCompute, m_CurrentAgglomeration, this.Config_CutCellQuadratureOrder);
                }

                //MiscExtensions.CheckGauss1stOrder(this.m_LsTrk, this.Config_CutCellQuadratureOrder);

                // increase iteration counter         
                // --------------------------
                //OpMatrix.SaveToTextFileSparse("OpMatrix49e.txt");
                abstractOperator = AbstractOperator;
                m_IterationCounter++;
            }
        }


        bool CoupledIteration = true;

        int m_CoupledIterations = 0;

        int m_InnerCoupledIterations = 0;

        Control.NonLinearSolverConfig m_nonlinconfig;

        /// <summary>
        /// callback routine for the handling of the coupled level-set iteration
        /// </summary>
        /// <param name="iterIndex"></param>
        /// <param name="currentSol"></param>
        /// <param name="currentRes"></param>
        /// <param name="Mgop"></param>
        protected void CoupledIterationCallback(int iterIndex, double[] currentSol, double[] currentRes, MultigridOperator Mgop) {

            double ResidualNorm = currentRes.L2NormPow2().MPISum().Sqrt();
            //Console.WriteLine("ResidualNorm in CoupledIterationCallback is {0}", ResidualNorm);
            // delay the update of the level-set until the flow solver converged
            if(ResidualNorm >= this.m_nonlinconfig.ConvergenceCriterion) {
                this.CoupledIteration = false;
            } else {
                m_InnerCoupledIterations = 0;
            }

        }

        protected int CoupledIterationCounter(int NoIter, ref int coupledIter) {

            coupledIter = m_CoupledIterations;
            m_InnerCoupledIterations++;

            return m_InnerCoupledIterations;

        }



        double m_CurrentPhystime;
        double m_CurrentDt = -1;


        static double MatrixDist(MsrMatrix _A, MsrMatrix B) {
            MsrMatrix A = _A.CloneAs();
            A.Acc(-1.0, B);
            double w = A.InfNorm();
            return w;
        }


        public DelPushLevelSetRelatedStuff PushLevelSet {
            get;
            set;
        }


        /// <summary>
        /// Solver.
        /// </summary>
        /// <param name="phystime">
        /// Physical time for the initial value.
        /// </param>
        /// <param name="dt">
        /// Time-step size, must be the same value for each call in the lifetime of this object.
        /// </param>
        /// <param name="ComputeOnlyResidual">
        /// If true, no solution is performed; only the residual of the actual solution is computed.
        /// </param>
        /// <returns>
        /// - true: solver algorithm successfully converged
        /// - false: something went wrong
        /// </returns>
        public bool Solve(double phystime, double dt, bool ComputeOnlyResidual = false) {
            if(!initialized)
                SingleInit();

                        
            if (dt <= 0)
                throw new ArgumentOutOfRangeException();
            //if (m_CurrentDt_Timestep > 0 && Math.Abs(dt / m_CurrentDt_Timestep - 1.0) > 1.0e-14)
            //    throw new ArgumentOutOfRangeException();
            if (m_CurrentDt_Timestep > 0 && Math.Abs(m_CurrentDt_Timestep - dt) > 1e-14)
                AdaptToNewTimestep(dt, m_CurrentDt_Timestep);

            m_CurrentDt_Timestep = dt;

            bool success = true;
            for (int i = 1; i <= incrementTimesteps; i++) {
                // push levelsets for every incremental timestep
                if (i > 1)
                    PushLevelSet();

                // solve timestep with incremental timestep size
                double incTimestepSize = dt / (double)incrementTimesteps;

                success = success && Solve_Increment(i, phystime, incTimestepSize, ComputeOnlyResidual);

                phystime += incTimestepSize;
            }

            return success;
        }

        private void AdaptToNewTimestep(double newTimestep, double oldTimestep) {
            if (Config_LevelSetHandling == LevelSetHandling.Coupled_Iterative || Config_LevelSetHandling == LevelSetHandling.Coupled_Once)
                throw new NotImplementedException("Interpolation of mass_matrix_stack is not implemented");

            int timestepHistory = m_Stack_u.Length;
            CoordinateVector[] stuetzstelle = m_Stack_u.CloneAs();
            CoordinateVector[] newStackU = m_Stack_u.CloneAs();
            for (int i = 1; i < timestepHistory; i++) {
                double currentNewTimestep = -i * newTimestep;
                double[] langrangePoly = CalculateLangrangePolynom(currentNewTimestep, oldTimestep);
                newStackU[i].Scale(0);
                newStackU[i].CopyEntries(stuetzstelle[0]);
                newStackU[i].Scale(langrangePoly[0]);
                for (int j = 1; j < timestepHistory; j++) {
                    newStackU[i].Acc(langrangePoly[j], stuetzstelle[j]);
                }
            }
            m_Stack_u.Clear();
            m_Stack_u = newStackU.CloneAs();
        }

        private double[] CalculateLangrangePolynom(double time, double oldTimestep) {
            int timestepHistory = m_Stack_u.Length;
            double[] lPoly = new double[timestepHistory];
            for (int i = 0; i < timestepHistory; i++) {
                if(i != 0)
                    lPoly[i] = time / (-i * oldTimestep);
                for (int j = 1; j < timestepHistory; j++) {
                    if (j == i)
                        continue;
                    if (i == 0 && j == 1)
                        lPoly[i] = (time + j * oldTimestep) / ((j - i) * oldTimestep);
                    lPoly[i] *= (time + j * oldTimestep) / ((j - i) * oldTimestep);
                }
            }
            return lPoly;
        }

        double m_CurrentDt_Timestep = -1;

        bool OneTimeMgInit = false;

        double fsiOldPhystime = 0;

        /// <summary>
        /// Solver;
        /// </summary>
        /// <param name="phystime">
        /// Physical time for the initial value.
        /// </param>
        /// <param name="dt">
        /// Time-step size, must be the same value for each call in the lifetime of this object.
        /// </param>
        /// <param name="ComputeOnlyResidual">
        /// If true, no solution is performed; only the residual of the actual solution is computed.
        /// </param>
        /// <param name="increment">
        /// Sub-timestep index (used during BDF startup).
        /// </param>
        /// <returns>
        /// - true: solver algorithm successfully converged
        /// - false: something went wrong
        /// </returns>
        bool Solve_Increment(int increment, double phystime, double dt, bool ComputeOnlyResidual = false) {
            if (dt <= 0)
                throw new ArgumentOutOfRangeException();
            //if (m_CurrentDt > 0 && Math.Abs(dt / m_CurrentDt - 1.0) > 1.0e-14)
            //    throw new ArgumentOutOfRangeException();

            m_CurrentPhystime = phystime;
            m_CurrentDt = dt;
            m_IterationCounter = 0;
            m_CoupledIterations = 0;
            m_InnerCoupledIterations = 0;
            PushStack(increment);
            fsiOldPhystime = phystime;
            if (incrementTimesteps == 1)
                dt = m_CurrentDt;
            else
                Console.WriteLine("Increment solve, timestep #{0}, dt = {1} ...", increment, dt);


            // ===========================================
            // update level-set (in the case of splitting)
            // ===========================================
            if (this.Config_LevelSetHandling == LevelSetHandling.LieSplitting
                || this.Config_LevelSetHandling == LevelSetHandling.StrangSplitting
                || Config_LevelSetHandling == LevelSetHandling.FSI_LieSplittingFullyCoupled) {

                Debug.Assert(m_CurrentAgglomeration == null);

                double ls_dt = dt;
                if (this.Config_LevelSetHandling == LevelSetHandling.StrangSplitting)
                    ls_dt *= 0.5;

                // remember which old cells had values
                //var oldCCM = this.UpdateCutCellMetrics();

                // evolve the level set
                if (Config_LevelSetHandling != LevelSetHandling.FSI_LieSplittingFullyCoupled && !this.coupledOperator)
                {
                    m_LsTrk.IncreaseHistoryLength(1);
                    m_LsTrk.PushStacks();
                }
                
                int oldPushCount = m_LsTrk.PushCount;
                int oldVersion = m_LsTrk.VersionCnt;
                this.MoveLevelSetAndRelatedStuff(m_Stack_u[0].Mapping.Fields.ToArray(), phystime, ls_dt, 1.0);

                int newPushCount = m_LsTrk.PushCount;
                int newVersion = m_LsTrk.VersionCnt;
                if ((newPushCount - oldPushCount) != 0 && !coupledOperator)
                    throw new ApplicationException("Calling 'LevelSetTracker.PushStacks()' is not allowed. Level-set-tracker stacks must be controlled by time-stepper.");
                if ((newVersion - oldVersion) != 1 && !coupledOperator)
                    throw new ApplicationException("Expecting exactly one call to 'UpdateTracker(...)' in 'UpdateLevelset(...)'.");

                // in the case of splitting, the fields must be extrapolated 
                //var newCCM = this.UpdateCutCellMetrics();
                //var SplittingAgg = new MultiphaseCellAgglomerator(newCCM, 0.0, true, false, true, new CutCellMetrics[] { oldCCM }, new double[] { 0.0 });
                Debug.Assert(m_LsTrk.HistoryLength >= 1);
                var SplittingAgg = m_LsTrk.GetAgglomerator(base.Config_SpeciesToCompute, base.Config_CutCellQuadratureOrder,
                    __AgglomerationTreshold: 0.0, AgglomerateNewborn: true, AgglomerateDecased: false, ExceptionOnFailedAgglomeration: true,
                    oldTs__AgglomerationTreshold: new double[] { 0.0 });
                for (int i = 0; i < this.m_Stack_u.Length; i++)
                    SplittingAgg.Extrapolate(this.m_Stack_u[i].Mapping);
                
                // delete new agglomeration; in case of splitting, the agglomeration for the **bulk operator timestep** does not depend on previous time-steps
                m_CurrentAgglomeration = null;
            }

            // ==============================================
            // solve main system
            // ==============================================
            bool success;

            int oldLsTrkPushCount = m_LsTrk.PushCount;

            {
                int[] Jtot =
                    (new int[] { base.m_LsTrk.Regions.GetCutCellMask().NoOfItemsLocally.MPISum(), base.m_LsTrk.GridDat.Cells.NoOfLocalUpdatedCells })
                    .MPISum();
                //Console.WriteLine("No of cells {0}, No of cut cells {1}.", Jtot[1], Jtot[0]);
                if (Jtot[0] == Jtot[1])
                    throw new ArithmeticException("All cells are cut cells - check your settings!");
            }
            if (!ComputeOnlyResidual) {

                // ++++++++++++++++++
                // normal solver run 
                // ++++++++++++++++++

                NonlinearSolver nonlinSolver;
                ISolverSmootherTemplate linearSolver;
                GetSolver(out nonlinSolver, out linearSolver);

                if (RequiresNonlinearSolver) {

                    // Nonlinear Solver (Navier-Stokes)
                    // --------------------------------

                    // use solver
                    success = nonlinSolver.SolverDriver(m_Stack_u[0], default(double[])); // Note: the RHS is passed as the affine part via 'this.SolverCallback'

                    // 'revert' agglomeration
                    Debug.Assert(object.ReferenceEquals(m_CurrentAgglomeration.Tracker, m_LsTrk));
                    m_CurrentAgglomeration.Extrapolate(CurrentStateMapping);

                } else {
                    // Linear Solver (Stokes)
                    // ----------------------

                    // build the saddle-point matrix
                    //AssembleMatrix(this.CurrentVel, dt, phystime + dt);
                    BlockMsrMatrix System, MaMa;
                    double[] RHS;
                    this.AssembleMatrixCallback(out System, out RHS, out MaMa, CurrentStateMapping.Fields.ToArray(), true, out var dummy);
                    RHS.ScaleV(-1);

                    // update the multigrid operator
                    csMPI.Raw.Barrier(csMPI.Raw._COMM.WORLD);
                    MultigridOperator mgOperator = new MultigridOperator(this.MultigridBasis, CurrentStateMapping,
                        System, MaMa,
                        this.Config_MultigridOperator, 
                        dummy.DomainVar.Select(varName => dummy.FreeMeanValue[varName]).ToArray());



                    using (var tr = new FuncTrace()) {
                        // init linear solver


                        //var p = ConvergenceObserver.WaterfallAnalysis(linearSolver as ISolverWithCallback, mgOperator, MaMa);
                        //p.PlotInteractive();

                        using (new BlockTrace("Slv Init", tr)) {
                            linearSolver.Init(mgOperator);
                        }

                        // try to solve the saddle-point system.
                        using (new BlockTrace("Slv Iter", tr)) {
                            mgOperator.UseSolver(linearSolver, m_Stack_u[0], RHS);
                        }

                        success = linearSolver.Converged;
                    }

                    // 'revert' agglomeration
                    Debug.Assert(object.ReferenceEquals(m_CurrentAgglomeration.Tracker, m_LsTrk));
                    m_CurrentAgglomeration.Extrapolate(CurrentStateMapping);
                }

            } else {
                // ++++++++++++++++++++++++++++++++++++
                // compute residual of actual solution 
                // ++++++++++++++++++++++++++++++++++++

                
                double[] Affine;
                this.AssembleMatrixCallback(out BlockMsrMatrix System, out Affine, out BlockMsrMatrix MaMa, CurrentStateMapping.Fields.ToArray(), false, out var dummy);
                Debug.Assert(System == null);

                base.Residuals.Clear();
                base.Residuals.SetV(Affine, -1.0);
                //System.SpMV(-1.0, m_Stack_u[0], +1.0, base.Residuals);

                success = true;
#if DEBUG
                {

                    this.AssembleMatrixCallback(out BlockMsrMatrix checkSystem, out double[] checkAffine, out BlockMsrMatrix MaMa1, CurrentStateMapping.Fields.ToArray(), true, out var dummy2);

                    double[] checkResidual = new double[checkAffine.Length];
                    checkResidual.SetV(checkAffine, -1.0);
                    checkSystem.SpMV(-1.0, m_Stack_u[0], +1.0, checkResidual);

                    double distL2 = GenericBlas.L2DistPow2(checkResidual, base.Residuals).MPISum().Sqrt();
                    double refL2 = (new double[] { GenericBlas.L2NormPow2(m_Stack_u[0]), GenericBlas.L2NormPow2(checkResidual), GenericBlas.L2NormPow2(base.Residuals) }).MPISum().Max().Sqrt();

                    Assert.Less(distL2, refL2 * 1.0e-5, "Significant difference between linearized and non-linear evaluation.");

                }
#endif


                var ResidualFields = base.Residuals.Mapping.Fields.ToArray();


                for (int i = 0; i < ResidualFields.Length; i++) {
                    double L2Res = ResidualFields[i].L2Norm();
                    if (m_ResLogger != null) {
                        m_ResLogger.CustomValue(L2Res, m_ResidualNames[i]);
                    } else {
                        Console.WriteLine("Residual {0}: {1}", m_ResidualNames != null ? m_ResidualNames[i] : ResidualFields[i].Identification, L2Res);
                    }
                }

                if (Config_LevelSetHandling == LevelSetHandling.Coupled_Iterative && m_ResLogger != null) {
                    m_ResLogger.CustomValue(0.0, "LevelSet");
                }

                if (m_ResLogger != null)
                    m_ResLogger.NextIteration(true);
            }

            int newLsTrkPushCount = m_LsTrk.PushCount;
            if (newLsTrkPushCount != oldLsTrkPushCount)
                throw new ApplicationException("Calling 'LevelSetTracker.PushStacks()' is not allowed. Level-set-tracker stacks must be controlled by time-stepper.");

            if (Config_LevelSetHandling != LevelSetHandling.None)
                m_CurrentAgglomeration = null;

            // ===========================================
            // update level-set (in the case of splitting)
            // ===========================================

            if (this.Config_LevelSetHandling == LevelSetHandling.StrangSplitting) {

                Debug.Assert(m_CurrentAgglomeration == null);

                // evolve the level set
                m_LsTrk.IncreaseHistoryLength(1);
                m_LsTrk.PushStacks();

                int oldPushCount = m_LsTrk.PushCount;
                int oldVersion = m_LsTrk.VersionCnt;

                this.MoveLevelSetAndRelatedStuff(m_Stack_u[0].Mapping.Fields.ToArray(), phystime + dt * 0.5, dt * 0.5, 1.0);

                int newPushCount = m_LsTrk.PushCount;
                int newVersion = m_LsTrk.VersionCnt;
                if ((newPushCount - oldPushCount) != 0)
                    throw new ApplicationException("Calling 'LevelSetTracker.PushStacks()' is not allowed. Level-set-tracker stacks must be controlled by time-stepper.");
                if ((newVersion - oldVersion) != 1)
                    throw new ApplicationException("Expecting exactly one call to 'UpdateTracker(...)' in 'UpdateLevelset(...)'.");

                // in the case of splitting, the fields must be extrapolated 
                //var newCCM = this.UpdateCutCellMetrics();
                //var SplittingAgg = new MultiphaseCellAgglomerator(newCCM, 0.0, true, false, true, new CutCellMetrics[] { oldCCM }, new double[] { 0.0 });
                //SplittingAgg.Extrapolate(this.CurrentStateMapping);
                Debug.Assert(m_LsTrk.HistoryLength >= 1);
                var SplittingAgg = m_LsTrk.GetAgglomerator(base.Config_SpeciesToCompute, base.Config_CutCellQuadratureOrder,
                    __AgglomerationTreshold: 0.0, AgglomerateNewborn: true, AgglomerateDecased: false, ExceptionOnFailedAgglomeration: true,
                    oldTs__AgglomerationTreshold: new double[] { 0.0 });
                for (int i = 0; i < this.m_Stack_u.Length; i++)
                    SplittingAgg.Extrapolate(this.m_Stack_u[i].Mapping);

                Debug.Assert(m_CurrentAgglomeration == null);
            }

            /*
            // ====================
            // release end-of-stack
            // ====================
            int ie = m_Stack_OpMatrix.Length - 1;
            Debug.Assert(m_Stack_OpMatrix.Length == m_Stack_OpAffine.Length);
            //Debug.Assert((m_Stack_OpMatrix[ie] == null) == (m_Stack_OpAffine[ie] == null));
            m_Stack_OpMatrix[ie] = null;
            m_Stack_OpAffine[ie] = null;
            //m_Stack_MassMatrix[m_Stack_MassMatrix.Length - 1] = null;
            */

            return success;
        }


        /// <summary>
        /// Visualization of multigrid solver convergence. 
        /// </summary>
        public ConvergenceObserver TestSolverOnActualSolution(string TecOutBaseName) {

            // build the saddle-point matrix
            //AssembleMatrix(this.CurrentVel, dt, phystime + dt);
            BlockMsrMatrix System, MaMa;
            double[] RHS;
            this.AssembleMatrixCallback(out System, out RHS, out MaMa, CurrentStateMapping.Fields.ToArray(), true, out var opi);
            RHS.ScaleV(-1);

            // update the multigrid operator
            MultigridOperator mgOperator = new MultigridOperator(this.MultigridBasis, CurrentStateMapping,
                System, MaMa,
                this.Config_MultigridOperator,
                opi.DomainVar.Select(varName => opi.FreeMeanValue[varName]).ToArray());

            //// create solver
            //ISolverWithCallback linearSolver = new OrthonormalizationScheme() {
            //    MaxIter = 50000,
            //    PrecondS = new ISolverSmootherTemplate[] {
            //            ClassicMultigrid.InitMultigridChain(mgOperator,
            //            i => new Schwarz() {
            //                // this creates the pre-smoother for each level
            //                m_BlockingStrategy = new Schwarz.MultigridBlocks() {
            //                    Depth = 1
            //                },
            //                Overlap = 0
            //            },
            //            i => new Schwarz() {
            //                // this creates the post-smoother for each level
            //                m_BlockingStrategy = new Schwarz.MultigridBlocks() {
            //                    Depth = 1
            //                },
            //                Overlap = 0
            //            },
            //            (i, mg) => {
            //                mg.Gamma = 1;
            //                mg.TerminationCriterion = ((iter, r0_l2, r_l2) => iter <= 1);
            //            },
            //            () => new SparseSolver() { WhichSolver = SparseSolver._whichSolver.MUMPS }) },
            //    Tolerance = 1.0e-10
            //};
            ISolverSmootherTemplate linearSolver;
            NonlinearSolver NonlinearSolver;
            GetSolver(out NonlinearSolver, out linearSolver);

            // set-up the convergence observer
            double[] uEx = this.m_Stack_u[0].ToArray();
            int L = uEx.Length;
            m_CurrentAgglomeration.ClearAgglomerated(uEx, this.m_Stack_u[0].Mapping);
            var CO = new ConvergenceObserver(mgOperator, MaMa, uEx);
            uEx = null;
            CO.TecplotOut = TecOutBaseName;
            //CO.PlotDecomposition(this.u.CoordinateVector.ToArray());
            ((ISolverWithCallback)linearSolver).IterationCallback = CO.IterationCallback;

            // init linear solver
            linearSolver.Init(mgOperator);

            // try to solve the saddle-point system.
            mgOperator.UseSolver(linearSolver, new double[L], RHS);


            // return
            return CO;
        }

        public ConvergenceObserver GetFAMatrices(string OutputDir) {
            // build the saddle-point matrix
            //AssembleMatrix(this.CurrentVel, dt, phystime + dt);
            BlockMsrMatrix System, MaMa;
            double[] RHSsmall, RHSbig, RHS;
            double[] usmall, ubig;
            double[] changeOfu;
            int Lsmall, Lbig;
            

            this.AssembleMatrixCallback(out System, out RHS, out MaMa, CurrentStateMapping.Fields.ToArray(), true, out var opi);
            RHS.ScaleV(-1);

            // update the multigrid operator
            MultigridOperator mgOperator = new MultigridOperator(this.MultigridBasis, CurrentStateMapping,
                System, MaMa,
                this.Config_MultigridOperator,
                opi.DomainVar.Select(varName => opi.FreeMeanValue[varName]).ToArray());

            // Get Reference Solver
            Lbig = mgOperator.Mapping.ProblemMapping.LocalLength;
            Lsmall = mgOperator.Mapping.LocalLength;
            RHSbig = RHS.CloneAs();
            RHSsmall = new double[Lsmall];
            usmall = new double[Lsmall];
            ubig = new double[Lbig];

            var ReferenceSolver = new DirectSolver() {
                WhichSolver = DirectSolver._whichSolver.PARDISO,
                SolverVersion = Parallelism.SEQ,
            };

            //var EqSys = mgOperator.OperatorMatrix.ToMsrMatrix();
            //for (int iRow = EqSys.RowPartitioning.i0; iRow < EqSys.RowPartitioning.iE; iRow++) {
            //    if (EqSys.GetNoOfNonZerosPerRow(iRow) <= 0)
            //        EqSys[iRow, iRow] = 1.0;
            //}
            ReferenceSolver.Init(mgOperator);
            mgOperator.TransformRhsInto(RHSbig, RHSsmall,true);

            ReferenceSolver.Solve(usmall, RHSsmall);
            mgOperator.TransformSolFrom( ubig, usmall);

            // Get the configured solvers
            ISolverSmootherTemplate linearSolver;
            NonlinearSolver NonlinearSolver;
            GetSolver(out NonlinearSolver, out linearSolver);

            // set-up the convergence observer
            m_CurrentAgglomeration.ClearAgglomerated(ubig, this.m_Stack_u[0].Mapping);
            var CO = new ConvergenceObserver(mgOperator, MaMa, ubig);
            CO.TecplotOut = OutputDir;
            changeOfu = new double[Lsmall];
            ((OrthonormalizationMultigrid)linearSolver).ExtractSamples = delegate (int iter, double[] u, string name){
                Debug.Assert(u.Length== usmall.Length);
                changeOfu.SetV(u);
                changeOfu.AccV(-1.0, usmall);
                CO.Resample(iter, changeOfu, name);
            };
            
            // init linear solver
            linearSolver.Init(mgOperator);

            // try to solve the saddle-point system.
            mgOperator.UseSolver(linearSolver, new double[Lbig], RHS);

            // return
            return CO;
        }


        public event Action<int, double[], double[], MultigridOperator> CustomIterationCallback;


        protected override string GetSolver(out NonlinearSolver nonlinSolver, out ISolverSmootherTemplate linearSolver) {
            string description = base.GetSolver(out nonlinSolver, out linearSolver);

            if (RequiresNonlinearSolver) {

                if(this.Config_LevelSetHandling == LevelSetHandling.Coupled_Iterative) {
                    nonlinSolver.IterationCallback += this.CoupledIterationCallback;
                    if(nonlinSolver is FixpointIterator)
                        ((FixpointIterator)nonlinSolver).Iteration_Count = this.CoupledIterationCounter;
                }

                nonlinSolver.IterationCallback += this.CustomIterationCallback;

            } else {
                if (linearSolver is ISolverWithCallback) {
                    ((ISolverWithCallback)linearSolver).IterationCallback += this.CustomIterationCallback;
                }
            }

            return description;
        }

        public bool coupledOperator = false;

        /// <summary>
        /// Performs:
        ///  - level-set evolution
        ///  - re-sorting of matrices and vectors if the ordering of DOFs has changed.
        /// </summary>
        private void MoveLevelSetAndRelatedStuff(DGField[] locCurSt, double PhysTime, double dt, double UnderRelax) {
            if (Config_LevelSetHandling == LevelSetHandling.None) {
                throw new ApplicationException("internal error");
            }
            if (m_IterationCounter > 0) {
                if (Config_LevelSetHandling != LevelSetHandling.Coupled_Iterative)
                    throw new ApplicationException("internal error");
            }

            // perform extrapolation:
            // If we use Agglomeration, the extrapolation is
            // also necessary for SinglePhaseFields, since we have no valid values in cells which are agglomerated.
            if (m_CurrentAgglomeration != null) {
                Debug.Assert(object.ReferenceEquals(this.m_CurrentAgglomeration.Tracker, this.m_LsTrk));
                this.m_CurrentAgglomeration.Extrapolate(CurrentStateMapping);
            } else {
                //if(m_IterationCounter > 1) {
                //    Debug.Assert(Config_LevelSetHandling == LevelSetHandling.LieSplitting || Config_LevelSetHandling == LevelSetHandling.StrangSplitting);
                //}
                Debug.Assert(m_IterationCounter == 0 || Config_MassMatrixShapeandDependence == MassMatrixShapeandDependence.IsIdentity);
            }

            // level-set evolution
            int oldVersion = m_LsTrk.VersionCnt;
            int oldPushCount = m_LsTrk.PushCount;

            m_LastLevelSetResidual = this.UpdateLevelset(locCurSt, PhysTime, dt, UnderRelax, (this.Config_LevelSetHandling == LevelSetHandling.StrangSplitting));

            int newVersion = m_LsTrk.VersionCnt;
            int newPushCount = m_LsTrk.PushCount;


            if ((newVersion - oldVersion) != 1 && !coupledOperator)
                throw new ApplicationException("Expecting exactly one call to 'UpdateTracker(...)' in 'UpdateLevelset(...)'.");
            if((newVersion - oldVersion) != 0 && coupledOperator)
                throw new ApplicationException("Expecting exactly no call to 'UpdateTracker(...)' in 'UpdateLevelset(...)' for coupled Operators.");
            if ((newPushCount - oldPushCount) != 0)
                throw new ApplicationException("Calling 'LevelSetTracker.PushStacks()' is not allowed. Level-set-tracker stacks must be controlled by time-stepper.");


            //// new cut-cell metric
            //m_Stack_CutCellMetrics[0] = this.UpdateCutCellMetrics();
            //if (!m_Stack_CutCellMetrics[0].SpeciesList.SetEquals(Config_MassScale.Keys))
            //    throw new ApplicationException("Mismatch between species lists.");


            // re-sort mass matrices 
            {
                var Mtx2Update = m_Stack_MassMatrix.Skip(1).ToArray(); // shallow copy!
                TimeSteppingUtils.OperatorLevelSetUpdate(m_LsTrk, Mtx2Update, CurrentStateMapping, CurrentStateMapping);
                for (int i = 1; i < m_Stack_MassMatrix.Length; i++) {
                    m_Stack_MassMatrix[i] = Mtx2Update[i - 1];
                }
            }


            /*
            // re-sort mass matrices 
            // and operator matrix (Exp. Euler or Crank-Nicolson)
            {
                var Mtx2Update = new BlockMsrMatrix[m_Stack_MassMatrix.Length + m_Stack_OpMatrix.Length];
                Debug.Assert(m_Stack_OpMatrix.Length <= 2);
                if (m_Stack_OpMatrix.Length > 1)
                    Mtx2Update[0] = m_Stack_OpMatrix[1];
                for (int i = 1; i < m_Stack_MassMatrix.Length; i++) {
                    Mtx2Update[i + 1] = m_Stack_MassMatrix[i];
                }

                TimeSteppingUtils.OperatorLevelSetUpdate(m_LsTrk, Mtx2Update, CurrentStateMapping, CurrentStateMapping);

                if (m_Stack_OpMatrix.Length > 1)
                    m_Stack_OpMatrix[1] = Mtx2Update[0];
                for (int i = 1; i < m_Stack_MassMatrix.Length; i++) {
                    m_Stack_MassMatrix[i] = Mtx2Update[i + 1];
                }
            }
            

            // re-sort RHS  (Exp. Euler or Crank-Nicolson)
            if (m_Stack_OpMatrix.Length > 1) {
                TimeSteppingUtils.OperatorLevelSetUpdate(m_LsTrk, m_Stack_OpAffine[1], CurrentStateMapping);
            }
            */

        }
    }

}<|MERGE_RESOLUTION|>--- conflicted
+++ resolved
@@ -328,30 +328,7 @@
                     throw new NotImplementedException();
             }
 
-            /*
-            // operator stack
-            // --------------
-
-            Debug.Assert(m_Stack_OpMatrix.Length <= 2);
-            Debug.Assert(m_Stack_OpAffine.Length == m_Stack_OpMatrix.Length);
-            if (m_Stack_OpMatrix.Length == 2) {
-                var Mtmp = m_Stack_OpMatrix[0];
-                var Atmp = m_Stack_OpAffine[0];
-                m_Stack_OpMatrix[0] = m_Stack_OpMatrix[1];
-                m_Stack_OpAffine[0] = m_Stack_OpAffine[1];
-                m_Stack_OpMatrix[1] = Mtmp;
-                m_Stack_OpAffine[1] = Atmp;
-            }
-            if (m_Stack_OpMatrix[0] != null)
-                m_Stack_OpMatrix[0] = null;
-            if (m_Stack_OpAffine[0] != null)
-                m_Stack_OpAffine[0].ClearEntries();
-<<<<<<< HEAD
-            */
-
-=======
-            
->>>>>>> f912df20
+
             // Solution-Stack
             // --------------
             if(m_CurrentPhystime != fsiOldPhystime || Config_LevelSetHandling != LevelSetHandling.FSI_LieSplittingFullyCoupled) { // only true in case of fsi_splitting fully coupled
