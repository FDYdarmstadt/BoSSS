﻿using System;
using System.Collections.Generic;
using System.Linq;
using System.Text;
using BoSSS.Solution.Utils;
using BoSSS.Foundation;
using BoSSS.Foundation.XDG;
using ilPSP.Utils;
using BoSSS.Platform;
using System.Diagnostics;
using BoSSS.Solution.NSECommon;
using ilPSP;
using System.Collections;
using BoSSS.Solution.XNSECommon;

namespace BoSSS.Solution.XheatCommon {

    /// <summary>
    /// Moving mesh consideration of convection and moving mesh terms in case of non material interface
    /// </summary>
    public class HeatConvectionAtLevelSet_MovingMesh_withMassflux : MassFluxAtLevelSet {


        /// <summary>
        /// 
        /// </summary>
        /// <param name="_d">spatial direction</param>
        /// <param name="_D">spatial dimension</param>
        /// <param name="LsTrk"></param>
        /// <param name="physicalParameters"></param>
        /// <param name="_movingMesh"></param>
        public HeatConvectionAtLevelSet_MovingMesh_withMassflux(int _D, LevelSetTracker LsTrk, double _Tsat, PhysicalParameters physicalParameters, ThermalParameters thermalParameters)
            : base(_D, physicalParameters) {

            this.Tsat = _Tsat;
            c_A = thermalParameters.c_A;
            c_B = thermalParameters.c_B;
        }

        double c_A, c_B, Tsat;

        /// <summary>
        /// 
        /// </summary>
        public override double InnerEdgeForm(ref CommonParams cp, double[] uA, double[] uB, double[,] Grad_uA, double[,] Grad_uB, double vA, double vB, double[] Grad_vA, double[] Grad_vB) {

            double M = MassFlux(cp);
            if (M == 0.0)
                return 0.0;

            // moving-mesh-contribution
            // ========================
            double Ret = 0.0;
            double movingFlux;

            movingFlux = M * Tsat;
            Ret = movingFlux * (c_A * vA - c_B * vB);

            return Ret;
        }

    }    

    /// <summary>
    /// 
    /// </summary>
    public class HeatConvectionAtLevelSet_LLF_material: ILevelSetForm, ILevelSetEquationComponentCoefficient {

        LevelSetTracker m_LsTrk;

        bool movingmesh;

        public HeatConvectionAtLevelSet_LLF_material(int _D, LevelSetTracker LsTrk, double _capA, double _capB, double _LFFA, double _LFFB,
            ThermalMultiphaseBoundaryCondMap _bcmap, bool _movingmesh ) {

            m_D = _D;

            m_LsTrk = LsTrk;

            movingmesh = _movingmesh;

            NegFlux = new HeatConvectionInBulk(_D, _bcmap, _capA, _capB, _LFFA, double.NaN, LsTrk);
            NegFlux.SetParameter("A");
            PosFlux = new HeatConvectionInBulk(_D, _bcmap, _capA, _capB, double.NaN, _LFFB, LsTrk);
            PosFlux.SetParameter("B");

            capA = _capA;
            capB = _capB;
            LFFA = _LFFA;
            LFFB = _LFFB;

        }

        int m_D;

        double capA;
        double capB;
        double LFFA;
        double LFFB;

        // Use Fluxes as in Bulk Convection
        HeatConvectionInBulk NegFlux;
        HeatConvectionInBulk PosFlux;

        void TransformU(ref double[] U_Neg, ref double[] U_Pos, out double[] U_NegFict, out double[] U_PosFict) {

            U_NegFict = U_Pos;
            U_PosFict = U_Neg;
        }


        public double InnerEdgeForm(ref CommonParams cp, double[] U_Neg, double[] U_Pos, double[,] Grad_uA, double[,] Grad_uB, double v_Neg, double v_Pos, double[] Grad_vA, double[] Grad_vB) {
            double[] U_NegFict, U_PosFict;


            this.TransformU(ref U_Neg, ref U_Pos, out U_NegFict, out U_PosFict);

            double[] ParamsNeg = cp.Parameters_IN;
            double[] ParamsPos = cp.Parameters_OUT;
            double[] ParamsPosFict, ParamsNegFict;
            this.TransformU(ref ParamsNeg, ref ParamsPos, out ParamsNegFict, out ParamsPosFict);




            //Flux for negative side
            double FlxNeg, FlxPos, LLF;

            // NEGATIVE
            // central part
            double Tavg = U_Neg[0];
            FlxNeg = Tavg * (ParamsNeg[0] * cp.Normal[0] + ParamsNeg[1] * cp.Normal[1]);
            if (m_D == 3) {
                FlxNeg += Tavg * ParamsNeg[2] * cp.Normal[2];
            }

            // dissipative part
            double[] VelocityMeanIn = new double[m_D];
            for (int d = 0; d < m_D; d++) {
                VelocityMeanIn[d] = ParamsNeg[m_D + d];
            }
            double LambdaIn = LambdaConvection.GetLambda(VelocityMeanIn, cp.Normal, false);
            double uJump = U_Neg[0] - U_Pos[0];
            //FlxNeg += uJump * LambdaIn * LFFA;
            FlxNeg *= capA;

            // POSITIVE
            Tavg = U_Pos[0];
            FlxPos = Tavg * (ParamsPos[0] * cp.Normal[0] + ParamsPos[1] * cp.Normal[1]);
            if (m_D == 3) {
                FlxPos += Tavg * ParamsPos[2] * cp.Normal[2];
            }

            double[] VelocityMeanOut = new double[m_D];
            for (int d = 0; d < m_D; d++) {
                VelocityMeanOut[d] = ParamsPos[m_D + d];
            }
            double LambdaOut = LambdaConvection.GetLambda(VelocityMeanOut, cp.Normal, false);
            uJump = U_Neg[0] - U_Pos[0];
            //FlxPos += uJump * LambdaOut * LFFB;
            FlxPos *= capB;

            LLF = FlxNeg * v_Neg - FlxPos * v_Pos;

            //LLF = 0.5 * (FlxNeg + FlxPos) * (capA * v_Neg - capB * v_Neg);

            if (movingmesh)
                return 0.0;
            else
                return LLF;
        }


        public void CoefficientUpdate(CoefficientSet csA, CoefficientSet csB, int[] DomainDGdeg, int TestDGdeg) {

            if (csA.UserDefinedValues.Keys.Contains("EvapMicroRegion"))
                evapMicroRegion = (BitArray)csA.UserDefinedValues["EvapMicroRegion"];

        }

        BitArray evapMicroRegion;


        public IList<string> ArgumentOrdering {
            get {
                return new string[] { VariableNames.Temperature };
            }
        }

        public IList<string> ParameterOrdering {
            get {
                return ArrayTools.Cat(VariableNames.Velocity0Vector(m_D), VariableNames.Velocity0MeanVector(m_D));
            }
        }

        public int LevelSetIndex {
            get { return 0; }
        }

        public SpeciesId PositiveSpecies {
            get { return this.m_LsTrk.GetSpeciesId("B"); }
        }

        public SpeciesId NegativeSpecies {
            get { return this.m_LsTrk.GetSpeciesId("A"); }
        }

        public TermActivationFlags LevelSetTerms {
            get {
                return TermActivationFlags.UxV | TermActivationFlags.V;
            }
        }
    }

    /// <summary>
    /// 
    /// </summary>
    public class HeatConvectionAtLevelSet_LLF_material_Newton : ILevelSetForm, ILevelSetEquationComponentCoefficient, ISupportsJacobianComponent, IEquationComponentCoefficient {

        LevelSetTracker m_LsTrk;

        bool movingmesh;

        public HeatConvectionAtLevelSet_LLF_material_Newton(int _D, LevelSetTracker LsTrk, double _capA, double _capB, double _LFFA, double _LFFB,
            ThermalMultiphaseBoundaryCondMap _bcmap, bool _movingmesh) {

            m_D = _D;

            m_LsTrk = LsTrk;

            movingmesh = _movingmesh;

            NegFlux = new HeatConvectionInBulk_Newton(_D, _bcmap, _capA, _capB, _LFFA, double.NaN, LsTrk);
            NegFlux.SetParameter("A", LsTrk.GetSpeciesId("A"));
            PosFlux = new HeatConvectionInBulk_Newton(_D, _bcmap, _capA, _capB, double.NaN, _LFFB, LsTrk);
            PosFlux.SetParameter("B", LsTrk.GetSpeciesId("B"));

            capA = _capA;
            capB = _capB;
            LFFA = _LFFA;
            LFFB = _LFFB;

        }

        int m_D;

        double capA;
        double capB;
        double LFFA;
        double LFFB;

        // Use Fluxes as in Bulk Convection
        HeatConvectionInBulk_Newton NegFlux;
        HeatConvectionInBulk_Newton PosFlux;

        /// <summary>
        /// Scale of this component, used for homotopy
        /// </summary>
        double Scale = 1.0;

        void TransformU(ref double[] U_Neg, ref double[] U_Pos, out double[] U_NegFict, out double[] U_PosFict) {

            U_NegFict = U_Pos;
            U_PosFict = U_Neg;
        }


        public double InnerEdgeForm(ref CommonParams cp, double[] U_Neg, double[] U_Pos, double[,] Grad_uA, double[,] Grad_uB, double v_Neg, double v_Pos, double[] Grad_vA, double[] Grad_vB) {
            double[] U_NegFict, U_PosFict;

            this.TransformU(ref U_Neg, ref U_Pos, out U_NegFict, out U_PosFict);

            double[] ParamsNeg = cp.Parameters_IN;
            double[] ParamsPos = cp.Parameters_OUT;
            double[] ParamsPosFict, ParamsNegFict;
            this.TransformU(ref ParamsNeg, ref ParamsPos, out ParamsNegFict, out ParamsPosFict);
            //Flux for negativ side
            double FlxNeg;
            {
                BoSSS.Foundation.CommonParams inp = cp;
                inp.Parameters_OUT = ParamsNegFict;

                FlxNeg = this.NegFlux.IEF(ref inp, U_Neg, U_NegFict);
            }
            // Flux for positive side
            double FlxPos;
            {
                BoSSS.Foundation.CommonParams inp = cp;
                inp.Parameters_IN = ParamsPosFict;

                FlxPos = this.PosFlux.IEF(ref inp, U_PosFict, U_Pos);
            }

            if (movingmesh)
                return 0.0;
            else
                return Scale * (FlxNeg * v_Neg - FlxPos * v_Pos);
        }


        public void CoefficientUpdate(CoefficientSet csA, CoefficientSet csB, int[] DomainDGdeg, int TestDGdeg) {

            if (csA.UserDefinedValues.Keys.Contains("EvapMicroRegion"))
                evapMicroRegion = (BitArray)csA.UserDefinedValues["EvapMicroRegion"];
        }

        public IEquationComponent[] GetJacobianComponents(int SpatialDimension) {
            var JacobiComp = new LevelSetFormDifferentiator(this, SpatialDimension);
            return new IEquationComponent[] { JacobiComp };
        }

        public void CoefficientUpdate(CoefficientSet cs, int[] DomainDGdeg, int TestDGdeg) {
            Scale = cs.HomotopyValue;
        }

        BitArray evapMicroRegion;


        public IList<string> ArgumentOrdering {
            get {
                return new string[] { VariableNames.Temperature }.Cat(VariableNames.VelocityVector(m_D));
            }
        }

        public IList<string> ParameterOrdering {
            get {
                return new string[] { };
            }
        }

        public int LevelSetIndex {
            get { return 0; }
        }

        public SpeciesId PositiveSpecies {
            get { return this.m_LsTrk.GetSpeciesId("B"); }
        }

        public SpeciesId NegativeSpecies {
            get { return this.m_LsTrk.GetSpeciesId("A"); }
        }

        public TermActivationFlags LevelSetTerms {
            get {
                return TermActivationFlags.UxV;
            }
        }
    }

    /// <summary>
    /// 
    /// </summary>
    public class HeatConvectionAtLevelSet_LLF_material_Newton_Hamiltonian : ILevelSetForm, ILevelSetEquationComponentCoefficient, ISupportsJacobianComponent, IEquationComponentCoefficient {

        LevelSetTracker m_LsTrk;

        bool movingmesh;

        public HeatConvectionAtLevelSet_LLF_material_Newton_Hamiltonian(int _D, LevelSetTracker LsTrk, double _capA, double _capB, double _LFFA, double _LFFB,
            ThermalMultiphaseBoundaryCondMap _bcmap, bool _movingmesh) {

            m_D = _D;

            m_LsTrk = LsTrk;

            movingmesh = _movingmesh;

            NegFlux = new HeatConvectionInBulk_Newton(_D, _bcmap, _capA, _capB, _LFFA, double.NaN, LsTrk);
            NegFlux.SetParameter("A", LsTrk.GetSpeciesId("A"));
            PosFlux = new HeatConvectionInBulk_Newton(_D, _bcmap, _capA, _capB, double.NaN, _LFFB, LsTrk);
            PosFlux.SetParameter("B", LsTrk.GetSpeciesId("B"));

            capA = _capA;
            capB = _capB;
            LFFA = _LFFA;
            LFFB = _LFFB;

        }

        int m_D;

        double capA;
        double capB;
        double LFFA;
        double LFFB;

        // Use Fluxes as in Bulk Convection
        HeatConvectionInBulk_Newton NegFlux;
        HeatConvectionInBulk_Newton PosFlux;

        /// <summary>
        /// Scale of this component, used for homotopy
        /// </summary>
        double Scale = 1.0;

        void TransformU(ref double[] U_Neg, ref double[] U_Pos, out double[] U_NegFict, out double[] U_PosFict) {

            U_NegFict = U_Pos;
            U_PosFict = U_Neg;
        }


        public double InnerEdgeForm(ref CommonParams cp, double[] U_Neg, double[] U_Pos, double[,] Grad_uA, double[,] Grad_uB, double v_Neg, double v_Pos, double[] Grad_vA, double[] Grad_vB) {
            double flx = 0.0;

            //===========================================================================================================
            //===========================================================================================================
            // First variant, using central flux for temperature            
            /*
            double FlxNeg = U_Neg[0] * (U_Neg[1] * cp.Normal[0] + U_Neg[2] * cp.Normal[1]);
            double FlxPos = U_Pos[0] * (U_Pos[1] * cp.Normal[0] + U_Pos[2] * cp.Normal[1]);
            if (m_D == 3) {
                FlxNeg += U_Neg[0] * U_Neg[3] * cp.Normal[2];
                FlxPos += U_Pos[0] * U_Pos[3] * cp.Normal[2];
            }

            // Term from partial integration back to strong form
            double sflx = capA * FlxNeg * v_Neg - capB * FlxPos * v_Pos;
            //funktioniert mit starker Form
            flx = (0.5 * (U_Neg[0] + U_Pos[0])) * ((U_Neg[1] * cp.Normal[0] + U_Neg[2] * cp.Normal[1]) * capA * v_Neg - (U_Pos[1] * cp.Normal[0] + U_Pos[2] * cp.Normal[1]) * capB * v_Pos) - sflx;
            */
            //===========================================================================================================
            //===========================================================================================================



            //===========================================================================================================
            //===========================================================================================================
            // Second variant using Roe-Type Scheme
            // Normal velocities
            double[] VelocityMeanIn = new double[m_D];
            double[] VelocityMeanOut = new double[m_D];
            double vINxN = 0.0, vOUTxN = 0.0;
            for (int d = 0; d < m_D; d++) {
                VelocityMeanIn[d] = U_Neg[1 + d];
                vINxN += VelocityMeanIn[d] * cp.Normal[d];
                VelocityMeanOut[d] = U_Pos[1 + d];
                vOUTxN += VelocityMeanOut[d] * cp.Normal[d];
            }

            vINxN *= capA;
            vOUTxN *= capB;
            double uJump = U_Neg[0] - U_Pos[0];

            flx = 0.5 * (Math.Min(vINxN, vOUTxN) - Math.Abs(Math.Min(vINxN, vOUTxN))) * -uJump * v_Neg;
            flx += 0.5 * (Math.Max(vINxN, vOUTxN) + Math.Abs(Math.Max(vINxN, vOUTxN))) * -uJump * v_Pos;
            //===========================================================================================================
            //===========================================================================================================

            if (movingmesh) {
                return 0.0;
            } else {
                return Scale * flx;
            }
        }


        public void CoefficientUpdate(CoefficientSet csA, CoefficientSet csB, int[] DomainDGdeg, int TestDGdeg) {

            if (csA.UserDefinedValues.Keys.Contains("EvapMicroRegion"))
                evapMicroRegion = (BitArray)csA.UserDefinedValues["EvapMicroRegion"];
        }

        public IEquationComponent[] GetJacobianComponents(int SpatialDimension) {
            var JacobiComp = new LevelSetFormDifferentiator(this, SpatialDimension);
            return new IEquationComponent[] { JacobiComp };
        }

        public void CoefficientUpdate(CoefficientSet cs, int[] DomainDGdeg, int TestDGdeg) {
            Scale = cs.HomotopyValue;
        }

        BitArray evapMicroRegion;


        public IList<string> ArgumentOrdering {
            get {
                return new string[] { VariableNames.Temperature }.Cat(VariableNames.VelocityVector(m_D));
            }
        }

        public IList<string> ParameterOrdering {
            get {
                return new string[] { };
            }
        }

        public int LevelSetIndex {
            get { return 0; }
        }

        public SpeciesId PositiveSpecies {
            get { return this.m_LsTrk.GetSpeciesId("B"); }
        }

        public SpeciesId NegativeSpecies {
            get { return this.m_LsTrk.GetSpeciesId("A"); }
        }

        public TermActivationFlags LevelSetTerms {
            get {
                return TermActivationFlags.UxV;
            }
        }
    }

    /// <summary>
    /// Extension for dissipative part of LLF to ensure $T=T_sat$ at the interface
    /// </summary>
    public class HeatConvectionAtLevelSet_LLF_withMassflux : MassFluxAtLevelSet {

        bool movingmesh;

        public HeatConvectionAtLevelSet_LLF_withMassflux(int _D, LevelSetTracker LsTrk, double _capA, double _capB, double _LFFA, double _LFFB,
            ThermalMultiphaseBoundaryCondMap _bcmap, bool _movingmesh, double _Tsat, PhysicalParameters _physicalParameters) : base(_D, LsTrk, _physicalParameters){

            m_D = _D;

            m_LsTrk = LsTrk;

            //MaterialInterface = _MaterialInterface;
            movingmesh = _movingmesh;

            NegFlux = new HeatConvectionInBulk(_D, _bcmap, _capA, _capB, _LFFA, double.NaN, LsTrk);
            NegFlux.SetParameter("A", LsTrk.GetSpeciesId("A"));
            PosFlux = new HeatConvectionInBulk(_D, _bcmap, _capA, _capB, double.NaN, _LFFB, LsTrk);
            PosFlux.SetParameter("B", LsTrk.GetSpeciesId("B"));


            //DirichletCond = _DiriCond;
            Tsat = _Tsat;

            capA = _capA;
            capB = _capB;
            LFFA = _LFFA;
            LFFB = _LFFB;

        }

        //bool MaterialInterface;
        int m_D;

        double capA;
        double capB;
        double LFFA;
        double LFFB;

        //bool DirichletCond;
        double Tsat;

        // Use Fluxes as in Bulk Convection
        HeatConvectionInBulk NegFlux;
        HeatConvectionInBulk PosFlux;



        void TransformU(ref double[] U_Neg, ref double[] U_Pos, out double[] U_NegFict, out double[] U_PosFict) {

            U_NegFict = U_Pos;
            U_PosFict = U_Neg;
        }


        public override double InnerEdgeForm(ref CommonParams cp, double[] U_Neg, double[] U_Pos, double[,] Grad_uA, double[,] Grad_uB, double v_Neg, double v_Pos, double[] Grad_vA, double[] Grad_vB) {
            double[] U_NegFict, U_PosFict;


            this.TransformU(ref U_Neg, ref U_Pos, out U_NegFict, out U_PosFict);

            double[] ParamsNeg = cp.Parameters_IN;
            double[] ParamsPos = cp.Parameters_OUT;
            double[] ParamsPosFict, ParamsNegFict;
            this.TransformU(ref ParamsNeg, ref ParamsPos, out ParamsNegFict, out ParamsPosFict);





            // Calculate dissipative part
            // ==========================
            double[] VelocityMeanIn = new double[m_D];
            for (int d = 0; d < m_D; d++) {
                VelocityMeanIn[d] = ParamsNeg[1 + m_D + d];
            }

            double LambdaIn = LambdaConvection.GetLambda(VelocityMeanIn, cp.Normal, false);

            double[] VelocityMeanOut = new double[m_D];
            for (int d = 0; d < m_D; d++) {
                VelocityMeanOut[d] = ParamsPos[1 + m_D + d];
            }

            double LambdaOut = LambdaConvection.GetLambda(VelocityMeanOut, cp.Normal, false);

            double Lambda = Math.Max(LambdaIn, LambdaOut);


            double Flx = 0;
            //Flx += Lambda * (U_Pos[0] - Tsat) * capA * v_Neg - Lambda * (Tsat - U_Neg[0]) * capB * v_Pos;

            //double FlxNeg, FlxPos;
            //{
            //    double r = 0.0;


            //    // Calculate dissipative part
            //    // ==========================

            //    double[] VelocityMeanIn = new double[m_D];
            //    for (int d = 0; d < m_D; d++) {
            //        VelocityMeanIn[d] = ParamsNeg[m_D + d];
            //    }

            //    double LambdaIn = LambdaConvection.GetLambda(VelocityMeanIn, cp.Normal, false);

            //    double uJump = U_Neg[0] - Tsat;

            //    r += LambdaIn * uJump * LFFA;

            //    FlxNeg = capA * r;

            //}

            ////Flux for positive side
            //{
            //    double r = 0.0;

            //    // Calculate dissipative part
            //    // ==========================

            //    double[] VelocityMeanOut = new double[m_D];
            //    for (int d = 0; d < m_D; d++) {
            //        VelocityMeanOut[d] = ParamsPos[m_D + d];
            //    }


            //    double LambdaOut = LambdaConvection.GetLambda(VelocityMeanOut, cp.Normal, false);

            //    double uJump = Tsat - U_Pos[0];

            //    r += LambdaOut * uJump * LFFB;

            //    FlxPos = capB * r;

            //}

            //double Flx = FlxNeg * v_Neg - FlxPos * v_Pos;

            // contribution due to massflux
            {
                double M = MassFlux(cp);
                Flx += Tsat * M * (1 / base.m_rhoA - 1 / base.m_rhoB) * 0.5 * (capA * v_Neg + capB * v_Pos);

                //double FlxNeg = Tsat * (ParamsNeg[0] * cp.Normal[0] + ParamsNeg[1] * cp.Normal[1]);
                //if (m_D == 3) {
                //    FlxNeg += Tsat * ParamsNeg[2] * cp.Normal[2];
                //}
                //double FlxPos = Tsat * (ParamsPos[0] * cp.Normal[0] + ParamsPos[1] * cp.Normal[1]);
                //if (m_D == 3) {
                //    FlxPos += Tsat * ParamsPos[2] * cp.Normal[2];
                //}
                //Flx -= 0.5 * (FlxNeg + FlxPos) * (capA * v_Neg - capB * v_Pos);

                //double FlxNeg = 0, FlxPos = 0;
                //for(int d = 0; d < m_D; d++) {
                //    FlxNeg += ParamsNeg[1 + d] * cp.Normal[d];
                //    FlxPos += ParamsPos[1 + d] * cp.Normal[d];
                //}
                //FlxNeg *= U_Neg[0];
                //FlxPos *= U_Pos[0];
                //Flx += (FlxNeg - FlxPos) * 0.5 * (capA * v_Neg + capB * v_Pos);

            }
            if (movingmesh)
                return 0.0;
            else
                return Flx;
        }


        public override void CoefficientUpdate(CoefficientSet csA, CoefficientSet csB, int[] DomainDGdeg, int TestDGdeg) {
            base.CoefficientUpdate(csA, csB, DomainDGdeg, TestDGdeg);
            if (csA.UserDefinedValues.Keys.Contains("EvapMicroRegion"))
                evapMicroRegion = (BitArray)csA.UserDefinedValues["EvapMicroRegion"];

        }

        BitArray evapMicroRegion;


        public override IList<string> ArgumentOrdering {
            get {
                return new string[] { VariableNames.Temperature };
            }
        }

        public override IList<string> ParameterOrdering {
            get {
                return base.ParameterOrdering.Cat(VariableNames.Velocity0Vector(m_D), VariableNames.Velocity0MeanVector(m_D));
            }
        }

        public override TermActivationFlags LevelSetTerms {
            get {
                return TermActivationFlags.UxV | TermActivationFlags.V;
            }
        }
    }

    /// <summary>
    /// Extension for dissipative part of LLF to ensure $T=T_sat$ at the interface
    /// </summary>
    public class HeatConvectionAtLevelSet_Direct : ILevelSetForm {

        bool movingmesh;
        LevelSetTracker m_LsTrk;
        SpeciesId m_spcId;

        public HeatConvectionAtLevelSet_Direct(int _D, LevelSetTracker LsTrk, double _capA, double _capB,
            double _Tsat, PhysicalParameters _physicalParameters, SpeciesId spcId)  {

            m_D = _D;

            m_LsTrk = LsTrk;
            m_spcId = spcId;

            Tsat = _Tsat;

<<<<<<< HEAD
            capA = _capA;
            capB = _capB;
=======
            if (movingmesh)
                return 0.0;
            else
                return LLF * (capA * v_Neg - capB * v_Pos);
>>>>>>> 9681d96e
        }

        int m_D;

        double capA;
        double capB;

        double Tsat;     


        public double InnerEdgeForm(ref CommonParams cp, double[] U_Neg, double[] U_Pos, double[,] Grad_uA, double[,] Grad_uB, double v_Neg, double v_Pos, double[] Grad_vA, double[] Grad_vB) {
            double Flx = 0;
            if(m_spcId == this.NegativeSpecies) {
                Flx += cp.Parameters_IN[0] * cp.Normal[0] + cp.Parameters_IN[1] * cp.Normal[1];
                if(m_D == 3)
                    Flx += cp.Parameters_IN[2] * cp.Normal[2];
                Flx *= U_Neg[0];
                Flx *= capA * v_Neg;
            } else {
                Flx -= cp.Parameters_OUT[0] * cp.Normal[0] + cp.Parameters_OUT[1] * cp.Normal[1];
                if (m_D == 3)
                    Flx -= cp.Parameters_OUT[2] * cp.Normal[2];
                Flx *= U_Pos[0];
                Flx *= capB * v_Pos;
            }
            return Flx;
        }  

       

        public IList<string> ArgumentOrdering {
            get {
                return new string[] { VariableNames.Temperature };
            }
        }

        public IList<string> ParameterOrdering {
            get {
                return ArrayTools.Cat(VariableNames.Velocity0Vector(m_D), VariableNames.Velocity0MeanVector(m_D));
            }
        }

        public TermActivationFlags LevelSetTerms {
            get {
                return TermActivationFlags.UxV | TermActivationFlags.V;
            }
        }

<<<<<<< HEAD
        public int LevelSetIndex => 0;

        public SpeciesId PositiveSpecies {
            get { return this.m_LsTrk.GetSpeciesId("B"); }
=======
        public string PositiveSpecies {
            get { return "B"; }
>>>>>>> 9681d96e
        }

        public string NegativeSpecies {
            get { return "A"; }
        }
    }

    /// <summary>
    /// Extension for dissipative part of LLF to ensure $T=T_sat$ at the interface
    /// </summary>
    public class HeatConvectionAtLevelSet_LLF_withMassflux_StrongCoupling : MassFluxAtLevelSet_StrongCoupling, IEquationComponentCoefficient {

        bool movingmesh;

<<<<<<< HEAD
        public HeatConvectionAtLevelSet_LLF_withMassflux_StrongCoupling(int _D, LevelSetTracker LsTrk, double _capA, double _capB, double _LFFA, double _LFFB, bool _movingmesh, double _Tsat, ThermalParameters thermParams) : base(_D, LsTrk, thermParams) {
=======
        public HeatConvectionAtLevelSet_LLF_withMassflux(int _D, LevelSetTracker LsTrk, double _capA, double _capB, double _LFFA, double _LFFB,
            ThermalMultiphaseBoundaryCondMap _bcmap, bool _movingmesh, double _Tsat, PhysicalParameters _physicalParameters) : base(_D, _physicalParameters) {
>>>>>>> 9681d96e

            m_D = _D;

            //m_LsTrk = LsTrk;

            //MaterialInterface = _MaterialInterface;
            movingmesh = _movingmesh;
<<<<<<< HEAD
            
=======

            NegFlux = new HeatConvectionInBulk(_D, _bcmap, _capA, _capB, _LFFA, double.NaN, LsTrk);
            NegFlux.SetParameter("A");
            PosFlux = new HeatConvectionInBulk(_D, _bcmap, _capA, _capB, double.NaN, _LFFB, LsTrk);
            PosFlux.SetParameter("B");


>>>>>>> 9681d96e
            //DirichletCond = _DiriCond;
            Tsat = _Tsat;

            capA = _capA;
            capB = _capB;
            LFFA = _LFFA;
            LFFB = _LFFB;

        }

        //bool MaterialInterface;
        int m_D;

        double capA;
        double capB;
        double LFFA;
        double LFFB;

        //bool DirichletCond;
        double Tsat;

        void TransformU(ref double[] U_Neg, ref double[] U_Pos, out double[] U_NegFict, out double[] U_PosFict) {

            U_NegFict = U_Pos;
            U_PosFict = U_Neg;
        }

        /// <summary>
        /// Scale of the component, used for homotopy
        /// </summary>
        double Scale = 1.0;

        public override double InnerEdgeForm(ref CommonParams cp, double[] U_Neg, double[] U_Pos, double[,] Grad_uA, double[,] Grad_uB, double v_Neg, double v_Pos, double[] Grad_vA, double[] Grad_vB) {
            double[] U_NegFict, U_PosFict;


            this.TransformU(ref U_Neg, ref U_Pos, out U_NegFict, out U_PosFict);

            double[] ParamsNeg = cp.Parameters_IN;
            double[] ParamsPos = cp.Parameters_OUT;
            double[] ParamsPosFict, ParamsNegFict;
            this.TransformU(ref ParamsNeg, ref ParamsPos, out ParamsNegFict, out ParamsPosFict);





            // Calculate dissipative part
            // ==========================
            double[] VelocityMeanIn = new double[m_D];
            for (int d = 0; d < m_D; d++) {
                VelocityMeanIn[d] = U_Neg[1 + d];
            }

            double LambdaIn = LambdaConvection.GetLambda(VelocityMeanIn, cp.Normal, false);

            double[] VelocityMeanOut = new double[m_D];
            for (int d = 0; d < m_D; d++) {
                VelocityMeanOut[d] = U_Pos[1 + d];
            }


            double LambdaOut = LambdaConvection.GetLambda(VelocityMeanOut, cp.Normal, false);
            double Lambda = Math.Max(LambdaIn, LambdaOut);


<<<<<<< HEAD
            //double Flx = Lambda * (U_Pos[0] - Tsat) * capA * v_Neg - Lambda * (Tsat - U_Neg[0]) * capB * v_Pos;
=======
            double Flx = Lambda * (U_Pos[0] - Tsat) * capA * v_Neg - Lambda * (Tsat - U_Neg[0]) * capB * v_Pos;
>>>>>>> 9681d96e

            //double FlxNeg, FlxPos;
            //{
            //    double r = 0.0;


            //    // Calculate dissipative part
            //    // ==========================

            //    double[] VelocityMeanIn = new double[m_D];
            //    for (int d = 0; d < m_D; d++) {
            //        VelocityMeanIn[d] = ParamsNeg[m_D + d];
            //    }

            //    double LambdaIn = LambdaConvection.GetLambda(VelocityMeanIn, cp.Normal, false);

            //    double uJump = U_Neg[0] - Tsat;

            //    r += LambdaIn * uJump * LFFA;

            //    FlxNeg = capA * r;

            //}

            ////Flux for positive side
            //{
            //    double r = 0.0;

            //    // Calculate dissipative part
            //    // ==========================

            //    double[] VelocityMeanOut = new double[m_D];
            //    for (int d = 0; d < m_D; d++) {
            //        VelocityMeanOut[d] = ParamsPos[m_D + d];
            //    }


            //    double LambdaOut = LambdaConvection.GetLambda(VelocityMeanOut, cp.Normal, false);

            //    double uJump = Tsat - U_Pos[0];

            //    r += LambdaOut * uJump * LFFB;

            //    FlxPos = capB * r;

            //}

            //double Flx = FlxNeg * v_Neg - FlxPos * v_Pos;

            // contribution due to massflux
<<<<<<< HEAD
            //{
            //    double M = MassFlux(cp, Grad_uA, Grad_uB);
            //    Flx += Tsat * M * (1 / base.m_rhoA - 1 / base.m_rhoB) * 0.5 * (capA * v_Neg + capB * v_Pos);
            //}

            // ++++++++++
            // ++++++++++
            double UxN_Neg = 0, UxN_Pos = 0;
            for(int d = 0; d < m_D; d++) {
                UxN_Neg += U_Neg[1 + d] * cp.Normal[d];
                UxN_Pos += U_Pos[1 + d] * cp.Normal[d];
=======
            {
                double M = MassFlux(cp);
                Flx += Tsat * M * (1 / base.m_rhoA - 1 / base.m_rhoB) * 0.5 * (capA * v_Neg + capB * v_Pos);
>>>>>>> 9681d96e
            }

            double Flx = Tsat * (UxN_Neg - UxN_Pos) * 0.5 * (capA * v_Neg + capB * v_Pos);
            Flx += (0.5 * (UxN_Neg * U_Neg[0] + UxN_Pos * U_Pos[0]) + Lambda * (U_Neg[0] - U_Pos[0])) * (capA * v_Neg - capB * v_Pos);
            //double Flx = 0.0;
            //Flx += 1.0 * (U_Neg[0] - Tsat) * capA * v_Neg;
            //Flx -= 1.0 * (Tsat - U_Pos[0]) * capB * v_Pos;
            //Flx += -(capA * v_Neg - capB * v_Pos) * Lambda * (U_Neg[0] - U_Pos[0]) + capA * v_Neg * Lambda * (U_Neg[0] - Tsat) - capB * v_Pos * Lambda * (Tsat - U_Pos[0]);
            //double Flx = Tsat * UxN_Neg * capA * v_Neg - Tsat * UxN_Pos * capB * v_Pos;
            // ++++++++++
            // ++++++++++

            
            double FlxNeg = Tsat * UxN_Neg;
            FlxNeg += LambdaIn * (U_Neg[0] - Tsat);
            double sFlxNeg = U_Neg[0] * UxN_Neg;
            FlxNeg += -sFlxNeg;

            double FlxPos = Tsat * UxN_Pos;
            FlxPos += LambdaOut * (Tsat - U_Pos[0]);
            double sFlxPos = U_Pos[0] * UxN_Pos;
            FlxPos += -sFlxPos;
            

            if (movingmesh)
                return 0.0;
            else
                return Scale * (capA * FlxNeg * v_Neg - capB * FlxPos * v_Pos);// Scale * Flx; //
        }


        public override void CoefficientUpdate(CoefficientSet csA, CoefficientSet csB, int[] DomainDGdeg, int TestDGdeg) {
            base.CoefficientUpdate(csA, csB, DomainDGdeg, TestDGdeg);
            if (csA.UserDefinedValues.Keys.Contains("EvapMicroRegion"))
                evapMicroRegion = (BitArray)csA.UserDefinedValues["EvapMicroRegion"];

        }

        public void CoefficientUpdate(CoefficientSet cs, int[] DomainDGdeg, int TestDGdeg) {
            Scale = cs.HomotopyValue;
        }

        BitArray evapMicroRegion;


        public override IList<string> ArgumentOrdering {
            get {
                return base.ArgumentOrdering.Cat(VariableNames.VelocityVector(m_D)) ;
            }
        }



        public override TermActivationFlags LevelSetTerms {
            get {
                return TermActivationFlags.UxV;
            }
        }

        public override IEquationComponent[] GetJacobianComponents(int SpatialDimension) {
            var JacobiComp = new LevelSetFormDifferentiator(this, SpatialDimension);
            return new IEquationComponent[] { JacobiComp };
        }
    }

    /// <summary>
    /// Extension for <see cref="HeatConvectionInSpeciesBulk_Hamiltonian_Newton"/> on interface
    /// </summary>
    public class HeatConvectionAtLevelSet_LLF_Evaporation_StrongCoupling_Hamiltonian : MassFluxAtLevelSet_StrongCoupling, IEquationComponentCoefficient {

        bool movingmesh;

        public HeatConvectionAtLevelSet_LLF_Evaporation_StrongCoupling_Hamiltonian(int _D, LevelSetTracker LsTrk, double _capA, double _capB, double _LFFA, double _LFFB, bool _movingmesh, double _Tsat, ThermalParameters thermParams) : base(_D, LsTrk, thermParams) {

            m_D = _D;

            m_LsTrk = LsTrk;

            //MaterialInterface = _MaterialInterface;
            movingmesh = _movingmesh;

            //DirichletCond = _DiriCond;
            Tsat = _Tsat;

            capA = _capA;
            capB = _capB;
            LFFA = _LFFA;
            LFFB = _LFFB;

        }

        //bool MaterialInterface;
        int m_D;

        double capA;
        double capB;
        double LFFA;
        double LFFB;

        //bool DirichletCond;
        double Tsat;

        void TransformU(ref double[] U_Neg, ref double[] U_Pos, out double[] U_NegFict, out double[] U_PosFict) {

            U_NegFict = U_Pos;
            U_PosFict = U_Neg;
        }

        /// <summary>
        /// Scale of the component, used for homotopy
        /// </summary>
        double Scale = 1.0;

        public override double InnerEdgeForm(ref CommonParams cp, double[] U_Neg, double[] U_Pos, double[,] Grad_uA, double[,] Grad_uB, double v_Neg, double v_Pos, double[] Grad_vA, double[] Grad_vB) {
            double[] U_NegFict, U_PosFict;

            this.TransformU(ref U_Neg, ref U_Pos, out U_NegFict, out U_PosFict);

            double[] ParamsNeg = cp.Parameters_IN;
            double[] ParamsPos = cp.Parameters_OUT;
            double[] ParamsPosFict, ParamsNegFict;
            this.TransformU(ref ParamsNeg, ref ParamsPos, out ParamsNegFict, out ParamsPosFict);

            // Normal velocities
            double[] VelocityMeanIn = new double[m_D];
            double[] VelocityMeanOut = new double[m_D];
            double vINxN = 0.0, vOUTxN = 0.0;
            for (int d = 0; d < m_D; d++) {
                VelocityMeanIn[d] = U_Neg[1 + d];
                vINxN += VelocityMeanIn[d] * cp.Normal[d];
                VelocityMeanOut[d] = U_Pos[1 + d];
                vOUTxN += VelocityMeanOut[d] * cp.Normal[d];
            }

            //===========================================================================================================
            //===========================================================================================================
            // First variant, using central flux for temperature       
            /*
            double FlxNeg = Tsat * vINxN;
            double sFlxNeg = U_Neg[0] * vINxN;
            FlxNeg += -sFlxNeg;

            double FlxPos = Tsat * vOUTxN;
            double sFlxPos = U_Pos[0] * vOUTxN;
            FlxPos += -sFlxPos;           
            */
            //===========================================================================================================
            //===========================================================================================================


            //===========================================================================================================
            //===========================================================================================================
            // Second variant using Roe-Type Scheme
            // if VxN < 0 (Inflow) enforce Dirichlet condition, if > 0 (outflow), we still want to enforce saturation temperature
            double FlxNeg = 0.5 * (vINxN - Math.Abs(vINxN)) * (Tsat - U_Neg[0]);
            FlxNeg -= 0.5 * (vINxN + Math.Abs(vINxN)) * (Tsat - U_Neg[0]);

            double FlxPos = 0.5 * (vOUTxN - Math.Abs(vOUTxN)) * (U_Pos[0] - Tsat);
            FlxPos -= 0.5 * (vOUTxN + Math.Abs(vOUTxN)) * (U_Pos[0] - Tsat);
            //===========================================================================================================
            //===========================================================================================================

            if (movingmesh)
                return 0.0;
            else
                return Scale * (capA * FlxNeg * v_Neg - capB * FlxPos * v_Pos);
        }


        public override void CoefficientUpdate(CoefficientSet csA, CoefficientSet csB, int[] DomainDGdeg, int TestDGdeg) {
            base.CoefficientUpdate(csA, csB, DomainDGdeg, TestDGdeg);
            if (csA.UserDefinedValues.Keys.Contains("EvapMicroRegion"))
                evapMicroRegion = (BitArray)csA.UserDefinedValues["EvapMicroRegion"];

        }

        public void CoefficientUpdate(CoefficientSet cs, int[] DomainDGdeg, int TestDGdeg) {
            Scale = cs.HomotopyValue;
        }

        BitArray evapMicroRegion;


        public override IList<string> ArgumentOrdering {
            get {
                return base.ArgumentOrdering.Cat(VariableNames.VelocityVector(m_D));
            }
        }



        public override TermActivationFlags LevelSetTerms {
            get {
                return TermActivationFlags.UxV;
            }
        }

        public override IEquationComponent[] GetJacobianComponents(int SpatialDimension) {
            var JacobiComp = new LevelSetFormDifferentiator(this, SpatialDimension);
            return new IEquationComponent[] { JacobiComp };
        }
    }

    /// <summary>
    /// 
    /// </summary>
    public class ConductivityAtLevelSet_material : ILevelSetForm, ILevelSetEquationComponentCoefficient, ISupportsJacobianComponent {

        //LevelSetTracker m_LsTrk;

        public ConductivityAtLevelSet_material(int SpatialDim, double _kA, double _kB, double _penalty, double _Tsat) {
            this.kA = _kA;
            this.kB = _kB;
            this.m_penalty_base = _penalty;
            this.m_D = SpatialDim;

            //this.DirichletCond = _DiriCond;
            this.Tsat = _Tsat;

            //m_LsTrk = lstrk;

        }

        double kA;
        double kB;

        double penalty;
        int m_D;

        //bool DirichletCond;
        double Tsat;


        /// <summary>
        /// default-implementation
        /// </summary>
        public double InnerEdgeForm(ref CommonParams inp,
        //public override double EdgeForm(ref Linear2ndDerivativeCouplingFlux.CommonParams inp,
            double[] uA, double[] uB, double[,] Grad_uA, double[,] Grad_uB,
            double vA, double vB, double[] Grad_vA, double[] Grad_vB) {

            Debug.Assert(inp.jCellIn == inp.jCellOut);

            double[] N = inp.Normal;
            //double hCellMin = this.m_LsTrk.GridDat.Cells.h_min[inp.jCellIn];

            //Debug.Assert(this.ArgumentOrdering.Count == D);
            Debug.Assert(Grad_uA.GetLength(0) == this.ArgumentOrdering.Count);
            Debug.Assert(Grad_uB.GetLength(0) == this.ArgumentOrdering.Count);
            Debug.Assert(Grad_uA.GetLength(1) == m_D);
            Debug.Assert(Grad_uB.GetLength(1) == m_D);

            double Grad_uA_xN = 0, Grad_uB_xN = 0, Grad_vA_xN = 0, Grad_vB_xN = 0;
            for (int d = 0; d < m_D; d++) {
                Grad_uA_xN += Grad_uA[0, d] * N[d];
                Grad_uB_xN += Grad_uB[0, d] * N[d];
                Grad_vA_xN += Grad_vA[d] * N[d];
                Grad_vB_xN += Grad_vB[d] * N[d];
            }

            double pnlty = this.Penalty(inp.jCellIn, inp.jCellOut);
            double wPenalty = (Math.Abs(kA) > Math.Abs(kB)) ? kA : kB;

            double Ret = 0.0;

            Ret -= 0.5 * (kA * Grad_uA_xN + kB * Grad_uB_xN) * (vA - vB);                           // consistency term
            Ret -= 0.5 * (kA * Grad_vA_xN + kB * Grad_vB_xN) * (uA[0] - uB[0]);                     // symmetry term

            Ret += pnlty * wPenalty * (uA[0] - uB[0]) * (vA - vB); // penalty term


            Debug.Assert(!(double.IsInfinity(Ret) || double.IsNaN(Ret)));
            return Ret;
        }

        BitArray evapMicroRegion;


        /// <summary>
        /// base multiplier for the penalty computation
        /// </summary>
        protected double m_penalty_base;

        /// <summary>
        /// penalty adapted for spatial dimension and DG-degree
        /// </summary>
        double m_penalty;

        /// <summary>
        /// computation of penalty parameter according to:
        /// An explicit expression for the penalty parameter of the
        /// interior penalty method, K. Shahbazi, J. of Comp. Phys. 205 (2004) 401-407,
        /// look at formula (7) in cited paper
        /// </summary>
        protected double Penalty(int jCellIn, int jCellOut) {

            double penaltySizeFactor_A = 1.0 / NegLengthScaleS[jCellIn];
            double penaltySizeFactor_B = 1.0 / PosLengthScaleS[jCellOut];

            double penaltySizeFactor = Math.Max(penaltySizeFactor_A, penaltySizeFactor_B);

            Debug.Assert(!double.IsNaN(penaltySizeFactor_A));
            Debug.Assert(!double.IsNaN(penaltySizeFactor_B));
            Debug.Assert(!double.IsInfinity(penaltySizeFactor_A));
            Debug.Assert(!double.IsInfinity(penaltySizeFactor_B));
            Debug.Assert(!double.IsInfinity(m_penalty));
            Debug.Assert(!double.IsInfinity(m_penalty));

            return penaltySizeFactor * m_penalty * m_penalty_base;
        }


        MultidimensionalArray PosLengthScaleS;
        MultidimensionalArray NegLengthScaleS;

        /// <summary>
        /// Update of penalty length scales.
        /// </summary>
        /// <param name="csA"></param>
        /// <param name="csB"></param>
        /// <param name="DomainDGdeg"></param>
        /// <param name="TestDGdeg"></param>
        public void CoefficientUpdate(CoefficientSet csA, CoefficientSet csB, int[] DomainDGdeg, int TestDGdeg) {

            double _D = m_D;
            double _p = DomainDGdeg.Max();

            double penalty_deg_tri = (_p + 1) * (_p + _D) / _D; // formula for triangles/tetras
            double penalty_deg_sqr = (_p + 1.0) * (_p + 1.0); // formula for squares/cubes

            m_penalty = Math.Max(penalty_deg_tri, penalty_deg_sqr); // the conservative choice

            NegLengthScaleS = csA.CellLengthScales;
            PosLengthScaleS = csB.CellLengthScales;

            if (csA.UserDefinedValues.Keys.Contains("EvapMicroRegion"))
                evapMicroRegion = (BitArray)csA.UserDefinedValues["EvapMicroRegion"];
        }

        public IEquationComponent[] GetJacobianComponents(int SpatialDimension) {
            return new IEquationComponent[] { this };
        }

        public int LevelSetIndex {
            get { return 0; }
        }

        public IList<string> ArgumentOrdering {
            get { return new string[] { VariableNames.Temperature }; }
        }

        public string PositiveSpecies {
            get { return "B"; }
        }

        public string NegativeSpecies {
            get { return "A"; }
        }

        public TermActivationFlags LevelSetTerms {
            get {
                return TermActivationFlags.V | TermActivationFlags.UxV | TermActivationFlags.GradV | TermActivationFlags.UxGradV | TermActivationFlags.GradUxV;
            }
        }

        public IList<string> ParameterOrdering {
            get {
                return null;
            }
        }

    }

    /// <summary>
    /// 
    /// </summary>
    public class ConductivityAtLevelSet_withMassflux : ILevelSetForm, ILevelSetEquationComponentCoefficient, ISupportsJacobianComponent {

        //LevelSetTracker m_LsTrk;

        public ConductivityAtLevelSet_withMassflux(int SpatialDim, double _kA, double _kB, double _penalty, double _Tsat) {
            this.kA = _kA;
            this.kB = _kB;
            this.m_penalty_base = _penalty;
            this.m_D = SpatialDim;

            //this.DirichletCond = _DiriCond;
            this.Tsat = _Tsat;

            //m_LsTrk = lstrk;

        }

        double kA;
        double kB;

        double penalty;
        int m_D;

        //bool DirichletCond;
        double Tsat;


        /// <summary>
        /// default-implementation
        /// </summary>
        public double InnerEdgeForm(ref CommonParams inp,
        //public override double EdgeForm(ref Linear2ndDerivativeCouplingFlux.CommonParams inp,
            double[] uA, double[] uB, double[,] Grad_uA, double[,] Grad_uB,
            double vA, double vB, double[] Grad_vA, double[] Grad_vB) {

            Debug.Assert(inp.jCellIn == inp.jCellOut);

            double[] N = inp.Normal;
            //double hCellMin = this.m_LsTrk.GridDat.Cells.h_min[inp.jCellIn];

            //Debug.Assert(this.ArgumentOrdering.Count == D);
            Debug.Assert(Grad_uA.GetLength(0) == this.ArgumentOrdering.Count);
            Debug.Assert(Grad_uB.GetLength(0) == this.ArgumentOrdering.Count);
            Debug.Assert(Grad_uA.GetLength(1) == m_D);
            Debug.Assert(Grad_uB.GetLength(1) == m_D);

            double Grad_uA_xN = 0, Grad_uB_xN = 0, Grad_vA_xN = 0, Grad_vB_xN = 0;
            for (int d = 0; d < m_D; d++) {
                Grad_uA_xN += Grad_uA[0, d] * N[d];
                Grad_uB_xN += Grad_uB[0, d] * N[d];
                Grad_vA_xN += Grad_vA[d] * N[d];
                Grad_vB_xN += Grad_vB[d] * N[d];
            }

            double pnlty = this.Penalty(inp.jCellIn, inp.jCellOut);
            double wPenalty = (Math.Abs(kA) > Math.Abs(kB)) ? kA : kB;

            double Ret = 0.0;

            // old, extension to material form
            /*
            // symmetry term
            Ret += (Tsat - 0.5 * (uA[0] + uB[0])) * (kA * Grad_vA_xN - kB * Grad_vB_xN);

            // consistency term
            Ret -= 0.5 * (vA + vB) * (kA * Grad_uA_xN - kB * Grad_uB_xN);

<<<<<<< HEAD
            // penalty
            Ret += pnlty * wPenalty * vA * (uB[0] - Tsat) - pnlty * wPenalty * vB * (Tsat - uA[0]);   
            //Ret += pnlty * wPenalty * vA * (uA[0] - Tsat) - pnlty * wPenalty * vB * (Tsat - uB[0]);
            */

            // new standalone non-material form
            // symmetry term
            Ret -=  kA * Grad_vA_xN * (uA[0] - Tsat) - kB * Grad_vB_xN * (Tsat - uB[0]);

            // consistency term
            Ret -= (vA * kA * Grad_uA_xN - vB * kB * Grad_uB_xN);

            // penalty, like a dirichlet condition for temperature from both sides
            Ret += pnlty * wPenalty * vA * (uA[0] - Tsat) - pnlty * wPenalty * vB * (Tsat - uB[0]);
=======
            // extension of penalty
            Ret += pnlty * wPenalty * vA * (uB[0] - Tsat) - pnlty * wPenalty * vB * (Tsat - uA[0]);
>>>>>>> 9681d96e

            Debug.Assert(!(double.IsInfinity(Ret) || double.IsNaN(Ret)));
            return Ret;
        }

        BitArray evapMicroRegion;


        /// <summary>
        /// base multiplier for the penalty computation
        /// </summary>
        protected double m_penalty_base;

        /// <summary>
        /// penalty adapted for spatial dimension and DG-degree
        /// </summary>
        double m_penalty;

        /// <summary>
        /// computation of penalty parameter according to:
        /// An explicit expression for the penalty parameter of the
        /// interior penalty method, K. Shahbazi, J. of Comp. Phys. 205 (2004) 401-407,
        /// look at formula (7) in cited paper
        /// </summary>
        protected double Penalty(int jCellIn, int jCellOut) {

            double penaltySizeFactor_A = 1.0 / NegLengthScaleS[jCellIn];
            double penaltySizeFactor_B = 1.0 / PosLengthScaleS[jCellOut];

            double penaltySizeFactor = Math.Max(penaltySizeFactor_A, penaltySizeFactor_B);

            Debug.Assert(!double.IsNaN(penaltySizeFactor_A));
            Debug.Assert(!double.IsNaN(penaltySizeFactor_B));
            Debug.Assert(!double.IsInfinity(penaltySizeFactor_A));
            Debug.Assert(!double.IsInfinity(penaltySizeFactor_B));
            Debug.Assert(!double.IsInfinity(m_penalty));
            Debug.Assert(!double.IsInfinity(m_penalty));

            return penaltySizeFactor * m_penalty * m_penalty_base;
        }


        MultidimensionalArray PosLengthScaleS;
        MultidimensionalArray NegLengthScaleS;

        /// <summary>
        /// Update of penalty length scales.
        /// </summary>
        /// <param name="csA"></param>
        /// <param name="csB"></param>
        /// <param name="DomainDGdeg"></param>
        /// <param name="TestDGdeg"></param>
        public void CoefficientUpdate(CoefficientSet csA, CoefficientSet csB, int[] DomainDGdeg, int TestDGdeg) {

            double _D = m_D;
            double _p = DomainDGdeg.Max();

            double penalty_deg_tri = (_p + 1) * (_p + _D) / _D; // formula for triangles/tetras
            double penalty_deg_sqr = (_p + 1.0) * (_p + 1.0); // formula for squares/cubes

            m_penalty = Math.Max(penalty_deg_tri, penalty_deg_sqr); // the conservative choice

            NegLengthScaleS = csA.CellLengthScales;
            PosLengthScaleS = csB.CellLengthScales;

            if (csA.UserDefinedValues.Keys.Contains("EvapMicroRegion"))
                evapMicroRegion = (BitArray)csA.UserDefinedValues["EvapMicroRegion"];
        }

        public IEquationComponent[] GetJacobianComponents(int SpatialDimension) {
            return new IEquationComponent[] { this };
        }

        public int LevelSetIndex {
            get { return 0; }
        }

        public IList<string> ArgumentOrdering {
            get { return new string[] { VariableNames.Temperature }; }
        }

        public string PositiveSpecies {
            get { return "B"; }
        }

        public string NegativeSpecies {
            get { return "A"; }
        }

        public TermActivationFlags LevelSetTerms {
            get {
                return TermActivationFlags.V | TermActivationFlags.UxV | TermActivationFlags.GradV | TermActivationFlags.UxGradV | TermActivationFlags.GradUxV;
            }
        }

        public IList<string> ParameterOrdering {
            get {
                return new string[] { };
            }
        }

    }
    

}<|MERGE_RESOLUTION|>--- conflicted
+++ resolved
@@ -142,7 +142,7 @@
             double LambdaIn = LambdaConvection.GetLambda(VelocityMeanIn, cp.Normal, false);
             double uJump = U_Neg[0] - U_Pos[0];
             //FlxNeg += uJump * LambdaIn * LFFA;
-            FlxNeg *= capA;
+            //FlxNeg *= capA;
 
             // POSITIVE
             Tavg = U_Pos[0];
@@ -156,18 +156,21 @@
                 VelocityMeanOut[d] = ParamsPos[m_D + d];
             }
             double LambdaOut = LambdaConvection.GetLambda(VelocityMeanOut, cp.Normal, false);
+            double Lambda = Math.Max(LambdaIn, LambdaOut)
             uJump = U_Neg[0] - U_Pos[0];
             //FlxPos += uJump * LambdaOut * LFFB;
-            FlxPos *= capB;
-
-            LLF = FlxNeg * v_Neg - FlxPos * v_Pos;
+            //FlxPos *= capB;
+
+            //LLF = FlxNeg * v_Neg - FlxPos * v_Pos;
+            LLF += 0.5 * (FlxPos + FlxNeg);
+            LLF += uJump * Lambda;
 
             //LLF = 0.5 * (FlxNeg + FlxPos) * (capA * v_Neg - capB * v_Neg);
 
             if (movingmesh)
                 return 0.0;
             else
-                return LLF;
+                return LLF * (capA * v_Neg - capB * v_Pos);
         }
 
 
@@ -197,12 +200,12 @@
             get { return 0; }
         }
 
-        public SpeciesId PositiveSpecies {
-            get { return this.m_LsTrk.GetSpeciesId("B"); }
-        }
-
-        public SpeciesId NegativeSpecies {
-            get { return this.m_LsTrk.GetSpeciesId("A"); }
+        public string PositiveSpecies {
+            get { return "B"; }
+        }
+
+        public string NegativeSpecies {
+            get { return "A"; }
         }
 
         public TermActivationFlags LevelSetTerms {
@@ -512,19 +515,19 @@
         bool movingmesh;
 
         public HeatConvectionAtLevelSet_LLF_withMassflux(int _D, LevelSetTracker LsTrk, double _capA, double _capB, double _LFFA, double _LFFB,
-            ThermalMultiphaseBoundaryCondMap _bcmap, bool _movingmesh, double _Tsat, PhysicalParameters _physicalParameters) : base(_D, LsTrk, _physicalParameters){
+            ThermalMultiphaseBoundaryCondMap _bcmap, bool _movingmesh, double _Tsat, PhysicalParameters _physicalParameters) : base(_D, _physicalParameters) {
 
             m_D = _D;
 
-            m_LsTrk = LsTrk;
+            //m_LsTrk = LsTrk;
 
             //MaterialInterface = _MaterialInterface;
             movingmesh = _movingmesh;
 
             NegFlux = new HeatConvectionInBulk(_D, _bcmap, _capA, _capB, _LFFA, double.NaN, LsTrk);
-            NegFlux.SetParameter("A", LsTrk.GetSpeciesId("A"));
+            NegFlux.SetParameter("A");
             PosFlux = new HeatConvectionInBulk(_D, _bcmap, _capA, _capB, double.NaN, _LFFB, LsTrk);
-            PosFlux.SetParameter("B", LsTrk.GetSpeciesId("B"));
+            PosFlux.SetParameter("B");
 
 
             //DirichletCond = _DiriCond;
@@ -726,15 +729,8 @@
 
             Tsat = _Tsat;
 
-<<<<<<< HEAD
             capA = _capA;
             capB = _capB;
-=======
-            if (movingmesh)
-                return 0.0;
-            else
-                return LLF * (capA * v_Neg - capB * v_Pos);
->>>>>>> 9681d96e
         }
 
         int m_D;
@@ -783,19 +779,14 @@
             }
         }
 
-<<<<<<< HEAD
         public int LevelSetIndex => 0;
 
         public SpeciesId PositiveSpecies {
             get { return this.m_LsTrk.GetSpeciesId("B"); }
-=======
-        public string PositiveSpecies {
-            get { return "B"; }
->>>>>>> 9681d96e
-        }
-
-        public string NegativeSpecies {
-            get { return "A"; }
+        }
+
+        public SpeciesId NegativeSpecies {
+            get { return this.m_LsTrk.GetSpeciesId("A"); }
         }
     }
 
@@ -806,30 +797,15 @@
 
         bool movingmesh;
 
-<<<<<<< HEAD
         public HeatConvectionAtLevelSet_LLF_withMassflux_StrongCoupling(int _D, LevelSetTracker LsTrk, double _capA, double _capB, double _LFFA, double _LFFB, bool _movingmesh, double _Tsat, ThermalParameters thermParams) : base(_D, LsTrk, thermParams) {
-=======
-        public HeatConvectionAtLevelSet_LLF_withMassflux(int _D, LevelSetTracker LsTrk, double _capA, double _capB, double _LFFA, double _LFFB,
-            ThermalMultiphaseBoundaryCondMap _bcmap, bool _movingmesh, double _Tsat, PhysicalParameters _physicalParameters) : base(_D, _physicalParameters) {
->>>>>>> 9681d96e
 
             m_D = _D;
 
-            //m_LsTrk = LsTrk;
+            m_LsTrk = LsTrk;
 
             //MaterialInterface = _MaterialInterface;
             movingmesh = _movingmesh;
-<<<<<<< HEAD
             
-=======
-
-            NegFlux = new HeatConvectionInBulk(_D, _bcmap, _capA, _capB, _LFFA, double.NaN, LsTrk);
-            NegFlux.SetParameter("A");
-            PosFlux = new HeatConvectionInBulk(_D, _bcmap, _capA, _capB, double.NaN, _LFFB, LsTrk);
-            PosFlux.SetParameter("B");
-
-
->>>>>>> 9681d96e
             //DirichletCond = _DiriCond;
             Tsat = _Tsat;
 
@@ -896,11 +872,7 @@
             double Lambda = Math.Max(LambdaIn, LambdaOut);
 
 
-<<<<<<< HEAD
             //double Flx = Lambda * (U_Pos[0] - Tsat) * capA * v_Neg - Lambda * (Tsat - U_Neg[0]) * capB * v_Pos;
-=======
-            double Flx = Lambda * (U_Pos[0] - Tsat) * capA * v_Neg - Lambda * (Tsat - U_Neg[0]) * capB * v_Pos;
->>>>>>> 9681d96e
 
             //double FlxNeg, FlxPos;
             //{
@@ -951,7 +923,6 @@
             //double Flx = FlxNeg * v_Neg - FlxPos * v_Pos;
 
             // contribution due to massflux
-<<<<<<< HEAD
             //{
             //    double M = MassFlux(cp, Grad_uA, Grad_uB);
             //    Flx += Tsat * M * (1 / base.m_rhoA - 1 / base.m_rhoB) * 0.5 * (capA * v_Neg + capB * v_Pos);
@@ -963,11 +934,6 @@
             for(int d = 0; d < m_D; d++) {
                 UxN_Neg += U_Neg[1 + d] * cp.Normal[d];
                 UxN_Pos += U_Pos[1 + d] * cp.Normal[d];
-=======
-            {
-                double M = MassFlux(cp);
-                Flx += Tsat * M * (1 / base.m_rhoA - 1 / base.m_rhoB) * 0.5 * (capA * v_Neg + capB * v_Pos);
->>>>>>> 9681d96e
             }
 
             double Flx = Tsat * (UxN_Neg - UxN_Pos) * 0.5 * (capA * v_Neg + capB * v_Pos);
@@ -1411,7 +1377,6 @@
             // consistency term
             Ret -= 0.5 * (vA + vB) * (kA * Grad_uA_xN - kB * Grad_uB_xN);
 
-<<<<<<< HEAD
             // penalty
             Ret += pnlty * wPenalty * vA * (uB[0] - Tsat) - pnlty * wPenalty * vB * (Tsat - uA[0]);   
             //Ret += pnlty * wPenalty * vA * (uA[0] - Tsat) - pnlty * wPenalty * vB * (Tsat - uB[0]);
@@ -1426,10 +1391,6 @@
 
             // penalty, like a dirichlet condition for temperature from both sides
             Ret += pnlty * wPenalty * vA * (uA[0] - Tsat) - pnlty * wPenalty * vB * (Tsat - uB[0]);
-=======
-            // extension of penalty
-            Ret += pnlty * wPenalty * vA * (uB[0] - Tsat) - pnlty * wPenalty * vB * (Tsat - uA[0]);
->>>>>>> 9681d96e
 
             Debug.Assert(!(double.IsInfinity(Ret) || double.IsNaN(Ret)));
             return Ret;
