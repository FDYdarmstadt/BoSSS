--- conflicted
+++ resolved
@@ -50,28 +50,17 @@
             double vA, double vB, double[] Grad_vA, double[] Grad_vB) {
 
 
-<<<<<<< HEAD
-            double M = ComputeEvaporationMass(cp.ParamsNeg.GetSubVector(2 * m_D, m_D + 3), cp.ParamsPos.GetSubVector(2 * m_D, m_D + 3), cp.n, cp.jCell);
+
+            double M = ComputeEvaporationMass(cp.Parameters_IN.GetSubVector(2 * m_D, m_D + 3), cp.Parameters_OUT.GetSubVector(2 * m_D, m_D + 3), cp.Normal, cp.jCellIn);
             if (M == 0.0)
                 return 0.0;
 
             double[] VelocityMeanIn = new double[m_D];
             double[] VelocityMeanOut = new double[m_D];
             for (int d = 0; d < m_D; d++) {
-                VelocityMeanIn[d] = cp.ParamsNeg[m_D + d];
-                VelocityMeanOut[d] = cp.ParamsPos[m_D + d];
-=======
-            double M = ComputeEvaporationMass(cp.Parameters_IN.GetSubVector(2 * D, D + 3), cp.Parameters_OUT.GetSubVector(2 * D, D + 3), cp.Normal, cp.jCellIn);
-            if (M == 0.0)
-                return 0.0;
-
-
-            double[] VelocityMeanIn = new double[D];
-            double[] VelocityMeanOut = new double[D];
-            for (int d = 0; d < D; d++) {
-                VelocityMeanIn[d] = cp.Parameters_IN[D + d];
-                VelocityMeanOut[d] = cp.Parameters_OUT[D + d];
->>>>>>> 06884774
+                VelocityMeanIn[d] = cp.Parameters_IN[m_D + d];
+                VelocityMeanOut[d] = cp.Parameters_OUT[m_D + d];
+
             }
 
             double LambdaIn;
@@ -82,11 +71,9 @@
 
             double Lambda = Math.Max(LambdaIn, LambdaOut);
 
-<<<<<<< HEAD
-            double uJump = -M * ((1 / m_rhoA) - (1 / m_rhoB)) * cp.n[m_d];
-=======
-            double uJump = -M * ((1 / rhoA) - (1 / rhoB)) * cp.Normal[m_d];
->>>>>>> 06884774
+
+            double uJump = -M * ((1 / m_rhoA) - (1 / m_rhoB)) * cp.Normal[m_d];
+
 
             double flx = Lambda * uJump * 0.8;
 
@@ -138,56 +125,26 @@
         }
 
 
-<<<<<<< HEAD
-        public override double LevelSetForm(ref Foundation.XDG.CommonParamsLs cp,
-=======
-        private double ComputeEvaporationMass(double[] paramsNeg, double[] paramsPos, double[] N, int jCell) {
-
-            double qEvap = ComputeHeatFlux(paramsNeg, paramsPos, N, jCell);
-
-            if (qEvap == 0.0)
-                return 0.0;
-
-            double hVap = (hVapA > 0) ? hVapA : -hVapA;
-            double M = qEvap / hVap;
-
-            //Console.WriteLine("mEvap - ConvectionAtLevelSet_Divergence: {0}", M);
-
-            return M;
-
-        }
-
 
         public override double LevelSetForm(ref CommonParams cp,
->>>>>>> 06884774
+
             double[] U_Neg, double[] U_Pos, double[,] Grad_uA, double[,] Grad_uB,
             double vA, double vB, double[] Grad_vA, double[] Grad_vB) {
 
 
-<<<<<<< HEAD
-            double M = ComputeEvaporationMass(cp.ParamsNeg.GetSubVector(2 * m_D, m_D + 3), cp.ParamsPos.GetSubVector(2 * m_D, m_D + 3), cp.n, cp.jCell);
-=======
-            double M = ComputeEvaporationMass(cp.Parameters_IN.GetSubVector(2 * D, D + 3), cp.Parameters_OUT.GetSubVector(2 * D, D + 3), cp.Normal, cp.jCellIn);
->>>>>>> 06884774
+            double M = ComputeEvaporationMass(cp.Parameters_IN.GetSubVector(2 * m_D, m_D + 3), cp.Parameters_OUT.GetSubVector(2 * m_D, m_D + 3), cp.Normal, cp.jCellIn);
+
             if (M == 0.0)
                 return 0.0;
 
             double Ucentral = 0.0;
-<<<<<<< HEAD
             for (int d = 0; d < m_D; d++) {
-                Ucentral += 0.5 * (cp.ParamsNeg[d] + cp.ParamsPos[d]) * cp.n[d];
-            }
-
-            double uAxN = Ucentral * (-M * (1 / m_rhoA) * cp.n[m_d]);
-            double uBxN = Ucentral * (-M * (1 / m_rhoB) * cp.n[m_d]);
-=======
-            for (int d = 0; d < D; d++) {
                 Ucentral += 0.5 * (cp.Parameters_IN[d] + cp.Parameters_OUT[d]) * cp.Normal[d];
             }
 
-            double uAxN = Ucentral * (-M * (1 / rhoA) * cp.Normal[m_d]);
-            double uBxN = Ucentral * (-M * (1 / rhoB) * cp.Normal[m_d]);
->>>>>>> 06884774
+            double uAxN = Ucentral * (-M * (1 / m_rhoA) * cp.Normal[m_d]);
+            double uBxN = Ucentral * (-M * (1 / m_rhoB) * cp.Normal[m_d]);
+
 
             uAxN += -M * (1 / m_rhoA) * 0.5 * (U_Neg[0] + U_Pos[0]);
             uBxN += -M * (1 / m_rhoB) * 0.5 * (U_Neg[0] + U_Pos[0]);
@@ -263,7 +220,7 @@
 
 
 
-        public override double LevelSetForm(ref Foundation.XDG.CommonParamsLs cp,
+        public override double LevelSetForm(ref CommonParams cp,
             double[] U_Neg, double[] U_Pos, double[,] Grad_uA, double[,] Grad_uB,
             double vA, double vB, double[] Grad_vA, double[] Grad_vB) {
 
