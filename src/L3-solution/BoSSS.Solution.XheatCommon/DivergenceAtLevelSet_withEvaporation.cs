﻿/* =======================================================================
Copyright 2017 Technische Universitaet Darmstadt, Fachgebiet fuer Stroemungsdynamik (chair of fluid dynamics)

Licensed under the Apache License, Version 2.0 (the "License");
you may not use this file except in compliance with the License.
You may obtain a copy of the License at

    http://www.apache.org/licenses/LICENSE-2.0

Unless required by applicable law or agreed to in writing, software
distributed under the License is distributed on an "AS IS" BASIS,
WITHOUT WARRANTIES OR CONDITIONS OF ANY KIND, either express or implied.
See the License for the specific language governing permissions and
limitations under the License.
*/

using BoSSS.Foundation;
using BoSSS.Foundation.XDG;
using BoSSS.Platform;
using BoSSS.Solution.NSECommon;
using ilPSP;
using ilPSP.Utils;
using System;
using System.Collections;
using System.Collections.Generic;
using System.Diagnostics;
using System.Linq;
using System.Text;

namespace BoSSS.Solution.XheatCommon {

    /// <summary>
    /// velocity jump penalty for the divergence operator, on the level set
    /// </summary>
    public class DivergenceAtLevelSet_withEvaporation : EvaporationAtLevelSet {

        public DivergenceAtLevelSet_withEvaporation(int _D, LevelSetTracker lsTrk,
            double vorZeichen, bool RescaleConti, ThermalParameters thermParams, double _sigma) 
            : base(_D, lsTrk, thermParams, _sigma) {

            scaleA = vorZeichen;
            scaleB = vorZeichen;

            if (RescaleConti) {
                scaleA /= m_rhoA;
                scaleB /= m_rhoB;
            }
        }

        double scaleA;
        double scaleB;


<<<<<<< HEAD
        public override double LevelSetForm(ref Foundation.XDG.CommonParamsLs cp,
=======

        private double ComputeEvaporationMass(double[] paramsNeg, double[] paramsPos, double[] N, int jCell) {

            double qEvap = ComputeHeatFlux(paramsNeg, paramsPos, N, jCell);

            if (qEvap == 0.0)
                return 0.0;

            double hVap = (hVapA > 0) ? hVapA : -hVapA;
            double M = qEvap / hVap;

            //if (M > -0.099 || M < -0.101)
            //    Console.WriteLine("mEvap - DivergenceAtLevelSet_withEvaporatio: {0}", M);

            return M;

        }


        public override double LevelSetForm(ref CommonParams cp,
>>>>>>> 06884774
            double[] U_Neg, double[] U_Pos, double[,] Grad_uA, double[,] Grad_uB,
            double vA, double vB, double[] Grad_vA, double[] Grad_vB) {


            double M = ComputeEvaporationMass(cp.Parameters_IN, cp.Parameters_OUT, cp.Normal, cp.jCellIn);
            if (M == 0.0)
                return 0.0;

            double uAxN = -M * (1 / m_rhoA);
            double uBxN = -M * (1 / m_rhoB);

            // transform from species B to A: we call this the "A-fictitious" value
            double uAxN_fict;
            //uAxN_fict = (1 / rhoA) * (rhoB * uBxN);
            uAxN_fict = uBxN;

            // transform from species A to B: we call this the "B-fictitious" value
            double uBxN_fict;
            //uBxN_fict = (1 / rhoB) * (rhoA * uAxN);
            uBxN_fict = uAxN;


            // compute the fluxes: note that for the continuity equation, we use not a real flux,
            // but some kind of penalization, therefore the fluxes have opposite signs!
            double FlxNeg = -Flux(uAxN, uAxN_fict); // flux on A-side
            double FlxPos = +Flux(uBxN_fict, uBxN);  // flux on B-side

            FlxNeg *= scaleA;
            FlxPos *= scaleB;

            double Ret = FlxNeg * vA - FlxPos * vB;

            return -Ret;
        }


        /// <summary>
        /// the penalty flux
        /// </summary>
        static double Flux(double UxN_in, double UxN_out) {
            return 0.5 * (UxN_in - UxN_out);
        }



        //public override IList<string> ParameterOrdering {
        //    get {
        //        return ArrayTools.Cat(VariableNames.HeatFlux0Vector(m_D), VariableNames.Temperature0, VariableNames.Curvature, VariableNames.DisjoiningPressure);
        //    }
        //}

    }


}<|MERGE_RESOLUTION|>--- conflicted
+++ resolved
@@ -51,30 +51,8 @@
         double scaleB;
 
 
-<<<<<<< HEAD
-        public override double LevelSetForm(ref Foundation.XDG.CommonParamsLs cp,
-=======
+        public override double LevelSetForm(ref CommonParams cp,
 
-        private double ComputeEvaporationMass(double[] paramsNeg, double[] paramsPos, double[] N, int jCell) {
-
-            double qEvap = ComputeHeatFlux(paramsNeg, paramsPos, N, jCell);
-
-            if (qEvap == 0.0)
-                return 0.0;
-
-            double hVap = (hVapA > 0) ? hVapA : -hVapA;
-            double M = qEvap / hVap;
-
-            //if (M > -0.099 || M < -0.101)
-            //    Console.WriteLine("mEvap - DivergenceAtLevelSet_withEvaporatio: {0}", M);
-
-            return M;
-
-        }
-
-
-        public override double LevelSetForm(ref CommonParams cp,
->>>>>>> 06884774
             double[] U_Neg, double[] U_Pos, double[,] Grad_uA, double[,] Grad_uB,
             double vA, double vB, double[] Grad_vA, double[] Grad_vB) {
 
