--- conflicted
+++ resolved
@@ -65,6 +65,8 @@
             double[] uA, double[] uB, double[,] Grad_uA, double[,] Grad_uB,
             double vA, double vB, double[] Grad_vA, double[] Grad_vB) {
 
+            Debug.Assert(inp.jCellIn == inp.jCellOut);
+
             double[] N = inp.Normal;
             double hCellMin = this.m_LsTrk.GridDat.Cells.h_min[inp.jCellIn];
 
@@ -95,7 +97,7 @@
 
             double Ret = 0.0;
 
-            if (!evapMicroRegion[inp.jCell]) {
+            if (!evapMicroRegion[inp.jCellIn]) {
                 Ret -= (kA * Grad_uA_xN) * (vA - 0);                           // consistency term
                 Ret -= (kB * Grad_uB_xN) * (0 - vB);                           // consistency term
                 Ret -= (kA * Grad_vA_xN) * (uA[0] - Tsat);                     // symmetry term
@@ -174,16 +176,18 @@
         }
 
 
-        public override double LevelSetForm(ref CommonParamsLs cp, double[] uA, double[] uB, double[,] Grad_uA, double[,] Grad_uB, 
+        public override double LevelSetForm(ref CommonParams cp, double[] uA, double[] uB, double[,] Grad_uA, double[,] Grad_uB, 
             double vA, double vB, double[] Grad_vA, double[] Grad_vB) {
 
-            if (!evapMicroRegion[cp.jCell]) {
+            Debug.Assert(cp.jCellIn == cp.jCellOut);
+
+            if (!evapMicroRegion[cp.jCellIn]) {
 
                 return 0.0;
 
             } else {
 
-                double q = ComputeHeatFlux(cp.ParamsNeg, cp.ParamsPos, cp.n, cp.jCell);
+                double q = ComputeHeatFlux(cp.Parameters_IN, cp.Parameters_OUT, cp.Normal, cp.jCellIn);
 
                 double FlxNeg = -0.5 * q;
                 double FlxPos = +0.5 * q;
@@ -238,8 +242,8 @@
             // transform from species A to B: we call this the "B-fictitious" value
             double uBxN_fict = uAxN;
 
-            double FlxNeg = (!evapMicroRegion[cp.jCell]) ? uAxN : Flux(uAxN, uAxN_fict); // flux on A-side
-            double FlxPos = (!evapMicroRegion[cp.jCell]) ? uBxN : Flux(uBxN_fict, uBxN);  // flux on B-side
+            double FlxNeg = (!evapMicroRegion[cp.jCellIn]) ? uAxN : Flux(uAxN, uAxN_fict); // flux on A-side
+            double FlxPos = (!evapMicroRegion[cp.jCellOut]) ? uBxN : Flux(uBxN_fict, uBxN);  // flux on B-side
 
 
             return FlxNeg * vA - FlxPos * vB;
@@ -400,9 +404,11 @@
         public double LevelSetForm(ref CommonParams inp, double[] uA, double[] uB, double[,] Grad_uA, double[,] Grad_uB,
             double vA, double vB, double[] Grad_vA, double[] Grad_vB) {
 
+            Debug.Assert(inp.jCellIn == inp.jCellOut);
+
             double FlxNeg = 0.0;
             double FlxPos = 0.0;
-            if (!evapMicroRegion[inp.jCell]) {
+            if (!evapMicroRegion[inp.jCellIn]) {
                 double Avg = Tsat;
                 FlxNeg += kA * Avg; // + 0.5 * uB[0] * (kA - kB);
                 FlxPos += kB * Avg; // + 0.5 * uA[0] * (kA - kB);
@@ -412,7 +418,7 @@
                 FlxPos += kB * Avg; // + 0.5 * uA[0] * (kA - kB);
             }
 
-            return (FlxNeg * vA - FlxPos * vB) * inp.n[m_d];
+            return (FlxNeg * vA - FlxPos * vB) * inp.Normal[m_d];
 
             //double Acc = (DirichletCond) ? Tsat : 0.5 * (uB[0] + uA[0]);
             //return Acc * (kA * vA - kB * vB) * inp.n[m_d];
@@ -424,10 +430,6 @@
             if (csA.UserDefinedValues.Keys.Contains("EvapMicroRegion"))
                 evapMicroRegion = (BitArray)csA.UserDefinedValues["EvapMicroRegion"];
 
-<<<<<<< HEAD
-=======
-            return -Acc * (kB * vB - kA * vA) * inp.Normal[m_d];
->>>>>>> 06884774
         }
 
         BitArray evapMicroRegion;
@@ -502,11 +504,8 @@
                 Acc += 2.0 * (uA[0] - Tsat) * inp.Normal[m_d] * (vA - 0.0);
                 Acc += 2.0 * (Tsat - uB[0]) * inp.Normal[m_d] * (0.0 - vB);
             } else {
-<<<<<<< HEAD
-                Acc += (kA * uA[0] - kB * uB[0]) * inp.n[m_d] * (vA - vB);
-=======
-                Acc += (uA[0] - uB[0]) * inp.Normal[m_d] * (vA - vB);
->>>>>>> 06884774
+                Acc += (kA * uA[0] - kB * uB[0]) * inp.Normal[m_d] * (vA - vB);
+                //Acc += (uA[0] - uB[0]) * inp.Normal[m_d] * (vA - vB);
             }
 
             return -Acc;
