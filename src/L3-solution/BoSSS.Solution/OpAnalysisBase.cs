﻿using System;
using System.Collections.Generic;
using System.Linq;
using System.Text;
using System.Threading.Tasks;
using BoSSS.Foundation;
using BoSSS.Foundation.XDG;
using ilPSP;
using ilPSP.LinSolvers;
using ilPSP.Connectors.Matlab;
using BoSSS.Foundation.Grid;
using MPI.Wrappers;
using ilPSP.Utils;

namespace BoSSS.Solution {

    public class OpAnalysisBase {

        /// <summary>
        /// Delegate for computation of operator matrix with:
        /// </summary>
        /// <param name="OpMtx">
        /// operator matrix </param>
        /// <param name="OpAffine">
        /// affine vector</param>
        /// <param name="Mapping">
        /// mapping</param>
        /// <param name="CurrentState">
        /// current state</param>
        /// <param name="AgglomeratedCellLengthScales"></param>
        /// <param name="time"></param>
        public delegate void DelComputeOperatorMatrix(BlockMsrMatrix OpMtx, double[] OpAffine, UnsetteledCoordinateMapping Mapping, DGField[] CurrentState, Dictionary<SpeciesId, MultidimensionalArray> AgglomeratedCellLengthScales, double time);


        /// <summary>
        /// Ctor for operator analysis class
        /// </summary>
        /// <param name="delComputeOperatorMatrix"></param>
        /// <param name="Mapping"></param>
        /// <param name="CurrentState"></param>
        /// <param name="AgglomeratedCellLengthScales"></param>
        /// <param name="time"></param>
        public OpAnalysisBase(DelComputeOperatorMatrix delComputeOperatorMatrix, UnsetteledCoordinateMapping Mapping, DGField[] CurrentState, Dictionary<SpeciesId, MultidimensionalArray> AgglomeratedCellLengthScales, double time){

            System.Threading.Thread.Sleep(10000);

            m_OpMtx = new BlockMsrMatrix(Mapping, Mapping); //operator matrix
            //double[] localRHS = new double[Mapping.LocalLength]; //right hand side
            m_RHS = new double[Mapping.LocalLength];
            m_map = Mapping; // mapping

            VarGroup = m_map.BasisS.Count.ForLoop(i => i); //default: all dependent variables are included in operator matrix
            delComputeOperatorMatrix(m_OpMtx, m_RHS, Mapping, CurrentState, AgglomeratedCellLengthScales, time); // delegate for computing the operator matrix
<<<<<<< HEAD
=======

            //int[] Lengths = new int[ilPSP.Environment.MPIEnv.MPI_Size];
            //for (int r = 0; r < Lengths.Length; r++)
            //{
            //    Lengths[r] = Mapping.GetLocalLength(r);
            //}
            //m_RHS = localRHS.MPIGatherv(Lengths);
            //m_RHS = MPIEnviroment.Broadcast<double[]>(m_RHS, 0, ilPSP.Environment.MPIEnv.Mpi_comm);
>>>>>>> 511e6e82
        }


        BlockMsrMatrix m_OpMtx;
        double[] m_RHS;
        UnsetteledCoordinateMapping m_map;
        int[] _VarGroup;


        /// <summary>
        /// user-defined indices of dependend variables, if not the full matrix should be analyzed, e.g. 0 = u_x, 1=u_y, 2=u_z, 3=p ...
        /// </summary>
        public int[] VarGroup{
            get{
                return _VarGroup;
            }
            set{
                _VarGroup = value;
                if (_VarGroup.Distinct().Count() != _VarGroup.Count()){
                    throw new ArithmeticException("duplicate found!");
                }

                foreach (int k in _VarGroup){
                    if (k >= m_map.BasisS.Count){
                        throw new ArithmeticException("dependent variables out of range!!");
                    }
                    else if (k < 0){
                        throw new ArithmeticException("dependent variables out of range!!");
                    }
                }
            }
        }


        /// <summary>
        /// fully analyses the matrix with
        /// - condition number,
        /// - symmetric positive definiteness,
        /// - maximum and minimum eigenvalues and
        /// - the existence of a unique solution
        /// </summary>
        public void Analyse() {

            double[] CondNum_Write = CondNum();

            bool[] Symmetry_Write = Symmetry();

            double[] Eigenval_Write = Eigenval();

            Console.WriteLine("");
            Console.WriteLine("==================================================================");
            Console.WriteLine("Log of the analysis");
            Console.WriteLine("==================================================================");
            Console.WriteLine("Condition number:");
            Console.WriteLine("full matrix: {0}", CondNum_Write[0]);
            Console.WriteLine("inner matrix: {0}", CondNum_Write[1]);
            Console.WriteLine("==================================================================");
            Console.WriteLine("Symmetry and positive definiteness:");
            Console.WriteLine("is symmetric: {0}", Symmetry_Write[0]);
            Console.WriteLine("is positive definite: {0}", Symmetry_Write[1]);
            Console.WriteLine("==================================================================");
            Console.WriteLine("Eigenvalues:");
            Console.WriteLine("maximal eigenvalue: {0}", Eigenval_Write[0]);
            Console.WriteLine("minimal eigenvalue: {0}", Eigenval_Write[1]);

            //if (ilPSP.Environment.MPIEnv.MPI_Rank == 0)
            //{
            //    var fullmtrx = m_OpMtx.ToFullMatrixOnProc0();
            //    fullmtrx.SaveToTextFile("post_matrix");
            //    m_RHS.SaveToTextFile("post_rhs");
            //}
            rankAnalysis(m_OpMtx, m_RHS);

            Console.WriteLine("");

        }


        /// <summary>
        /// According to the Rouché-Capelli theorem, the system is inconsistent if rank(augMatrix) > rank(Matrix). 
        /// If rank(augMatrix) == rank(Matrix), the system has at least one solution.
        /// Additionally, if the rank is equal to the number of variables, the solution of the system is unique.
        /// Remark: This requires the whole RHS not only local!!!
        /// </summary>
        /// <param name="OpMatrix"></param>
        /// <param name="RHS"></param>
        public void rankAnalysis(BlockMsrMatrix OpMatrix, double[] RHS){

            MultidimensionalArray outputArray = MultidimensionalArray.Create(2, 1); // The two rank values

            var fullmtrx = m_OpMtx.ToFullMatrixOnProc0();

            using (var bmc = new BatchmodeConnector()){

                bmc.PutSparseMatrix(OpMatrix, "OpMatrix");
                bmc.PutVector(RHS, "RHS");
                bmc.Cmd("output = zeros(2,1)"); // First value is rank(OpMatrix), second the rank of the augmented matrix = rank([Matrix|RHS])
                bmc.Cmd("fullMtx = full(OpMatrix);");
                bmc.Cmd("augmentedMtx = [fullMtx RHS];");
                bmc.Cmd("output(1) = rank(fullMtx)");
                bmc.Cmd("output(2) = rank(augmentedMtx)");
                bmc.GetMatrix(outputArray, "output");
                bmc.Execute(false);
            }


            double[] output = new double[2];
            output[0] = outputArray[0, 0]; //Rank matrix 
            output[1] = outputArray[1, 0]; //Rank augmented matrix ( [Matrix|RHS])

            double rnkMtx = output[0];
            double rnkAugmentedMtx = output[1];

            // Some tests
            Console.WriteLine("==================================================================");
            Console.WriteLine("Results of rank analysis:");
            if (rnkAugmentedMtx > rnkMtx){
                throw new Exception("The rank of the augmented matrix shouldn't be greater than the one of the original matrix!!");
            }

            if (rnkAugmentedMtx == rnkMtx){
                Console.WriteLine("The system has at least a solution");
            }

            if (rnkMtx < RHS.Length){
                Console.WriteLine("The rank of the matrix is smaller than the number of variables. There are {0} free parameters", (RHS.Length - rnkMtx));
            }

            else if (rnkMtx == RHS.Length){
                Console.WriteLine("The system has a unique solution :) ");
            }

            else{
                throw new Exception("what? should not happen");
            }

            Console.WriteLine("Rank of the matrix : {0} \n" + "Rank of the augmented matrix : {1} \n" + "Number of variables: {2}", output[0], output[1], RHS.Length);
            Console.WriteLine("==================================================================");
        }


        /// <summary>
        /// returns the condition number of the full matrix and the inner matrix without boundary terms
        /// </summary>
        /// <returns>Array condestOut=[ConditionNumberFullOp, ConditionNumberInnerOp]</returns>
        public double[] CondNum(){

            int[] DepVars = this.VarGroup;
            var grd = m_map.GridDat;
            int NoOfCells = grd.Grid.NumberOfCells;
            int NoOfBdryCells = grd.GetBoundaryCells().NoOfItemsLocally_WithExternal;

            // only for full matrix, if there are no inner cells
            if (NoOfCells == NoOfBdryCells){

                Console.WriteLine("");
                Console.WriteLine("Since there are only boundary cells, the condest of the non-existing inner matrix is set to zero!");

                double[] Full_0Vars = this.m_map.GetSubvectorIndices(true, DepVars).Select(i => i + 1.0).ToArray();
                MultidimensionalArray output = MultidimensionalArray.Create(1, 1);

                using (BatchmodeConnector bmc = new BatchmodeConnector()){

                    // if Octave should be used instead of Matlab....
                    //BatchmodeConnector.Flav = BatchmodeConnector.Flavor.Octave;

                    bmc.PutSparseMatrix(m_OpMtx, "FullMatrix");
                    bmc.PutVector(Full_0Vars, "Full_0Vars");
                    bmc.Cmd("output = zeros(1,1)");
                    bmc.Cmd("output = condest(FullMatrix(Full_0Vars,Full_0Vars));");
                    bmc.GetMatrix(output, "output");
                    bmc.Execute(false);
                }

                double condestFull = output[0, 0];
                double condestInner = 0;

                double[] condestOut = new double[] { condestFull, condestInner };
                return condestOut;
            }
            // for full and inner matrix
            else{

                CellMask InnerCellsMask = grd.GetBoundaryCells().Complement();
                SubGrid InnerCells = new SubGrid(InnerCellsMask);

                double[] Full_0Vars = this.m_map.GetSubvectorIndices(true, DepVars).Select(i => i + 1.0).ToArray();
                double[] Inner_0Vars = this.m_map.GetSubvectorIndices(InnerCells, true, DepVars).Select(i => i + 1.0).ToArray();

                MultidimensionalArray output = MultidimensionalArray.Create(2, 1);
                string[] names = new string[] { "Full_0Vars", "Inner_0Vars" };

                using (BatchmodeConnector bmc = new BatchmodeConnector()){

                    // if Octave should be used instead of Matlab....
                    // BatchmodeConnector.Flav = BatchmodeConnector.Flavor.Octave;

                    bmc.PutSparseMatrix(m_OpMtx, "FullMatrix");
                    bmc.PutVector(Inner_0Vars, "Inner_0Vars");
                    bmc.PutVector(Full_0Vars, "Full_0Vars");
                    bmc.Cmd("output = zeros(2,1)");

                    int k = 1;
                    foreach (var s in names){
                        bmc.Cmd("output({1}) = condest(FullMatrix({0},{0}));", s,k);
                        k++;
                    }

                    bmc.GetMatrix(output, "output");
                    bmc.Execute(false);

                    double condestFull = output[0, 0];
                    double condestInner = output[1, 0];

                    double[] condestOut = new double[] { condestFull, condestInner };
                    return condestOut;
                }
            }
        }


        /// <summary>
        /// Test if the matrix is symmetric positive definite
        /// </summary>
        /// <returns>bool array res=[symmetry, positive definit]</returns>
        public bool[] Symmetry(){

            bool[] res = new bool[2];

            //extract submatrix for selected dependent variables
            int[] DepVars = this.VarGroup;
            double[] DepVars_subvec = this.m_map.GetSubvectorIndices(true, DepVars).Select(i => i + 1.0).ToArray();

            //MsrMatrix OpMtxMSR = m_OpMtx.ToMsrMatrix();

            int[] SubMatrixIdx_Row = m_map.GetSubvectorIndices(false, DepVars);
            int[] SubMatrixIdx_Cols = m_map.GetSubvectorIndices(false, DepVars);
            int L = SubMatrixIdx_Row.Length;

            MsrMatrix SubOpMtx = new MsrMatrix(L, L, 1, 1);

            m_OpMtx.WriteSubMatrixTo(SubOpMtx, SubMatrixIdx_Row, default(int[]), SubMatrixIdx_Cols, default(int[]));


            // symmetry test by calculation of symmetry deviation
            bool sym = false;
            double SymmDev = m_OpMtx.SymmetryDeviation();
            if (SymmDev < 1e-5)
                sym = true;

            res[0] = sym;


            // positive definite test by Cholesky decomposition
            var FullyPopulatedMatrix = m_OpMtx.ToFullMatrixOnProc0();

            bool posDef = true;
            // only proc 0 gets info so the following is executed exclusively on rank 0
            if (ilPSP.Environment.MPIEnv.MPI_Rank == 0)
            {
                try
                {
                    FullyPopulatedMatrix.Cholesky();
                }
                catch (ArithmeticException)
                {
                    posDef = false;
                }
            }
            res[1] = MPIEnviroment.Broadcast<bool>(posDef, 0, ilPSP.Environment.MPIEnv.Mpi_comm);

            return res;
        }


        /// <summary>
        /// returns the maximum and minimum eigenvalues of the matrix
        /// </summary>
        /// <returns>Array myeigs =[MaximumEig, MinimumEig]</returns>
        public double[] Eigenval(){

            double[] eigenvalues = new double[2];
            MultidimensionalArray eigs = MultidimensionalArray.Create(1, 2);
            MultidimensionalArray output = MultidimensionalArray.Create(2, 1);

            int[] DepVars = this.VarGroup;
            double[] DepVars_subvec = this.m_map.GetSubvectorIndices(true, DepVars).Select(i => i + 1.0).ToArray();

            using (BatchmodeConnector bmc = new BatchmodeConnector()){

                // if Octave should be used instead of Matlab....
                //BatchmodeConnector.Flav = BatchmodeConnector.Flavor.Octave;

                bmc.PutSparseMatrix(m_OpMtx, "FullMatrix");
                bmc.PutVector(DepVars_subvec, "DepVars_subvec");
                bmc.Cmd("output = zeros(2,1)");
                bmc.Cmd("output(1) = eigs(FullMatrix(DepVars_subvec,DepVars_subvec),1,'lm');");
                bmc.Cmd("output(2) = eigs(FullMatrix(DepVars_subvec,DepVars_subvec),1,'sm');");
                bmc.GetMatrix(output, "output");
                bmc.Execute(false);     
            }

            double[] myeigs = new double[] { output[0, 0], output[1, 0] };
            return myeigs;
        }

    }
}<|MERGE_RESOLUTION|>--- conflicted
+++ resolved
@@ -51,8 +51,6 @@
 
             VarGroup = m_map.BasisS.Count.ForLoop(i => i); //default: all dependent variables are included in operator matrix
             delComputeOperatorMatrix(m_OpMtx, m_RHS, Mapping, CurrentState, AgglomeratedCellLengthScales, time); // delegate for computing the operator matrix
-<<<<<<< HEAD
-=======
 
             //int[] Lengths = new int[ilPSP.Environment.MPIEnv.MPI_Size];
             //for (int r = 0; r < Lengths.Length; r++)
@@ -61,7 +59,6 @@
             //}
             //m_RHS = localRHS.MPIGatherv(Lengths);
             //m_RHS = MPIEnviroment.Broadcast<double[]>(m_RHS, 0, ilPSP.Environment.MPIEnv.Mpi_comm);
->>>>>>> 511e6e82
         }
 
 
