--- conflicted
+++ resolved
@@ -317,13 +317,8 @@
 
             bool posDef = true;
             // only proc 0 gets info so the following is executed exclusively on rank 0
-<<<<<<< HEAD
-            if (ilPSP.Environment.MPIEnv.MPI_Rank == 0) {
-                
-=======
             if (ilPSP.Environment.MPIEnv.MPI_Rank == 0)
             {
->>>>>>> 511e6e82
                 try
                 {
                     FullyPopulatedMatrix.Cholesky();
@@ -332,10 +327,6 @@
                 {
                     posDef = false;
                 }
-<<<<<<< HEAD
-                
-=======
->>>>>>> 511e6e82
             }
             res[1] = MPIEnviroment.Broadcast<bool>(posDef, 0, ilPSP.Environment.MPIEnv.Mpi_comm);
 
@@ -355,7 +346,6 @@
 
             int[] DepVars = this.VarGroup;
             double[] DepVars_subvec = this.m_map.GetSubvectorIndices(true, DepVars).Select(i => i + 1.0).ToArray();
-
 
             using (BatchmodeConnector bmc = new BatchmodeConnector()){
 
