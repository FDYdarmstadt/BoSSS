﻿/* =======================================================================
Copyright 2017 Technische Universitaet Darmstadt, Fachgebiet fuer Stroemungsdynamik (chair of fluid dynamics)

Licensed under the Apache License, Version 2.0 (the "License");
you may not use this file except in compliance with the License.
You may obtain a copy of the License at

    http://www.apache.org/licenses/LICENSE-2.0

Unless required by applicable law or agreed to in writing, software
distributed under the License is distributed on an "AS IS" BASIS,
WITHOUT WARRANTIES OR CONDITIONS OF ANY KIND, either express or implied.
See the License for the specific language governing permissions and
limitations under the License.
*/

using BoSSS.Foundation.Grid;
using BoSSS.Foundation.Grid.Classic;
using BoSSS.Foundation.IO;
using BoSSS.Solution.Control;
using ilPSP;
using ilPSP.Tracing;
using ilPSP.Utils;
using MPI.Wrappers;
using System;
using System.Collections.Generic;
using System.Diagnostics;
using System.Linq;

namespace BoSSS.Solution.LoadBalancing {

    /// <summary>
    /// In an MPI-parallel run, this class can be used to create an MPI
    /// partition of the grid according a given cell cost estimation, so that
    /// the compute load is balanced evenly among the MPI processors.
    /// </summary>
    public class LoadBalancer {

        ///// <summary>
        ///// A factory used to update
        ///// <see cref="CurrentCellCostEstimators"/> if required
        ///// </summary>
        //private List<Func<IApplication, int, ICellCostEstimator>> cellCostEstimatorFactories;

        /// <summary>
        /// A set of models that estimates the costs of different cells
        /// </summary>
        public ICellCostEstimator[] CellCostEstimators {
            get;
            private set;
        }

        /// <summary>
        /// Indicates whether load balancer has already suggest a new partitioning
        /// before. If this value is true, the load balancer is allowed to
        /// rearrange cells more aggressively
        /// </summary>
        private bool isFirstRepartitioning = true;

        /// <summary>
        /// Constructor.
        /// </summary>
        public LoadBalancer(IEnumerable<ICellCostEstimator> cellCostEstimators, IApplication app) {
            this.CellCostEstimators = cellCostEstimators.ToArray();
            foreach (var e in cellCostEstimators)
                e.Init(app);
        }

        /// <summary>
        /// Returns a new grid partition based on the performance model.
        /// </summary>
        /// <param name="app"></param>
        /// <param name="TimestepNo"></param>
        /// <param name="gridPartType">Grid partitioning type.</param>
        /// <param name="PartOptions"></param>
        /// <param name="imbalanceThreshold">
        /// See <see cref="Control.AppControl.DynamicLoadBalancing_ImbalanceThreshold"/>.
        /// </param>
        /// <param name="Period">
        /// See <see cref="Control.AppControl.DynamicLoadBalancing_Period"/>.
        /// </param>
        /// <param name="redistributeAtStartup"></param>
        /// <param name="TimestepNoRestart"></param>
        /// <returns></returns>
        public int[] GetNewPartitioning(IApplication app, int TimestepNo, GridPartType gridPartType, string PartOptions, double imbalanceThreshold, int Period, bool redistributeAtStartup, TimestepNumber TimestepNoRestart) {
            // Create new model if number of cell classes has changed
            using (var tr = new FuncTrace()) {
                //tr.InfoToConsole = true;
                tr.Info($"Computing Partition of using {gridPartType}...");
<<<<<<< HEAD
               
=======

>>>>>>> 469f187a
                bool performPertationing;

                if (TimestepNo == 0 || (TimestepNoRestart != null && TimestepNo == TimestepNoRestart.MajorNumber)) {
                    tr.Info("redistributeAtStartup = " + redistributeAtStartup);
                    tr.Info("TimestepNo = " + TimestepNo);
                    tr.Info("TimestepNoRestart != null = " + (TimestepNoRestart != null));
                    tr.Info("TimestepNoRestart.MajorNumber = " + TimestepNoRestart.MajorNumber);

                    performPertationing = redistributeAtStartup;
                } else {
                    tr.Info("Period = " + Period);
                    tr.Info("TimestepNo % Period = " + (TimestepNo % Period));

                    performPertationing = (Period > 0 && TimestepNo % Period == 0);
                }

                if (!performPertationing) {
                    tr.Info("No new partition will be computed.");
                    return null;
                }

                bool imbalanceTooLarge = CheckImbalance(app, imbalanceThreshold);
                if (!imbalanceTooLarge) {
                    tr.Info("Imbalance is not sufficiently high for load balancing!");
                    return null;
                }

                IList<int[]> allCellCosts = new List<int[]>();
                foreach (var estimator in CellCostEstimators) {
                    int J = app.Grid.CellPartitioning.LocalLength;

                    var costs = estimator.GetEstimatedCellCosts();
                    foreach (int[] cc in costs) {
                        if (cc.Length != J) {
                            throw new ApplicationException($"Illegal cell cost list returned by cell cost estimator {estimator}; expecting a length of {J}, but got {cc?.Length}");
                        }
                    }
                    allCellCosts.AddRange(costs);
                }
                if (allCellCosts == null || allCellCosts.All(c => c == null)) {
                    return null;
                }


                int[] result;
                switch (gridPartType) {
                    case GridPartType.METIS:
                        int.TryParse(PartOptions, out int noOfPartitioningsToChooseFrom);
                        noOfPartitioningsToChooseFrom = Math.Max(1, noOfPartitioningsToChooseFrom);
                        result = ((GridCommons)(app.Grid)).ComputePartitionMETIS(allCellCosts);
                        isFirstRepartitioning = false;
                        break;

                    case GridPartType.ParMETIS:
                        // Do full ParMETIS run on first repartitioning since
                        // initial partitioning may be _really_ bad
                        if (isFirstRepartitioning) {
                            result = ((GridCommons)(app.Grid)).ComputePartitionParMETIS(allCellCosts);
                            isFirstRepartitioning = false;
                        } else {
                            // Refinement currently deactivate because it behaves
                            // strangely when large numbers of cells should be
                            // repartitioned
                            //result = Grid.ComputePartitionParMETIS(cellCosts, refineCurrentPartitioning: true);
                            result = ((GridCommons)(app.Grid)).ComputePartitionParMETIS(allCellCosts);
                        }
                        break;

                    case GridPartType.clusterHilbert:
                        return ((GridCommons)(app.Grid)).ComputePartitionHilbert(localcellCosts: allCellCosts, Functype: 0);

                    case GridPartType.Hilbert:
                        return ((GridCommons)(app.Grid)).ComputePartitionHilbert(localcellCosts: allCellCosts, Functype: 1);

                    case GridPartType.none:
                        result = IndexBasedPartition(allCellCosts.Single());
                        break;

                    case GridPartType.OtherSession:
                    case GridPartType.Predefined:
                        return null;

                    default:
                        throw new NotImplementedException();
                }


                if (result.Length != app.Grid.CellPartitioning.LocalLength) {
                    throw new ApplicationException($"Load balancing '{gridPartType}' computed invalid partitioning on rank {app.Grid.MyRank}; length mismatch ({result.Length} vs {app.Grid.CellPartitioning.LocalLength}).");
                }

                {
                    int myRank = app.Grid.MyRank;
                    long ToOther = 0;
                    for (int j = 0; j < result.Length; j++) {
                        if (result[j] != myRank)
                            ToOther++;
                    }

                    long ToOtherGlobal = ToOther.MPISum();
                    tr.Info("Number of cells which go to other processors: " + ToOther);
                }

                //int[] CurrentPart = new int[result.Length];
                //CurrentPart.SetAll(app.MPIRank);
                //CurrentPart.SaveToTextFile($"OldPart{counter}.txt");
                //result.SaveToTextFile($"NewPart{counter}.txt");


                return result;
            }
        }

        /// <summary>
        /// Checks the imbalance w.r.t. pre-defined estimators
        /// </summary>
        /// <param name="app"></param>
        /// <param name="imbalanceThreshold"></param>
        /// <returns> False: Imbalance is tolerable. True: Imbalance is too big.</returns>
        public bool CheckImbalance(IApplication app, double imbalanceThreshold) {
            using (var tr = new FuncTrace()) {
#if DEBUG
                tr.InfoToConsole = true;
#endif
                var imbalanceEstimates = new List<double>();
                foreach (var estimator in CellCostEstimators) {
                    estimator.UpdateEstimates(app);
                    imbalanceEstimates.AddRange(estimator.ImbalanceEstimate());
                }
                bool imbalanceTooLarge = false;


                for (int i = 0; i < imbalanceEstimates.Count; i++) {
                    if (imbalanceEstimates[i].IsNaNorInf())
                        throw new ArithmeticException("NaN/Inf in imbalance estimate: " + imbalanceEstimates[i]);
                    imbalanceTooLarge |= (imbalanceEstimates[i] > imbalanceThreshold);
                }

                if (imbalanceTooLarge) {
                    tr.Info( $"At least one runtime imbalance estimate ({String.Join(", ", imbalanceEstimates.Select(e => String.Format("{0:P1}", e)))}) was above configured threshold ({imbalanceThreshold:P1}); attempting repartitioning");
                } else {
                    tr.Info($"All imbalance estimate ({String.Join(", ", imbalanceEstimates.Select(e => String.Format("{0:P1}", e)))}) are within threshold ({imbalanceThreshold:P1}); no repartitioning necessary");
                }
                return imbalanceTooLarge;
            }
        }

        static int[] IndexBasedPartition(int[] Cost) {
            int J = Cost.Length;
            int[] AccCost = Cost.CloneAs();

            for (int j = 0; j < J - 1; j++) {
                AccCost[j + 1] += AccCost[j];
            }

            int MpiRank, MpiSize;
            csMPI.Raw.Comm_Rank(csMPI.Raw._COMM.WORLD, out MpiRank);
            csMPI.Raw.Comm_Size(csMPI.Raw._COMM.WORLD, out MpiSize);

            int[] GlobAccCost = new int[MpiSize];
            unsafe {
                fixed (int* pGlobAccCost = GlobAccCost) {
                    int locAccCost = AccCost[J - 1];

                    csMPI.Raw.Allgather(
                        (IntPtr)(&locAccCost), 1, csMPI.Raw._DATATYPE.INT,
                        (IntPtr)pGlobAccCost, 1, csMPI.Raw._DATATYPE.INT,
                        csMPI.Raw._COMM.WORLD);
                }
            }

            for (int proc = 0; proc < MpiSize - 1; proc++) {
                GlobAccCost[proc + 1] += GlobAccCost[proc];
            }

            int glbOffset = MpiRank > 0 ? GlobAccCost[MpiRank - 1] : 0;
            for (int j = 0; j < J; j++) {
                AccCost[j] += glbOffset;
            }


            double TotalCost = GlobAccCost[MpiSize - 1];
            double[] Ranges = new double[MpiSize + 1];
            for (int proc = 1; proc <= MpiSize; proc++) {
                Ranges[proc] = (TotalCost * proc) / MpiSize;
            }
            Ranges[MpiSize] = Math.Max(Ranges[MpiSize], TotalCost);

            int[] R = new int[J];

            int rank = 0;
            for (int j = 0; j < J; j++) {
                Debug.Assert(j == 0 || AccCost[j - 1] < AccCost[j]);
                while (!(Ranges[rank] < AccCost[j] && AccCost[j] <= Ranges[rank + 1]) && (rank < MpiSize - 1)) {
                    rank++;
                }
                Debug.Assert(Ranges[rank] < AccCost[j] && AccCost[j] <= Ranges[rank + 1]);
                R[j] = rank;
            }

            return R;
        }
    }
}<|MERGE_RESOLUTION|>--- conflicted
+++ resolved
@@ -87,11 +87,7 @@
             using (var tr = new FuncTrace()) {
                 //tr.InfoToConsole = true;
                 tr.Info($"Computing Partition of using {gridPartType}...");
-<<<<<<< HEAD
                
-=======
-
->>>>>>> 469f187a
                 bool performPertationing;
 
                 if (TimestepNo == 0 || (TimestepNoRestart != null && TimestepNo == TimestepNoRestart.MajorNumber)) {
