--- conflicted
+++ resolved
@@ -1570,11 +1570,7 @@
         /// <summary>
         /// <see cref="DatabaseDriver"/>
         /// </summary>
-<<<<<<< HEAD
-        protected IDatabaseInfo m_Database;
-=======
         public IDatabaseInfo m_Database;
->>>>>>> 0cb463ae
 
         public IDatabaseInfo Database {
             get {
