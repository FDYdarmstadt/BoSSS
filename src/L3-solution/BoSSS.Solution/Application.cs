/* =======================================================================
Copyright 2017 Technische Universitaet Darmstadt, Fachgebiet fuer Stroemungsdynamik (chair of fluid dynamics)

Licensed under the Apache License, Version 2.0 (the "License");
you may not use this file except in compliance with the License.
You may obtain a copy of the License at

    http://www.apache.org/licenses/LICENSE-2.0

Unless required by applicable law or agreed to in writing, software
distributed under the License is distributed on an "AS IS" BASIS,
WITHOUT WARRANTIES OR CONDITIONS OF ANY KIND, either express or implied.
See the License for the specific language governing permissions and
limitations under the License.
*/


using BoSSS.Foundation;
using BoSSS.Foundation.Comm;
using BoSSS.Foundation.Grid;
using BoSSS.Foundation.Grid.Aggregation;
using BoSSS.Foundation.Grid.Classic;
using BoSSS.Foundation.IO;
using BoSSS.Foundation.XDG;
using BoSSS.Platform;
using BoSSS.Solution.Control;
using BoSSS.Solution.Queries;
using CommandLine;
using CommandLine.Text;
using ilPSP;
using ilPSP.Tracing;
using ilPSP.Utils;
using log4net;
using Mono.CSharp;
using MPI.Wrappers;
using Newtonsoft.Json;
using Newtonsoft.Json.Bson;
using System;
using System.Collections.Generic;
using System.Diagnostics;
using System.Globalization;
using System.IO;
using System.Linq;
using System.Reflection;
using System.Runtime.CompilerServices;
using System.Runtime.Serialization;
using System.Runtime.Serialization.Formatters.Binary;
using System.Xml;

namespace BoSSS.Solution {

    /// <summary>
    /// Configuration of <see cref="ilPSP.Connectors.Matlab.BatchmodeConnector"/>
    /// </summary>
    [DataContract]
    public class MatlabConnectorConfig {
        /// <summary>
        /// <see cref="ilPSP.Connectors.Matlab.BatchmodeConnector.MatlabExecuteable"/>
        /// </summary>
        [DataMember]
        public string MatlabExecuteable;

        /// <summary>
        /// <see cref="ilPSP.Connectors.Matlab.BatchmodeConnector.Flav"/>
        /// </summary>
        [DataMember]
        public string Flav = ilPSP.Connectors.Matlab.BatchmodeConnector.Flavor.Matlab.ToString();


        /// <summary>
        /// Loads configuration from default location in user directory
        /// </summary>
        public static MatlabConnectorConfig LoadDefault(string userDir) {
            string ConfigFile = Path.Combine(userDir, "etc", "MatlabConnectorConfig.json");
            if (!File.Exists(ConfigFile)) {
                var r = new MatlabConnectorConfig();
                r.SaveDefault(userDir);
                return r;
            }
            string str = File.ReadAllText(ConfigFile);

            return Deserialize(str);
        }

        /// <summary>
        /// Saves configuration in default location in user directory
        /// </summary>
        public void SaveDefault(string userDir) {
            string ConfigFile = Path.Combine(userDir, "etc", "MatlabConnectorConfig.json");
            var Str = this.Serialize();
            File.WriteAllText(ConfigFile, Str);
        }


        /// <summary>
        /// JSON deserialization
        /// </summary>
        public static MatlabConnectorConfig Deserialize(string Str) {


            JsonSerializer formatter = new JsonSerializer() {
                NullValueHandling = NullValueHandling.Ignore,
                TypeNameHandling = TypeNameHandling.Auto,
                ConstructorHandling = ConstructorHandling.AllowNonPublicDefaultConstructor,
                ReferenceLoopHandling = ReferenceLoopHandling.Error
            };


            using (var tr = new StringReader(Str)) {
                //string typeName = tr.ReadLine();
                Type ControlObjectType = typeof(MatlabConnectorConfig); //Type.GetType(typeName);
                using (JsonReader reader = new JsonTextReader(tr)) {
                    var obj = formatter.Deserialize(reader, ControlObjectType);

                    MatlabConnectorConfig ctrl = (MatlabConnectorConfig)obj;
                    return ctrl;
                }

            }
        }

        /// <summary>
        /// JSON serialization
        /// </summary>
        public string Serialize() {
            JsonSerializer formatter = new JsonSerializer() {
                NullValueHandling = NullValueHandling.Ignore,
                TypeNameHandling = TypeNameHandling.Auto,
                ConstructorHandling = ConstructorHandling.AllowNonPublicDefaultConstructor,
                ReferenceLoopHandling = ReferenceLoopHandling.Error,
                Formatting = Newtonsoft.Json.Formatting.Indented
            };

            using (var tw = new StringWriter()) {
                //tw.WriteLine(this.GetType().AssemblyQualifiedName);
                using (JsonWriter writer = new JsonTextWriter(tw)) {  // Alternative: binary writer: BsonWriter
                    formatter.Serialize(writer, this);
                }

                string Ret = tw.ToString();
                return Ret;
            }
        }

    }


    /// <summary>
    /// Non-generic version of the <see cref="Application{T}"/>-class for
    /// backward compatibility.
    /// </summary>
    public abstract class Application : Application<Application.EmptyAppControl> {

        /// <summary>
        /// Dummy-implementation of the <see cref="AppControl"/>-class.
        /// </summary>
        public class EmptyAppControl : AppControl {

            /// <summary>
            /// Ctor.
            /// </summary>
            public EmptyAppControl() {
                base.savetodb = false;
            }


            /// <summary>
            /// nix supported.
            /// </summary>
            public override Type GetSolverType() {
                throw new NotSupportedException();
            }

        }
    }

    /// <summary>
    /// Base class for BoSSS applications that helps with the organization of
    /// the general work-flow and offers a simple control file handling. The
    /// standard mode of execution is defined by <see cref="RunSolverMode"/>. 
    /// The <see cref="_Main"/> method
    /// offers a convenient way to start a BoSSS application with minimal
    /// effort.
    /// </summary>
    public abstract class Application<T> : IDisposable, IApplication, IApplication<T>
        where T : AppControl, new() {

        /// <summary>
        /// Logs useful information about the execution.
        /// </summary>
        private static ILog m_Logger = LogManager.GetLogger(typeof(Application<T>));

        ///// <summary>
        ///// Indicates whether a running application must finalize MPI
        ///// </summary>
        //private static bool m_MustFinalizeMPI = false;

        /// <summary>
        /// Set this variable to false if database IO is desired, but no
        /// control file is given; Must be set before <see cref="InitMPI"/>;
        /// </summary>
        protected bool passiveIo = true;

        /// <summary>
        /// User configuration input.
        /// </summary>
        public T Control {
            get;
            private set;
        }

        /// <summary>
        /// See <see cref="Control"/>.
        /// </summary>
        public AppControl ControlBase {
            get {
                return Control;
            }
        }


        /// <summary>
        /// <see cref="QueryHandler"/>
        /// </summary>
        protected QueryHandler m_queryHandler;

        /// <summary>
        /// New 'table' to log query results
        /// </summary>
        private QueryResultTable m_QueryResultTable = new QueryResultTable();

        /// <summary>
        /// New 'table' to log query results (and other things that the application is doing)
        /// </summary>
        public QueryResultTable QueryResultTable {
            get {
                return m_QueryResultTable;
            }
        }

        /// <summary>
        /// The query handler holding all queries to be performed during a run.
        /// </summary>
        public QueryHandler QueryHandler {
            get {
                return m_queryHandler;
            }
        }

        /// <summary>
        /// respective location of native libraries
        /// </summary>
        public static string GetNativeLibraryDir() {
            return BoSSS.Foundation.IO.Utils.GetNativeLibraryDir(m_Logger);
        }




        /// <summary>
        /// Re-loads optional user-configuration file for Matlab connector <see cref="ilPSP.Connectors.Matlab.BatchmodeConnector"/>.
        /// </summary>
        public static void ReadBatchModeConnectorConfig() {
            string userDir = BoSSS.Foundation.IO.Utils.GetBoSSSUserSettingsPath();
            if (userDir.IsEmptyOrWhite())
                return;

            try {
                var o = MatlabConnectorConfig.LoadDefault(userDir);

                ilPSP.Connectors.Matlab.BatchmodeConnector.Flav = (ilPSP.Connectors.Matlab.BatchmodeConnector.Flavor)System.Enum.Parse(typeof(ilPSP.Connectors.Matlab.BatchmodeConnector.Flavor), o.Flav);
                ilPSP.Connectors.Matlab.BatchmodeConnector.MatlabExecuteable = o.MatlabExecuteable;

            } catch (Exception e) {
                Console.Error.WriteLine($"{e.GetType().Name} while reading/saving Matlab connector configuration file: {e.Message}");
            }

        }

        /// <summary>
        /// Application startup. Performs bootstrapping of unmanaged resources and initializes MPI.
        /// This method may be called multiple times in an application lifetime -- the MPI init is only performed once.
        /// </summary>
        /// <param name="args">
        /// command line arguments
        /// </param>
        /// <returns>
        /// Whether this call actually initialized MPI
        /// - true, if this routine actually called <see cref="IMPIdriver.Init"/>; then, the call should be 
        ///   an other call to <see cref="FinalizeMPI"/>.
        /// - false, if not.
        /// </returns>
        public static bool InitMPI(string[] args = null) {
            if (args == null)
                args = new string[0];


            System.Threading.Thread.CurrentThread.CurrentCulture = CultureInfo.InvariantCulture;

            ilPSP.Environment.Bootstrap(
                args,
                GetNativeLibraryDir(),
                out bool _MustFinalizeMPI);

            if (_MustFinalizeMPI) {
                int rank, size;
                csMPI.Raw.Comm_Rank(csMPI.Raw._COMM.WORLD, out rank);
                csMPI.Raw.Comm_Size(csMPI.Raw._COMM.WORLD, out size);
                if (rank == 0) {

                    Console.WriteLine(@"      ___           ___           ___           ___           ___     ");
                    Console.WriteLine(@"     /\  \         /\  \         /\  \         /\  \         /\  \    ");
                    Console.WriteLine(@"    /::\  \       /::\  \       /::\  \       /::\  \       /::\  \   ");
                    Console.WriteLine(@"   /:/\:\  \     /:/\:\  \     /:/\ \  \     /:/\ \  \     /:/\ \  \  ");
                    Console.WriteLine(@"  /::\~\:\__\   /:/  \:\  \   _\:\~\ \  \   _\:\~\ \  \   _\:\~\ \  \ ");
                    Console.WriteLine(@" /:/\:\ \:|__| /:/__/ \:\__\ /\ \:\ \ \__\ /\ \:\ \ \__\ /\ \:\ \ \__\");
                    Console.WriteLine(@" \:\~\:\/:/  / \:\  \ /:/  / \:\ \:\ \/__/ \:\ \:\ \/__/ \:\ \:\ \/__/");
                    Console.WriteLine(@"  \:\ \::/  /   \:\  /:/  /   \:\ \:\__\    \:\ \:\__\    \:\ \:\__\  ");
                    Console.WriteLine(@"   \:\/:/  /     \:\/:/  /     \:\/:/  /     \:\/:/  /     \:\/:/  /  ");
                    Console.WriteLine(@"    \::/__/       \::/  /       \::/  /       \::/  /       \::/  /   ");
                    Console.WriteLine(@"     ~~            \/__/         \/__/         \/__/         \/__/    ");
                    Console.WriteLine(@"                                                                      ");

                    if (size <= 1)
                        Console.WriteLine("Running with 1 MPI process (single core)");
                    else
                        Console.WriteLine("Running with " + size + " MPI processes ");

                    using (var stw = new StringWriter()) {
                        var HostName = ilPSP.Environment.MPIEnv.AllHostNames;
                        int I = HostName.Count;
                        if (I > 1)
                            stw.Write("Nodes: ");
                        else
                            stw.Write("Node: ");

                        int i = 0;
                        foreach (var kv in HostName) {
                            stw.Write(kv.Key);
                            if (kv.Value.Length == 1)
                                stw.Write(" (rank ");
                            else
                                stw.Write(" (ranks ");

                            int J = kv.Value.Length;
                            for (int j = 0; j < J; j++) {
                                stw.Write(kv.Value[j]);
                                if (j < J - 1)
                                    stw.Write(", ");
                            }
                            stw.Write(")");

                            int rest = I - i - 1;
                            if (i >= 1023 && rest >= 1) {
                                stw.Write($" ... and {rest} ,more ... ");
                                break;
                            }

                            if (i < I - 1)
                                stw.Write(", ");

                            i++;

                        }


                        stw.Flush();
                        Console.WriteLine(stw.ToString());
                    }

                }
            }
            ReadBatchModeConnectorConfig();

            System.Threading.Thread.CurrentThread.CurrentCulture = CultureInfo.InvariantCulture;

            return _MustFinalizeMPI;
        }

        /// <summary>
        /// Recursive collection of all dependencies of some assembly.
        /// </summary>
        public static IEnumerable<Assembly> GetAllAssemblies() {
            StackTrace stackTrace = new StackTrace();
            List<Assembly> allAssis = new List<Assembly>();

            // Start from entry assembly and _not_
            // - don't use typeof(T).Assembly since T might be located different assembly than the control file
            // - don't use Assembly.GetEntryAssembly() as it is undefined if called by Nunit
            // - exclude mscorlib (does not even appear on Windows, but makes problems using mono)

            for (int i = 0; i < stackTrace.FrameCount; i++) {
                Type Tuepe = stackTrace.GetFrame(i).GetMethod().DeclaringType;
                if (Tuepe != null) {
                    Assembly entryAssembly = Tuepe.Assembly;
                    GetAllAssembliesRecursive(entryAssembly, allAssis);
                }
            }

            return allAssis.Where(a => !a.FullName.StartsWith("mscorlib"));
        }

        /// <summary>
        /// Recursive collection of all dependencies of some assembly.
        /// </summary>
        /// <param name="a"></param>
        /// <param name="assiList">
        /// Output, list where all dependent assemblies are collected.
        /// </param>
        static void GetAllAssembliesRecursive(Assembly a, List<Assembly> assiList) {
            if (a.GlobalAssemblyCache)
                return;

            if (assiList.Contains(a))
                return;

            assiList.Add(a);

            foreach (var _b in a.GetReferencedAssemblies()) {
                Assembly b;
                try {
                    b = Assembly.Load(_b);
                } catch (Exception) {
                    continue;
                }

                if (b.GlobalAssemblyCache)
                    continue;
                GetAllAssembliesRecursive(b, assiList);
            }
        }

        /// <summary>
        /// parses command line arguments, parses control file, runs the
        /// application
        /// </summary>
        /// <param name="args">command line arguments</param>
        /// <param name="noControlFile"></param>
        /// <param name="ApplicationFactory">
        /// A factory that returns the application to be run.
        /// </param>
        public static void _Main(
            string[] args,
            bool noControlFile,
            Func<Application<T>> ApplicationFactory) {
#if DEBUG
            {
#else
            try {
#endif
                CultureInfo.DefaultThreadCurrentCulture = CultureInfo.InvariantCulture;
                CultureInfo.DefaultThreadCurrentUICulture = CultureInfo.InvariantCulture;

                bool _MustFinalizeMPI = InitMPI(args);
                ReadBatchModeConnectorConfig();


                // lets see if we have environment variables which override command line arguments
                // (environment variables are usually more robust w.r.t. e.g. escape characters)
                args = ArgsFromEnvironmentVars(args);


                // parse arguments
                CommandLineOptions opt = new CommandLineOptions();
                ICommandLineParser parser = new CommandLine.CommandLineParser(new CommandLineParserSettings(Console.Error));
                bool argsParseSuccess;
                if (ilPSP.Environment.MPIEnv.MPI_Rank == 0) {
                    argsParseSuccess = parser.ParseArguments(args, opt);
                    argsParseSuccess = argsParseSuccess.MPIBroadcast<bool>(0, csMPI.Raw._COMM.WORLD);
                } else {
                    argsParseSuccess = false;
                    argsParseSuccess = argsParseSuccess.MPIBroadcast<bool>(0, csMPI.Raw._COMM.WORLD);
                }

                if (!argsParseSuccess) {
                    MPI.Wrappers.csMPI.Raw.mpiFinalize();
                    _MustFinalizeMPI = false;
                    System.Environment.Exit(-1);
                }

                if (opt.ControlfilePath != null) {
                    opt.ControlfilePath = opt.ControlfilePath.Trim();
                }
                opt = opt.MPIBroadcast(0, MPI.Wrappers.csMPI.Raw._COMM.WORLD);

                // Delete old plots if requested
                if (opt.delPlt) {
                    DeleteOldPlotFiles();
                }


                // load control file
                T ctrlV2 = null;
                T[] ctrlV2_ParameterStudy = null;
                if (!noControlFile) {
                    LoadControlFile(opt.ControlfilePath, out ctrlV2, out ctrlV2_ParameterStudy);
                } else {
                    ctrlV2 = new T();
                }

                AppEntry(ApplicationFactory, opt, ctrlV2, ctrlV2_ParameterStudy);

                if (_MustFinalizeMPI)
                    FinalizeMPI();

#if DEBUG
            }
#else
            } catch (Exception e) {
                Console.Error.WriteLine(e.StackTrace);
                Console.Error.WriteLine();
                Console.Error.WriteLine();
                Console.Error.WriteLine("========================================");
                Console.Error.WriteLine("========================================");
                Console.Error.WriteLine(e.GetType().Name + ":");
                Console.Error.WriteLine(e.Message);
                Console.Error.WriteLine("========================================");
                Console.Error.WriteLine("========================================");
                Console.Error.WriteLine();
                Console.Error.Flush();
                System.Environment.Exit(-1);
            }
#endif
        }

        /// <summary>
        /// Appends specially named environment variables (BOSSS_ARG_n) as the n-th command line argument
        /// </summary>
        public static string[] ArgsFromEnvironmentVars(string[] args) {
            {
                List<string> _args = new List<string>(args);
                int ArgCounter = 0;
                while (true) {
                    string ArgOverrideName = "BOSSS_ARG_" + ArgCounter;
                    string ArgValue = System.Environment.GetEnvironmentVariable(ArgOverrideName);
                    if (ArgValue == null)
                        break;

                    System.Environment.SetEnvironmentVariable(ArgOverrideName, null); // delete the envvar
                    // many test internally call the _Main function with arguments;
                    // this would be overridden (and thus not work properly) if we don't delete the variable here and now.

                    if (ArgCounter < _args.Count) {
                        _args[ArgCounter] = ArgValue;
                    } else {
                        _args.Add(ArgValue);
                    }

                    Console.WriteLine("arg #{0} override from environment variable '{1}': {2}", ArgCounter, ArgOverrideName, ArgValue);

                    ArgCounter++;
                }
                args = _args.ToArray();
            }

            return args;
        }

        /// <summary>
        /// Loads the control object from the given file path
        /// </summary>
        /// <param name="ControlFilePath">
        /// This could be either
        ///  - the path to a cs - script, or an object file
        ///  - an instruction, starting with cs:, which refers to an internal function which generates the control object
        /// </param>
        /// <param name="ctrlV2">
        /// a single control object, in the case of a normal solver run
        /// </param>
        /// <param name="ctrlV2_ParameterStudy">
        /// a list of control objects, in the case of a parameter study
        /// </param>
        public static void LoadControlFile(string ControlFilePath, out T ctrlV2, out T[] ctrlV2_ParameterStudy) {
            ctrlV2 = null;
            ctrlV2_ParameterStudy = null;

            if (ControlFilePath.IsNullOrEmpty()) {
                throw new Exception("No control file specified.");
            }

            if (ControlFilePath.ToLower().StartsWith("cs:")) {
                // ++++++++++++++++++++++++++++++++++++++++++++++++++++
                // C#-instruction provided as argument 
                // usually redicts to some pre-compiled static function
                // ++++++++++++++++++++++++++++++++++++++++++++++++++++


                var StringwithoutPrefix = ControlFilePath.Substring(3);



                ControlObjFromCode(StringwithoutPrefix, out ctrlV2, out ctrlV2_ParameterStudy);

            } else if (ControlFilePath.ToLower().EndsWith(".cs") || ControlFilePath.ToLower().EndsWith(".bws")) {
                // +++++++++
                // C#-script
                // +++++++++
                string ctrlfileContent = "";
                if (ilPSP.Environment.MPIEnv.MPI_Rank == 0) {

                    if (ControlFilePath != null) {
                        StreamReader rd = new StreamReader(ControlFilePath);
                        // Trim trailing empty lines since they would
                        // return an empty string instead of a control object
                        ctrlfileContent = rd.ReadToEnd().TrimEnd();
                        rd.Close();
                    }

                }

                ctrlfileContent = ctrlfileContent.MPIBroadcast(0, csMPI.Raw._COMM.WORLD);
                ControlObjFromCode(ctrlfileContent, out ctrlV2, out ctrlV2_ParameterStudy);
            } else if (ControlFilePath.ToLower().EndsWith(".obj")) {
                // +++++++++++++++++++++
                // control object
                // +++++++++++++++++++++

                string JSON = File.ReadAllText(ControlFilePath);
                object controlObj = AppControl.Deserialize(JSON);//, typeof(T));
                                                                 //using (var fs = new FileStream(opt.ControlfilePath, FileMode.Open, FileAccess.Read, FileShare.Read)) {
                                                                 //    var bf = new BinaryFormatter();
                                                                 //    controlObj = bf.Deserialize(fs);
                                                                 //}

                ctrlV2 = controlObj as T;
                //Debugger.Launch();
                //if (controlObj is T) {
                //    ctrlV2 = (T)controlObj;

                //} else if (controlObj is IEnumerable<T>) {
                //    ctrlV2_ParameterStudy = ((IEnumerable<T>)controlObj).ToArray();

                //} 

                if (ctrlV2 == null) {
                    throw new ApplicationException(string.Format(
                        "Invalid control instruction: unable to cast the last result of the control file/cs-script of type {0} to type {1}",
                        controlObj.GetType().FullName,
                        typeof(T).FullName));
                }

            } else {
                throw new ArgumentException("unable to interpret: " + ControlFilePath);
            }
        }

        /// <summary>
        /// On process rank 0, deletes all plot files in the current directory
        /// </summary>
        public static void DeleteOldPlotFiles() {
            if (ilPSP.Environment.MPIEnv.MPI_Rank == 0) {
                var dir = new DirectoryInfo(Directory.GetCurrentDirectory());
                Console.Write("rm");
                foreach (var pltFile in dir.GetFiles("*.plt").Concat(dir.GetFiles("*.curve"))) {
                    Console.Write(" " + pltFile.Name);
                    pltFile.Delete();
                }
                Console.WriteLine(";");
            }
        }

        /// <summary>
        /// Loads a control object, resp. a series of control objects (in the case of a parameter study)
        /// form a C#-script.
        /// </summary>
        /// <param name="ctrlfileContent">the script.</param>
        /// <param name="ctrl">output, for a singe control object.</param>
        /// <param name="ctrl_ParameterStudy">output, for a series of control objects.</param>
        static void ControlObjFromCode(string ctrlfileContent, out T ctrl, out T[] ctrl_ParameterStudy) {
            //object controlObj = ControlObjFromCode(ctrlfileContent, typeof(T));
            AppControl.FromCode(ctrlfileContent, typeof(T), out AppControl _ctrl, out AppControl[] _ctrl_ParamStudy);

            Debug.Assert((_ctrl == null) != (_ctrl_ParamStudy == null));

            if (_ctrl != null) {
                ctrl = (T)_ctrl;

                ctrl_ParameterStudy = null;
            } else if (_ctrl_ParamStudy != null) {
                //ctrl_ParameterStudy = ((IEnumerable<T>)controlObj).ToArray();
                //foreach (var c in ctrl_ParameterStudy)
                //    c.ControlFileText = ctrlfileContent;

                ctrl_ParameterStudy = new T[_ctrl_ParamStudy.Length];
                for (int i = 0; i < ctrl_ParameterStudy.Length; i++) {
                    ctrl_ParameterStudy[i] = (T)(_ctrl_ParamStudy[i]);
                }

                ctrl = null;
            } else {
                //throw new ApplicationException(string.Format(
                //"Invalid control instruction: unable to cast the last result of the control file/cs-script of type {0} to type {1} or IEnumerable<{1}>",
                //controlObj.GetType().FullName,
                //typeof(T).FullName));
                throw new ApplicationException();
            }
        }


        private static void AppEntry(
            Func<Application<T>> ApplicationFactory,
            CommandLineOptions opt, T ctrlV2, T[] ctrlV2_ParameterStudy) {

            if (opt == null)
                throw new ArgumentNullException();

            // run application
            // ===============
            if (ctrlV2_ParameterStudy != null) {

                ParameterStudyModeV2(opt, ctrlV2_ParameterStudy, ApplicationFactory);
            } else if (ctrlV2 != null) {

                // control file overrides from command line
                // ----------------------------------------

                // load control file, parse args
                if (opt.ProjectName != null)
                    ctrlV2.ProjectName = opt.ProjectName;
                if (opt.SessionName != null)
                    ctrlV2.SessionName = opt.SessionName;

                if (opt.ImmediatePlotPeriod != null) {
                    ctrlV2.ImmediatePlotPeriod = opt.ImmediatePlotPeriod.Value;
                }
                if (opt.SuperSampling != null) {
                    ctrlV2.SuperSampling = opt.SuperSampling.Value;
                }
                if (opt.fullTracing) {
                    ctrlV2.TracingNamespaces = "*";
                }

                // ad-hoc added tags (added by command-line option)
                if (opt != null && (opt.TagsToAdd != null && opt.TagsToAdd.Length > 0)) {
                    string[] AdHocTags;
                    AdHocTags = opt.TagsToAdd.Split(new char[] { ',' }, StringSplitOptions.RemoveEmptyEntries);
                    ctrlV2.Tags.AddRange(AdHocTags);
                }


                // run app
                // -------

                using (Application<T> app = ApplicationFactory()) {
                    app.Init(ctrlV2);
                    app.RunSolverMode();
                }
            } else {
                // no control file 


                throw new ArgumentException();
            }
        }

        /// <summary>
        /// the very end of any BoSSS application.
        /// </summary>
        public static void FinalizeMPI() {
            MPI.Wrappers.csMPI.Raw.mpiFinalize();

        }

        /// <summary>
        /// Initializes the environment of the application
        /// </summary>
        /// <param name="control">
        /// control object
        /// </param>
        public virtual void Init(AppControl control) {
            if (control != null) {
                this.Control = (T)control;
            } else {
                this.Control = new T();
            }

            ReadBatchModeConnectorConfig();

            // set . as decimal separator:
            // ===========================
            CultureInfo.DefaultThreadCurrentCulture = CultureInfo.InvariantCulture;
            CultureInfo.DefaultThreadCurrentUICulture = CultureInfo.InvariantCulture;


            // set a few switches
            // ==================
            if (this.Control != null) {
                this.Control.Verify();



                if (this.Control.NoOfTimesteps >= 0) {
                    this.NoOfTimesteps = this.Control.NoOfTimesteps;
                }

                if (this.Control.Endtime >= 0) {
                    this.EndTime = this.Control.Endtime;
                }

                if (this.Control.saveperiod > 0) {
                    this.SavePeriod = this.Control.saveperiod;
                }

                if (this.Control.rollingSaves == true) {
                    this.RollingSave = this.Control.rollingSaves;
                }
            }
        }

        /// <summary>
        /// Size of the MPI world communicator
        /// </summary>
        public int MPISize {
            get {
                int size;
                csMPI.Raw.Comm_Size(csMPI.Raw._COMM.WORLD, out size);
                return size;
            }
        }


        /// <summary>
        /// rank of this process within the MPI world communicator
        /// </summary>
        public int MPIRank {
            get {
                int rank;
                csMPI.Raw.Comm_Rank(csMPI.Raw._COMM.WORLD, out rank);
                return rank;
            }
        }

        /// <summary>
        /// Prints a text summary of the control object to <paramref name="txt"/>.
        /// </summary>
        static void PrintObject(TextWriter txt, object obj, string spaces = "  ") {
            if (obj == null)
                txt.WriteLine(" null;");

            if (spaces.Length > 20)
                return;

            string desc = obj.ToString();
            desc = desc.Replace(txt.NewLine, txt.NewLine + "//" + spaces + "     ");
            txt.WriteLine(desc);

            Type objT = obj.GetType();
            if (objT.IsPrimitive || objT == typeof(string)) {
                return;
            }

            if (objT.IsSubclassOf(typeof(System.Delegate))) {
                return;
            }


            if (obj is System.Collections.IEnumerable) {
                System.Collections.IEnumerable objEnu = (System.Collections.IEnumerable)obj;
                int cnt = 0;
                foreach (var objE in objEnu) {
                    txt.Write("//" + spaces + "   ");
                    txt.Write("[{0}]: ", cnt);
                    cnt++;
                    PrintObject(txt, objE, spaces + "      ");
                }
                return;
            }

            BindingFlags biFlags = BindingFlags.FlattenHierarchy | BindingFlags.Instance | BindingFlags.Public | BindingFlags.GetProperty;

            PropertyInfo[] PIs = objT.GetProperties(biFlags);
            foreach (var pi in PIs) {
                object piVal = pi.GetValue(obj, biFlags, null, null, null);
                txt.Write("//");
                txt.Write(spaces);
                txt.Write(pi.Name);
                txt.Write(": ");

                if (objT.IsSubclassOf(typeof(AppControl)) && pi.Name == "ControlFileText") {
                    txt.WriteLine("...");
                    //txt.Write("//");
                    //txt.Write(spaces);
                } else {
                    if (piVal != null) {
                        PrintObject(txt, piVal, spaces + "  ");
                    } else {
                        txt.WriteLine(" null;");
                    }
                }
            }

            FieldInfo[] FIs = objT.GetFields(biFlags);
            foreach (var fi in FIs) {
                object fiVal = fi.GetValue(obj);
                txt.Write("//");
                txt.Write(spaces);
                txt.Write(fi.Name);
                txt.Write(": ");
                if (fiVal != null) {
                    PrintObject(txt, fiVal, spaces + "  ");
                } else {
                    txt.WriteLine(" null;");
                }
            }
        }


        static private bool TestSerializibility(object o) {
            try {
                using (var ms = new MemoryStream()) {
                    ms.Position = 0;


                    JsonSerializer formi = new JsonSerializer() {
                        NullValueHandling = NullValueHandling.Ignore,
                        TypeNameHandling = TypeNameHandling.Auto,
                        ConstructorHandling = ConstructorHandling.AllowNonPublicDefaultConstructor,
                        ReferenceLoopHandling = ReferenceLoopHandling.Ignore

                    };

                    JsonWriter jWrt = new JsonTextWriter(new StreamWriter(ms));
                    formi.Serialize(jWrt, o);
                    jWrt.Flush();

                    ms.Position = 0;
                    JsonReader jRed = new JsonTextReader(new StreamReader(ms));
                    object backAgain = formi.Deserialize(jRed, o.GetType());

                    return (o.Equals(backAgain));
                }
            } catch (Exception) {
                return false;
            }
        }


        /// <summary>
        /// Generates key/value pairs from control objects to identify sessions.
        /// </summary>
        public static void FindKeys(IDictionary<string, object> Keys, AppControl ctrl) {

            foreach (var fldOpt in ctrl.FieldOptions) {
                string KeyName = "DGdegree:" + fldOpt.Key;
                int FldDeg = fldOpt.Value.Degree;

                if (!Keys.ContainsKey(KeyName))
                    Keys.Add(KeyName, FldDeg);
            }

            foreach (var bc in ctrl.BoundaryValues) {
                string EdgeTagName = bc.Key;
                AppControl.BoundaryValueCollection bcCol = bc.Value;
                string bcType = bcCol.type;
                string KeyName = "Bndtype:" + EdgeTagName;

                if (bcType == null)
                    bcType = "auto:" + EdgeTagName;

                if (!Keys.ContainsKey(KeyName))
                    Keys.Add(KeyName, bcType);
            }

            if (ctrl.Paramstudy_CaseIdentification != null) {
                foreach (var kv in ctrl.Paramstudy_CaseIdentification) {
                    string name = kv.Item1;
                    object value = kv.Item2;

                    name = "id:" + name;
                    if (!Keys.ContainsKey(name) && TestSerializibility(value))
                        Keys.Add(name, value);
                }
            }

            FindKeysRecursive(Keys, ctrl, 0, "");

            foreach (string k in Keys.Keys.ToArray()) {
                if (Keys[k] == null)
                    Keys.Remove(k);
            }
        }

        /// <summary>
        /// Generates key/value pairs to identify sessions.
        /// </summary>
        static void FindKeysRecursive(IDictionary<string, object> Keys, object obj, int RecursionDepth, string KeyName = "") {
            if (obj == null)
                return;

            if (RecursionDepth > 20)
                return;

            Type objT = obj.GetType();
            if ((objT.IsPrimitive || objT.IsEnum || objT == typeof(string))) {
                if (!Keys.ContainsKey(KeyName) && TestSerializibility(obj))
                    Keys.Add(KeyName, obj);
                return;
            }

            if (objT.IsSubclassOf(typeof(System.Delegate))) {
                // unable to log delegates
                return;
            }


            if (obj is System.Collections.IEnumerable) {
                System.Collections.IEnumerable objEnu = (System.Collections.IEnumerable)obj;
                int cnt = 0;
                foreach (var objE in objEnu) {
                    //txt.Write("//" + spaces + "   ");
                    //txt.Write("[{0}]: ", cnt);
                    //cnt++;
                    //PrintObject(txt, objE, spaces + "      ");
                    string KeyNameIdx = KeyName + "[" + cnt + "]";
                    FindKeysRecursive(Keys, objE, RecursionDepth + 1, KeyNameIdx);
                    cnt++;
                }
                return;
            }

            BindingFlags biFlags = BindingFlags.FlattenHierarchy | BindingFlags.Instance | BindingFlags.Public | BindingFlags.GetProperty;

            MemberInfo[] PIs = objT.GetProperties(biFlags);
            MemberInfo[] FIs = objT.GetFields(biFlags);

            foreach (MemberInfo mi in ArrayTools.Cat(PIs, FIs)) {
                object Val;
                if (mi is PropertyInfo) {
                    PropertyInfo pi = ((PropertyInfo)mi);
                    if (!pi.CanRead)
                        continue;
                    if (pi.GetIndexParameters() != null && pi.GetIndexParameters().Length > 0)
                        // no suport for indexed properties.
                        continue;

                    //pi.GetIndexParameters
                    try {
                        Val = pi.GetValue(obj, biFlags, null, null, null);
                    } catch (TargetInvocationException) {
                        Val = null;
                    }
                } else if (mi is FieldInfo) {
                    Val = ((FieldInfo)mi).GetValue(obj);
                } else {
                    continue;
                }
                if (objT.IsSubclassOf(typeof(AppControl)) &&
                    (mi.Name == "ControlFileText"
                    || mi.Name == "DbPath"
                    || mi.Name == "Paramstudy_CaseIdentification"
                    || mi.Name == "ProjectDescription"
                    || mi.Name == "Tags"
                    || mi.Name == "FieldOptions"
                    || mi.Name == "InitialValues"
                    || mi.Name == "BoundaryValues"
                    || mi.Name == "InitialValues_Evaluators")) {


                    // these guys are filtered...

                } else {
                    if (Val != null) {
                        string txt;
                        if (KeyName.Length <= 0)
                            txt = mi.Name;
                        else
                            txt = KeyName + "." + mi.Name;
                        FindKeysRecursive(Keys, Val, RecursionDepth + 1, txt);

                        //PrintObject(txt, piVal, spaces + "  ");
                    } else {
                        //txt.WriteLine(" null;");
                    }
                }
            }
        }


        /// <summary>
        /// Sets up the environment for the current run of the application.
        /// Depending on whether IO is active, this includes the following
        /// steps
        /// <list type="number">
        ///     <item>Opening a database <see cref="GetDatabase"/></item>
        ///     <item>Loading a grid via <see cref="CreateOrLoadGrid"/></item>
        ///     <item>Initializing <see cref="GridData"/></item>
        ///     <item>Creating fields via <see cref="CreateFields"/></item>
        ///     <item>
        ///     Loading the query handler via <see cref="QueryHandlerFactory"/>
        ///     </item>
        /// </list>
        /// </summary>
        protected void SetUpEnvironment() {
            // init database
            // =============

            m_Database = GetDatabase();

            if (this.Control != null) {
                this.passiveIo = !this.Control.savetodb;
                if (this.DatabaseDriver.FsDriver is NullFileSystemDriver)
                    this.passiveIo = true;

                if (this.Control.TracingNamespaces == null) {
                    Tracer.NamespacesToLog = new string[0];
                } else {
                    var NamespacesToLog = this.Control.TracingNamespaces.Split(new char[] { ',', ' ', '\n', '\t', '\r' }, StringSplitOptions.RemoveEmptyEntries);

                    if (NamespacesToLog.Any(s => s.Equals("*"))) {
                        Tracer.NamespacesToLog = new string[] { "" };
                    } else {
                        Tracer.NamespacesToLog = NamespacesToLog;
                    }
                }
            } else {
                this.passiveIo = true;
            }
            csMPI.Raw.Barrier(csMPI.Raw._COMM.WORLD);
            if (!passiveIo) {
                CurrentSessionInfo = m_Database.Controller.DBDriver.CreateNewSession(m_Database);

                if (this.Control != null) {
                    CurrentSessionInfo.Name = String.IsNullOrWhiteSpace(this.Control.SessionName) ? "empty-session-name" : this.Control.SessionName;
                    CurrentSessionInfo.ProjectName = String.IsNullOrWhiteSpace(this.Control.ProjectName) ? "empty-project-name" : this.Control.ProjectName;

                    CurrentSessionInfo.Description = this.Control.ProjectDescription;

                    if (this.Control.ProjectName != null)
                        CurrentSessionInfo.KeysAndQueries.Add(PROJECTNAME_KEY, this.Control.ProjectName);
                    if (this.Control.SessionName != null)
                        CurrentSessionInfo.KeysAndQueries.Add(SESSIONNAME_KEY, this.Control.SessionName);
                }

                //System.Environment.CurrentDirectory
                //this.GetType().Assembly.Location

                //TODO: tags, projectname, ...
            } else {
                CurrentSessionInfo = new SessionInfo(Guid.Empty, this.m_Database);
            }
            InitCurrentSessionInfo();
            {
                var tags = CurrentSessionInfo.Tags.ToList();
                tags.Add(SessionInfo.NOT_TERMINATED_TAG);
                CurrentSessionInfo.Tags = tags;
            }

            this.DatabaseDriver.InitTraceFile(CurrentSessionInfo);
            using (var ht = new FuncTrace()) {
                // create or load grid
                //====================

                Grid = CreateOrLoadGrid();
                if (Grid == null) {
                    throw new ApplicationException("No grid loaded through CreateOrLoadGrid");
                }


                //// Make sure grid guid is accessible even if the user has some
                //// custom handling of the grid loading
                //if (m_control != null && !passiveIo && m_control.confBase.Grid.Equals(Guid.Empty)) {
                //    this.Control.confBase.Grid = Grid.GridGuid;
                //}

                bool DoDbLogging = !passiveIo
                    && this.Control != null
                    && MPIRank == 0
                    && DatabaseDriver != null
                    && (!this.CurrentSessionInfo.ID.Equals(Guid.Empty));
                if (DoDbLogging && this.Control != null) {
                    //TextWriter tw = DatabaseDriver.FsDriver.GetNewLog("Control", this.CurrentSessionInfo.ID);
                    //if (this.Control.ControlFileText != null)
                    //    tw.WriteLine(this.Control.ControlFileText);
                    //else
                    //    tw.WriteLine("// (no string representation of control object available.)");
                    //tw.WriteLine();
                    //tw.WriteLine("///////////////////////////////////////////");
                    //tw.WriteLine("// SUMMARY");
                    //tw.WriteLine("///////////////////////////////////////////");
                    //tw.Write("//");
                    //try {
                    //    PrintObject(tw, this.Control, "  ");
                    //} catch (Exception exc) {
                    //    tw.Flush();
                    //    tw.WriteLine("//" + exc.GetType().FullName + ": '" + exc.Message);
                    //}
                    //tw.Close();

                    if (this.Control.GeneratedFromCode) {
                        using (var tw = DatabaseDriver.FsDriver.GetNewLog("Control-script", this.CurrentSessionInfo.ID)) {
                            tw.WriteLine("//" + this.Control.GetType().AssemblyQualifiedName);
                            tw.Write(this.Control.ControlFileText);
                            tw.Close();
                        }
                    } else {
                        using (var tw = DatabaseDriver.FsDriver.GetNewLog("Control-obj", this.CurrentSessionInfo.ID)) {
                            tw.Write(this.Control.Serialize());
                            tw.Close();
                        }
                    }



                    Dictionary<string, object> KV = new Dictionary<string, object>();
                    FindKeys(KV, this.Control);

                    foreach (var kv in KV) {
                        try {
                            if (!this.CurrentSessionInfo.KeysAndQueries.ContainsKey(kv.Key))
                                this.CurrentSessionInfo.KeysAndQueries.Add(kv.Key, kv.Value);
                        } catch (Exception e) {
                            Console.WriteLine("Exception " + e.GetType().Name + " during logging of key/value [" + kv.Key + "," + kv.Value + "].");
                        }

                    }
                }

                // Basic session init
                if (DatabaseDriver != null) {
                    string DBpath = this.CurrentSessionInfo.Database.Path;
                    if (DBpath.Length <= 0)
                        DBpath = "EMPTY";
                    if (DBpath == null)
                        DBpath = "NULL";
                    if (DatabaseDriver.MyRank == 0) {
                        Console.WriteLine("Session ID: {0}, DB path: '{1}'.", this.CurrentSessionInfo.ID.ToString(), DBpath);
                    }
                } else {
                    Console.WriteLine("IO deactivated.");
                }

                // kernel setup
                //====================
                //RedistributeGrid();

                {
                    Grid.Redistribute(DatabaseDriver, Control.GridPartType, Control.GridPartOptions);
                    if (!passiveIo && !DatabaseDriver.GridExists(Grid.ID)) {

                        DatabaseDriver.SaveGrid(this.Grid, this.m_Database);
                        //DatabaseDriver.SaveGridIfUnique(ref _grid, out GridReplaced, this.m_Database);
                    }


                    if (this.Control == null || this.Control.NoOfMultigridLevels > 0) {
                        this.MultigridSequence = CoarseningAlgorithms.CreateSequence(this.GridData, MaxDepth: (this.Control != null ? this.Control.NoOfMultigridLevels : 1));
                    } else {
                        this.MultigridSequence = new AggregationGridData[0];
                    }
                }


                csMPI.Raw.Barrier(csMPI.Raw._COMM.WORLD);

                if (this.CurrentSessionInfo != null) {
                    if (!this.CurrentSessionInfo.KeysAndQueries.ContainsKey("Grid:NoOfCells"))
                        this.CurrentSessionInfo.KeysAndQueries.Add("Grid:NoOfCells", Grid.NumberOfCells);
                    if (!this.CurrentSessionInfo.KeysAndQueries.ContainsKey("Grid:SpatialDimension"))
                        this.CurrentSessionInfo.KeysAndQueries.Add("Grid:SpatialDimension", GridData.SpatialDimension);

                    try //ToDo
                    {
                        if (!this.CurrentSessionInfo.KeysAndQueries.ContainsKey("Grid:hMax"))
                            this.CurrentSessionInfo.KeysAndQueries.Add("Grid:hMax", ((GridData)GridData).Cells.h_maxGlobal);
                        if (!this.CurrentSessionInfo.KeysAndQueries.ContainsKey("Grid:hMin"))
                            this.CurrentSessionInfo.KeysAndQueries.Add("Grid:hMin", ((GridData)GridData).Cells.h_minGlobal);
                    } catch (InvalidCastException e) {
                        Console.WriteLine("Error: Could not log everything.\n {0}", e);
                    }
                }

                // initialize solver residual logger
                m_ResLogger = new ResidualLogger(this.MPIRank, this.DatabaseDriver, this.CurrentSessionInfo.ID);

                // Make sure everything that is loaded from disk uses this grid
                // data object (if it corresponds to the same grid)
                m_Database.Controller.AddGridInitializationContext(GridData);

                // create fields
                //=============
                csMPI.Raw.Barrier(csMPI.Raw._COMM.WORLD);
                if (this.Control != null) {
                    InitFromAttributes.CreateFieldsAuto(
                        this, GridData, this.Control.FieldOptions, this.Control.CutCellQuadratureType, this.m_IOFields, this.m_RegisteredFields);
                }
                CreateFields(); // full user control                

                // load queries from control file
                //========================
                m_queryHandler = QueryHandlerFactory();

                if (this.Control != null && this.Control.Queries != null) {
                    foreach (var queryIdPair in this.Control.Queries) {
                        m_queryHandler.AddQuery(queryIdPair.Key, queryIdPair.Value);
                    }
                }
                //this.QueryHandler.ValueQuery("UsedNoOfMultigridLevels", this.MultigridSequence.Length, true);

                //save session information
                //========================
                if (DatabaseDriver.FsDriver != null
                    && !this.CurrentSessionInfo.ID.Equals(Guid.Empty)) {
                    this.CurrentSessionInfo.Save();
                }
            }
        }

        /// <summary>
        /// Information about the currently active session.
        /// </summary>
        public SessionInfo CurrentSessionInfo {
            get;
            private set;
        }

        /// <summary>
        /// Initializes <see cref="CurrentSessionInfo"/>
        /// </summary>
        private void InitCurrentSessionInfo() {
            if (MPIRank == 0) {
                // set info that comes from the user
                if (this.Control != null) {
                    CurrentSessionInfo.Description = this.Control.ProjectDescription;
                    CurrentSessionInfo.Tags = this.Control.Tags.ToArray();
                }

                // set master git commit
                //CurrentSessionInfo.MasterGitCommit = Properties.Resources.MasterGitCommit;
                CurrentSessionInfo.MasterGitCommit = ((AssemblyInformationalVersionAttribute)Assembly
                  .GetAssembly(typeof(BoSSS.Solution.Application))
                  .GetCustomAttributes(typeof(AssemblyInformationalVersionAttribute), false)[0])
                  .InformationalVersion;

                // set deploy directory path
                string path = typeof(BoSSS.Solution.Application).Assembly.Location;
                string outpath = path.Substring(0, path.Length - "BoSSS.Solution.dll".Length - 1); // skip "\BoSSS.Solution.dll" at end of path

                CurrentSessionInfo.DeployPath = outpath;

                // set computeNode - names:
                CurrentSessionInfo.ComputeNodeNames.Clear();
                CurrentSessionInfo.ComputeNodeNames.AddRange(ilPSP.Environment.MPIEnv.HostnameForRank);

                // save
                this.CurrentSessionInfo.Save();
            }
        }

        /// <summary>
        /// Returns a "lightweight" object that stores information about the
        /// current database. Override this method to create a different type
        /// of database; Especially, if you want to use IO but don't use the
        /// control file, you must override this method to return a valid
        /// <see cref="IDatabaseInfo"/>;
        /// </summary>
        /// <returns></returns>
        protected virtual IDatabaseInfo GetDatabase() {
            if (this.Control == null || (this.Control.DbPath.IsNullOrEmpty() && (this.Control.AlternateDbPaths == null || this.Control.AlternateDbPaths.Length <= 0))) {
                return NullDatabaseInfo.Instance;
            } else {
                return DatabaseInfo.Open(this.Control.DbPath, this.Control.AlternateDbPaths);
            }
        }


        /// <summary>
        /// Optional interface tracker if XDG is used.
        /// </summary>
        public LevelSetTracker LsTrk {
            get;
            protected set;
        }

        /// <summary>
        /// Extended grid information.
        /// </summary>
        public IGridData GridData {
            get {
                return Grid.iGridData;
            }
        }

        /// <summary>
        /// Multigrid levels, sorted from fine to coarse, i.e. the 0-th entry contains the finest grid.
        /// The number of levels is controlled by <see cref="Control.LinearSolverConfig.NoOfMultigridLevels"/>.
        /// </summary>
        public AggregationGridData[] MultigridSequence {
            get;
            private set;
        }

        /// <summary>
        /// BoSSS grid.
        /// </summary>
        public IGrid Grid {
            get;
            private set;
        }

        ///// <summary>
        ///// Provisional alternative grid;
        ///// </summary>
        //protected AggregationGrid AggGrid;


        /// <summary>
        /// <see cref="DatabaseDriver"/>
        /// </summary>
        private IDatabaseInfo m_Database;

        /// <summary>
        /// interface to the database driver
        /// </summary>
        public IDatabaseDriver DatabaseDriver {
            get {
                if (m_Database == null) {
                    return null;
                } else {
                    return m_Database.Controller.DBDriver;
                }
            }
        }

        /// <summary>
        /// use this method to either create a grid or to load a grid from
        /// the IO system (See <see cref="IDatabaseDriver"/>);
        /// </summary>
        protected virtual IGrid CreateOrLoadGrid() {
            using (var ht = new FuncTrace()) {

                if (this.Control != null) {
                    if (this.Control.GridFunc != null && this.Control.GridGuid != Guid.Empty)
                        throw new ApplicationException("Control object error: 'AppControl.GridFunc' and 'AppControl.GridGuid' are exclusive, cannot be unequal null at the same time.");
                    if (this.Control.GridFunc != null && this.Control.RestartInfo != null)
                        throw new ApplicationException("Control object error: 'AppControl.GridFunc' and 'AppControl.RestartInfo' are exclusive, cannot be unequal null at the same time.");
                    if (this.Control.GridFunc == null && this.Control.GridGuid == Guid.Empty && this.Control.RestartInfo == null)
                        throw new ApplicationException("Control object error: No grid specified -- either 'AppControl.GridFunc' or 'AppControl.GridGuid' or 'AppControl.RestartInfo' must be specified.");

                    if (this.Control.RestartInfo != null) {
                        // +++++++++++++++++++++++++++++++++++++++++++
                        // restart - use grid guid from last time-step
                        // +++++++++++++++++++++++++++++++++++++++++++

                        ISessionInfo session = m_Database.Controller.GetSessionInfo(this.Control.RestartInfo.Item1);
                        TimestepNumber timestep = this.Control.RestartInfo.Item2;
                        ITimestepInfo tsi_toLoad;
                        if (timestep == null || timestep.MajorNumber < 0) {
                            tsi_toLoad = session.Timesteps.OrderBy(tsi => tsi.PhysicalTime).Last();
                        } else {
                            tsi_toLoad = session.Timesteps.Single(t => t.TimeStepNumber.Equals(timestep));
                        }

                        if (this.Control.GridGuid != null && this.Control.GridGuid != default(Guid) && this.Control.GridGuid != Guid.Empty) {
                            if (this.Control.GridGuid != tsi_toLoad.GridID)
                                throw new ArgumentException($"Grid Guid mismatch for restart: 'Control.GridGuid' is set to {this.Control.GridGuid}, but grid for restart-timestep has id {tsi_toLoad.GridID}.");
                        }


                        var _Grid = DatabaseDriver.LoadGrid(tsi_toLoad.GridID, m_Database);

                        if (_Grid is GridCommons) {
                            GridCommons __Grid = (GridCommons)_Grid;
                            foreach (string oldBndy in this.Control.BoundaryValueChanges.Keys) {
                                int bndyInd = __Grid.EdgeTagNames.Values.FirstIndexWhere(bndyVal => bndyVal.Equals(oldBndy, StringComparison.InvariantCultureIgnoreCase));
                                if (bndyInd > -1) {
                                    __Grid.EdgeTagNames[__Grid.EdgeTagNames.Keys.ElementAt(bndyInd)] = this.Control.BoundaryValueChanges[oldBndy];
                                } else {
                                    throw new ArgumentException("Boundary " + oldBndy + " is not found in EdgeTagNames of the loaded Grid");
                                }
                            }
                        }

                        ht.LogMemoryStat();
                        return _Grid;
                    } else if (this.Control.GridGuid != null && this.Control.GridGuid != default(Guid)) {
                        // ++++++++++++++++++++
                        // load grid by GridID
                        // ++++++++++++++++++++
                        var _Grid = DatabaseDriver.LoadGrid(this.Control.GridGuid, m_Database);
                        ht.LogMemoryStat();
                        return _Grid;

                    } else if (this.Control.GridFunc != null) {
                        // ++++++++++++++++++++++++++++
                        // use grid-generating function
                        // ++++++++++++++++++++++++++++
                        var g = this.Control.GridFunc();
                        return g;
                    } else {
                        throw new ApplicationException("Unable to create grid from control object. 'AppControl.GridFunc' and 'AppControl.GridGuid' and 'AppControl.RestartInfo' are all null.");
                    }
                }

                throw new ApplicationException("No control object was given -- cannot load grid, you must override this method.");
            }
        }


        /// <summary>
        /// Adds some DG field to <see cref="m_RegisteredFields"/> and, optionally, to <see cref="m_IOFields"/>.
        /// </summary>
        public void RegisterField(DGField f, IOListOption ioOpt = IOListOption.ControlFileDetermined) {
            foreach (var _f in this.m_RegisteredFields)
                if (object.ReferenceEquals(_f, f))
                    return;

            this.m_RegisteredFields.Add(f);

            IDictionary<string, FieldOpts> FieldOptions = null;
            if (this.Control != null) {
                FieldOptions = this.Control.FieldOptions;
            }

            //FieldOpts fopts;
            //bool isSpec = FieldOptions.TryGetValue(f.Identification, out fopts);
            FieldOpts fopts = FieldOptions.Where(kv => kv.Key.WildcardMatch(f.Identification)).SingleOrDefault().Value;

            if (fopts != null) {
                if (ioOpt == IOListOption.Always && fopts.SaveToDB == FieldOpts.SaveToDBOpt.FALSE)
                    throw new ApplicationException("IO for field '" + f.Identification + "' cannot be turned OFF, i.e. 'SaveToDB==false' is illegal.");
                if (ioOpt == IOListOption.Never && fopts.SaveToDB == FieldOpts.SaveToDBOpt.TRUE)
                    throw new ApplicationException("IO for field '" + f.Identification + "' cannot be turned ON, i.e. 'SaveToDB==true' is illegal");

                if (ioOpt == IOListOption.Always || fopts.SaveToDB == FieldOpts.SaveToDBOpt.TRUE)
                    IOFields.Add(f);

            } else {
                if (ioOpt == IOListOption.Always)
                    IOFields.Add(f);
            }

        }

        /// <summary>
        /// Adds some DG fields to <see cref="m_RegisteredFields"/> and, optionally, to <see cref="m_IOFields"/>.
        /// </summary>
        public void RegisterField(IEnumerable<DGField> Lf, IOListOption ioOpt = IOListOption.ControlFileDetermined) {
            foreach (DGField f in Lf)
                RegisterField(f, ioOpt);
        }


        /// <summary>
        /// all DG fields that were decorated by an <see cref="InstantiateFromControlFileAttribute"/>.
        /// </summary>
        protected ICollection<DGField> m_RegisteredFields = new List<DGField>();

        /// <summary>
        /// see <see cref="IOFields"/>
        /// </summary>        
        protected ICollection<DGField> m_IOFields = new List<DGField>();

        /// <summary>
        /// All fields, for which IO should be performed by
        /// <see cref="SaveToDatabase"/> and <see cref="RestartFromDatabase"/>
        /// should be put into this collection; Also, the
        /// <see cref="SetInitial"/>-method takes into account only fields
        /// listed in this collection; that can happen during the
        /// <see cref="CreateFields"/>-call;
        /// </summary>
        public ICollection<DGField> IOFields {
            get {
                return m_IOFields;
            }
        }

        /// <summary>
        /// creates the <see cref="TimestepInfo"/> object that will be saved during <see cref="SaveToDatabase"/>;
        /// override this method to add user-data to a time-step
        /// </summary>
        /// <param name="t">
        /// time value which will be associated with the field
        /// </param>
        /// <param name="timestepno">time-step number</param>
        protected virtual TimestepInfo GetCurrentTimestepInfo(TimestepNumber timestepno, double t) {
            return new TimestepInfo(t, this.CurrentSessionInfo, timestepno, this.IOFields);
        }

        /// <summary>
        /// If data logging is turned on, saves all fields in
        /// <see cref="m_IOFields"/> to the database 
        /// </summary>
        /// <param name="t">
        /// time value which will be associated with the field
        /// </param>
        /// <param name="timestepno">time-step number</param>
        protected virtual ITimestepInfo SaveToDatabase(TimestepNumber timestepno, double t) {
            using (var ht = new FuncTrace()) {

                if (DatabaseDriver.FsDriver == null)
                    return null;
                if (this.CurrentSessionInfo.ID.Equals(Guid.Empty))
                    return null;

                TimestepInfo tsi = GetCurrentTimestepInfo(timestepno, t);
                //Exception e = null;
                try {
                    this.DatabaseDriver.SaveTimestep(tsi);
                } catch (Exception ee) {
                    Console.Error.WriteLine(ee.GetType().Name + " on rank " + this.MPIRank + " saving time-step " + timestepno + ": " + ee.Message);
                    Console.Error.WriteLine(ee.StackTrace);
                    //tsi = null;
                    //e = ee;

                    if (ContinueOnIOError) {
                        Console.WriteLine("Ignoring IO error: " + DateTime.Now);

                    } else {
                        throw ee;
                    }

                    tsi = null;
                }

                // e.ExceptionBcast();
                csMPI.Raw.Barrier(csMPI.Raw._COMM.WORLD);

                return tsi;
            }
        }

        /// <summary>
        /// Calculation is not stopped if an I/O exception is thrown in <see cref="SaveToDatabase(TimestepNumber, double)"/>,
        /// see also <see cref="AppControl.ContinueOnIoError"/>.
        /// </summary>
        protected virtual bool ContinueOnIOError {
            get {
                if (this.Control != null)
                    return this.Control.ContinueOnIoError;
                else
                    return true;
            }
        }


        /// <summary>
        /// Loads all fields in <see cref="m_IOFields"/> from the database
        /// using the given <paramref name="sessionToLoad"/> at time-step
        /// <paramref name="timestep"/>
        /// </summary>
        /// <param name="sessionToLoad">
        /// The GUID of the session to be loaded
        /// </param>
        /// <param name="timestep">
        /// The time-step within the session to be loaded. If negative, the
        /// latest available time-step will be taken.
        /// </param>
        /// <param name="time">
        /// On exit, contains the physical time represented by the time-step
        /// </param>
        /// <returns>
        /// Returns the actual time-step loaded (which may not be known in
        /// advance if <paramref name="timestep"/> is negative)
        /// </returns>
        protected virtual TimestepNumber RestartFromDatabase(out double time) {
            using (var tr = new FuncTrace()) {

                // obtain session timesteps:
                var sessionToLoad = this.Control.RestartInfo.Item1;
                ISessionInfo session = m_Database.Controller.GetSessionInfo(sessionToLoad);
                var all_ts = session.Timesteps;

                // find timestep to load
                Guid tsi_toLoad_ID;
                tsi_toLoad_ID = GetRestartTimestepID();
                ITimestepInfo tsi_toLoad = all_ts.Single(t => t.ID.Equals(tsi_toLoad_ID));

                time = tsi_toLoad.PhysicalTime;

                if (tsi_toLoad is BoSSS.Foundation.IO.TimestepProxy tp) {
                    var tsiI = tp.GetInternal() as TimestepInfo;
                    if (tsiI != null) {
                        OnRestartTimestepInfo(tsiI);
                    }
                }

                DatabaseDriver.LoadFieldData(tsi_toLoad, ((GridData)(this.GridData)), this.IOFields);

                // return
                return tsi_toLoad.TimeStepNumber;
            }
        }

        /// <summary>
        /// called on a restart, after the <see cref="TimestepInfo"/> is loaded from database.
        /// </summary>
        protected virtual void OnRestartTimestepInfo(TimestepInfo tsi) {

        }

        /// <summary>
        /// Returns, in the case of a restart (<see cref="AppControl.RestartInfo"/>), the ID of the time-step to restart.
        /// </summary>
        protected Guid GetRestartTimestepID() {
            var sessionToLoad = this.Control.RestartInfo.Item1;
            var timestep = this.Control.RestartInfo.Item2;

            ISessionInfo session = m_Database.Controller.GetSessionInfo(sessionToLoad);
            var all_ts = session.Timesteps;

            Guid tsi_toLoad_ID;
            if (timestep == null || timestep.MajorNumber < 0) {
                tsi_toLoad_ID = all_ts.OrderBy(tsi => tsi.PhysicalTime).Last().ID;
            } else {
                tsi_toLoad_ID = all_ts.Single(t => t.TimeStepNumber.Equals(timestep)).ID;
            }

            return tsi_toLoad_ID;
        }

        /// <summary>
        /// override this method to create fields, if the decoration with
        /// <see cref="InstantiateFromControlFileAttribute"/>-attributes is not
        /// sufficient.
        /// </summary>
        protected virtual void CreateFields() {
        }

        /// <summary>
        /// override this method to create Equations
        /// and Solvers, time-steppers, ...
        /// </summary>
        /// <param name="L">
        /// If restarted after dynamic load balancing, the respective data.
        /// </param>
        protected abstract void CreateEquationsAndSolvers(GridUpdateDataVaultBase L);


        /// <summary>
        /// sets initial values as defined in the control file. Override this
        /// method to set initial values for the fields;
        /// </summary>
        protected virtual void SetInitial() {
            using (var tr = new FuncTrace()) {
                this.QueryResultTable.UpdateKey("Timestep", ((int)0));

                if (this.Control == null) {
                    tr.Info("no control - file loaded; don't do anything;");
                    return;
                }

                var relevantFields = m_RegisteredFields.Union(
                    m_IOFields, ReferenceComparer.Instance).ToArray();

                foreach (var f in relevantFields) {
                    if (f is XDGField) {
                        var xdgf = (XDGField)f;
                        if (!object.ReferenceEquals(xdgf.Basis.Tracker, this.LsTrk))
                            throw new ApplicationException("XDG is defined against unknown level-set tracker!");
                    }
                }


                // pass 1: single phase fields
                // ===========================

                var Pass2_Evaluators = new Dictionary<string, ScalarFunction>();
                foreach (var val in this.Control.InitialValues_EvaluatorsVec) {
                    string DesiredFieldName = val.Key;
                    //ScalarFunction Function = Utils.NonVectorizedScalarFunction.Vectorize(val.Value);
                    ScalarFunction Function = val.Value;

                    bool found = false;
                    foreach (DGField f in relevantFields) {
                        if (f.Identification.Equals(DesiredFieldName)) {
                            tr.Info("projecting field \"" + f.Identification + "\"");
                            f.ProjectField(Function);
                            found = true;
                            break;
                        } else {

                            // now, the XDG hack:
                            var NameAndSpc = DesiredFieldName.Split(new string[] { "#" }, StringSplitOptions.RemoveEmptyEntries);
                            if (NameAndSpc.Length == 2 && f.Identification.Equals(NameAndSpc[0])) {
                                tr.Info("projecting XDG-field \"" + f.Identification + "\"");
                                string spc = NameAndSpc[1];
                                var xdgf = (XDGField)f;
                                //var SpeciesOnlyField = xdgf.GetSpeciesShadowField(spc);
                                //SpeciesOnlyField.ProjectField(Function);

                                Pass2_Evaluators.Add(val.Key, val.Value);

                                found = true;
                                break;
                            }
                        }
                    }

                    if (!found) {
                        throw new ApplicationException(
                            "initial value specified for a field named \"" + DesiredFieldName +
                            "\", but no field with that identification exists in context.");
                    }
                }

                // pass 2: XDG fields (after tracker update)
                // =========================================
                if (Pass2_Evaluators.Count > 0) {
                    LsTrk.UpdateTracker();
                    LsTrk.PushStacks();

                    foreach (var val in Pass2_Evaluators) {
                        string DesiredFieldName = val.Key;
                        //ScalarFunction Function = Utils.NonVectorizedScalarFunction.Vectorize(val.Value);
                        ScalarFunction Function = val.Value;

                        bool found = false;
                        foreach (DGField f in relevantFields) {
                            if (f.Identification.Equals(DesiredFieldName)) {
                                throw new ApplicationException();
                            } else {

                                // now, the XDG hack:
                                var NameAndSpc = DesiredFieldName.Split(new string[] { "#" }, StringSplitOptions.RemoveEmptyEntries);
                                if (NameAndSpc.Length == 2 && f.Identification.Equals(NameAndSpc[0])) {
                                    tr.Info("projecting XDG-field \"" + f.Identification + "\"");
                                    string spc = NameAndSpc[1];
                                    var xdgf = (XDGField)f;
                                    var SpeciesOnlyField = xdgf.GetSpeciesShadowField(spc);
                                    SpeciesOnlyField.ProjectField(Function);
                                    found = true;
                                    break;
                                }
                            }
                        }

                        if (!found) {
                            throw new ApplicationException(
                                "initial value specified for a field named \"" + DesiredFieldName +
                                "\", but no field with that identification exists in context.");
                        }
                    }
                }
            }
        }

        /// <summary>
        /// Temporary hack which will be removed at some point;
        /// </summary>
        protected virtual void ResetInitial() {
            // intended to be used user-specific but not necessary
        }

        /// <summary>
        /// number of time-steps to be performed; <see cref="RunSolverMode"/>
        /// terminates if the number of time-steps exceeds this number; At startup, initialized equal to  <see cref="AppControl.NoOfTimesteps"/>.
        /// </summary>
        /// <remarks>
        /// This also holds if the configured <see cref="EndTime"/> has not
        /// been reached yet.
        /// </remarks>
        protected int NoOfTimesteps = 1;

        /// <summary>
        /// physical end time at which the simulation should be stopped:
        /// <see cref="RunSolverMode"/> terminates if the physical simulation
        /// time exceeds this value;
        /// </summary>
        /// <remarks>
        /// This also holds if the configured <see cref="NoOfTimesteps"/> has
        /// not been performed yet.
        /// </remarks>
        protected double EndTime = double.MaxValue;

        /// <summary>
        /// if this value is set to n, a restart file is written every n time-steps, <see cref="AppControl.saveperiod"/>
        /// </summary>
        protected int SavePeriod = 1;

        /// <summary>
        /// <see cref="AppControl.rollingSaves"/>
        /// </summary>
        protected bool RollingSave = false;

        /// <summary>
        /// Number of Consecutive timesteps which are saved -- this is intended to be used by BDF or Adams-Bashforth time integrators which require multiple time steps
        /// (e.g. 3 to save time-step 98, 99, 100 for a save-period of 100;)
        /// </summary>
        protected virtual int BurstSave {
            get {
                return 1;
            }
        }


        /// <summary>
        /// Implement this method by performing a single time-step of the
        /// solution algorithm.
        /// </summary>
        /// <param name="phystime">
        /// physical time prior to the call of this time step
        /// </param>
        /// <param name="TimestepNo">
        /// Time-step number 
        /// </param>
        /// <param name="dt">
        /// A desired time-step size; if greater than 0.0, then exactly this
        /// time should be simulated and passed back as an return value; (This
        /// is used for temporal convergence studies).
        /// </param>
        /// <returns>
        /// The size of the time-step; If <paramref name="dt"/> is greater than
        /// 0, the return value should be equal to this;
        /// </returns>
        protected abstract double RunSolverOneStep(int TimestepNo, double phystime, double dt);

        /// <summary>
        /// Override this method to implement plotting (by e.g. the use of the 
        /// Tecplot interface) of the current state.
        /// </summary>
        /// <param name="physTime">
        /// physical time
        /// </param>
        /// <param name="timestepNo">
        /// Time-step number, can be used by implementer to define file name
        /// for plots
        /// </param>
        /// <param name="superSampling">
        /// Super sampling option (recursive subdivisions of individual grid
        /// cells)
        /// </param>
        protected abstract void PlotCurrentState(double physTime, TimestepNumber timestepNo, int superSampling = 0);

        /// <summary>
        /// For terminating the <see cref="RunSolverMode"/> before reaching the
        /// <see cref="EndTime"/> or <see cref="NoOfTimesteps"/>
        /// </summary>
        protected Boolean TerminationKey = false;

        /// <summary>
        /// If the current simualation has been restarted, <see cref="TimeStepNoRestart"/>
        /// is set by the method <see cref="LoadRestart(out double, out TimestepNumber)"/>.
        /// </summary>
        protected TimestepNumber TimeStepNoRestart = null;

        /// <summary>
        /// Runs the application in the "solver"-mode. This method makes
        /// multiple calls to <see cref="RunSolverOneStep"/> method. The
        /// termination behavior is determined by the variables
        /// <see cref="EndTime"/> and <see cref="NoOfTimesteps"/>. To modify
        /// the termination behavior of this method, one can overwrite
        /// <see cref="EndTime"/> and <see cref="NoOfTimesteps"/>, e.g. from
        /// within <see cref="RunSolverOneStep"/>
        /// </summary>
        /// <remarks>
        /// Important methods are called in the following order:
        /// <list type="number">
        ///     <item><see cref="SetUpEnvironment"/></item>
        ///     <item><see cref="SetInitial"/> or <see cref="LoadRestart"/></item>
        ///     <item><see cref="CreateEquationsAndSolvers"/></item>
        ///     <item>
        ///         Possibly multiple times:
        ///         <list type="number">
        ///             <item><see cref="RunSolverOneStep"/></item>
        ///             <item><see cref="SaveToDatabase"/></item>
        ///             <item><see cref="PlotCurrentState"/></item>
        ///         </list>
        ///     </item>
        ///     <item><see cref="SaveToDatabase"/></item>
        ///     <item><see cref="Queries.QueryHandler.EvaluateQueries"/></item>
        /// </list>
        /// </remarks>
        public virtual void RunSolverMode() {

            SetUpEnvironment(); // remark: tracer is not avail before setup

            using (var tr = new FuncTrace()) {

                var rollingSavesTsi = new List<Tuple<int, ITimestepInfo>>();

                csMPI.Raw.Barrier(csMPI.Raw._COMM.WORLD);


                double physTime = 0.0;
                TimestepNumber i0 = 0;
                if (this.Control == null) {
                    SetInitial(); // default behavior if no control file is present
                } else {
                    if (this.Control != null) {
                        if (!this.Control.InitialValues_Evaluators.IsNullOrEmpty() && this.Control.RestartInfo != null)
                            throw new ApplicationException("Invalid state in control object: the specification of initial values ('AppControl.InitialValues') and restart info ('AppControl.RestartInfo') is exclusive: "
                                + " both cannot be unequal null at the same time.");

                        if (this.Control.RestartInfo != null) {
                            LoadRestart(out physTime, out i0);
                            TimeStepNoRestart = i0;
                        } else
                            SetInitial();
                    }
                }

                if (this.Control != null && this.Control.ImmediatePlotPeriod > 0)
                    PlotCurrentState(physTime, i0, this.Control.SuperSampling);

                var ts0 = SaveToDatabase(i0, physTime); // save the initial value
                if (this.RollingSave)
                    rollingSavesTsi.Add(Tuple.Create(0, ts0));



                csMPI.Raw.Barrier(csMPI.Raw._COMM.WORLD);

                m_queryHandler.QueryResults.Clear();

                // sometimes, the operators depend on parameters,
                // therefore 'CreateEquationsAndSolvers()' has to be called after ' SetInitial()',
                // resp. 'LoadRestart(..)'!!!
                CreateEquationsAndSolvers(null);
                tr.LogMemoryStat();

                csMPI.Raw.Barrier(csMPI.Raw._COMM.WORLD);

                bool initialRedist = false;
                for (int s = 0; s < this.Control.AMR_startUpSweeps; s++) {
                    initialRedist |= this.MpiRedistributeAndMeshAdapt(i0.MajorNumber, physTime);
                }
                {

                    if (this.Control != null && this.Control.AdaptiveMeshRefinement) {
                        ResetInitial();
                        if (this.Control.ImmediatePlotPeriod > 0 && initialRedist == true)
                            PlotCurrentState(physTime, i0, this.Control.SuperSampling);
                    }

                    bool RunLoop(int i) {
                        return (i <= i0.MajorNumber + (long)NoOfTimesteps) && EndTime - physTime > 1.0E-10 && !TerminationKey;
                    }

                    for (int i = i0.MajorNumber + 1; RunLoop(i); i++) {
                        tr.Info("performing timestep " + i + ", physical time = " + physTime);
                        this.MpiRedistributeAndMeshAdapt(i, physTime);
                        this.QueryResultTable.UpdateKey("Timestep", ((int)i));
                        double dt = RunSolverOneStep(i, physTime, -1);
                        tr.Info("simulated time: " + dt + " timeunits.");
                        tr.LogMemoryStat();
                        physTime += dt;

                        ITimestepInfo tsi = null;

                        if (this.BurstSave < 1) {
                            throw new NotSupportedException("misconfiguration of burst save variable.");
                        }

<<<<<<< HEAD
                        for(int sb = 0; sb < this.BurstSave; sb++) {
                            if((i + sb) % SavePeriod == 0 || (!RunLoop(i + 1) && sb == 0)) {
=======
                        for (int sb = 0; sb < this.BurstSave; sb++) {
                            if ((i + sb) % SavePeriod == 0 || (!RunLoop(i + 1) && sb == 0)) {
>>>>>>> 8e997f69
                                tsi = SaveToDatabase(i, physTime);
                                this.ProfilingLog();
                                break;
                            }
                        }

                        if (this.RollingSave) {
                            if (tsi == null) {
                                tsi = SaveToDatabase(i, physTime);
                            }
                            rollingSavesTsi.Add(Tuple.Create(i, tsi));

                            while (rollingSavesTsi.Count > this.BurstSave) { // delete overdue rolling timesteps...
                                var top_i_tsi = rollingSavesTsi[0];

                                rollingSavesTsi.RemoveAt(0);

                                if ((top_i_tsi.Item1 != 0) && (top_i_tsi.Item1 % SavePeriod != 0)) { // ...only if they should not be saved anyway
                                    if (DatabaseDriver.FsDriver != null &&
                                        !this.CurrentSessionInfo.ID.Equals(Guid.Empty)) {
                                        if (MPIRank == 0) {
                                            this.CurrentSessionInfo.RemoveTimestep(top_i_tsi.Item2.ID);
                                            ((DatabaseController)this.m_Database.Controller).DeleteTimestep(top_i_tsi.Item2, false);
                                        }
                                    }
                                }
                            }
                        }

                        if (this.Control != null && this.Control.ImmediatePlotPeriod > 0 && i % this.Control.ImmediatePlotPeriod == 0)
                            PlotCurrentState(physTime, i, this.Control.SuperSampling);
                    }

                    // Evaluate queries and write log file (either to session directory
                    // or current directory)
                    m_queryHandler.EvaluateQueries(this.m_RegisteredFields.Union(m_IOFields), physTime);
                    foreach (var kv in m_queryHandler.QueryResults) {
                        QueryResultTable.LogValue(kv.Key, kv.Value);
                        if (!this.CurrentSessionInfo.KeysAndQueries.ContainsKey(kv.Key))
                            this.CurrentSessionInfo.KeysAndQueries.Add(kv.Key, kv.Value);
                    }

                    if (MPIRank == 0 && m_queryHandler.QueryResults.Count > 0) {
                        TextWriter queryLogFile_Txt;

                        if (Control != null && Control.savetodb) {
                            queryLogFile_Txt = DatabaseDriver.FsDriver.GetNewLog("queryResults", this.CurrentSessionInfo.ID);
                        } else {
                            try {
                                queryLogFile_Txt = new StreamWriter("queryResults.txt");
                            } catch (Exception e) {
                                // in a parameter study, 
                                //     - when running in different processes
                                //     - but simultaneously
                                //     - without database
                                //  two or more processes may try to access queryResults.txt 
                                //  => Exception
                                // this is such a rare case, that I don't implement a smarter solution
                                // (in the parameter study case, the query results will be in the ParameterStudy file anyway

                                Console.WriteLine("WARNING: not writing queryResults.txt file due to exception: {0} \n '{1}'",
                                    e.GetType().Name, e.Message);
                                queryLogFile_Txt = null;
                            }
                        }

                        if (queryLogFile_Txt != null) {
                            QueryHandler.LogQueryResults(m_queryHandler.QueryResults, queryLogFile_Txt);
                            queryLogFile_Txt.Close();
                        }
                    }

                    CorrectlyTerminated = true;
                }
            }
        }

        /// <summary>
        /// Main routine for dynamic load balancing and adaptive mesh refinement.
        /// </summary>
        /// <returns>
        /// - true if the mesh is actually changed or re-distributed
        /// - false if not
        /// </returns>
        virtual protected bool MpiRedistributeAndMeshAdapt(int TimeStepNo, double physTime, int[] fixedPartition = null, Permutation fixedPermutation = null) {
            //if (this.MPISize <= 1)
            //    return;
            //Console.WriteLine("REM: dynamic load balancing for 1 processor is active.");

            using (var tr = new FuncTrace()) {

                // ===============
                // mesh adaptation
                // ===============
                this.AdaptMesh(TimeStepNo, out var newGrid, out var old2newGridCorr);

                if (newGrid == null) {
                    // ++++++++++++++++++++++++++++++++++++++++++++++++++++++++++++++++++++
                    // no mesh adaptation, but (maybe) grid redistribution (load balancing)
                    // ++++++++++++++++++++++++++++++++++++++++++++++++++++++++++++++++++++

                    // init / determine if partition has changed / check Partitioning
                    // ==============================================================

                    //int[] NewPartition = ComputeNewCellDistribution(TimeStepNo, physTime);


                    int[] NewPartition = fixedPartition ?? ComputeNewCellDistribution(TimeStepNo, physTime);


                    if (NewPartition == null)
                        // nothing to do
                        return false;

                    int JupOld = this.GridData.iLogicalCells.NoOfLocalUpdatedCells;
                    int NoOfRedistCells = CheckPartition(NewPartition, JupOld);

                    if (NoOfRedistCells <= 0) {
                        return false;
                    } else {
#if DEBUG
                        Console.WriteLine("Re-distribution of " + NoOfRedistCells + " cells.");
#endif
                    }

                    // backup old data
                    // ===============
                    GridData oldGridData = ((GridData)(this.GridData));
                    Permutation tau;
                    GridUpdateDataVault_LoadBal loadbal = new GridUpdateDataVault_LoadBal(oldGridData, this.LsTrk);
                    BackupData(oldGridData, this.LsTrk, loadbal, out tau);

                    // create new grid
                    // ===============
                    GridData newGridData;
                    {
                        this.MultigridSequence = null;

                        this.Grid.RedistributeGrid(NewPartition);
                        newGridData = (GridData)this.Grid.iGridData;
                        oldGridData.Invalidate();
                        if (this.LsTrk != null) {
                            this.LsTrk.Invalidate();
                        }

                        if (this.Control == null || this.Control.NoOfMultigridLevels > 0)
                            this.MultigridSequence = CoarseningAlgorithms.CreateSequence(this.GridData, MaxDepth: (this.Control != null ? this.Control.NoOfMultigridLevels : 1));
                        else
                            this.MultigridSequence = new AggregationGridData[0];

                        //Console.WriteLine("P {0}: new grid: {1} cells.", MPIRank, newGridData.iLogicalCells.NoOfLocalUpdatedCells);
                    }

                    // compute redistribution permutation
                    // ==================================

                    Permutation Resorting;
                    {
                        // sigma is the GlobalID-permutation of the **new** grid
                        Permutation sigma = fixedPermutation ?? newGridData.CurrentGlobalIdPermutation;

                        // compute resorting permutation
                        Permutation invSigma = sigma.Invert();
                        Resorting = invSigma * tau;
                        tau = null;
                        invSigma = null;
                    }
                    //Console.WriteLine("P {0}: Resorting: {1} entries.", MPIRank, Resorting.LocalLength);
                    //ilPSP.Environment.StdoutOnlyOnRank0 = true;
                    //Debug.Assert(Resorting.LocalLength == newGridData.iLogicalCells.NoOfLocalUpdatedCells);


                    // sent data around the world
                    // ==========================
                    int newJ = newGridData.CellPartitioning.LocalLength;

                    //int[] newTrackerData = null;
                    //if(oldTrackerData != null) {
                    //    newTrackerData = new int[newJ];
                    //    Resorting.ApplyToVector(oldTrackerData, newTrackerData, newGridData.CellPartitioning);
                    //    oldTrackerData = null;
                    //}

                    loadbal.Resort(Resorting, newGridData);

                    // re-init simulation
                    // ==================

                    // release old DG fields
                    this.m_RegisteredFields.Clear();
                    this.m_IOFields.Clear();

                    // re-create fields
                    if (this.Control != null) {
                        InitFromAttributes.CreateFieldsAuto(
                            this, GridData, this.Control.FieldOptions, this.Control.CutCellQuadratureType, this.m_IOFields, this.m_RegisteredFields);
                    }
                    CreateFields(); // full user control   
                    PostRestart(physTime, TimeStepNo);


                    // re-set Level-Set tracker
                    int trackerVersion = loadbal.SetNewTracker(this.LsTrk);
                    //if(this.LsTrk != null) {
                    //    Debug.Assert(object.ReferenceEquals(this.LsTrk.GridDat, this.GridData));
                    //    Debug.Assert(this.LsTrk.Regions.Version == trackerVersion);
                    //    foreach(var f in m_RegisteredFields) {
                    //        if(f is XDGField) {
                    //            ((XDGField)f).Override_TrackerVersionCnt(trackerVersion);
                    //        }
                    //    }


                    //}

                    // set dg co�rdinates
                    foreach (var f in m_RegisteredFields) {
                        if (f is XDGField) {
                            XDGBasis xb = ((XDGField)f).Basis;
                            if (!object.ReferenceEquals(xb.Tracker, this.LsTrk))
                                throw new ApplicationException();
                        }
                        loadbal.RestoreDGField(f);
                    }

                    // re-create solvers, blablabla
                    CreateEquationsAndSolvers(loadbal);


                } else {

                    using (new BlockTrace("Mesh Adaption", tr)) {
                        // ++++++++++++++++++++++++++++++++++++++++++++++++++++++++++++++++++++
                        // mesh adaptation
                        // ++++++++++++++++++++++++++++++++++++++++++++++++++++++++++++++++++++


                        // backup old data
                        // ===============

                        GridData oldGridData = (GridData)this.GridData;
                        GridCommons oldGrid = oldGridData.Grid;
                        Guid oldGridId = oldGrid.ID;
                        Permutation tau;
                        GridUpdateDataVault_Adapt remshDat = new GridUpdateDataVault_Adapt(oldGridData, this.LsTrk);
                        BackupData(oldGridData, this.LsTrk, remshDat, out tau);

                        // save new grid to database
                        // ==========================

                        if (!passiveIo) {

                            if (newGrid.ID == null || newGrid.ID.Equals(Guid.Empty))
                                throw new ApplicationException();
                            if (newGrid.ID.Equals(oldGridId))
                                throw new ApplicationException();
                            if (DatabaseDriver.GridExists(newGrid.ID))
                                throw new ApplicationException();

                            DatabaseDriver.SaveGrid(newGrid, this.m_Database);
                        }


                        // check for grid redistribution
                        // =============================

                        int[] NewPartition = fixedPartition ?? ComputeNewCellDistribution(TimeStepNo, physTime);
                        if (NewPartition != null) {
                            // grid also has to be re-distributed

                            // rem: the new Partition correlates to the OLD grid
                            // (don't know how to solve this)

                            throw new NotImplementedException("todo.");

                            /*
                            int JupOld = this.GridData.iLogicalCells.NoOfLocalUpdatedCells;
                            int NoOfRedistCells = CheckPartition(NewPartition, JupOld);

                            if(NoOfRedistCells <= 0) {
                                // nop
                            } else {
                                Console.WriteLine("Re-distribution of " + NoOfRedistCells + " cells.");
                            }
                            */
                        }


                        // create new grid
                        // ===============
                        GridData newGridData;
                        {
                            this.MultigridSequence = null;

                            this.Grid = newGrid;
                            newGridData = (GridData)this.Grid.iGridData;
                            oldGridData.Invalidate();
                            if (this.LsTrk != null) {
                                this.LsTrk.Invalidate();
                            }
                            oldGridData = null;

                            if (this.Control == null || this.Control.NoOfMultigridLevels > 0)
                                this.MultigridSequence = CoarseningAlgorithms.CreateSequence(this.GridData,
                                    MaxDepth: (this.Control != null ? this.Control.NoOfMultigridLevels : 1));
                            else
                                this.MultigridSequence = new AggregationGridData[0];

                            //Console.WriteLine("P {0}: new grid: {1} cells.", MPIRank, newGridData.iLogicalCells.NoOfLocalUpdatedCells);
                        }

                        // compute redistribution permutation
                        // ==================================

                        old2newGridCorr.ComputeDataRedist(newGridData);

                        int newJ = newGridData.Cells.NoOfLocalUpdatedCells;
                        //int[][] TargMappingIdx = old2newGridCorr.GetTargetMappingIndex(newGridData.CellPartitioning);

                        // sent data around the world
                        // ==========================


                        remshDat.Resort(old2newGridCorr, newGridData);

                        // re-init simulation
                        // ==================

                        // release old DG fields
                        this.m_RegisteredFields.Clear();
                        this.m_IOFields.Clear();

                        // re-create fields
                        if (this.Control != null) {
                            InitFromAttributes.CreateFieldsAuto(
                                this, GridData, this.Control.FieldOptions, this.Control.CutCellQuadratureType, this.m_IOFields, this.m_RegisteredFields);
                        }
                        CreateFields(); // full user control   
                        PostRestart(physTime, TimeStepNo);


                        // re-set Level-Set tracker
                        int trackerVersion = remshDat.SetNewTracker(this.LsTrk);
                        //if(this.LsTrk != null) {
                        //    Debug.Assert(object.ReferenceEquals(this.LsTrk.GridDat, this.GridData));
                        //    Debug.Assert(this.LsTrk.Regions.Version == trackerVersion);
                        //    foreach(var f in m_RegisteredFields) {
                        //        if(f is XDGField) {
                        //            ((XDGField)f).Override_TrackerVersionCnt(trackerVersion);
                        //        }
                        //    }
                        //}

                        //set dg co�rdinates
                        foreach (var f in m_RegisteredFields) {
                            if (f is XDGField) {
                                XDGBasis xb = ((XDGField)f).Basis;
                                if (!object.ReferenceEquals(xb.Tracker, this.LsTrk))
                                    throw new ApplicationException();
                            }
                            if (f.Identification == "Phi")
                                continue;
                            //f.Clear();

                            remshDat.RestoreDGField(f);
                        }

                        // re-create solvers, blablabla
                        CreateEquationsAndSolvers(remshDat);
                    }
                } //end of adapt mesh branch

                //this.QueryHandler.ValueQuery("UsedNoOfMultigridLevels", this.MultigridSequence.Length, true);

                return true;
            }
        }

        private void BackupData(GridData oldGridData, LevelSetTracker oldLsTrk,
            GridUpdateDataVaultBase loadbal, out Permutation tau) {

            //trackerVersion = -1;
            //oldTrackerData = null;

            //loadbal = new LoadBalancingData(oldGridData, oldLsTrk);


            // id's of the fields which we are going to rescue
            string[] FieldIds = m_RegisteredFields.Select(f => f.Identification).ToArray();

            // tau   is the GlobalID-permutation of the **old** grid
            tau = oldGridData.CurrentGlobalIdPermutation.CloneAs();

            // backup level-set tracker 
            if (this.LsTrk != null) {
                loadbal.BackupTracker();
            }

            // backup DG Fields
            foreach (var f in this.m_RegisteredFields) {
                if (f is XDGField) {
                    XDGBasis xb = ((XDGField)f).Basis;
                    if (!object.ReferenceEquals(xb.Tracker, oldLsTrk))
                        throw new ApplicationException();
                }
                loadbal.BackupField(f);
            }

            // backup user data
            this.DataBackupBeforeBalancing(loadbal);
        }

        private static int CheckPartition(int[] NewPartition, int JupOld) {
            int mpiRank;// = oldGridData.CellPartitioning.MpiRank;
            int mpiSize;// = oldGridData.CellPartitioning.MpiSize;
            csMPI.Raw.Comm_Rank(csMPI.Raw._COMM.WORLD, out mpiRank);
            csMPI.Raw.Comm_Size(csMPI.Raw._COMM.WORLD, out mpiSize);

            int locNoOfRedistCells = 0;

            // check Partitioning
            if (NewPartition.Length != JupOld)
                throw new ApplicationException("Illegal length of return value of 'ComputeNewCellDistribution'.");

            int[] locNoOfCellsPerProcessor = new int[mpiSize + 1], NoOfCellsPerProcessor;
            for (int j = 0; j < JupOld; j++) {
                if (NewPartition[j] < 0)
                    throw new ApplicationException("Illegal MPI rank '" + NewPartition[j] + "' from 'ComputeNewCellDistribution(...)'.");
                if (NewPartition[j] >= mpiSize)
                    throw new ApplicationException("Illegal MPI rank '" + NewPartition[j] + "' from 'ComputeNewCellDistribution(...)' - larger or equal than MPI size, which is '" + mpiSize + "'.");
                if (NewPartition[j] != mpiRank)
                    locNoOfRedistCells++;

                locNoOfCellsPerProcessor[NewPartition[j]]++;
            }
            locNoOfCellsPerProcessor[mpiSize] = locNoOfRedistCells;

            NoOfCellsPerProcessor = locNoOfCellsPerProcessor.MPISum();
            int NoOfRedistCells = NoOfCellsPerProcessor[mpiSize];

            //for (int proc = 0; proc < mpiSize; proc++)
            //    Console.WriteLine("Proc {0}: {1} cells.", proc, NoOfCellsPerProcessor[proc]);

            for (int proc = 0; proc < mpiSize; proc++) {
                if (NoOfCellsPerProcessor[proc] <= 0)
                    throw new ApplicationException("Zero cells on one processor are nor allowed.");
            }

            return NoOfRedistCells;
        }

        /// <summary>
        /// Additional backup (e.g. internal states of time integrators before grid redistribution)
        /// during dynamic load balancing.
        /// May also be used to invalidate internal states related to the old <see cref="GridData"/> or <see cref="LsTrk"/> objects.
        /// </summary>
        public virtual void DataBackupBeforeBalancing(GridUpdateDataVaultBase L) {

        }


        LoadBalancer m_Balancer;

        /// <summary>
        /// Adaptation of the current mesh (<see cref="Grid"/>).
        /// </summary>
        protected virtual void AdaptMesh(int TimestepNo, out GridCommons newGrid, out GridCorrelation old2NewGrid) {
            newGrid = null;
            old2NewGrid = null;
        }

        /// <summary>
        /// Default implementation (which does nothing) for the computation of the grid partitioning
        /// during runtime (dynamic load balancing).
        /// </summary>
        /// <param name="TimeStepNo"></param>
        /// <param name="physTime"></param>
        /// <returns>
        /// - if null, no re-partitioning of the calculation is done.
        /// - Otherwise, an array which defines, for each cell, the MPI rank of the desired owner processor.
        /// In the case of one MPI process, this method should always return <c>null</c>.
        /// </returns>
        protected virtual int[] ComputeNewCellDistribution(int TimeStepNo, double physTime) {
            if (Control == null
                || !Control.DynamicLoadBalancing_On
                || (TimeStepNo % Control.DynamicLoadBalancing_Period != 0 && !(Control.DynamicLoadBalancing_RedistributeAtStartup && TimeStepNo == TimeStepNoRestart))  // Variant for single partioning at restart
                || (Control.DynamicLoadBalancing_Period < 0 && !Control.DynamicLoadBalancing_RedistributeAtStartup)
                || MPISize <= 1) {
                return null;
            }

            // Should only be called when needed
            GetCellPerformanceClasses(out int performanceClassCount, out int[] cellToPerformanceClassMap, TimeStepNo, physTime);
            if (cellToPerformanceClassMap.Length != this.Grid.CellPartitioning.LocalLength) {
                throw new ApplicationException();
            }

            if (m_Balancer == null) {
                var estimatorFactories = Control.DynamicLoadBalancing_CellCostEstimatorFactories;
                if (estimatorFactories.IsNullOrEmpty()) {
                    estimatorFactories = new List<Func<IApplication, int, ICellCostEstimator>>() {
                        //CellCostEstimatorLibrary.AllCellsAreEqual
                    };
                }
                m_Balancer = new LoadBalancer(estimatorFactories);
            }

            return m_Balancer.GetNewPartitioning(
                this,
                performanceClassCount,
                cellToPerformanceClassMap,
                TimeStepNo,
                Control.GridPartType,
                Control.GridPartOptions,
                Control != null ? Control.DynamicLoadBalancing_ImbalanceThreshold : 0.12,
                Control != null ? Control.DynamicLoadBalancing_Period : 5,
                redistributeAtStartup: Control.DynamicLoadBalancing_RedistributeAtStartup,
                TimestepNoRestart: TimeStepNoRestart);
        }


        /// <summary>
        /// Provides cell-performance classes for the default implementation of <see cref="ComputeNewCellDistribution(int, double)"/>,
        /// which is using the algorithms from <see cref="LoadBalancer"/>.
        /// </summary>
        /// <param name="NoOfClasses"></param>
        /// <param name="CellPerfomanceClasses">
        /// Performance classes for the Cut-Cell-Balancer.
        /// </param>
        /// <param name="TimeStepNo"></param>
        /// <param name="physTime"></param>
        virtual protected void GetCellPerformanceClasses(out int NoOfClasses, out int[] CellPerfomanceClasses, int TimeStepNo, double physTime) {
            throw new NotImplementedException("Must be implemented by user (if he wants to use load balancing).");
        }

        /// <summary>
        /// The name of a specific simulation should be logged in the <see cref="ISessionInfo.KeysAndQueries"/> under this key,
        /// see also <see cref="AppControl.SessionName"/>
        /// </summary>
        public const string SESSIONNAME_KEY = "SessionName";


        /// <summary>
        /// The name of a specific project should be logged in the <see cref="ISessionInfo.KeysAndQueries"/> under this key,
        /// see also <see cref="AppControl.ProjectName"/>
        /// </summary>
        public const string PROJECTNAME_KEY = "ProjectName";

        /// <summary>
        /// Called before application finishes (internal Bye)
        /// </summary>
        void ByeInt() {
            // remove the 'NotTerminated' tag from the session info
            // =====================================================

            // code extra-cautious, since exceptions in Dispose() are, especially in Mono,
            // sometimes not correctly reported and may cause unexplainable segfaults.
            var app = this;
            if (app == null)
                return;

            var csi = app.CurrentSessionInfo;
            IEnumerable<string> tags = csi != null ? csi.Tags : null;
            bool contains_not_terminated = tags != null ? tags.Contains(SessionInfo.NOT_TERMINATED_TAG) : false;
            if (csi != null && tags != null && app.CorrectlyTerminated && contains_not_terminated) {

                Console.WriteLine("Removing tag: " + SessionInfo.NOT_TERMINATED_TAG);
                IList<string> sessTags = tags.ToList();
                sessTags.Remove(SessionInfo.NOT_TERMINATED_TAG);
                this.CurrentSessionInfo.Tags = sessTags;
            }
            if (m_ResLogger != null) {
                m_ResLogger.Close();
                m_ResLogger = null;
            }
        }

        /// <summary>
        /// Called before application finishes. Override this method in order
        /// to implement some finalization-tasks.
        /// </summary>
        protected virtual void Bye() {
        }

        /// <summary>
        /// writes the profiling report 
        /// </summary>
        protected virtual void ProfilingLog() {
            var R = Tracer.Root;

            if (this.DatabaseDriver != null && this.CurrentSessionInfo != null) {
                try {
                    using (Stream stream = this.DatabaseDriver.GetNewLogStream(this.CurrentSessionInfo, "profiling_bin")) {
                        var str = R.Serialize();
                        using (StreamWriter stw = new StreamWriter(stream)) {
                            stw.Write(str);
                            stw.Flush();
                        }

                    }
                } catch (Exception e) {
                    Console.Error.WriteLine(e.GetType().Name + " during writing of profiling_bin: " + e.Message);
                }

                try {
                    using (Stream stream = this.DatabaseDriver.GetNewLogStream(this.CurrentSessionInfo, "profiling_summary")) {
                        using (StreamWriter stw = new StreamWriter(stream)) {
                            WriteProfilingReport(stw, R);
                            stw.Flush();
                            stream.Flush();
                            stw.Close();
                        }
                    }
                } catch (Exception e) {
                    Console.Error.WriteLine(e.GetType().Name + " during writing of profiling_summary: " + e.Message);
                }

            }
        }

        /// <summary>
        /// Runs this application in parameter study mode which means that it
        /// casts a sequence of runs (using different sessions!) with different
        /// sets of parameters (as specified in the control file).
        /// </summary>
        /// <param name="cases">
        /// enumeration of all parameter study cases
        /// </param>
        /// <param name="opt">%</param>
        /// <param name="ApplicationFactory">%</param>
        static void ParameterStudyModeV2(CommandLineOptions opt, IEnumerable<T> cases, Func<Application<T>> ApplicationFactory) {

            TextWriter log = null;
            QueryResultTable nlog = new QueryResultTable();
            Stream nlog_stream = null;

            if (opt.PstudyCase >= 0
                && opt.PstudyCase < 0 || opt.PstudyCase >= cases.Count()) {
                throw new IndexOutOfRangeException(string.Format("Argument 'pstudy_case' out of range: expected to be in {0} to {1} (both including).", 0, cases.Count() - 1));
            }

            int failCount = 0;
            int numberOfRuns = cases.Count();

            for (int iPstudy = 0; iPstudy < numberOfRuns; iPstudy++) { // loop over cases
                // Run only one case in this process if requested
                if (opt.PstudyCase > 0 && opt.PstudyCase != iPstudy) {
                    continue;
                }

                // select control
                var _control = cases.ElementAt(iPstudy);

                // control file overrides from command line
                if (opt.ProjectName != null)
                    _control.ProjectName = opt.ProjectName;
                if (opt.SessionName != null)
                    _control.SessionName = opt.SessionName;

                if (opt.ImmediatePlotPeriod != null) {
                    _control.ImmediatePlotPeriod = opt.ImmediatePlotPeriod.Value;
                }
                if (opt.SuperSampling != null) {
                    _control.SuperSampling = opt.SuperSampling.Value;
                }

                // ad-hoc added tags (added by command-line option)
                if (opt != null && (opt.TagsToAdd != null && opt.TagsToAdd.Length > 0)) {
                    string[] AdHocTags;
                    AdHocTags = opt.TagsToAdd.Split(new char[] { ',' }, StringSplitOptions.RemoveEmptyEntries);
                    _control.Tags.AddRange(AdHocTags);
                }

                // add the case index to the 'Paramstudy_CaseIdentification'
                {
                    List<Tuple<string, object>> idl;
                    if (_control.Paramstudy_CaseIdentification != null)
                        idl = _control.Paramstudy_CaseIdentification.ToList();
                    else
                        idl = new List<Tuple<string, object>>();
                    Tuple<string, object> caseId = new Tuple<string, object>("pstudy_case", iPstudy);
                    if (!idl.Contains(caseId, ((Func<Tuple<string, object>, Tuple<string, object>, bool>)((a, b) => a.Item1.Equals(b.Item1))).ToEqualityComparer())) {
                        idl.Add(caseId);
                        _control.Paramstudy_CaseIdentification = idl.ToArray();
                    }
                }


                Stopwatch watch = new Stopwatch();
                watch.Start();

                // If everything went fine, this should start the application

                // in solver mode
                Console.WriteLine("Parameter study: Starting run " + (iPstudy) + " of " + numberOfRuns + " (zero-based-index).");
                nlog.CurrentKeyHistory.Clear();
                nlog.UpdateKey("pstudy_case", (iPstudy));
                foreach (var blabla in _control.Paramstudy_CaseIdentification) {
                    nlog.UpdateKey(blabla.Item1, blabla.Item2);
                }


                using (Application<T> app = ApplicationFactory()) {
                    long afterInit = 0;
                    app.m_QueryResultTable = nlog;
                    bool CorrectlyTerminated = false;
#if DEBUG
                    {
#else
                    try {
#endif
                        app.Init(_control);
                        afterInit = watch.ElapsedTicks;
                        app.RunSolverMode();
                        CorrectlyTerminated = true;
                        nlog.LogValue("pstudy_case_successful", true);
                        nlog.LogValue("GrdRes:NumberOfCells", app.Grid.NumberOfCells);
                        if (app.GridData is GridData) {
                            nlog.LogValue("GrdRes:h_min", ((GridData)(app.GridData)).Cells.h_minGlobal);
                            nlog.LogValue("GrdRes:h_max", ((GridData)(app.GridData)).Cells.h_maxGlobal);
                        } else {
                            Console.WriteLine("Warning: unable to obtain grid resolution");
                        }
#if DEBUG
                    }
#else
                    } catch (Exception e) {
                        nlog.LogValue("pstudy_case_successful", false);
                        if (_control.Paramstudy_ContinueOnError) {
                            Console.WriteLine("WARNING: Run" + (iPstudy) + "failed with message '{0}'", e.Message);
                            failCount++;
                        } else {
                            throw;
                        }
                    }
#endif
                    watch.Stop();


                    // Create log during first iteration (happens at this point
                    // because $m_IOFields would undefined before)
                    if (log == null) {
                        log = InitParameterStudyLog(app.m_IOFields, app,
                            out nlog_stream,
                            opt.PstudyCase > 0 ? iPstudy : -1);
                    }

                    double InitTime = (double)afterInit / (double)Stopwatch.Frequency;
                    double solverTime = (double)(watch.ElapsedTicks - afterInit) / (double)Stopwatch.Frequency;
                    nlog.LogValue("InitTime(sec)", InitTime);
                    nlog.LogValue("solverTime(sec)", solverTime);
                    nlog.LogValue("SessionGuid", app.DatabaseDriver.FsDriver == null ? Guid.Empty : app.CurrentSessionInfo.ID);
                    if (app.QueryHandler != null) {
                        foreach (var kv in app.QueryHandler.QueryResults) { // Assume queries have already been evaluated
                            nlog.LogValue(kv.Key, kv.Value);
                        }
                    }

                    // Log only exists on rank 0
                    if (log != null) {

                        // Feed the log
                        if (app.DatabaseDriver.FsDriver == null) {
                            WriteToLog(log, Guid.Empty.ToString(), 40);
                        } else {
                            WriteToLog(log, app.CurrentSessionInfo.ID.ToString(), 40);
                        }
                        WriteToLog(log, InitTime);
                        WriteToLog(log, solverTime);

                        foreach (var blabla in _control.Paramstudy_CaseIdentification) {
                            WriteToLog(log, blabla.Item2 is double ? ((double)blabla.Item2) : double.NaN);
                        }

                        // Assume queries have already been evaluated
                        if (app.QueryHandler != null) {
                            foreach (var kv in app.QueryHandler.QueryResults) {
                                WriteToLog(log, (double)kv.Value);
                            }
                        }
                        log.WriteLine();
                        log.Flush();

                        if (nlog_stream != null) {
                            nlog_stream.Position = 0; // we can only write the whole table, so we have to overwrite the so-far-written stuff
                            var w = new StreamWriter(nlog_stream);
                            nlog.WriteToStream(w);
                            w.Flush();
                        }
                    }

                    // log to session directory
                    if (app.MPIRank == 0 && !app.CurrentSessionInfo.ID.Equals(Guid.Empty)) {
                        var nlog_stream_session = app.DatabaseDriver.GetNewLogStream(
                            app.CurrentSessionInfo, "ParameterStudy.case-" + iPstudy);
                        try {
                            var w = new StreamWriter(nlog_stream_session);
                            nlog.WriteToStream(w, RowFilter: nlog.CurrentKeyHistory);
                            w.Flush();
                        }
                        finally {
                            nlog_stream_session.Flush();
                            nlog_stream_session.Close();
                        }
                    }

                    // finalize
                    Console.WriteLine("Parameter study run " + iPstudy + " successful: " + CorrectlyTerminated);
#if DEBUG
                    {
#else
                    try {
#endif

                        app.ByeInt();
                        app.Bye();
                        app.ProfilingLog();
#if DEBUG
                    }
#else
                    } catch (Exception e) {
                        nlog.LogValue("pstudy_case_successful", false);
                        if (_control.Paramstudy_ContinueOnError) {
                            Console.WriteLine("WARNING: Run" + (iPstudy) + "failed with message '{0}'", e.Message);
                            failCount++;
                        } else {
                            throw;
                        }
                    }
#endif
                }

                System.GC.Collect();
                csMPI.Raw.Barrier(csMPI.Raw._COMM.WORLD);
            }

            string failedRunsWarning = string.Format(
                "WARNING: {0} run(s) failed during execution. See program output for more information.",
                failCount);
            if (failCount > 0) {
                Console.WriteLine(failedRunsWarning);
            }

            if (log != null) {
                if (failCount > 0) {
                    log.WriteLine(failedRunsWarning);
                }
                log.Close();
            }
        }

        bool CorrectlyTerminated = false;

        static private StreamWriter InitParameterStudyLog(
            ICollection<DGField> ioFields, Application<T> app,
            out Stream BinIOStream,
            int counter) {
            // Only do something on rank 0
            if (ilPSP.Environment.MPIEnv.MPI_Rank != 0) {
                BinIOStream = null;
                return null;
            }

            // Prepare log file using specified path
            StreamWriter log = null;
            {
                string basePath;
                if (app.Control != null)
                    basePath = app.Control.logFileDirectory;
                else
                    throw new ApplicationException();
                string baseName = "ParameterStudy";
                if (counter >= 0)
                    baseName += ".case-" + counter.ToString();
                string nextName = baseName;
                int i = 1;

                BinIOStream = null;
                while (log == null) {
                    string pathToFile = Path.Combine(basePath, nextName + ".txt");
                    if (!(File.Exists(pathToFile))) {
                        try {
                            var fs = new FileStream(pathToFile, FileMode.CreateNew, FileAccess.Write);
                            log = new StreamWriter(fs);
                            BinIOStream = new FileStream(Path.Combine(basePath, nextName + ".table"), FileMode.CreateNew, FileAccess.Write);
                        } catch (Exception) {
                            log = null;
                        }
                    }

                    // generate next filename
                    nextName = baseName + "." + i;
                    i++;
                }
            }

            // Write header
            WriteToLog(log, "Session", 40);
            WriteToLog(log, "Setup time (s)");
            WriteToLog(log, "Solution time (s)");

            if (app.Control != null) {
                foreach (string id in app.Control.Paramstudy_CaseIdentification.Select(t => t.Item1)) {
                    WriteToLog(log, id);
                }
            } else {
                throw new ApplicationException("should not occur.");
            }

            //foreach (string id in app.m_PerformanceFigure.Keys) {
            //    WriteToLog(log, id);
            //}

            //foreach (Field field in ioFields) {
            //    WriteToLog(log, field.Identification + "_L2");
            //    WriteToLog(log, field.Identification + "_Linf");
            //}

            // Process exact solutions
            //Dictionary<string, AppControl._Base> exactSolutions =
            //    app.m_control.confParameterStudy.ExactSolutions;

            //Dictionary<string, Guid> referenceSolutions =
            //    app.m_control.confParameterStudy.ReferenceSolutions;
            //foreach (Field field in ioFields) {
            //    if (exactSolutions.ContainsKey(field.Identification)
            //        || referenceSolutions.ContainsKey(field.Identification)) {
            //        WriteToLog(log, field.Identification + "_error_L2");
            //        WriteToLog(log, field.Identification + "_error_Linf");
            //        WriteToLog(log, field.Identification + "_relError_L2");
            //        WriteToLog(log, field.Identification + "_relError_Linf");
            //    }
            //}
            log.WriteLine();
            log.Flush();

            return log;
        }

        static private void WriteToLog(TextWriter log, string value, int padding) {
            if (log != null) {
                log.Write(value.PadRight(padding) + "\t");
            }
        }

        static private void WriteToLog(TextWriter log, string value) {
            WriteToLog(log, value, 17);
        }

        static private void WriteToLog(TextWriter log, int value) {
            WriteToLog(log, value.ToString());
        }

        static private void WriteToLog(TextWriter log, double value) {
            string valueString = value.ToString(
                "E",
                System.Globalization.CultureInfo.InvariantCulture);
            WriteToLog(log, valueString);
        }

        /// <summary>
        /// loads a field from the database
        /// </summary>
        protected virtual void LoadField(ITimestepInfo tsi, string fieldName, string newFieldName = null) {
            using (new ilPSP.Tracing.FuncTrace()) {
                DGField field = DatabaseDriver.LoadFields(tsi, (GridData)GridData, new[] { fieldName }).Single();
                field.Identification = newFieldName ?? fieldName;
                m_IOFields.Add(field);
            }
        }

        /// <summary>
        /// performs restart as specified by <see cref="Control"/>;
        /// </summary>
        /// <param name="Time">
        /// on exit, the physical time associated with the field state
        /// </param>
        /// <param name="TimestepNo">
        /// on exit, the physical time associated with the field state
        /// </param>
        protected virtual void LoadRestart(out double Time, out TimestepNumber TimestepNo) {
            Time = 0;
            TimestepNo = 0;

            if (MPIRank == 0) {
                Console.WriteLine("----------------------------------------");
                Console.WriteLine("Loading Restart...");
            }


            if (this.Control != null && this.Control.RestartInfo != null) {
                if (!this.Control.InitialValues_Evaluators.IsNullOrEmpty())
                    throw new ApplicationException("control object error: initial values ('AppControl.InitialValues') and restart info ('AppControl.RestartInfo') cannot be specified at the same time.");

                TimestepNo = RestartFromDatabase(out Time);
                this.CurrentSessionInfo.RestartedFrom = this.Control.RestartInfo.Item1;
                this.CurrentSessionInfo.Save();

            } else {
                throw new ApplicationException("restart was not specified");
                //throw new NotImplementedException("unknown restart type.");
            }

            PostRestart(Time, TimestepNo);

            System.GC.Collect();
            csMPI.Raw.Barrier(csMPI.Raw._COMM.WORLD);

            if (MPIRank == 0) {
                Console.WriteLine("Finished loading restart.");
                Console.WriteLine("----------------------------------------");
            }

        }

        /// <summary>
        /// override this method to implement any user-specific tasks which
        /// should be carried out after a restart file has been loaded (e.g.,
        /// setting the correct time for a time-stepper)
        /// </summary>
        public virtual void PostRestart(double time, TimestepNumber timestep) {
        }

        /// <summary>
        /// Override this method in order to construct a
        /// <see cref="QueryHandler"/> specific to your application. This might
        /// be necessary if you want to user application-specific queries in
        /// the control file (see <see cref="QueryHandler"/>)
        /// </summary>
        /// <returns>
        /// A new instance of <see cref="QueryHandler"/>
        /// </returns>
        protected virtual QueryHandler QueryHandlerFactory() {
            return new QueryHandler(this);
        }

        /// <summary>
        /// true after <see cref="Dispose"/> has been called
        /// </summary>
        public bool IsDisposed {
            get;
            private set;
        }

        /// <summary>
        /// disposes database driver (<see cref="IFileSystemDriver"/>-instance) if necessary and calls MPI_Finalize();
        /// </summary>
        public virtual void Dispose() {
            if (!IsDisposed) {
                try {
                    ByeInt();
                    Bye();
                    ProfilingLog();

                    if (this.CurrentSessionInfo != null)
                        this.CurrentSessionInfo.Dispose();
                    if (DatabaseDriver != null) {
                        DatabaseDriver.Dispose();
                    }

                    if (m_Database != null) {
                        DatabaseInfo.Close(m_Database);
                    }

                    Console.Out.Flush();
                    Console.Error.Flush();

                } catch (Exception e) {
                    Console.WriteLine(e.GetType().Name + " in Dispose() " + e.Message);
                    Console.WriteLine(e.StackTrace);
                }
                IsDisposed = true;
            }
        }

        /// <summary>
        /// returns the size of the fixed timestep; if a variable timestep is set, this method throws
        /// an exception.
        /// </summary>
        /// <returns></returns>
        public double GetFixedTimestep() {
            if (this.Control != null) {
                return this.Control.dtFixed;
            } else {
                throw new ApplicationException(
                    "Cannot get time-step from control object, since there is no control object specified.");
            }
        }

        /// <summary>
        /// The solver residual logger for this application.
        /// </summary>
        public ResidualLogger ResLogger {
            get {
                return m_ResLogger;
            }
        }

        ResidualLogger m_ResLogger;

        /// <summary>
        /// creates a human-readable performance report from the profiling information stored in <see cref="Tracer.Root"/>.
        /// </summary>
        public static void WriteProfilingReport(TextWriter wrt, MethodCallRecord Root) {
            wrt.WriteLine();
            wrt.WriteLine("Common Suspects:");
            wrt.WriteLine("================");

            var R = Root;
            List<MethodCallRecord> CommonSuspects = new List<MethodCallRecord>();
            CommonSuspects.AddRange(R.FindChildren("*GridData*ctor*"));
            CommonSuspects.AddRange(R.FindChildren("*MsrMatrix.Multiply*"));
            CommonSuspects.AddRange(R.FindChildren("BoSSS.Foundation.SpatialOperator*ComputeMatrix*"));
            CommonSuspects.AddRange(R.FindChildren("BoSSS.Foundation.SpatialOperator*Evaluator*Evaluate*"));
            CommonSuspects.AddRange(R.FindChildren("ilPSP.LinSolvers*Solve*"));
            CommonSuspects.AddRange(R.FindChildren("BoSSS.Foundation.XDG.XSpatialOperator*ComputeMatrix*"));
            CommonSuspects.AddRange(R.FindChildren("*MassMatrixFactory.ComputeMassMatrixBlocks*"));
            CommonSuspects.AddRange(R.FindChildren("*Quadrature*Execute*"));
            CommonSuspects.AddRange(R.FindChildren("integrand_evaluation"));
            CommonSuspects.AddRange(R.FindChildren("quadrature"));
            CommonSuspects.AddRange(R.FindChildren("saving_results"));


            foreach (var mcr in CommonSuspects) {
                wrt.WriteLine(mcr.GetMiniReport().ToString());
            }

            wrt.WriteLine();
            wrt.WriteLine("Most expensive calls and blocks (sort by exclusive time):");
            wrt.WriteLine("=========================================================");

            int i = 1;
            var mostExpensive = R.CompleteCollectiveReport().OrderByDescending(cr => cr.ExclusiveTicks);
            foreach (var cr in mostExpensive) {
                wrt.Write("Rank " + i + ": ");
                wrt.WriteLine(cr.ToString());
                i++;
            }

            wrt.WriteLine();
            wrt.WriteLine("Details on nonlinear operator evaluation:");
            wrt.WriteLine("=========================================");

            var OpEval = R.FindChildren("BoSSS.Foundation.SpatialOperator*Evaluator*Evaluate*");
            if (OpEval.Count() == 0) {
                wrt.WriteLine("not called.");
            } else {
                try {
                    wrt.WriteLine((new CollectionReport(OpEval.ToArray())).ToString());

                    wrt.WriteLine("Blocks:");
                    wrt.WriteLine("-------");

                    List<MethodCallRecord>[] OpEval_Blocks = ((int)2).ForLoop(iii => new List<MethodCallRecord>());
                    Dictionary<string, List<MethodCallRecord>>[] QuadratureExecuteBlocks = ((int)2).ForLoop(iii => new Dictionary<string, List<MethodCallRecord>>());

                    foreach (MethodCallRecord mcr in OpEval) {
                        OpEval_Blocks[0].AddRange(mcr.FindChildren("Edge_Integration_NonLin"));
                        OpEval_Blocks[1].AddRange(mcr.FindChildren("Volume_Integration_NonLin"));
                    }

                    for (int ii = 0; ii < 2; ii++) {
                        var L = OpEval_Blocks[ii];

                        foreach (MethodCallRecord mcr in L) {
                            MethodCallRecord quadCall = mcr.FindChild("*Execute*");

                            foreach (var subBlock in quadCall.Calls.Values) {
                                List<MethodCallRecord> col;
                                if (!QuadratureExecuteBlocks[ii].TryGetValue(subBlock.Name, out col)) {
                                    col = new List<MethodCallRecord>();
                                    QuadratureExecuteBlocks[ii].Add(subBlock.Name, col);
                                }
                                col.Add(subBlock);
                            }
                        }
                    }

                    for (int ii = 0; ii < 2; ii++) {
                        wrt.WriteLine((new CollectionReport(OpEval_Blocks[ii])).ToString());
                        foreach (var col in QuadratureExecuteBlocks[ii].Values) {
                            wrt.Write("  ");
                            wrt.WriteLine((new CollectionReport(col)).ToString());
                        }
                    }


                } catch (Exception e) {
                    wrt.WriteLine(e.GetType().Name + ": " + e.Message);
                    wrt.WriteLine(e.StackTrace);
                }
            }



            wrt.WriteLine();
            wrt.WriteLine("Details on Matrix compilation:");
            wrt.WriteLine("==============================");

            var Matrix = R.FindChildren("BoSSS.Foundation.SpatialOperator*ComputeMatrix*");
            if (Matrix.Count() == 0) {
                wrt.WriteLine("not called.");
            } else {
                try {
                    wrt.WriteLine((new CollectionReport(Matrix.ToArray())).ToString());

                    wrt.WriteLine("Blocks:");
                    wrt.WriteLine("-------");

                    List<MethodCallRecord>[] Matrix_Blocks = ((int)4).ForLoop(iii => new List<MethodCallRecord>());
                    Dictionary<string, List<MethodCallRecord>>[] QuadratureExecuteBlocks = ((int)4).ForLoop(iii => new Dictionary<string, List<MethodCallRecord>>());

                    foreach (MethodCallRecord mcr in Matrix) {
                        Matrix_Blocks[0].AddRange(mcr.FindChildren("Edge_Integration_(legacy)"));
                        Matrix_Blocks[1].AddRange(mcr.FindChildren("Edge_Integration_(new)"));
                        Matrix_Blocks[2].AddRange(mcr.FindChildren("Volume_Integration_(legacy)"));
                        Matrix_Blocks[3].AddRange(mcr.FindChildren("Volume_Integration_(new)"));
                    }

                    for (int ii = 0; ii < 4; ii++) {
                        var L = Matrix_Blocks[ii];

                        foreach (MethodCallRecord mcr in L) {
                            MethodCallRecord quadCall = mcr.FindChild("*Execute*");

                            foreach (var subBlock in quadCall.Calls.Values) {
                                List<MethodCallRecord> col;
                                if (!QuadratureExecuteBlocks[ii].TryGetValue(subBlock.Name, out col)) {
                                    col = new List<MethodCallRecord>();
                                    QuadratureExecuteBlocks[ii].Add(subBlock.Name, col);
                                }
                                col.Add(subBlock);
                            }
                        }
                    }

                    for (int ii = 0; ii < 4; ii++) {
                        if (Matrix_Blocks[ii].Any()) {
                            wrt.WriteLine((new CollectionReport(Matrix_Blocks[ii])).ToString());
                            foreach (var col in QuadratureExecuteBlocks[ii].Values) {
                                wrt.Write("  ");
                                wrt.WriteLine((new CollectionReport(col)).ToString());
                            }
                        }
                    }
                } catch (Exception e) {
                    wrt.WriteLine(e.GetType().Name + ": " + e.Message);
                    wrt.WriteLine(e.StackTrace);
                }
            }


            wrt.WriteLine();
            wrt.WriteLine("Details on XDG Matrix compilation:");
            wrt.WriteLine("==================================");

            var XMatrix = R.FindChildren("BoSSS.Foundation.XDG.XSpatialOperator*ComputeMatrix*");
            if (XMatrix.Count() == 0) {
                wrt.WriteLine("not called.");
            } else {
                try {
                    wrt.WriteLine((new CollectionReport(XMatrix.ToArray())).ToString());

                    wrt.WriteLine("Blocks (coarse):");
                    wrt.WriteLine("----------------");

                    List<MethodCallRecord> XMatrix_agglomeration = new List<MethodCallRecord>();
                    List<MethodCallRecord> XMatrix_surface_integration = new List<MethodCallRecord>();
                    List<MethodCallRecord> XMatrix_bulk_integration = new List<MethodCallRecord>();
                    List<MethodCallRecord> XMatrix_QuadRule_compilation = new List<MethodCallRecord>();

                    foreach (MethodCallRecord mcr in XMatrix) {
                        XMatrix_agglomeration.AddRange(mcr.FindChildren("agglomeration"));
                        XMatrix_surface_integration.AddRange(mcr.FindChildren("surface_integration"));
                        XMatrix_bulk_integration.AddRange(mcr.FindChildren("bulk_integration"));
                        XMatrix_QuadRule_compilation.AddRange(mcr.FindChildren("QuadRule-compilation"));
                    }

                    wrt.WriteLine((new CollectionReport(XMatrix_agglomeration)).ToString());
                    wrt.WriteLine((new CollectionReport(XMatrix_surface_integration)).ToString());
                    wrt.WriteLine((new CollectionReport(XMatrix_bulk_integration)).ToString());
                    wrt.WriteLine((new CollectionReport(XMatrix_QuadRule_compilation)).ToString());

                    wrt.WriteLine("Blocks (fine):");
                    wrt.WriteLine("--------------");

                    List<MethodCallRecord>[] Matrix_Blocks = ((int)5).ForLoop(iii => new List<MethodCallRecord>());
                    Dictionary<string, List<MethodCallRecord>>[] QuadratureExecuteBlocks = ((int)5).ForLoop(iii => new Dictionary<string, List<MethodCallRecord>>());

                    foreach (MethodCallRecord mcr in XMatrix) {
                        Matrix_Blocks[0].AddRange(mcr.FindChildren("Edge_Integration_(legacy)"));
                        Matrix_Blocks[1].AddRange(mcr.FindChildren("Edge_Integration_(new)"));
                        Matrix_Blocks[2].AddRange(mcr.FindChildren("Volume_Integration_(legacy)"));
                        Matrix_Blocks[3].AddRange(mcr.FindChildren("Volume_Integration_(new)"));
                        Matrix_Blocks[4].AddRange(mcr.FindChildren("surface_integration"));
                    }

                    for (int ii = 0; ii < 5; ii++) {
                        var L = Matrix_Blocks[ii];

                        foreach (MethodCallRecord mcr in L) {
                            MethodCallRecord quadCall = mcr.FindChild("*Execute*");

                            foreach (var subBlock in quadCall.Calls.Values) {
                                List<MethodCallRecord> col;
                                if (!QuadratureExecuteBlocks[ii].TryGetValue(subBlock.Name, out col)) {
                                    col = new List<MethodCallRecord>();
                                    QuadratureExecuteBlocks[ii].Add(subBlock.Name, col);
                                }
                                col.Add(subBlock);
                            }
                        }
                    }

                    for (int ii = 0; ii < 5; ii++) {
                        wrt.WriteLine((new CollectionReport(Matrix_Blocks[ii])).ToString());
                        foreach (var col in QuadratureExecuteBlocks[ii].Values) {
                            wrt.Write("  ");
                            wrt.WriteLine((new CollectionReport(col)).ToString());
                        }
                    }

                } catch (Exception e) {
                    wrt.WriteLine(e.GetType().Name + ": " + e.Message);
                    wrt.WriteLine(e.StackTrace);
                }
            }
        }

        /// <summary>
        /// This method should be overridden to support automatic numerical stability analysis of the PDE's operator
        /// </summary>
        /// <returns>
        /// Pairs of property name and value, e.g. ConditionNumber and the respective value of the operators Jacobian matrix condition number.
        /// </returns>
        virtual public IDictionary<string, double> OperatorAnalysis() {
            throw new NotImplementedException();
        }


        /// <summary>
        /// This method just forces the C# - compiler to integrate
        /// BoSSS.Foundation.Grid.dll into the manifest of BoSSS.Solution.dll;
        /// Otherwise, without this useless method BoSSS.Foundation.Grid.dll
        /// would be loaded delayed (when de-serializing the Grid),
        /// in contrast to other dependencies like BoSSS.Foundation.dll which
        /// are loaded at start-up time. The direct inclusion of
        /// BoSSS.Foundation.Grid.dll into the manifest of BoSSS.Solution.dll  
        /// helps Visual Studio and other tools, e.g. "bcl deploy-at" to find
        /// and copy really all dependencies to the binary directory.
        /// </summary>
        /// <returns>
        /// A useless double array.
        /// </returns>
        /// <remarks>
        /// Must <b>not</b> be private in order to ensure that faking also
        /// works for sub-classes
        /// </remarks>
        protected double[] Fake() {
            return GenericBlas.Linspace(-1, 1, 2);
        }


    }

}
<|MERGE_RESOLUTION|>--- conflicted
+++ resolved
@@ -2041,13 +2041,9 @@
                             throw new NotSupportedException("misconfiguration of burst save variable.");
                         }
 
-<<<<<<< HEAD
+
                         for(int sb = 0; sb < this.BurstSave; sb++) {
                             if((i + sb) % SavePeriod == 0 || (!RunLoop(i + 1) && sb == 0)) {
-=======
-                        for (int sb = 0; sb < this.BurstSave; sb++) {
-                            if ((i + sb) % SavePeriod == 0 || (!RunLoop(i + 1) && sb == 0)) {
->>>>>>> 8e997f69
                                 tsi = SaveToDatabase(i, physTime);
                                 this.ProfilingLog();
                                 break;
