{
 "cells": [
  {
   "attachments": {},
   "cell_type": "markdown",
   "metadata": {},
   "source": [
    "This Notebook launches a convergence study for the Bow Shock Problem as presented in the paper \"An Extended Discontinuous Galerkin Method for High-order shock treatment\" (2023) \n",
    " The calculations can be very long. \n",
    " In order to use a HPC cluster ``..\\.BoSSS\\etc\\BatchProcessorConfig.json`` must be modified for the execution queue"
   ]
  },
  {
   "cell_type": "code",
   "execution_count": 1,
   "metadata": {
    "dotnet_interactive": {
     "language": "csharp"
    }
   },
   "outputs": [],
   "source": [
    "#r \".\\binaries\\BoSSSpad.dll\"\n",
    "#r \".\\binaries\\XESF.dll\"\n",
    "using System;\n",
    "using BoSSS.Foundation;\n",
    "using BoSSS.Application.BoSSSpad;\n",
    "using BoSSS.Solution;\n",
    "using BoSSS.Solution.Tecplot;\n",
    "using BoSSS.Foundation.IO;\n",
    "using ilPSP.Tracing;\n",
    "using BoSSS.Solution.Utils;\n",
    "using ilPSP.LinSolvers;\n",
    "using BoSSS.Solution.NSECommon;\n",
    "using ilPSP.Connectors.Matlab;\n",
    "using ilPSP;\n",
    "using BoSSS.Foundation.Grid.Classic;\n",
    "using ilPSP.Utils;\n",
    "using BoSSS.Foundation.Grid.RefElements;\n",
    "using System.Collections.Generic;\n",
    "using BoSSS.Foundation.Grid;\n",
    "using BoSSS.Foundation.XDG;\n",
    "using BoSSS.Solution.XdgTimestepping;\n",
    "using BoSSS.Solution.AdvancedSolvers;\n",
    "using System.Linq;\n",
    "using BoSSS.Foundation.Grid.Aggregation;\n",
    "using BoSSS.Platform;\n",
    "using MPI.Wrappers;\n",
    "using System.Diagnostics;\n",
    "using System.IO;\n",
    "using System.Collections;\n",
    "using BoSSS.Foundation.Quadrature;\n",
    "using BoSSS.Solution.Statistic;\n",
    "using BoSSS.Solution.Gnuplot;\n",
    "using static BoSSS.Application.BoSSSpad.BoSSSshell;\n",
    "using BoSSS.Solution.Control;\n",
    "using BoSSS.Solution.GridImport;\n",
    "using ApplicationWithIDT;\n",
    "using XESF;\n",
    "Init();\n"
   ]
  },
  {
   "attachments": {},
   "cell_type": "markdown",
   "metadata": {},
   "source": [
    "get date for naming the workflow an Database"
   ]
  },
  {
   "cell_type": "code",
   "execution_count": 2,
   "metadata": {
    "dotnet_interactive": {
     "language": "csharp"
    },
    "polyglot_notebook": {
     "kernelName": "csharp"
    }
   },
   "outputs": [
    {
     "data": {
      "text/plain": [
       "12022024"
      ]
     },
     "metadata": {},
     "output_type": "display_data"
    }
   ],
   "source": [
    "var date = DateTime.Now.ToString(\"ddMMyyyy\");\n",
    "date"
   ]
  },
  {
   "attachments": {},
   "cell_type": "markdown",
   "metadata": {},
   "source": [
    "init workflow\n"
   ]
  },
  {
   "cell_type": "code",
   "execution_count": 3,
   "metadata": {
    "dotnet_interactive": {
     "language": "csharp"
    }
   },
   "outputs": [
    {
     "name": "stdout",
     "output_type": "stream",
     "text": [
      "Project name is set to 'XESF_BowShock_ConvStudy2_12022024'.\n",
      "Default Execution queue is chosen for the database.\n",
      "Opening existing database '\\\\dc3\\userspace\\sebastian\\cluster\\XESF_BowShock_ConvStudy2_12022024'.\n"
     ]
    },
    {
     "data": {
      "text/plain": [
       "{ Session Count = 21; Grid Count = 21; Path = \\\\dc3\\userspace\\sebastian\\cluster\\XESF_BowShock_ConvStudy2_12022024 }"
      ]
     },
     "metadata": {},
     "output_type": "display_data"
    }
   ],
   "source": [
    "BoSSSshell.WorkflowMgm.Init(\"XESF_BowShock_ConvStudy2_\" + date );\n",
    "BoSSSshell.WorkflowMgm.SetNameBasedSessionJobControlCorrelation();\n",
    "BoSSSshell.WorkflowMgm.DefaultDatabase\n"
   ]
  },
  {
   "attachments": {},
   "cell_type": "markdown",
   "metadata": {},
   "source": [
    "Get Default Queue"
   ]
  },
  {
   "cell_type": "code",
   "execution_count": 4,
   "metadata": {
    "dotnet_interactive": {
     "language": "csharp"
    }
   },
   "outputs": [
    {
     "data": {
      "text/html": [
       "<table><thead><tr><th><i>index</i></th><th><i>type</i></th><th>value</th></tr></thead><tbody><tr><td>0</td><td>BoSSS.Application.BoSSSpad.MsHPC2012Client</td><td>MS HPC client  Default @DC2, @\\\\dc3\\userspace\\sebastian\\cluster\\binaries</td></tr><tr><td>1</td><td>BoSSS.Application.BoSSSpad.MsHPC2012Client</td><td>MS HPC client  Default @DC2, @\\\\dc3\\userspace\\sebastian\\cluster\\binaries</td></tr><tr><td>2</td><td>BoSSS.Application.BoSSSpad.MiniBatchProcessorClient</td><td>MiniBatchProcessor client @C:\\Users\\sebastian\\AppData\\Local\\BoSSS-LocalJobs</td></tr></tbody></table><style>\r\n",
       ".dni-code-hint {\r\n",
       "    font-style: italic;\r\n",
       "    overflow: hidden;\r\n",
       "    white-space: nowrap;\r\n",
       "}\r\n",
       ".dni-treeview {\r\n",
       "    white-space: nowrap;\r\n",
       "}\r\n",
       ".dni-treeview td {\r\n",
       "    vertical-align: top;\r\n",
       "    text-align: start;\r\n",
       "}\r\n",
       "details.dni-treeview {\r\n",
       "    padding-left: 1em;\r\n",
       "}\r\n",
       "table td {\r\n",
       "    text-align: start;\r\n",
       "}\r\n",
       "table tr { \r\n",
       "    vertical-align: top; \r\n",
       "    margin: 0em 0px;\r\n",
       "}\r\n",
       "table tr td pre \r\n",
       "{ \r\n",
       "    vertical-align: top !important; \r\n",
       "    margin: 0em 0px !important;\r\n",
       "} \r\n",
       "table th {\r\n",
       "    text-align: start;\r\n",
       "}\r\n",
       "</style>"
      ]
     },
     "metadata": {},
     "output_type": "display_data"
    }
   ],
   "source": [
    "BoSSSshell.ExecutionQueues"
   ]
  },
  {
   "attachments": {},
   "cell_type": "markdown",
   "metadata": {},
   "source": [
    "default database path"
   ]
  },
  {
   "cell_type": "code",
   "execution_count": 5,
   "metadata": {
    "dotnet_interactive": {
     "language": "csharp"
    }
   },
   "outputs": [
    {
     "data": {
      "text/plain": [
       "\\\\dc3\\userspace\\sebastian\\cluster\\XESF_BowShock_ConvStudy2_12022024"
      ]
     },
     "metadata": {},
     "output_type": "display_data"
    }
   ],
   "source": [
    "BoSSSshell.WorkflowMgm.DefaultDatabase.Path"
   ]
  },
  {
   "attachments": {},
   "cell_type": "markdown",
   "metadata": {},
   "source": [
    "list of available queues"
   ]
  },
  {
   "cell_type": "code",
   "execution_count": 6,
   "metadata": {
    "dotnet_interactive": {
     "language": "csharp"
    }
   },
   "outputs": [
    {
     "data": {
      "text/html": [
       "<details open=\"open\" class=\"dni-treeview\"><summary><span class=\"dni-code-hint\"><code>MS HPC client  Default @DC2, @\\\\dc3\\userspace\\sebastian\\cluster\\binaries</code></span></summary><div><table><thead><tr></tr></thead><tbody><tr><td>RuntimeLocation</td><td>win\\amd64</td></tr><tr><td>AdditionalEnvironmentVars</td><td>[ [OMP_PROC_BIND, spread] ]</td></tr><tr><td>DeploymentBaseDirectory</td><td>\\\\dc3\\userspace\\sebastian\\cluster\\binaries</td></tr><tr><td>DeployRuntime</td><td>True</td></tr><tr><td>Name</td><td>Default</td></tr><tr><td>DotnetRuntime</td><td>dotnet</td></tr><tr><td>Username</td><td>FDY\\sebastian</td></tr><tr><td>NumOfAdditionalServiceCores</td><td>0</td></tr><tr><td>NumOfAdditionalServiceCoresMPISerial</td><td>0</td></tr><tr><td>NumOfServiceCoresPerMPIprocess</td><td>0</td></tr><tr><td>ServerName</td><td>DC2</td></tr><tr><td>ComputeNodes</td><td>[ hpccluster, hpccluster2, hpcluster3 ]</td></tr><tr><td>DefaultJobPriority</td><td>Normal</td></tr><tr><td>SingleNode</td><td>True</td></tr><tr><td>AllowedDatabasesPaths</td><td>[ \\\\dc3\\userspace\\sebastian\\cluster ]</td></tr></tbody></table></div></details><style>\r\n",
       ".dni-code-hint {\r\n",
       "    font-style: italic;\r\n",
       "    overflow: hidden;\r\n",
       "    white-space: nowrap;\r\n",
       "}\r\n",
       ".dni-treeview {\r\n",
       "    white-space: nowrap;\r\n",
       "}\r\n",
       ".dni-treeview td {\r\n",
       "    vertical-align: top;\r\n",
       "    text-align: start;\r\n",
       "}\r\n",
       "details.dni-treeview {\r\n",
       "    padding-left: 1em;\r\n",
       "}\r\n",
       "table td {\r\n",
       "    text-align: start;\r\n",
       "}\r\n",
       "table tr { \r\n",
       "    vertical-align: top; \r\n",
       "    margin: 0em 0px;\r\n",
       "}\r\n",
       "table tr td pre \r\n",
       "{ \r\n",
       "    vertical-align: top !important; \r\n",
       "    margin: 0em 0px !important;\r\n",
       "} \r\n",
       "table th {\r\n",
       "    text-align: start;\r\n",
       "}\r\n",
       "</style>"
      ]
     },
     "metadata": {},
     "output_type": "display_data"
    }
   ],
   "source": [
    "BoSSSshell.GetDefaultQueue()"
   ]
  },
  {
   "attachments": {},
   "cell_type": "markdown",
   "metadata": {},
   "source": [
    "Here we prescribe all combinations we want to study"
   ]
  },
  {
   "cell_type": "code",
   "execution_count": 7,
   "metadata": {
    "dotnet_interactive": {
     "language": "csharp"
    }
   },
   "outputs": [],
   "source": [
    "using XESF.Fluxes;\n",
    "using ApplicationWithIDT;\n",
    "\n",
    "int[] DGdegrees = new int[] {3};\n",
    "int[] Grid_Res = new int[] {1,2,4,8};\n",
    "double[] Aggs = new double[] {0.4};\n",
    "var iFluxes = new int[] {0,1}; //{ ConvectiveInterfaceFluxes.GodunovInterface,ConvectiveInterfaceFluxes.RoeInterface, ConvectiveInterfaceFluxes.CentralFluxInterface, ConvectiveInterfaceFluxes.OptimizedHLLCInterface };\n",
    "var iProbs= new int[] {0}; //{ OptProblemType.FullEnRes, OptProblemType.EnResOnlyNearBand, OptProblemType.RankineHugoniot};\n",
    "string dbPath = BoSSSshell.WorkflowMgm.DefaultDatabase.Path;  \n"
   ]
  },
  {
   "attachments": {},
   "cell_type": "markdown",
   "metadata": {},
   "source": [
    "get data we need to initialize the initial guess for the shock LevelSet"
   ]
  },
  {
   "cell_type": "code",
   "execution_count": 8,
   "metadata": {
    "dotnet_interactive": {
     "language": "csharp"
    },
    "polyglot_notebook": {
     "kernelName": "csharp"
    }
   },
   "outputs": [],
   "source": [
    "var bowShockPoints =new Tuple<byte[],string>( System.IO.File.ReadAllBytes(\"BowShockPoints.txt\"),\"BowShockPoints.txt\");\n",
    "var LevelSetDB =new Tuple<byte[],string>(System.IO.File.ReadAllBytes(\"bosss_db_levelSets.zip\"),\"bosss_db_levelSets.zip\");"
   ]
  },
  {
   "attachments": {},
   "cell_type": "markdown",
   "metadata": {},
   "source": [
    "run the study"
   ]
  },
  {
   "cell_type": "code",
   "execution_count": 9,
   "metadata": {
    "dotnet_interactive": {
     "language": "csharp"
    }
   },
   "outputs": [
    {
     "name": "stdout",
     "output_type": "stream",
     "text": [
      "Deployments so far (0): ;\n",
      "Success: 0\n",
      "job submit count: 0\n"
     ]
    },
    {
     "name": "stderr",
     "output_type": "stream",
     "text": [
      "unable to determine job status - unknown\r\n"
     ]
    },
    {
     "name": "stdout",
     "output_type": "stream",
     "text": [
      "Deploying job XDGBS-p3-5x16-agg0.4-iProb0-iFlux0-FphiType0-aRI_True_nT1 ... \n",
      "Deploying executables and additional files ...\n",
      "Deployment directory: \\\\dc3\\userspace\\sebastian\\cluster\\binaries\\XESF_BowShock_ConvStudy2_12022024-XESF2024Feb12_214112.038300\n",
      "copied 105 files.\n",
      "   written file: BowShockPoints.txt\n",
      "   written file: bosss_db_levelSets.zip\n",
      "   copied 'win\\amd64' runtime.\n",
      "deployment finished.\n",
      "\n",
      "Deployments so far (0): ;\n",
      "Success: 0\n",
      "job submit count: 0\n"
     ]
    },
    {
     "name": "stderr",
     "output_type": "stream",
     "text": [
      "unable to determine job status - unknown\r\n"
     ]
    },
    {
     "name": "stdout",
     "output_type": "stream",
     "text": [
      "Deploying job XDGBS-p3-10x32-agg0.4-iProb0-iFlux0-FphiType0-aRI_True_nT1 ... \n",
      "Deploying executables and additional files ...\n",
      "Deployment directory: \\\\dc3\\userspace\\sebastian\\cluster\\binaries\\XESF_BowShock_ConvStudy2_12022024-XESF2024Feb12_214128.916045\n",
      "copied 105 files.\n",
      "   written file: BowShockPoints.txt\n",
      "   written file: bosss_db_levelSets.zip\n",
      "   copied 'win\\amd64' runtime.\n",
      "deployment finished.\n",
      "\n",
      "Deployments so far (0): ;\n",
      "Success: 0\n",
      "job submit count: 0\n"
     ]
    },
    {
     "name": "stderr",
     "output_type": "stream",
     "text": [
      "unable to determine job status - unknown\r\n"
     ]
    },
    {
     "name": "stdout",
     "output_type": "stream",
     "text": [
      "Deploying job XDGBS-p3-20x64-agg0.4-iProb0-iFlux0-FphiType0-aRI_True_nT1 ... \n",
      "Deploying executables and additional files ...\n",
      "Deployment directory: \\\\dc3\\userspace\\sebastian\\cluster\\binaries\\XESF_BowShock_ConvStudy2_12022024-XESF2024Feb12_214144.682865\n",
      "copied 105 files.\n",
      "   written file: BowShockPoints.txt\n",
      "   written file: bosss_db_levelSets.zip\n",
      "   copied 'win\\amd64' runtime.\n",
      "deployment finished.\n",
      "\n",
      "Deployments so far (0): ;\n",
      "Success: 0\n",
      "job submit count: 0\n"
     ]
    },
    {
     "name": "stderr",
     "output_type": "stream",
     "text": [
      "unable to determine job status - unknown\r\n"
     ]
    },
    {
     "name": "stdout",
     "output_type": "stream",
     "text": [
      "Deploying job XDGBS-p3-40x128-agg0.4-iProb0-iFlux0-FphiType0-aRI_True_nT1 ... \n",
      "Deploying executables and additional files ...\n",
      "Deployment directory: \\\\dc3\\userspace\\sebastian\\cluster\\binaries\\XESF_BowShock_ConvStudy2_12022024-XESF2024Feb12_214201.148189\n",
      "copied 105 files.\n",
      "   written file: BowShockPoints.txt\n",
      "   written file: bosss_db_levelSets.zip\n",
      "   copied 'win\\amd64' runtime.\n",
      "deployment finished.\n",
      "\n",
      "Deployments so far (0): ;\n",
      "Success: 0\n",
      "job submit count: 0\n"
     ]
    },
    {
     "name": "stderr",
     "output_type": "stream",
     "text": [
      "unable to determine job status - unknown\r\n"
     ]
    },
    {
     "name": "stdout",
     "output_type": "stream",
     "text": [
      "Deploying job XDGBS-p3-5x16-agg0.4-iProb0-iFlux1-FphiType0-aRI_True_nT1 ... \n",
      "Deploying executables and additional files ...\n",
      "Deployment directory: \\\\dc3\\userspace\\sebastian\\cluster\\binaries\\XESF_BowShock_ConvStudy2_12022024-XESF2024Feb12_214217.326133\n",
      "copied 105 files.\n",
      "   written file: BowShockPoints.txt\n",
      "   written file: bosss_db_levelSets.zip\n",
      "   copied 'win\\amd64' runtime.\n",
      "deployment finished.\n",
      "\n",
      "Deployments so far (0): ;\n",
      "Success: 0\n",
      "job submit count: 0\n"
     ]
    },
    {
     "name": "stderr",
     "output_type": "stream",
     "text": [
      "unable to determine job status - unknown\r\n"
     ]
    },
    {
     "name": "stdout",
     "output_type": "stream",
     "text": [
      "Deploying job XDGBS-p3-10x32-agg0.4-iProb0-iFlux1-FphiType0-aRI_True_nT1 ... \n",
      "Deploying executables and additional files ...\n",
      "Deployment directory: \\\\dc3\\userspace\\sebastian\\cluster\\binaries\\XESF_BowShock_ConvStudy2_12022024-XESF2024Feb12_214233.870228\n",
      "copied 105 files.\n",
      "   written file: BowShockPoints.txt\n",
      "   written file: bosss_db_levelSets.zip\n",
      "   copied 'win\\amd64' runtime.\n",
      "deployment finished.\n",
      "\n",
      "Deployments so far (0): ;\n",
      "Success: 0\n",
      "job submit count: 0\n"
     ]
    },
    {
     "name": "stderr",
     "output_type": "stream",
     "text": [
      "unable to determine job status - unknown\r\n"
     ]
    },
    {
     "name": "stdout",
     "output_type": "stream",
     "text": [
      "Deploying job XDGBS-p3-20x64-agg0.4-iProb0-iFlux1-FphiType0-aRI_True_nT1 ... \n",
      "Deploying executables and additional files ...\n",
      "Deployment directory: \\\\dc3\\userspace\\sebastian\\cluster\\binaries\\XESF_BowShock_ConvStudy2_12022024-XESF2024Feb12_214250.032397\n",
      "copied 105 files.\n",
      "   written file: BowShockPoints.txt\n",
      "   written file: bosss_db_levelSets.zip\n",
      "   copied 'win\\amd64' runtime.\n",
      "deployment finished.\n",
      "\n",
      "Deployments so far (0): ;\n",
      "Success: 0\n",
      "job submit count: 0\n"
     ]
    },
    {
     "name": "stderr",
     "output_type": "stream",
     "text": [
      "unable to determine job status - unknown\r\n"
     ]
    },
    {
     "name": "stdout",
     "output_type": "stream",
     "text": [
      "Deploying job XDGBS-p3-40x128-agg0.4-iProb0-iFlux1-FphiType0-aRI_True_nT1 ... \n",
      "Deploying executables and additional files ...\n",
      "Deployment directory: \\\\dc3\\userspace\\sebastian\\cluster\\binaries\\XESF_BowShock_ConvStudy2_12022024-XESF2024Feb12_214305.445792\n",
      "copied 105 files.\n",
      "   written file: BowShockPoints.txt\n",
      "   written file: bosss_db_levelSets.zip\n",
      "   copied 'win\\amd64' runtime.\n",
      "deployment finished.\n",
      "\n"
     ]
    }
   ],
   "source": [
    "foreach(double iProb in iProbs) \n",
    "foreach(double iflux in iFluxes) {\n",
    "foreach(double agg in Aggs) {\n",
    "    foreach(int p in DGdegrees) {\n",
    "        foreach(int n in Grid_Res) {\n",
<<<<<<< HEAD
    "                Job j = new Job(string.Format($\"XDGBS-p{p}-{5*n}x{16*n}-agg{agg}-iProb{iProb}-iFlux{iflux}-FphiType{0}-aRI_{true}_newImpl\"), typeof(XESF.XESFMain));// job name has to be equal to sessionname! for SessionInfoJobCorrelation to work!\n",
=======
    "                Job j = new Job(string.Format($\"XDGBS-p{p}-{5*n}x{16*n}-agg{agg}-iProb{iProb}-iFlux{iflux}-FphiType{0}-aRI_{true}_nT1\"), typeof(XESF.XESFMain));// job name has to be equal to sessionname! for SessionInfoJobCorrelation to work!\n",
>>>>>>> 287e531c
    "                j.RetryCount = 2;\n",
    "                j.MySetCommandLineArguments(\"--control\", $\"cs:XESF.XESFHardCodedControl.XDGBS_Cluster(DegE:{p},numX:{5*n},numY:{16*n},agg:{agg},plotInterval:{-1},iProb:{iProb},iflux:{iflux},aRI:true,dbPath:@\\\"{dbPath}\\\")\");\n",
    "                j.AdditionalDeploymentFiles.Add(bowShockPoints);\n",
    "                j.AdditionalDeploymentFiles.Add(LevelSetDB);\n",
    "                j.NumberOfThreads=1;\n",
    "                j.Activate(BoSSSshell.ExecutionQueues[0]); \n",
    "        };                                                                                                                                                          \n",
    "    };\n",
    "    }\n",
    "};\n"
   ]
  },
  {
   "cell_type": "code",
   "execution_count": 10,
   "metadata": {
    "dotnet_interactive": {
     "language": "csharp"
    },
    "polyglot_notebook": {
     "kernelName": "csharp"
    }
   },
   "outputs": [],
   "source": []
  }
 ],
 "metadata": {
  "kernelspec": {
   "display_name": ".NET (C#)",
   "language": "C#",
   "name": ".net-csharp"
  },
  "language_info": {
   "name": "polyglot-notebook"
  },
  "polyglot_notebook": {
   "kernelInfo": {
    "defaultKernelName": "csharp",
    "items": [
     {
      "aliases": [],
      "name": ".NET"
     },
     {
      "aliases": [
       "C#",
       "c#"
      ],
      "languageName": "C#",
      "name": "csharp"
     },
     {
      "aliases": [
       "F#",
       "f#"
      ],
      "languageName": "F#",
      "name": "fsharp"
     },
     {
      "aliases": [],
      "languageName": "HTML",
      "name": "html"
     },
     {
      "aliases": [
       "js"
      ],
      "languageName": "JavaScript",
      "name": "javascript"
     },
     {
      "aliases": [],
      "languageName": "KQL",
      "name": "kql"
     },
     {
      "aliases": [],
      "languageName": "Mermaid",
      "name": "mermaid"
     },
     {
      "aliases": [
       "powershell"
      ],
      "languageName": "PowerShell",
      "name": "pwsh"
     },
     {
      "aliases": [],
      "languageName": "SQL",
      "name": "sql"
     },
     {
      "aliases": [],
      "name": "value"
     },
     {
      "aliases": [
       "frontend"
      ],
      "name": "vscode"
     },
     {
      "aliases": [],
      "name": "webview"
     }
    ]
   }
  }
 },
 "nbformat": 4,
 "nbformat_minor": 2
}<|MERGE_RESOLUTION|>--- conflicted
+++ resolved
@@ -576,11 +576,7 @@
     "foreach(double agg in Aggs) {\n",
     "    foreach(int p in DGdegrees) {\n",
     "        foreach(int n in Grid_Res) {\n",
-<<<<<<< HEAD
     "                Job j = new Job(string.Format($\"XDGBS-p{p}-{5*n}x{16*n}-agg{agg}-iProb{iProb}-iFlux{iflux}-FphiType{0}-aRI_{true}_newImpl\"), typeof(XESF.XESFMain));// job name has to be equal to sessionname! for SessionInfoJobCorrelation to work!\n",
-=======
-    "                Job j = new Job(string.Format($\"XDGBS-p{p}-{5*n}x{16*n}-agg{agg}-iProb{iProb}-iFlux{iflux}-FphiType{0}-aRI_{true}_nT1\"), typeof(XESF.XESFMain));// job name has to be equal to sessionname! for SessionInfoJobCorrelation to work!\n",
->>>>>>> 287e531c
     "                j.RetryCount = 2;\n",
     "                j.MySetCommandLineArguments(\"--control\", $\"cs:XESF.XESFHardCodedControl.XDGBS_Cluster(DegE:{p},numX:{5*n},numY:{16*n},agg:{agg},plotInterval:{-1},iProb:{iProb},iflux:{iflux},aRI:true,dbPath:@\\\"{dbPath}\\\")\");\n",
     "                j.AdditionalDeploymentFiles.Add(bowShockPoints);\n",
